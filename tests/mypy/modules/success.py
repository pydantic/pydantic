"""
Test pydantic's compliance with mypy.

Do a little skipping about with types to demonstrate its usage.
"""
import json
import sys
from datetime import date, datetime, timedelta
from pathlib import Path
from typing import Any, Dict, Generic, List, Optional, TypeVar
from uuid import UUID

from pydantic import (
    UUID1,
    BaseConfig,
    BaseModel,
    DirectoryPath,
    Extra,
    FilePath,
    FutureDate,
    Json,
    NegativeFloat,
    NegativeInt,
    NoneStr,
    NonNegativeFloat,
    NonNegativeInt,
    NonPositiveFloat,
    NonPositiveInt,
    PastDate,
    PositiveFloat,
    PositiveInt,
    PyObject,
    StrictBool,
    StrictBytes,
    StrictFloat,
    StrictInt,
    StrictStr,
    create_model,
    root_validator,
    validate_arguments,
    validator,
)
from pydantic.fields import Field, PrivateAttr
from pydantic.generics import GenericModel
from pydantic.typing import ForwardRef


class Flags(BaseModel):
    strict_bool: StrictBool = False

    def __str__(self) -> str:
        return f'flag={self.strict_bool}'


class Model(BaseModel):
    age: int
    first_name = 'John'
    last_name: NoneStr = None
    signup_ts: Optional[datetime] = None
    list_of_ints: List[int]

    @validator('age')
    def check_age(cls, value: int) -> int:
        assert value < 100, 'too old'
        return value

    @root_validator
    def root_check(cls, values: Dict[str, Any]) -> Dict[str, Any]:
        return values

    @root_validator(pre=True, allow_reuse=False, skip_on_failure=False)
    def pre_root_check(cls, values: Dict[str, Any]) -> Dict[str, Any]:
        return values


def dog_years(age: int) -> int:
    return age * 7


def day_of_week(dt: datetime) -> int:
    return dt.date().isoweekday()


m = Model(age=21, list_of_ints=[1, '2', b'3'])

assert m.age == 21, m.age
m.age = 42
assert m.age == 42, m.age
assert m.first_name == 'John', m.first_name
assert m.last_name is None, m.last_name
assert m.list_of_ints == [1, 2, 3], m.list_of_ints

dog_age = dog_years(m.age)
assert dog_age == 294, dog_age


m = Model(age=2, first_name=b'Woof', last_name=b'Woof', signup_ts='2017-06-07 00:00', list_of_ints=[1, '2', b'3'])

assert m.first_name == 'Woof', m.first_name
assert m.last_name == 'Woof', m.last_name
assert m.signup_ts == datetime(2017, 6, 7), m.signup_ts
assert day_of_week(m.signup_ts) == 3


data = {'age': 10, 'first_name': 'Alena', 'last_name': 'Sousova', 'list_of_ints': [410]}
m_from_obj = Model.parse_obj(data)

assert isinstance(m_from_obj, Model)
assert m_from_obj.age == 10
assert m_from_obj.first_name == data['first_name']
assert m_from_obj.last_name == data['last_name']
assert m_from_obj.list_of_ints == data['list_of_ints']

m_from_raw = Model.parse_raw(json.dumps(data))

assert isinstance(m_from_raw, Model)
assert m_from_raw.age == m_from_obj.age
assert m_from_raw.first_name == m_from_obj.first_name
assert m_from_raw.last_name == m_from_obj.last_name
assert m_from_raw.list_of_ints == m_from_obj.list_of_ints

m_copy = m_from_obj.copy()

assert isinstance(m_from_raw, Model)
assert m_copy.age == m_from_obj.age
assert m_copy.first_name == m_from_obj.first_name
assert m_copy.last_name == m_from_obj.last_name
assert m_copy.list_of_ints == m_from_obj.list_of_ints


if sys.version_info >= (3, 7):
    T = TypeVar('T')

    class WrapperModel(GenericModel, Generic[T]):
        payload: T

    int_instance = WrapperModel[int](payload=1)
    int_instance.payload += 1
    assert int_instance.payload == 2

    str_instance = WrapperModel[str](payload='a')
    str_instance.payload += 'a'
    assert str_instance.payload == 'aa'

    model_instance = WrapperModel[Model](payload=m)
    model_instance.payload.list_of_ints.append(4)
    assert model_instance.payload.list_of_ints == [1, 2, 3, 4]


class WithField(BaseModel):
    age: int
    first_name: str = Field('John', const=True)


# simple decorator
@validate_arguments
def foo(a: int, *, c: str = 'x') -> str:
    return c * a


foo(1, c='thing')
foo(1)


# nested decorator should not produce an error
@validate_arguments(config={'arbitrary_types_allowed': True})
def bar(a: int, *, c: str = 'x') -> str:
    return c * a


bar(1, c='thing')
bar(1)


class Foo(BaseModel):
    a: int


FooRef = ForwardRef('Foo')


class MyConf(BaseModel):
    str_pyobject: PyObject = Field('datetime.date')
    callable_pyobject: PyObject = Field(date)


conf = MyConf()
var1: date = conf.str_pyobject(2020, 12, 20)
var2: date = conf.callable_pyobject(2111, 1, 1)


class MyPrivateAttr(BaseModel):
    _private_field: str = PrivateAttr()


class PydanticTypes(BaseModel):
    # Boolean
    my_strict_bool: StrictBool = True
    # Integer
    my_positive_int: PositiveInt = 1
    my_negative_int: NegativeInt = -1
    my_non_positive_int: NonPositiveInt = -1
    my_non_negative_int: NonNegativeInt = 1
    my_strict_int: StrictInt = 1
    # Float
    my_positive_float: PositiveFloat = 1.1
    my_negative_float: NegativeFloat = -1.1
    my_non_positive_float: NonPositiveFloat = -1.1
    my_non_negative_float: NonNegativeFloat = 1.1
    my_strict_float: StrictFloat = 1.1
    # Bytes
    my_strict_bytes: StrictBytes = b'pika'
    # String
    my_strict_str: StrictStr = 'pika'
    # PyObject
    my_pyobject_str: PyObject = 'datetime.date'  # type: ignore
    my_pyobject_callable: PyObject = date
    # UUID
    my_uuid1: UUID1 = UUID('a8098c1a-f86e-11da-bd1a-00112444be1e')
    my_uuid1_str: UUID1 = 'a8098c1a-f86e-11da-bd1a-00112444be1e'  # type: ignore
    # Path
    my_file_path: FilePath = Path(__file__)
    my_file_path_str: FilePath = __file__  # type: ignore
    my_dir_path: DirectoryPath = Path('.')
    my_dir_path_str: DirectoryPath = '.'  # type: ignore
    # Json
    my_json: Json = '{"hello": "world"}'
    # Date
    my_past_date: PastDate = date.today() - timedelta(1)
    my_future_date: FutureDate = date.today() + timedelta(1)

    class Config:
        validate_all = True


validated = PydanticTypes()
validated.my_pyobject_str(2021, 1, 1)
validated.my_pyobject_callable(2021, 1, 1)
validated.my_uuid1.hex
validated.my_uuid1_str.hex
validated.my_file_path.absolute()
validated.my_file_path_str.absolute()
validated.my_dir_path.absolute()
validated.my_dir_path_str.absolute()

<<<<<<< HEAD
DynamicModel = create_model('DynamicModel')
=======

class Config(BaseConfig):
    title = 'Record'
    extra = Extra.ignore
    max_anystr_length = 1234
>>>>>>> 6b611605
<|MERGE_RESOLUTION|>--- conflicted
+++ resolved
@@ -243,12 +243,10 @@
 validated.my_dir_path.absolute()
 validated.my_dir_path_str.absolute()
 
-<<<<<<< HEAD
 DynamicModel = create_model('DynamicModel')
-=======
+
 
 class Config(BaseConfig):
     title = 'Record'
     extra = Extra.ignore
-    max_anystr_length = 1234
->>>>>>> 6b611605
+    max_anystr_length = 1234