"""
Test pydantic's compliance with mypy.

Do a little skipping about with types to demonstrate its usage.
"""
import json
import sys
from datetime import date, datetime
from typing import Any, Dict, Generic, List, Optional, TypeVar

from pydantic import BaseModel, NoneStr, PyObject, StrictBool, root_validator, validate_arguments, validator
from pydantic.fields import Field
from pydantic.generics import GenericModel
from pydantic.typing import ForwardRef


class Flags(BaseModel):
    strict_bool: StrictBool = False

    def __str__(self) -> str:
        return f'flag={self.strict_bool}'


class Model(BaseModel):
    age: int
    first_name = 'John'
    last_name: NoneStr = None
    signup_ts: Optional[datetime] = None
    list_of_ints: List[int]

    @validator('age')
    def check_age(cls, value: int) -> int:
        assert value < 100, 'too old'
        return value

    @root_validator
    def root_check(cls, values: Dict[str, Any]) -> Dict[str, Any]:
        return values

    @root_validator(pre=True, allow_reuse=False, skip_on_failure=False)
    def pre_root_check(cls, values: Dict[str, Any]) -> Dict[str, Any]:
        return values


def dog_years(age: int) -> int:
    return age * 7


def day_of_week(dt: datetime) -> int:
    return dt.date().isoweekday()


m = Model(age=21, list_of_ints=[1, '2', b'3'])

assert m.age == 21, m.age
m.age = 42
assert m.age == 42, m.age
assert m.first_name == 'John', m.first_name
assert m.last_name is None, m.last_name
assert m.list_of_ints == [1, 2, 3], m.list_of_ints

dog_age = dog_years(m.age)
assert dog_age == 294, dog_age


m = Model(age=2, first_name=b'Woof', last_name=b'Woof', signup_ts='2017-06-07 00:00', list_of_ints=[1, '2', b'3'])

assert m.first_name == 'Woof', m.first_name
assert m.last_name == 'Woof', m.last_name
assert m.signup_ts == datetime(2017, 6, 7), m.signup_ts
assert day_of_week(m.signup_ts) == 3


data = {'age': 10, 'first_name': 'Alena', 'last_name': 'Sousova', 'list_of_ints': [410]}
m_from_obj = Model.parse_obj(data)

assert isinstance(m_from_obj, Model)
assert m_from_obj.age == 10
assert m_from_obj.first_name == data['first_name']
assert m_from_obj.last_name == data['last_name']
assert m_from_obj.list_of_ints == data['list_of_ints']

m_from_raw = Model.parse_raw(json.dumps(data))

assert isinstance(m_from_raw, Model)
assert m_from_raw.age == m_from_obj.age
assert m_from_raw.first_name == m_from_obj.first_name
assert m_from_raw.last_name == m_from_obj.last_name
assert m_from_raw.list_of_ints == m_from_obj.list_of_ints

m_copy = m_from_obj.copy()

assert isinstance(m_from_raw, Model)
assert m_copy.age == m_from_obj.age
assert m_copy.first_name == m_from_obj.first_name
assert m_copy.last_name == m_from_obj.last_name
assert m_copy.list_of_ints == m_from_obj.list_of_ints


if sys.version_info >= (3, 7):
    T = TypeVar('T')

    class WrapperModel(GenericModel, Generic[T]):
        payload: T

    int_instance = WrapperModel[int](payload=1)
    int_instance.payload += 1
    assert int_instance.payload == 2

    str_instance = WrapperModel[str](payload='a')
    str_instance.payload += 'a'
    assert str_instance.payload == 'aa'

    model_instance = WrapperModel[Model](payload=m)
    model_instance.payload.list_of_ints.append(4)
    assert model_instance.payload.list_of_ints == [1, 2, 3, 4]


class WithField(BaseModel):
    age: int
    first_name: str = Field('John', const=True)


@validate_arguments
def foo(a: int, *, c: str = 'x') -> str:
    return c * a


foo(1, c='thing')
foo(1)

<<<<<<< HEAD
if sys.version_info < (3, 7):

    class Foo(BaseModel):
        a: int

    FooRef = ForwardRef('Foo')
=======

class MyConf(BaseModel):
    str_pyobject: PyObject = Field('datetime.date')
    callable_pyobject: PyObject = Field(date)


conf = MyConf()
var1: date = conf.str_pyobject(2020, 12, 20)
var2: date = conf.callable_pyobject(2111, 1, 1)
>>>>>>> a25aba26
<|MERGE_RESOLUTION|>--- conflicted
+++ resolved
@@ -129,14 +129,13 @@
 foo(1, c='thing')
 foo(1)
 
-<<<<<<< HEAD
-if sys.version_info < (3, 7):
 
-    class Foo(BaseModel):
-        a: int
+class Foo(BaseModel):
+    a: int
 
-    FooRef = ForwardRef('Foo')
-=======
+
+FooRef = ForwardRef('Foo')
+
 
 class MyConf(BaseModel):
     str_pyobject: PyObject = Field('datetime.date')
@@ -145,5 +144,4 @@
 
 conf = MyConf()
 var1: date = conf.str_pyobject(2020, 12, 20)
-var2: date = conf.callable_pyobject(2111, 1, 1)
->>>>>>> a25aba26
+var2: date = conf.callable_pyobject(2111, 1, 1)