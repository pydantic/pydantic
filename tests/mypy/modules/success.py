--- conflicted
+++ resolved
@@ -15,6 +15,7 @@
     BaseModel,
     DirectoryPath,
     FilePath,
+    FutureDate,
     Json,
     NegativeFloat,
     NegativeInt,
@@ -22,9 +23,8 @@
     NonNegativeFloat,
     NonNegativeInt,
     NonPositiveFloat,
-    FutureDate,
+    NonPositiveInt,
     PastDate,
-    NonPositiveInt,
     PositiveFloat,
     PositiveInt,
     PyObject,
@@ -222,11 +222,9 @@
     my_dir_path_str: DirectoryPath = '.'  # type: ignore
     # Json
     my_json: Json = '{"hello": "world"}'
-<<<<<<< HEAD
     # Date
     my_past_date: PastDate = date.today() + timedelta(1)
     my_future_date: FutureDate = date.today() - timedelta(1)
-=======
 
     class Config:
         validate_all = True
@@ -240,5 +238,4 @@
 validated.my_file_path.absolute()
 validated.my_file_path_str.absolute()
 validated.my_dir_path.absolute()
-validated.my_dir_path_str.absolute()
->>>>>>> 4ec6c529
+validated.my_dir_path_str.absolute()