from typing import ClassVar, Generic, List, Optional, TypeVar, Union

from pydantic import BaseModel, ConfigDict, Field, create_model, validator
from pydantic.dataclasses import dataclass


# placeholder for removed line
class Model(BaseModel):
    x: float
    y: str

    model_config = ConfigDict(from_attributes=True)

    not_config = ConfigDict(frozen=True)


class SelfReferencingModel(BaseModel):
    submodel: Optional['SelfReferencingModel']

    @property
    def prop(self) -> None:
        ...


SelfReferencingModel.model_rebuild()

model = Model(x=1, y='y')
Model(x=1, y='y', z='z')
model.x = 2
model.model_validate(model.__dict__)  # TODO: Change this to .model_validate(model) when possible

self_referencing_model = SelfReferencingModel(submodel=SelfReferencingModel(submodel=None))


class KwargsModel(BaseModel, from_attributes=True):
    x: float
    y: str

    not_config = ConfigDict(frozen=True)


kwargs_model = KwargsModel(x=1, y='y')
KwargsModel(x=1, y='y', z='z')
kwargs_model.x = 2
kwargs_model.model_validate(kwargs_model.__dict__)


class InheritingModel(Model):
    z: int = 1


InheritingModel.model_validate(model.__dict__)


class ForwardReferencingModel(Model):
    model_config = dict(undefined_types_warning=False)

    future: 'FutureModel'


class FutureModel(Model):
    pass


ForwardReferencingModel.model_rebuild()
future_model = FutureModel(x=1, y='a')
forward_model = ForwardReferencingModel(x=1, y='a', future=future_model)


class NoMutationModel(BaseModel):
    x: int

    model_config = ConfigDict(frozen=True)


class MutationModel(NoMutationModel):
    a = 1

    model_config = ConfigDict(frozen=False, from_attributes=True)


MutationModel(x=1).x = 2
MutationModel.model_validate(model.__dict__)


class KwargsNoMutationModel(BaseModel, frozen=True):
    x: int


class KwargsMutationModel(KwargsNoMutationModel, frozen=False, from_attributes=True):
    a = 1


KwargsMutationModel(x=1).x = 2
KwargsMutationModel.model_validate(model.__dict__)


class OverrideModel(Model):
    x: int


OverrideModel(x=1, y='b')


class Mixin:
    def f(self) -> None:
        pass


class MultiInheritanceModel(BaseModel, Mixin):
    pass


MultiInheritanceModel().f()


class AliasModel(BaseModel):
    x: str = Field(..., alias='y')


alias_model = AliasModel(y='hello')
assert alias_model.x == 'hello'


class ClassVarModel(BaseModel):
    x: int
    y: ClassVar[int] = 1


ClassVarModel(x=1)


@dataclass(config={'validate_assignment': True})
class AddProject:
    name: str
    slug: Optional[str]
    description: Optional[str]


p = AddProject(name='x', slug='y', description='z')


class TypeAliasAsAttribute(BaseModel):
    __type_alias_attribute__ = Union[str, bytes]


class NestedModel(BaseModel):
    class Model(BaseModel):
        id: str

    model: Model


_ = NestedModel.Model


DynamicModel = create_model('DynamicModel', __base__=Model)

dynamic_model = DynamicModel(x=1, y='y')
dynamic_model.x = 2


class FrozenModel(BaseModel):
    x: int

    model_config = ConfigDict(frozen=True)


class NotFrozenModel(FrozenModel):
    a: int = 1

    model_config = ConfigDict(frozen=False, from_attributes=True)


NotFrozenModel(x=1).x = 2
NotFrozenModel.model_validate(model.__dict__)


class KwargsFrozenModel(BaseModel, frozen=True):
    x: int


class KwargsNotFrozenModel(FrozenModel, frozen=False, from_attributes=True):
    a: int = 1


KwargsNotFrozenModel(x=1).x = 2
KwargsNotFrozenModel.model_validate(model.__dict__)


class ModelWithSelfField(BaseModel):
    self: str


def f(name: str) -> str:
    return name


class ModelWithAllowReuseValidator(BaseModel):
    name: str
    normalize_name = validator('name', allow_reuse=True)(f)


model_with_allow_reuse_validator = ModelWithAllowReuseValidator(name='xyz')


T = TypeVar('T')


class Response(BaseModel, Generic[T]):
    data: T
    error: Optional[str]


response = Response[Model](data=model, error=None)


class ModelWithAnnotatedValidator(BaseModel):
    name: str

    @validator('name')
    def noop_validator_with_annotations(cls, name: str) -> str:
        return name


def _default_factory_str() -> str:
    return 'x'


def _default_factory_list() -> List[int]:
    return [1, 2, 3]


class FieldDefaultTestingModel(BaseModel):
    # Required
    a: int
    b: int = Field()
    c: int = Field(...)

    # Default
    d: int = Field(1)

    # Default factory
    g: List[int] = Field(default_factory=_default_factory_list)
    h: str = Field(default_factory=_default_factory_str)
    i: str = Field(default_factory=lambda: 'test')


<<<<<<< HEAD
# Include the import down here to reduce the effect on line numbers
from dataclasses import InitVar  # noqa E402


@dataclass
class MyDataClass:
    foo: InitVar[str]
    bar: str


MyDataClass(foo='foo', bar='bar')
=======
_TModel = TypeVar('_TModel')
_TType = TypeVar('_TType')


class OrmMixin(Generic[_TModel, _TType]):
    @classmethod
    def from_orm(cls, model: _TModel) -> _TType:
        raise NotImplementedError

    @classmethod
    def from_orm_optional(cls, model: Optional[_TModel]) -> Optional[_TType]:
        if model is None:
            return None
        return cls.from_orm(model)
>>>>>>> 18a94824
<|MERGE_RESOLUTION|>--- conflicted
+++ resolved
@@ -246,19 +246,6 @@
     i: str = Field(default_factory=lambda: 'test')
 
 
-<<<<<<< HEAD
-# Include the import down here to reduce the effect on line numbers
-from dataclasses import InitVar  # noqa E402
-
-
-@dataclass
-class MyDataClass:
-    foo: InitVar[str]
-    bar: str
-
-
-MyDataClass(foo='foo', bar='bar')
-=======
 _TModel = TypeVar('_TModel')
 _TType = TypeVar('_TType')
 
@@ -273,4 +260,16 @@
         if model is None:
             return None
         return cls.from_orm(model)
->>>>>>> 18a94824
+
+
+# Include the import down here to reduce the effect on line numbers
+from dataclasses import InitVar  # noqa E402
+
+
+@dataclass
+class MyDataClass:
+    foo: InitVar[str]
+    bar: str
+
+
+MyDataClass(foo='foo', bar='bar')