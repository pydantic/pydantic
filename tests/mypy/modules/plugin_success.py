--- conflicted
+++ resolved
@@ -1,8 +1,4 @@
-<<<<<<< HEAD
-from typing import ClassVar, Optional, Type, Union
-=======
-from typing import ClassVar, Generic, Optional, TypeVar, Union
->>>>>>> 8846ec46
+from typing import ClassVar, Generic, Optional, Type, TypeVar, Union
 
 from pydantic import BaseModel, BaseSettings, Field, create_model, validator
 from pydantic.dataclasses import dataclass
@@ -188,14 +184,6 @@
 model_with_allow_reuse_validator = ModelWithAllowReuseValidator(name='xyz')
 
 
-<<<<<<< HEAD
-class ModelWithAnnotatedValidator(BaseModel):
-    name: str
-
-    @validator('name')
-    def noop_validator_with_annotations(cls: Type['ModelWithAnnotatedValidator'], name: str) -> str:
-        return name
-=======
 T = TypeVar('T')
 
 
@@ -205,4 +193,11 @@
 
 
 response = Response[Model](data=model, error=None)
->>>>>>> 8846ec46
+
+
+class ModelWithAnnotatedValidator(BaseModel):
+    name: str
+
+    @validator('name')
+    def noop_validator_with_annotations(cls: Type['ModelWithAnnotatedValidator'], name: str) -> str:
+        return name