--- conflicted
+++ resolved
@@ -130,13 +130,13 @@
             assert export in root_all, f'{export} is in {name}.__all__ but missing from re-export in __init__.py'
 
 
-<<<<<<< HEAD
 def test_explicit_reexports_exist():
     import pydantic
 
     for name in pydantic.__all__:
         assert hasattr(pydantic, name), f'{name} is in pydantic.__all__ but missing from pydantic'
-=======
+
+
 @pytest.mark.skipif(mypy_version is None, reason='mypy is not installed')
 @pytest.mark.parametrize(
     'v_str,v_tuple',
@@ -147,5 +147,4 @@
     ],
 )
 def test_parse_mypy_version(v_str, v_tuple):
-    assert parse_mypy_version(v_str) == v_tuple
->>>>>>> d501c39f
+    assert parse_mypy_version(v_str) == v_tuple