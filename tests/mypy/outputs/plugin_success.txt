<<<<<<< HEAD
117: error: Unexpected keyword argument "name" for "AddProject"  [call-arg]
117: error: Unexpected keyword argument "slug" for "AddProject"  [call-arg]
117: error: Unexpected keyword argument "description" for "AddProject"  [call-arg]
=======
148: error: Unexpected keyword argument "name" for "AddProject"  [call-arg]
148: error: Unexpected keyword argument "slug" for "AddProject"  [call-arg]
148: error: Unexpected keyword argument "description" for "AddProject"  [call-arg]
>>>>>>> 8b9756d6
<|MERGE_RESOLUTION|>--- conflicted
+++ resolved
@@ -1,9 +1,3 @@
-<<<<<<< HEAD
-117: error: Unexpected keyword argument "name" for "AddProject"  [call-arg]
-117: error: Unexpected keyword argument "slug" for "AddProject"  [call-arg]
-117: error: Unexpected keyword argument "description" for "AddProject"  [call-arg]
-=======
-148: error: Unexpected keyword argument "name" for "AddProject"  [call-arg]
-148: error: Unexpected keyword argument "slug" for "AddProject"  [call-arg]
-148: error: Unexpected keyword argument "description" for "AddProject"  [call-arg]
->>>>>>> 8b9756d6
+142: error: Unexpected keyword argument "name" for "AddProject"  [call-arg]
+142: error: Unexpected keyword argument "slug" for "AddProject"  [call-arg]
+142: error: Unexpected keyword argument "description" for "AddProject"  [call-arg]