24: error: Unexpected keyword argument "z" for "Model"  [call-arg]
25: error: Missing named argument "y" for "Model"  [call-arg]
26: error: Property "y" defined in "Model" is read-only  [misc]
27: error: "Model" does not have orm_mode=True  [pydantic-orm]
36: error: Unexpected keyword argument "x" for "ForbidExtraModel"  [call-arg]
47: error: Unexpected keyword argument "x" for "ForbidExtraModel2"  [call-arg]
53: error: Invalid value for "Config.extra"  [pydantic-config]
58: error: Invalid value for "Config.orm_mode"  [pydantic-config]
63: error: Invalid value for "Config.orm_mode"  [pydantic-config]
74: error: Incompatible types in assignment (expression has type "ellipsis", variable has type "int")  [assignment]
83: error: Incompatible types in assignment (expression has type "None", variable has type "int")  [assignment]
87: error: Missing named argument "a" for "DefaultTestingModel"  [call-arg]
87: error: Missing named argument "b" for "DefaultTestingModel"  [call-arg]
87: error: Missing named argument "c" for "DefaultTestingModel"  [call-arg]
87: error: Missing named argument "d" for "DefaultTestingModel"  [call-arg]
87: error: Missing named argument "e" for "DefaultTestingModel"  [call-arg]
91: error: Name "Undefined" is not defined  [name-defined]
94: error: Missing named argument "undefined" for "UndefinedAnnotationModel"  [call-arg]
101: error: Missing named argument "y" for "construct" of "Model"  [call-arg]
103: error: Argument "x" to "construct" of "Model" has incompatible type "str"; expected "int"  [arg-type]
156: error: Missing named argument "x" for "DynamicAliasModel2"  [call-arg]
175: error: Unused "type: ignore" comment
182: error: Unused "type: ignore" comment
189: error: Name "Missing" is not defined  [name-defined]
<<<<<<< HEAD
197: error: No overload variant of "dataclass" matches argument type "Dict[<nothing>, <nothing>]"  [call-overload]
197: note: Possible overload variants:
197: note:     def dataclass(*, init: bool = ..., repr: bool = ..., eq: bool = ..., order: bool = ..., unsafe_hash: bool = ..., frozen: bool = ..., config: Optional[Type[Any]] = ...) -> Callable[[Type[Any]], Type[Dataclass]]
197: note:     def dataclass(_cls: Type[Any], *, init: bool = ..., repr: bool = ..., eq: bool = ..., order: bool = ..., unsafe_hash: bool = ..., frozen: bool = ..., config: Optional[Type[Any]] = ...) -> Type[Dataclass]
219: error: Property "y" defined in "FrozenModel" is read-only  [misc]
233: error: Incompatible types in assignment (expression has type "None", variable has type "int")  [assignment]
234: error: Incompatible types in assignment (expression has type "None", variable has type "int")  [assignment]
237: error: Incompatible types in assignment (expression has type "Set[_T]", variable has type "str")  [assignment]
240: error: Field default and default_factory cannot be specified together  [pydantic-field]
=======
219: error: Property "y" defined in "FrozenModel" is read-only  [misc]
>>>>>>> 39d30c24
<|MERGE_RESOLUTION|>--- conflicted
+++ resolved
@@ -22,16 +22,7 @@
 175: error: Unused "type: ignore" comment
 182: error: Unused "type: ignore" comment
 189: error: Name "Missing" is not defined  [name-defined]
-<<<<<<< HEAD
-197: error: No overload variant of "dataclass" matches argument type "Dict[<nothing>, <nothing>]"  [call-overload]
-197: note: Possible overload variants:
-197: note:     def dataclass(*, init: bool = ..., repr: bool = ..., eq: bool = ..., order: bool = ..., unsafe_hash: bool = ..., frozen: bool = ..., config: Optional[Type[Any]] = ...) -> Callable[[Type[Any]], Type[Dataclass]]
-197: note:     def dataclass(_cls: Type[Any], *, init: bool = ..., repr: bool = ..., eq: bool = ..., order: bool = ..., unsafe_hash: bool = ..., frozen: bool = ..., config: Optional[Type[Any]] = ...) -> Type[Dataclass]
 219: error: Property "y" defined in "FrozenModel" is read-only  [misc]
 233: error: Incompatible types in assignment (expression has type "None", variable has type "int")  [assignment]
 234: error: Incompatible types in assignment (expression has type "None", variable has type "int")  [assignment]
-237: error: Incompatible types in assignment (expression has type "Set[_T]", variable has type "str")  [assignment]
-240: error: Field default and default_factory cannot be specified together  [pydantic-field]
-=======
-219: error: Property "y" defined in "FrozenModel" is read-only  [misc]
->>>>>>> 39d30c24
+240: error: Field default and default_factory cannot be specified together  [pydantic-field]