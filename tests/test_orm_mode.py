--- conflicted
+++ resolved
@@ -339,22 +339,35 @@
     assert ModelB.from_orm(obj) == ModelB(b=ModelA(a=1))
 
 
-<<<<<<< HEAD
-def test_orm_mode_with_kwargs():
-    class User(BaseModel):
-        username: str
-        name: str
-=======
 def test_nested_orm():
     class User(BaseModel):
         first_name: str
         last_name: str
->>>>>>> c532e832
-
-        class Config:
-            orm_mode = True
-
-<<<<<<< HEAD
+
+        class Config:
+            orm_mode = True
+
+    class State(BaseModel):
+        user: User
+
+        class Config:
+            orm_mode = True
+
+    # Pass an "orm instance"
+    State.from_orm(SimpleNamespace(user=SimpleNamespace(first_name='John', last_name='Appleseed')))
+
+    # Pass dictionary data directly
+    State(**{'user': {'first_name': 'John', 'last_name': 'Appleseed'}})
+
+
+def test_orm_mode_with_kwargs():
+    class User(BaseModel):
+        username: str
+        name: str
+
+        class Config:
+            orm_mode = True
+
     class UserCls:
         username: str
         full_name: str
@@ -368,17 +381,4 @@
     converted = User.from_orm(user, name=user.full_name)
 
     assert user.username == converted.username
-    assert user.full_name == converted.name
-=======
-    class State(BaseModel):
-        user: User
-
-        class Config:
-            orm_mode = True
-
-    # Pass an "orm instance"
-    State.from_orm(SimpleNamespace(user=SimpleNamespace(first_name='John', last_name='Appleseed')))
-
-    # Pass dictionary data directly
-    State(**{'user': {'first_name': 'John', 'last_name': 'Appleseed'}})
->>>>>>> c532e832
+    assert user.full_name == converted.name