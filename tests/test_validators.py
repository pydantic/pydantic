from datetime import datetime
from typing import Dict, List, Optional, Tuple

import pytest

from pydantic import BaseModel, ConfigError, ValidationError, errors, validator
from pydantic.class_validators import make_generic_validator, root_validator


def test_simple():
    class Model(BaseModel):
        a: str

        @validator('a')
        def check_a(cls, v):
            if 'foobar' not in v:
                raise ValueError('"foobar" not found in a')
            return v

    assert Model(a='this is foobar good').a == 'this is foobar good'

    with pytest.raises(ValidationError) as exc_info:
        Model(a='snap')
    assert exc_info.value.errors() == [{'loc': ('a',), 'msg': '"foobar" not found in a', 'type': 'value_error'}]


def test_int_validation():
    class Model(BaseModel):
        a: int

    with pytest.raises(ValidationError) as exc_info:
        Model(a='snap')
    assert exc_info.value.errors() == [
        {'loc': ('a',), 'msg': 'value is not a valid integer', 'type': 'type_error.integer'}
    ]
    assert Model(a=3).a == 3
    assert Model(a=True).a == 1
    assert Model(a=False).a == 0
    assert Model(a=4.5).a == 4


def test_frozenset_validation():
    class Model(BaseModel):
        a: frozenset

    with pytest.raises(ValidationError) as exc_info:
        Model(a='snap')
    assert exc_info.value.errors() == [
        {'loc': ('a',), 'msg': 'value is not a valid frozenset', 'type': 'type_error.frozenset'}
    ]
    assert Model(a={1, 2, 3}).a == frozenset({1, 2, 3})
    assert Model(a=frozenset({1, 2, 3})).a == frozenset({1, 2, 3})
    assert Model(a=[4, 5]).a == frozenset({4, 5})
    assert Model(a=(6,)).a == frozenset({6})


def test_validate_whole():
    class Model(BaseModel):
        a: List[int]

        @validator('a', pre=True)
        def check_a1(cls, v):
            v.append('123')
            return v

        @validator('a')
        def check_a2(cls, v):
            v.append(456)
            return v

    assert Model(a=[1, 2]).a == [1, 2, 123, 456]


def test_validate_kwargs():
    class Model(BaseModel):
        b: int
        a: List[int]

        @validator('a', each_item=True)
        def check_a1(cls, v, values, **kwargs):
            return v + values['b']

    assert Model(a=[1, 2], b=6).a == [7, 8]


def test_validate_pre_error():
    calls = []

    class Model(BaseModel):
        a: List[int]

        @validator('a', pre=True)
        def check_a1(cls, v):
            calls.append(f'check_a1 {v}')
            if 1 in v:
                raise ValueError('a1 broken')
            v[0] += 1
            return v

        @validator('a')
        def check_a2(cls, v):
            calls.append(f'check_a2 {v}')
            if 10 in v:
                raise ValueError('a2 broken')
            return v

    assert Model(a=[3, 8]).a == [4, 8]
    assert calls == ['check_a1 [3, 8]', 'check_a2 [4, 8]']

    calls = []
    with pytest.raises(ValidationError) as exc_info:
        Model(a=[1, 3])
    assert exc_info.value.errors() == [{'loc': ('a',), 'msg': 'a1 broken', 'type': 'value_error'}]
    assert calls == ['check_a1 [1, 3]']

    calls = []
    with pytest.raises(ValidationError) as exc_info:
        Model(a=[5, 10])
    assert exc_info.value.errors() == [{'loc': ('a',), 'msg': 'a2 broken', 'type': 'value_error'}]
    assert calls == ['check_a1 [5, 10]', 'check_a2 [6, 10]']


class ValidateAssignmentModel(BaseModel):
    a: int = 4
    b: str = ...

    @validator('b')
    def b_length(cls, v, values, **kwargs):
        if 'a' in values and len(v) < values['a']:
            raise ValueError('b too short')
        return v

    class Config:
        validate_assignment = True


def test_validating_assignment_ok():
    p = ValidateAssignmentModel(b='hello')
    assert p.b == 'hello'


def test_validating_assignment_fail():
    with pytest.raises(ValidationError):
        ValidateAssignmentModel(a=10, b='hello')

    p = ValidateAssignmentModel(b='hello')
    with pytest.raises(ValidationError):
        p.b = 'x'


def test_validating_assignment_dict():
    with pytest.raises(ValidationError) as exc_info:
        ValidateAssignmentModel(a='x', b='xx')
    assert exc_info.value.errors() == [
        {'loc': ('a',), 'msg': 'value is not a valid integer', 'type': 'type_error.integer'}
    ]


def test_validate_multiple():
    # also test TypeError
    class Model(BaseModel):
        a: str
        b: str

        @validator('a', 'b')
        def check_a_and_b(cls, v, field, **kwargs):
            if len(v) < 4:
                raise TypeError(f'{field.alias} is too short')
            return v + 'x'

    assert Model(a='1234', b='5678').dict() == {'a': '1234x', 'b': '5678x'}

    with pytest.raises(ValidationError) as exc_info:
        Model(a='x', b='x')
    assert exc_info.value.errors() == [
        {'loc': ('a',), 'msg': 'a is too short', 'type': 'type_error'},
        {'loc': ('b',), 'msg': 'b is too short', 'type': 'type_error'},
    ]


def test_classmethod():
    class Model(BaseModel):
        a: str

        @validator('a')
        def check_a(cls, v):
            assert cls is Model
            return v

    m = Model(a='this is foobar good')
    assert m.a == 'this is foobar good'
    m.check_a('x')


def test_duplicates():
    with pytest.raises(errors.ConfigError) as exc_info:

        class Model(BaseModel):
            a: str
            b: str

            @validator('a')
            def duplicate_name(cls, v):
                return v

            @validator('b')  # noqa
            def duplicate_name(cls, v):  # noqa
                return v

    assert str(exc_info.value) == (
        'duplicate validator function ' '"tests.test_validators.test_duplicates.<locals>.Model.duplicate_name"'
    )


def test_use_bare():
    with pytest.raises(errors.ConfigError) as exc_info:

        class Model(BaseModel):
            a: str

            @validator
            def checker(cls, v):
                return v

    assert 'validators should be used with fields' in str(exc_info.value)


def test_use_no_fields():
    with pytest.raises(errors.ConfigError) as exc_info:

        class Model(BaseModel):
            a: str

            @validator()
            def checker(cls, v):
                return v

    assert 'validator with no fields specified' in str(exc_info.value)


def test_validate_always():
    check_calls = 0

    class Model(BaseModel):
        a: str = None

        @validator('a', pre=True, always=True)
        def check_a(cls, v):
            nonlocal check_calls
            check_calls += 1
            return v or 'xxx'

    assert Model().a == 'xxx'
    assert check_calls == 1
    assert Model(a='y').a == 'y'
    assert check_calls == 2


def test_validate_not_always():
    check_calls = 0

    class Model(BaseModel):
        a: str = None

        @validator('a', pre=True)
        def check_a(cls, v):
            nonlocal check_calls
            check_calls += 1
            return v or 'xxx'

    assert Model().a is None
    assert check_calls == 0
    assert Model(a='y').a == 'y'
    assert check_calls == 1


def test_wildcard_validators():
    calls = []

    class Model(BaseModel):
        a: str
        b: int

        @validator('a')
        def check_a(cls, v, field, **kwargs):
            calls.append(('check_a', v, field.name))
            return v

        @validator('*')
        def check_all(cls, v, field, **kwargs):
            calls.append(('check_all', v, field.name))
            return v

    assert Model(a='abc', b='123').dict() == dict(a='abc', b=123)
    assert calls == [('check_a', 'abc', 'a'), ('check_all', 'abc', 'a'), ('check_all', 123, 'b')]


def test_wildcard_validator_error():
    class Model(BaseModel):
        a: str
        b: str

        @validator('*')
        def check_all(cls, v, field, **kwargs):
            if 'foobar' not in v:
                raise ValueError('"foobar" not found in a')
            return v

    assert Model(a='foobar a', b='foobar b').b == 'foobar b'

    with pytest.raises(ValidationError) as exc_info:
        Model(a='snap')
    assert exc_info.value.errors() == [
        {'loc': ('a',), 'msg': '"foobar" not found in a', 'type': 'value_error'},
        {'loc': ('b',), 'msg': 'field required', 'type': 'value_error.missing'},
    ]


def test_invalid_field():
    with pytest.raises(errors.ConfigError) as exc_info:

        class Model(BaseModel):
            a: str

            @validator('b')
            def check_b(cls, v):
                return v

    assert str(exc_info.value) == (
        "Validators defined with incorrect fields: check_b "  # noqa: Q000
        "(use check_fields=False if you're inheriting from the model and intended this)"
    )


def test_validate_child():
    class Parent(BaseModel):
        a: str

    class Child(Parent):
        @validator('a')
        def check_a(cls, v):
            if 'foobar' not in v:
                raise ValueError('"foobar" not found in a')
            return v

    assert Parent(a='this is not a child').a == 'this is not a child'
    assert Child(a='this is foobar good').a == 'this is foobar good'
    with pytest.raises(ValidationError):
        Child(a='snap')


def test_validate_child_extra():
    class Parent(BaseModel):
        a: str

        @validator('a')
        def check_a_one(cls, v):
            if 'foobar' not in v:
                raise ValueError('"foobar" not found in a')
            return v

    class Child(Parent):
        @validator('a')
        def check_a_two(cls, v):
            return v.upper()

    assert Parent(a='this is foobar good').a == 'this is foobar good'
    assert Child(a='this is foobar good').a == 'THIS IS FOOBAR GOOD'
    with pytest.raises(ValidationError):
        Child(a='snap')


def test_validate_child_all():
    class Parent(BaseModel):
        a: str

    class Child(Parent):
        @validator('*')
        def check_a(cls, v):
            if 'foobar' not in v:
                raise ValueError('"foobar" not found in a')
            return v

    assert Parent(a='this is not a child').a == 'this is not a child'
    assert Child(a='this is foobar good').a == 'this is foobar good'
    with pytest.raises(ValidationError):
        Child(a='snap')


def test_validate_parent():
    class Parent(BaseModel):
        a: str

        @validator('a')
        def check_a(cls, v):
            if 'foobar' not in v:
                raise ValueError('"foobar" not found in a')
            return v

    class Child(Parent):
        pass

    assert Parent(a='this is foobar good').a == 'this is foobar good'
    assert Child(a='this is foobar good').a == 'this is foobar good'
    with pytest.raises(ValidationError):
        Parent(a='snap')
    with pytest.raises(ValidationError):
        Child(a='snap')


def test_validate_parent_all():
    class Parent(BaseModel):
        a: str

        @validator('*')
        def check_a(cls, v):
            if 'foobar' not in v:
                raise ValueError('"foobar" not found in a')
            return v

    class Child(Parent):
        pass

    assert Parent(a='this is foobar good').a == 'this is foobar good'
    assert Child(a='this is foobar good').a == 'this is foobar good'
    with pytest.raises(ValidationError):
        Parent(a='snap')
    with pytest.raises(ValidationError):
        Child(a='snap')


def test_inheritance_keep():
    class Parent(BaseModel):
        a: int

        @validator('a')
        def add_to_a(cls, v):
            return v + 1

    class Child(Parent):
        pass

    assert Child(a=0).a == 1


def test_inheritance_replace():
    class Parent(BaseModel):
        a: int

        @validator('a')
        def add_to_a(cls, v):
            return v + 1

    class Child(Parent):
        @validator('a')
        def add_to_a(cls, v):
            return v + 5

    assert Child(a=0).a == 5


def test_inheritance_new():
    class Parent(BaseModel):
        a: int

        @validator('a')
        def add_one_to_a(cls, v):
            return v + 1

    class Child(Parent):
        @validator('a')
        def add_five_to_a(cls, v):
            return v + 5

    assert Child(a=0).a == 6


def test_validation_each_item():
    class Model(BaseModel):
        foobar: Dict[int, int]

        @validator('foobar', each_item=True)
        def check_foobar(cls, v):
            return v + 1

    assert Model(foobar={1: 1}).foobar == {1: 2}


def test_key_validation():
    class Model(BaseModel):
        foobar: Dict[int, int]

        @validator('foobar')
        def check_foobar(cls, value):
            return {k + 1: v + 1 for k, v in value.items()}

    assert Model(foobar={1: 1}).foobar == {2: 2}


def test_validator_always_optional():
    check_calls = 0

    class Model(BaseModel):
        a: Optional[str] = None

        @validator('a', pre=True, always=True)
        def check_a(cls, v):
            nonlocal check_calls
            check_calls += 1
            return v or 'default value'

    assert Model(a='y').a == 'y'
    assert check_calls == 1
    assert Model().a == 'default value'
    assert check_calls == 2


def test_validator_always_pre():
    check_calls = 0

    class Model(BaseModel):
        a: str = None

        @validator('a', always=True, pre=True)
        def check_a(cls, v):
            nonlocal check_calls
            check_calls += 1
            return v or 'default value'

    assert Model(a='y').a == 'y'
    assert Model().a == 'default value'
    assert check_calls == 2


def test_validator_always_post():
    class Model(BaseModel):
        a: str = None

        @validator('a', always=True)
        def check_a(cls, v):
            return v or 'default value'

    assert Model(a='y').a == 'y'
    assert Model().a == 'default value'


def test_validator_always_post_optional():
    class Model(BaseModel):
        a: Optional[str] = None

        @validator('a', always=True, pre=True)
        def check_a(cls, v):
            return v or 'default value'

    assert Model(a='y').a == 'y'
    assert Model().a == 'default value'


def test_datetime_validator():
    check_calls = 0

    class Model(BaseModel):
        d: datetime = None

        @validator('d', pre=True, always=True)
        def check_d(cls, v):
            nonlocal check_calls
            check_calls += 1
            return v or datetime(2032, 1, 1)

    assert Model(d='2023-01-01T00:00:00').d == datetime(2023, 1, 1)
    assert check_calls == 1
    assert Model().d == datetime(2032, 1, 1)
    assert check_calls == 2
    assert Model(d=datetime(2023, 1, 1)).d == datetime(2023, 1, 1)
    assert check_calls == 3


def test_pre_called_once():
    check_calls = 0

    class Model(BaseModel):
        a: Tuple[int, int, int]

        @validator('a', pre=True)
        def check_a(cls, v):
            nonlocal check_calls
            check_calls += 1
            return v

    assert Model(a=['1', '2', '3']).a == (1, 2, 3)
    assert check_calls == 1


@pytest.mark.parametrize(
    'fields,result',
    [
        (['val'], '_v_'),
        (['foobar'], '_v_'),
        (['val', 'field'], '_v_,_field_'),
        (['val', 'config'], '_v_,_config_'),
        (['val', 'values'], '_v_,_values_'),
        (['val', 'field', 'config'], '_v_,_field_,_config_'),
        (['val', 'field', 'values'], '_v_,_field_,_values_'),
        (['val', 'config', 'values'], '_v_,_config_,_values_'),
        (['val', 'field', 'values', 'config'], '_v_,_field_,_values_,_config_'),
        (['cls', 'val'], '_cls_,_v_'),
        (['cls', 'foobar'], '_cls_,_v_'),
        (['cls', 'val', 'field'], '_cls_,_v_,_field_'),
        (['cls', 'val', 'config'], '_cls_,_v_,_config_'),
        (['cls', 'val', 'values'], '_cls_,_v_,_values_'),
        (['cls', 'val', 'field', 'config'], '_cls_,_v_,_field_,_config_'),
        (['cls', 'val', 'field', 'values'], '_cls_,_v_,_field_,_values_'),
        (['cls', 'val', 'config', 'values'], '_cls_,_v_,_config_,_values_'),
        (['cls', 'val', 'field', 'values', 'config'], '_cls_,_v_,_field_,_values_,_config_'),
    ],
)
def test_make_generic_validator(fields, result):
    exec(f"""def testing_function({', '.join(fields)}): return {' + "," + '.join(fields)}""")
    func = locals()['testing_function']
    validator = make_generic_validator(func)
    assert validator.__qualname__ == 'testing_function'
    assert validator.__name__ == 'testing_function'
    # args: cls, v, values, field, config
    assert validator('_cls_', '_v_', '_values_', '_field_', '_config_') == result


def test_make_generic_validator_kwargs():
    def test_validator(v, **kwargs):
        return ', '.join(f'{k}: {v}' for k, v in kwargs.items())

    validator = make_generic_validator(test_validator)
    assert validator.__name__ == 'test_validator'
    assert validator('_cls_', '_v_', '_vs_', '_f_', '_c_') == 'values: _vs_, field: _f_, config: _c_'


def test_make_generic_validator_invalid():
    def test_validator(v, foobar):
        return foobar

    with pytest.raises(ConfigError) as exc_info:
        make_generic_validator(test_validator)
    assert ': (v, foobar), should be: (value, values, config, field)' in str(exc_info.value)


def test_make_generic_validator_cls_kwargs():
    def test_validator(cls, v, **kwargs):
        return ', '.join(f'{k}: {v}' for k, v in kwargs.items())

    validator = make_generic_validator(test_validator)
    assert validator.__name__ == 'test_validator'
    assert validator('_cls_', '_v_', '_vs_', '_f_', '_c_') == 'values: _vs_, field: _f_, config: _c_'


def test_make_generic_validator_cls_invalid():
    def test_validator(cls, v, foobar):
        return foobar

    with pytest.raises(ConfigError) as exc_info:
        make_generic_validator(test_validator)
    assert ': (cls, v, foobar), should be: (cls, value, values, config, field)' in str(exc_info.value)


def test_make_generic_validator_self():
    def test_validator(self, v):
        return v

    with pytest.raises(ConfigError) as exc_info:
        make_generic_validator(test_validator)
    assert ': (self, v), "self" not permitted as first argument, should be: (cls, value' in str(exc_info.value)


def test_assert_raises_validation_error():
    class Model(BaseModel):
        a: str

        @validator('a')
        def check_a(cls, v):
            assert v == 'a', 'invalid a'
            return v

    Model(a='a')

    with pytest.raises(ValidationError) as exc_info:
        Model(a='snap')
    injected_by_pytest = "\nassert 'snap' == 'a'\n  - snap\n  + a"
    assert exc_info.value.errors() == [
        {'loc': ('a',), 'msg': f'invalid a{injected_by_pytest}', 'type': 'assertion_error'}
    ]


<<<<<<< HEAD
def test_root_validator():
    root_val_values = []

    class Model(BaseModel):
        a: int = 1
        b: str

        @validator('b')
        def repeat_b(cls, v):
            return v * 2

        @root_validator
        def root_validator(cls, values):
            root_val_values.append(values)
            if 'snap' in values.get('b', ''):
                raise ValueError('foobar')
            return dict(values, b='changed')

    assert Model(a='123', b='bar').dict() == {'a': 123, 'b': 'changed'}

    with pytest.raises(ValidationError) as exc_info:
        Model(b='snap dragon')
    assert root_val_values == [{'a': 123, 'b': 'barbar'}, {'a': 1, 'b': 'snap dragonsnap dragon'}]

    assert exc_info.value.errors() == [{'loc': ('__root__',), 'msg': 'foobar', 'type': 'value_error'}]


def test_root_validator_pre():
    root_val_values = []

    class Model(BaseModel):
        a: int = 1
        b: str

        @validator('b')
        def repeat_b(cls, v):
            return v * 2

        @root_validator(pre=True)
        def root_validator(cls, values):
            root_val_values.append(values)
            if 'snap' in values.get('b', ''):
                raise ValueError('foobar')
            return {'a': 42, 'b': 'changed'}

    assert Model(a='123', b='bar').dict() == {'a': 42, 'b': 'changedchanged'}

    with pytest.raises(ValidationError) as exc_info:
        Model(b='snap dragon')

    assert root_val_values == [{'a': '123', 'b': 'bar'}, {'b': 'snap dragon'}]
    assert exc_info.value.errors() == [{'loc': ('__root__',), 'msg': 'foobar', 'type': 'value_error'}]
=======
def test_optional_validator():
    val_calls = []

    class Model(BaseModel):
        something: Optional[str]

        @validator('something')
        def check_something(cls, v):
            val_calls.append(v)
            return v

    assert Model().dict() == {'something': None}
    assert Model(something=None).dict() == {'something': None}
    assert Model(something='hello').dict() == {'something': 'hello'}
    assert val_calls == [None, 'hello']


def test_whole():
    with pytest.warns(DeprecationWarning, match='The "whole" keyword argument is deprecated'):

        class Model(BaseModel):
            x: List[int]

            @validator('x', whole=True)
            def check_something(cls, v):
                return v
>>>>>>> bc99825b
<|MERGE_RESOLUTION|>--- conflicted
+++ resolved
@@ -689,7 +689,6 @@
     ]
 
 
-<<<<<<< HEAD
 def test_root_validator():
     root_val_values = []
 
@@ -742,7 +741,8 @@
 
     assert root_val_values == [{'a': '123', 'b': 'bar'}, {'b': 'snap dragon'}]
     assert exc_info.value.errors() == [{'loc': ('__root__',), 'msg': 'foobar', 'type': 'value_error'}]
-=======
+
+
 def test_optional_validator():
     val_calls = []
 
@@ -768,5 +768,4 @@
 
             @validator('x', whole=True)
             def check_something(cls, v):
-                return v
->>>>>>> bc99825b
+                return v