import datetime
import json
import re
import sys
from dataclasses import dataclass as vanilla_dataclass
from decimal import Decimal
from enum import Enum
from ipaddress import IPv4Address, IPv4Interface, IPv4Network, IPv6Address, IPv6Interface, IPv6Network
from pathlib import Path
from typing import List
from uuid import UUID

import pytest

from pydantic import BaseModel, create_model
from pydantic.color import Color
from pydantic.dataclasses import dataclass as pydantic_dataclass
from pydantic.json import pydantic_encoder, timedelta_isoformat
from pydantic.types import ConstrainedDecimal, DirectoryPath, FilePath, SecretBytes, SecretStr


class MyEnum(Enum):
    foo = 'bar'
    snap = 'crackle'


@pytest.mark.parametrize(
    'input,output',
    [
        (UUID('ebcdab58-6eb8-46fb-a190-d07a33e9eac8'), '"ebcdab58-6eb8-46fb-a190-d07a33e9eac8"'),
        (IPv4Address('192.168.0.1'), '"192.168.0.1"'),
        (Color('#000'), '"black"'),
        (Color((1, 12, 123)), '"#010c7b"'),
        (SecretStr('abcd'), '"**********"'),
        (SecretStr(''), '""'),
        (SecretBytes(b'xyz'), '"**********"'),
        (SecretBytes(b''), '""'),
        (IPv6Address('::1:0:1'), '"::1:0:1"'),
        (IPv4Interface('192.168.0.0/24'), '"192.168.0.0/24"'),
        (IPv6Interface('2001:db00::/120'), '"2001:db00::/120"'),
        (IPv4Network('192.168.0.0/24'), '"192.168.0.0/24"'),
        (IPv6Network('2001:db00::/120'), '"2001:db00::/120"'),
        (datetime.datetime(2032, 1, 1, 1, 1), '"2032-01-01T01:01:00"'),
        (datetime.datetime(2032, 1, 1, 1, 1, tzinfo=datetime.timezone.utc), '"2032-01-01T01:01:00+00:00"'),
        (datetime.datetime(2032, 1, 1), '"2032-01-01T00:00:00"'),
        (datetime.time(12, 34, 56), '"12:34:56"'),
        (datetime.timedelta(days=12, seconds=34, microseconds=56), '1036834.000056'),
        ({1, 2, 3}, '[1, 2, 3]'),
        (frozenset([1, 2, 3]), '[1, 2, 3]'),
        ((v for v in range(4)), '[0, 1, 2, 3]'),
        (b'this is bytes', '"this is bytes"'),
        (Decimal('12.34'), '12.34'),
        (create_model('BarModel', a='b', c='d')(), '{"a": "b", "c": "d"}'),
        (MyEnum.foo, '"bar"'),
        (re.compile('^regex$'), '"^regex$"'),
    ],
)
def test_encoding(input, output):
    assert output == json.dumps(input, default=pydantic_encoder)


@pytest.mark.skipif(sys.platform.startswith('win'), reason='paths look different on windows')
def test_path_encoding(tmpdir):
    class PathModel(BaseModel):
        path: Path
        file_path: FilePath
        dir_path: DirectoryPath

    tmpdir = Path(tmpdir)
    file_path = tmpdir / 'bar'
    file_path.touch()
    dir_path = tmpdir / 'baz'
    dir_path.mkdir()
    model = PathModel(path=Path('/path/test/example/'), file_path=file_path, dir_path=dir_path)
    expected = '{{"path": "/path/test/example", "file_path": "{}", "dir_path": "{}"}}'.format(file_path, dir_path)
    assert json.dumps(model, default=pydantic_encoder) == expected


def test_model_encoding():
    class ModelA(BaseModel):
        x: int
        y: str

    class Model(BaseModel):
        a: float
        b: bytes
        c: Decimal
        d: ModelA

    m = Model(a=10.2, b='foobar', c=10.2, d={'x': 123, 'y': '123'})
    assert m.dict() == {'a': 10.2, 'b': b'foobar', 'c': Decimal('10.2'), 'd': {'x': 123, 'y': '123'}}
    assert m.json() == '{"a": 10.2, "b": "foobar", "c": 10.2, "d": {"x": 123, "y": "123"}}'
    assert m.json(exclude={'b'}) == '{"a": 10.2, "c": 10.2, "d": {"x": 123, "y": "123"}}'


def test_subclass_encoding():
    class SubDate(datetime.datetime):
        pass

    class Model(BaseModel):
        a: datetime.datetime
        b: SubDate

    m = Model(a=datetime.datetime(2032, 1, 1, 1, 1), b=SubDate(2020, 2, 29, 12, 30))
    assert m.dict() == {'a': datetime.datetime(2032, 1, 1, 1, 1), 'b': SubDate(2020, 2, 29, 12, 30)}
    assert m.json() == '{"a": "2032-01-01T01:01:00", "b": "2020-02-29T12:30:00"}'


def test_subclass_custom_encoding():
    class SubDate(datetime.datetime):
        pass

    class SubDelta(datetime.timedelta):
        pass

    class Model(BaseModel):
        a: SubDate
        b: SubDelta

        class Config:
            json_encoders = {
                datetime.datetime: lambda v: v.strftime('%a, %d %b %C %H:%M:%S'),
                datetime.timedelta: timedelta_isoformat,
            }

    m = Model(a=SubDate(2032, 1, 1, 1, 1), b=SubDelta(hours=100))
    assert m.dict() == {'a': SubDate(2032, 1, 1, 1, 1), 'b': SubDelta(days=4, seconds=14400)}
    assert m.json() == '{"a": "Thu, 01 Jan 20 01:01:00", "b": "P4DT4H0M0.000000S"}'


def test_invalid_model():
    class Foo:
        pass

    with pytest.raises(TypeError):
        json.dumps(Foo, default=pydantic_encoder)


@pytest.mark.parametrize(
    'input,output',
    [
        (datetime.timedelta(days=12, seconds=34, microseconds=56), 'P12DT0H0M34.000056S'),
        (datetime.timedelta(days=1001, hours=1, minutes=2, seconds=3, microseconds=654_321), 'P1001DT1H2M3.654321S'),
    ],
)
def test_iso_timedelta(input, output):
    assert output == timedelta_isoformat(input)


def test_custom_encoder():
    class Model(BaseModel):
        x: datetime.timedelta
        y: Decimal
        z: datetime.date

        class Config:
            json_encoders = {datetime.timedelta: lambda v: f'{v.total_seconds():0.3f}s', Decimal: lambda v: 'a decimal'}

    assert Model(x=123, y=5, z='2032-06-01').json() == '{"x": "123.000s", "y": "a decimal", "z": "2032-06-01"}'


def test_custom_iso_timedelta():
    class Model(BaseModel):
        x: datetime.timedelta

        class Config:
            json_encoders = {datetime.timedelta: timedelta_isoformat}

    m = Model(x=123)
    assert m.json() == '{"x": "P0DT0H2M3.000000S"}'


<<<<<<< HEAD
def test_con_decimal_encode() -> None:
    """
    Makes sure a decimal with decimal_places = 0, as well as one with places
    can handle a encode/decode roundtrip.
    """

    class Id(ConstrainedDecimal):
        max_digits = 22
        decimal_places = 0
        ge = 0

    ObjId = Id

    class Obj(BaseModel):
        id: ObjId
        name: str
        price: Decimal = Decimal('0.01')

    test_obj = Obj(id=1, name='Test Obj')
    cycled_obj = Obj.parse_raw(test_obj.json())
    assert test_obj == cycled_obj
=======
def test_json_encoder_simple_inheritance():
    class Parent(BaseModel):
        dt: datetime.datetime = datetime.datetime.now()
        timedt: datetime.timedelta = datetime.timedelta(hours=100)

        class Config:
            json_encoders = {datetime.datetime: lambda _: 'parent_encoder'}

    class Child(Parent):
        class Config:
            json_encoders = {datetime.timedelta: lambda _: 'child_encoder'}

    assert Child().json() == '{"dt": "parent_encoder", "timedt": "child_encoder"}'


def test_json_encoder_inheritance_override():
    class Parent(BaseModel):
        dt: datetime.datetime = datetime.datetime.now()

        class Config:
            json_encoders = {datetime.datetime: lambda _: 'parent_encoder'}

    class Child(Parent):
        class Config:
            json_encoders = {datetime.datetime: lambda _: 'child_encoder'}

    assert Child().json() == '{"dt": "child_encoder"}'
>>>>>>> cc3010c8


def test_custom_encoder_arg():
    class Model(BaseModel):
        x: datetime.timedelta

    m = Model(x=123)
    assert m.json() == '{"x": 123.0}'
    assert m.json(encoder=lambda v: '__default__') == '{"x": "__default__"}'


def test_encode_dataclass():
    @vanilla_dataclass
    class Foo:
        bar: int
        spam: str

    f = Foo(bar=123, spam='apple pie')
    assert '{"bar": 123, "spam": "apple pie"}' == json.dumps(f, default=pydantic_encoder)


def test_encode_pydantic_dataclass():
    @pydantic_dataclass
    class Foo:
        bar: int
        spam: str

    f = Foo(bar=123, spam='apple pie')
    assert '{"bar": 123, "spam": "apple pie"}' == json.dumps(f, default=pydantic_encoder)


def test_encode_custom_root():
    class Model(BaseModel):
        __root__: List[str]

    assert Model(__root__=['a', 'b']).json() == '["a", "b"]'


def test_custom_decode_encode():
    load_calls, dump_calls = 0, 0

    def custom_loads(s):
        nonlocal load_calls
        load_calls += 1
        return json.loads(s.strip('$'))

    def custom_dumps(s, default=None, **kwargs):
        nonlocal dump_calls
        dump_calls += 1
        return json.dumps(s, default=default, indent=2)

    class Model(BaseModel):
        a: int
        b: str

        class Config:
            json_loads = custom_loads
            json_dumps = custom_dumps

    m = Model.parse_raw('${"a": 1, "b": "foo"}$$')
    assert m.dict() == {'a': 1, 'b': 'foo'}
    assert m.json() == '{\n  "a": 1,\n  "b": "foo"\n}'<|MERGE_RESOLUTION|>--- conflicted
+++ resolved
@@ -170,7 +170,6 @@
     assert m.json() == '{"x": "P0DT0H2M3.000000S"}'
 
 
-<<<<<<< HEAD
 def test_con_decimal_encode() -> None:
     """
     Makes sure a decimal with decimal_places = 0, as well as one with places
@@ -192,7 +191,8 @@
     test_obj = Obj(id=1, name='Test Obj')
     cycled_obj = Obj.parse_raw(test_obj.json())
     assert test_obj == cycled_obj
-=======
+
+
 def test_json_encoder_simple_inheritance():
     class Parent(BaseModel):
         dt: datetime.datetime = datetime.datetime.now()
@@ -220,7 +220,6 @@
             json_encoders = {datetime.datetime: lambda _: 'child_encoder'}
 
     assert Child().json() == '{"dt": "child_encoder"}'
->>>>>>> cc3010c8
 
 
 def test_custom_encoder_arg():
