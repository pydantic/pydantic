import json
import re
import sys
from dataclasses import dataclass as vanilla_dataclass
from datetime import date, datetime, time, timedelta, timezone
from decimal import Decimal
from enum import Enum
from ipaddress import IPv4Address, IPv4Interface, IPv4Network, IPv6Address, IPv6Interface, IPv6Network
from pathlib import Path
from typing import Generator, Optional, Pattern
from uuid import UUID

import pytest
from pydantic_core import SchemaSerializer

<<<<<<< HEAD
from pydantic import BaseModel, ConfigDict, NameEmail, create_model
=======
from pydantic import BaseModel, NameEmail, serializer
from pydantic._internal._generate_schema import GenerateSchema
>>>>>>> ef3cc495
from pydantic.color import Color
from pydantic.dataclasses import dataclass as pydantic_dataclass
from pydantic.json import pydantic_encoder, timedelta_isoformat
from pydantic.types import DirectoryPath, FilePath, SecretBytes, SecretStr, condecimal

try:
    import email_validator
except ImportError:
    email_validator = None


class MyEnum(Enum):
    foo = 'bar'
    snap = 'crackle'


class MyModel(BaseModel):
    a: str = 'b'
    c: str = 'd'


@pytest.mark.parametrize(
    'ser_type,gen_value,json_output',
    [
        (UUID, lambda: 'ebcdab58-6eb8-46fb-a190-d07a33e9eac8', b'"ebcdab58-6eb8-46fb-a190-d07a33e9eac8"'),
        (IPv4Address, lambda: '192.168.0.1', b'"192.168.0.1"'),
        (Color, lambda: Color('#000'), b'"black"'),
        (Color, lambda: Color((1, 12, 123)), b'"#010c7b"'),
        (SecretStr, lambda: SecretStr('abcd'), b'"**********"'),
        (SecretStr, lambda: SecretStr(''), b'""'),
        (SecretBytes, lambda: SecretBytes(b'xyz'), b'"**********"'),
        (SecretBytes, lambda: SecretBytes(b''), b'""'),
        (IPv6Address, lambda: IPv6Address('::1:0:1'), b'"::1:0:1"'),
        (IPv4Interface, lambda: IPv4Interface('192.168.0.0/24'), b'"192.168.0.0/24"'),
        (IPv6Interface, lambda: IPv6Interface('2001:db00::/120'), b'"2001:db00::/120"'),
        (IPv4Network, lambda: IPv4Network('192.168.0.0/24'), b'"192.168.0.0/24"'),
        (IPv6Network, lambda: IPv6Network('2001:db00::/120'), b'"2001:db00::/120"'),
        (datetime, lambda: datetime(2032, 1, 1, 1, 1), b'"2032-01-01T01:01:00"'),
        (datetime, lambda: datetime(2032, 1, 1, 1, 1, tzinfo=timezone.utc), b'"2032-01-01T01:01:00Z"'),
        (datetime, lambda: datetime(2032, 1, 1), b'"2032-01-01T00:00:00"'),
        (time, lambda: time(12, 34, 56), b'"12:34:56"'),
        (timedelta, lambda: timedelta(days=12, seconds=34, microseconds=56), b'"P12DT34.000056S"'),
        (timedelta, lambda: timedelta(seconds=-1), b'"-PT1S"'),
        (set, lambda: {1, 2, 3}, b'[1,2,3]'),
        (frozenset, lambda: frozenset([1, 2, 3]), b'[1,2,3]'),
        (Generator[int, None, None], lambda: (v for v in range(4)), b'[0,1,2,3]'),
        (bytes, lambda: b'this is bytes', b'"this is bytes"'),
        (Decimal, lambda: Decimal('12.34'), b'"12.34"'),
        (MyModel, lambda: MyModel(), b'{"a":"b","c":"d"}'),
        (MyEnum, lambda: MyEnum.foo, b'"bar"'),
        (Pattern, lambda: re.compile('^regex$'), b'"^regex$"'),
    ],
)
def test_json_serialization(ser_type, gen_value, json_output):
    gen = GenerateSchema(False, None)
    schema = gen.generate_schema(ser_type)
    serializer = SchemaSerializer(schema)
    assert serializer.to_json(gen_value()) == json_output


@pytest.mark.skipif(not email_validator, reason='email_validator not installed')
def test_json_serialization_email():
    gen = GenerateSchema(False, None)
    schema = gen.generate_schema(NameEmail)
    serializer = SchemaSerializer(schema)
    assert serializer.to_json(NameEmail('foo bar', 'foobaR@example.com')) == b'"foo bar <foobaR@example.com>"'


@pytest.mark.skipif(sys.platform.startswith('win'), reason='paths look different on windows')
def test_path_encoding(tmpdir):
    class PathModel(BaseModel):
        path: Path
        file_path: FilePath
        dir_path: DirectoryPath

    tmpdir = Path(tmpdir)
    file_path = tmpdir / 'bar'
    file_path.touch()
    dir_path = tmpdir / 'baz'
    dir_path.mkdir()
    model = PathModel(path=Path('/path/test/example/'), file_path=file_path, dir_path=dir_path)
    expected = f'{{"path": "/path/test/example", "file_path": "{file_path}", "dir_path": "{dir_path}"}}'
    assert json.dumps(model, default=pydantic_encoder) == expected


def test_model_encoding():
    class ModelA(BaseModel):
        x: int
        y: str

    class Model(BaseModel):
        a: float
        b: bytes
        c: Decimal
        d: ModelA

    m = Model(a=10.2, b='foobar', c=10.2, d={'x': 123, 'y': '123'})
    assert m.model_dump() == {'a': 10.2, 'b': b'foobar', 'c': Decimal('10.2'), 'd': {'x': 123, 'y': '123'}}
    assert m.model_dump_json() == b'{"a":10.2,"b":"foobar","c":"10.2","d":{"x":123,"y":"123"}}'
    assert m.model_dump_json(exclude={'b'}) == b'{"a":10.2,"c":"10.2","d":{"x":123,"y":"123"}}'


def test_subclass_encoding():
    class SubDate(datetime):
        pass

    class Model(BaseModel):
        a: datetime
        b: SubDate

    m = Model(a=datetime(2032, 1, 1, 1, 1), b=SubDate(2020, 2, 29, 12, 30))
    assert m.model_dump() == {'a': datetime(2032, 1, 1, 1, 1), 'b': SubDate(2020, 2, 29, 12, 30)}
    assert m.model_dump_json() == b'{"a":"2032-01-01T01:01:00","b":"2020-02-29T12:30:00"}'


@pytest.mark.xfail(sys.platform.startswith('win'), reason='https://github.com/PyO3/pyo3/issues/2913')
def test_subclass_custom_encoding():
    class SubDt(datetime):
        pass

    class SubDelta(timedelta):
        pass

    class Model(BaseModel):
<<<<<<< HEAD
        model_config = ConfigDict(
            json_encoders={
                datetime.datetime: lambda v: v.strftime('%a, %d %b %C %H:%M:%S'),
                datetime.timedelta: timedelta_isoformat,
            }
        )
        a: SubDate
        b: SubDelta
=======
        a: SubDt
        b: SubDelta

        @serializer('a', when_used='json')
        def serialize_a(self, v: SubDt, _info):
            return v.strftime('%a, %d %b %C %H:%M:%S')

        class Config:
            ser_json_timedelta = 'float'
>>>>>>> ef3cc495

    m = Model(a=SubDt(2032, 1, 1, 1, 1), b=SubDelta(hours=100))
    assert m.model_dump() == {'a': SubDt(2032, 1, 1, 1, 1), 'b': SubDelta(days=4, seconds=14400)}
    assert m.model_dump(mode='json') == {'a': 'Thu, 01 Jan 20 01:01:00', 'b': 360000.0}
    assert m.model_dump_json() == b'{"a":"Thu, 01 Jan 20 01:01:00","b":360000.0}'


def test_invalid_model():
    class Foo:
        pass

    with pytest.raises(TypeError):
        json.dumps(Foo, default=pydantic_encoder)


@pytest.mark.parametrize(
    'input,output',
    [
        (timedelta(days=12, seconds=34, microseconds=56), 'P12DT0H0M34.000056S'),
        (timedelta(days=1001, hours=1, minutes=2, seconds=3, microseconds=654_321), 'P1001DT1H2M3.654321S'),
        (timedelta(seconds=-1), '-P1DT23H59M59.000000S'),
        (timedelta(), 'P0DT0H0M0.000000S'),
    ],
)
def test_iso_timedelta(input, output):
    assert output == timedelta_isoformat(input)


def test_custom_encoder():
    class Model(BaseModel):
<<<<<<< HEAD
        model_config = ConfigDict(
            json_encoders={datetime.timedelta: lambda v: f'{v.total_seconds():0.3f}s', Decimal: lambda v: 'a decimal'}
        )
        x: datetime.timedelta
=======
        x: timedelta
>>>>>>> ef3cc495
        y: Decimal
        z: date

<<<<<<< HEAD
    assert (
        Model(x=123, y=5, z='2032-06-01').model_dump_json() == '{"x": "123.000s", "y": "a decimal", "z": "2032-06-01"}'
    )
=======
        @serializer('x')
        def serialize_x(self, v: timedelta, _info):
            return f'{v.total_seconds():0.3f}s'

        @serializer('y')
        def serialize_y(self, v: Decimal, _info):
            return 'a decimal'
>>>>>>> ef3cc495

    assert Model(x=123, y=5, z='2032-06-01').model_dump_json() == b'{"x":"123.000s","y":"a decimal","z":"2032-06-01"}'

<<<<<<< HEAD
def test_custom_iso_timedelta():
    class Model(BaseModel):
        model_config = ConfigDict(json_encoders={datetime.timedelta: timedelta_isoformat})
        x: datetime.timedelta

    m = Model(x=123)
    assert m.model_dump_json() == '{"x": "P0DT0H2M3.000000S"}'


# def test_con_decimal_encode() -> None:
#     """
#     Makes sure a decimal with decimal_places = 0, as well as one with places
#     can handle a encode/decode roundtrip.
#     """
#
#     class Id(ConstrainedDecimal):
#         max_digits = 22
#         decimal_places = 0
#         ge = 0
#
#     class Obj(BaseModel):
#         id: Id
#         price: Decimal = Decimal('0.01')
#
#     assert Obj(id=1).model_dump_json() == '{"id": 1, "price": 0.01}'
#     assert Obj.parse_raw('{"id": 1, "price": 0.01}') == Obj(id=1)
=======

def test_iso_timedelta_simple():
    class Model(BaseModel):
        x: timedelta

    m = Model(x=123)
    json_data = m.model_dump_json()
    assert json_data == b'{"x":"PT123S"}'
    assert Model.model_validate_json(json_data).x == timedelta(seconds=123)


def test_con_decimal_encode() -> None:
    """
    Makes sure a decimal with decimal_places = 0, as well as one with places
    can handle a encode/decode roundtrip.
    """

    class Obj(BaseModel):
        id: condecimal(gt=0, max_digits=22, decimal_places=0)
        price: Decimal = Decimal('0.01')

    json_data = b'{"id":"1","price":"0.01"}'
    assert Obj(id=1).model_dump_json() == json_data
    assert Obj.model_validate_json(json_data) == Obj(id=1)
>>>>>>> ef3cc495


def test_json_encoder_simple_inheritance():
    class Parent(BaseModel):
<<<<<<< HEAD
        model_config = ConfigDict(json_encoders={datetime.datetime: lambda _: 'parent_encoder'})
        dt: datetime.datetime = datetime.datetime.now()
        timedt: datetime.timedelta = datetime.timedelta(hours=100)

    class Child(Parent):
        model_config = ConfigDict(json_encoders={datetime.timedelta: lambda _: 'child_encoder'})
=======
        dt: datetime = datetime.now()
        timedt: timedelta = timedelta(hours=100)

        @serializer('dt')
        def serialize_dt(self, _v: datetime, _info):
            return 'parent_encoder'

    class Child(Parent):
        @serializer('timedt')
        def serialize_timedt(self, _v: timedelta, _info):
            return 'child_encoder'
>>>>>>> ef3cc495

    assert Child().model_dump_json() == b'{"dt":"parent_encoder","timedt":"child_encoder"}'


def test_json_encoder_inheritance_override():
    class Parent(BaseModel):
<<<<<<< HEAD
        model_config = ConfigDict(json_encoders={datetime.datetime: lambda _: 'parent_encoder'})
        dt: datetime.datetime = datetime.datetime.now()

    class Child(Parent):
        model_config = ConfigDict(json_encoders={datetime.datetime: lambda _: 'child_encoder'})
=======
        dt: datetime = datetime.now()

        @serializer('dt')
        def serialize_dt(self, _v: datetime, _info):
            return 'parent_encoder'

    class Child(Parent):
        @serializer('dt')
        def serialize_dt(self, _v: datetime, _info):
            return 'child_encoder'
>>>>>>> ef3cc495

    assert Child().model_dump_json() == b'{"dt":"child_encoder"}'


def test_encode_dataclass():
    @vanilla_dataclass
    class Foo:
        bar: int
        spam: str

    f = Foo(bar=123, spam='apple pie')
    assert '{"bar": 123, "spam": "apple pie"}' == json.dumps(f, default=pydantic_encoder)


@pytest.mark.xfail(reason='dataclasses not implemented')
def test_encode_pydantic_dataclass():
    @pydantic_dataclass
    class Foo:
        bar: int
        spam: str

    f = Foo(bar=123, spam='apple pie')
    assert '{"bar": 123, "spam": "apple pie"}' == json.dumps(f, default=pydantic_encoder)


<<<<<<< HEAD
@pytest.mark.xfail(reason='working on V2')
def test_encode_custom_root():
    class Model(BaseModel):
        __root__: List[str]

    assert Model(__root__=['a', 'b']).model_dump_json() == '["a", "b"]'


@pytest.mark.xfail(reason='working on V2')
def test_custom_decode_encode():
    load_calls, dump_calls = 0, 0

    def custom_loads(s):
        nonlocal load_calls
        load_calls += 1
        return json.loads(s.strip('$'))

    def custom_dumps(s, default=None, **kwargs):
        nonlocal dump_calls
        dump_calls += 1
        return json.dumps(s, default=default, indent=2)

    class Model(BaseModel):
        model_config = ConfigDict(json_loads=custom_loads, json_dumps=custom_dumps)
        a: int
        b: str

    m = Model.parse_raw('${"a": 1, "b": "foo"}$$')
    assert m.model_dump() == {'a': 1, 'b': 'foo'}
    assert m.model_dump_json() == '{\n  "a": 1,\n  "b": "foo"\n}'


@pytest.mark.xfail(reason='working on V2')
=======
>>>>>>> ef3cc495
def test_json_nested_encode_models():
    class Phone(BaseModel):
        manufacturer: str
        number: int

    class User(BaseModel):
        name: str
        SSN: int
        birthday: datetime
        phone: Phone
        friend: Optional['User'] = None

<<<<<<< HEAD
        model_config = ConfigDict(
            json_encoders={
                datetime.datetime: lambda v: v.timestamp(),
                Phone: lambda v: v.number if v else None,
                'User': lambda v: v.SSN,
            }
        )
=======
        @serializer('birthday')
        def serialize_birthday(self, v: datetime, _info):
            return v.timestamp()

        @serializer('phone', when_used='unless-none')
        def serialize_phone(self, v: Phone, _info):
            return v.number

        @serializer('friend', when_used='unless-none')
        def serialize_user(self, v, _info):
            return v.SSN
>>>>>>> ef3cc495

    User.model_rebuild()

    iphone = Phone(manufacturer='Apple', number=18002752273)
    galaxy = Phone(manufacturer='Samsung', number=18007267864)

    timon = User(name='Timon', SSN=123, birthday=datetime(1993, 6, 1, tzinfo=timezone.utc), phone=iphone)
    pumbaa = User(name='Pumbaa', SSN=234, birthday=datetime(1993, 5, 15, tzinfo=timezone.utc), phone=galaxy)

    timon.friend = pumbaa

    assert iphone.model_dump_json() == b'{"manufacturer":"Apple","number":18002752273}'
    assert (
        pumbaa.model_dump_json()
        == b'{"name":"Pumbaa","SSN":234,"birthday":737424000.0,"phone":18007267864,"friend":null}'
    )
    assert (
        timon.model_dump_json() == b'{"name":"Timon","SSN":123,"birthday":738892800.0,"phone":18002752273,"friend":234}'
    )


def test_custom_encode_fallback_basemodel():
    class MyExoticType:
        pass

    class Foo(BaseModel):
        x: MyExoticType

<<<<<<< HEAD
        model_config = ConfigDict(arbitrary_types_allowed=True)
=======
        @serializer('x')
        def serialize_x(self, _v: MyExoticType, _info):
            return 'exo'

        class Config:
            arbitrary_types_allowed = True
>>>>>>> ef3cc495

    class Bar(BaseModel):
        foo: Foo

    assert Bar(foo=Foo(x=MyExoticType())).model_dump_json() == b'{"foo":{"x":"exo"}}'


def test_recursive(create_module):
    module = create_module(
        # language=Python
        """
from __future__ import annotations
from typing import Optional
from pydantic import BaseModel

<<<<<<< HEAD
        model_config = ConfigDict(arbitrary_types_allowed=True)

    with pytest.raises(TypeError, match='not serialisable'):
        Foo(x=MyExoticType()).model_dump_json(encoder=custom_encoder)


@pytest.mark.xfail(reason='working on V2')
def test_recursive():
    class Model(BaseModel):
        value: Optional[str]
        nested: Optional[BaseModel]
=======
class Model(BaseModel):
    value: int
    nested: Optional[Model] = None
"""
    )
    M = module.Model
>>>>>>> ef3cc495

    assert M(value=1, nested=M(value=2)).model_dump_json(exclude_none=True) == b'{"value":1,"nested":{"value":2}}'<|MERGE_RESOLUTION|>--- conflicted
+++ resolved
@@ -13,12 +13,8 @@
 import pytest
 from pydantic_core import SchemaSerializer
 
-<<<<<<< HEAD
-from pydantic import BaseModel, ConfigDict, NameEmail, create_model
-=======
-from pydantic import BaseModel, NameEmail, serializer
+from pydantic import BaseModel, ConfigDict, NameEmail, serializer
 from pydantic._internal._generate_schema import GenerateSchema
->>>>>>> ef3cc495
 from pydantic.color import Color
 from pydantic.dataclasses import dataclass as pydantic_dataclass
 from pydantic.json import pydantic_encoder, timedelta_isoformat
@@ -143,16 +139,6 @@
         pass
 
     class Model(BaseModel):
-<<<<<<< HEAD
-        model_config = ConfigDict(
-            json_encoders={
-                datetime.datetime: lambda v: v.strftime('%a, %d %b %C %H:%M:%S'),
-                datetime.timedelta: timedelta_isoformat,
-            }
-        )
-        a: SubDate
-        b: SubDelta
-=======
         a: SubDt
         b: SubDelta
 
@@ -160,9 +146,7 @@
         def serialize_a(self, v: SubDt, _info):
             return v.strftime('%a, %d %b %C %H:%M:%S')
 
-        class Config:
-            ser_json_timedelta = 'float'
->>>>>>> ef3cc495
+        model_config = ConfigDict(ser_json_timedelta='float')
 
     m = Model(a=SubDt(2032, 1, 1, 1, 1), b=SubDelta(hours=100))
     assert m.model_dump() == {'a': SubDt(2032, 1, 1, 1, 1), 'b': SubDelta(days=4, seconds=14400)}
@@ -193,22 +177,10 @@
 
 def test_custom_encoder():
     class Model(BaseModel):
-<<<<<<< HEAD
-        model_config = ConfigDict(
-            json_encoders={datetime.timedelta: lambda v: f'{v.total_seconds():0.3f}s', Decimal: lambda v: 'a decimal'}
-        )
-        x: datetime.timedelta
-=======
         x: timedelta
->>>>>>> ef3cc495
         y: Decimal
         z: date
 
-<<<<<<< HEAD
-    assert (
-        Model(x=123, y=5, z='2032-06-01').model_dump_json() == '{"x": "123.000s", "y": "a decimal", "z": "2032-06-01"}'
-    )
-=======
         @serializer('x')
         def serialize_x(self, v: timedelta, _info):
             return f'{v.total_seconds():0.3f}s'
@@ -216,38 +188,9 @@
         @serializer('y')
         def serialize_y(self, v: Decimal, _info):
             return 'a decimal'
->>>>>>> ef3cc495
 
     assert Model(x=123, y=5, z='2032-06-01').model_dump_json() == b'{"x":"123.000s","y":"a decimal","z":"2032-06-01"}'
 
-<<<<<<< HEAD
-def test_custom_iso_timedelta():
-    class Model(BaseModel):
-        model_config = ConfigDict(json_encoders={datetime.timedelta: timedelta_isoformat})
-        x: datetime.timedelta
-
-    m = Model(x=123)
-    assert m.model_dump_json() == '{"x": "P0DT0H2M3.000000S"}'
-
-
-# def test_con_decimal_encode() -> None:
-#     """
-#     Makes sure a decimal with decimal_places = 0, as well as one with places
-#     can handle a encode/decode roundtrip.
-#     """
-#
-#     class Id(ConstrainedDecimal):
-#         max_digits = 22
-#         decimal_places = 0
-#         ge = 0
-#
-#     class Obj(BaseModel):
-#         id: Id
-#         price: Decimal = Decimal('0.01')
-#
-#     assert Obj(id=1).model_dump_json() == '{"id": 1, "price": 0.01}'
-#     assert Obj.parse_raw('{"id": 1, "price": 0.01}') == Obj(id=1)
-=======
 
 def test_iso_timedelta_simple():
     class Model(BaseModel):
@@ -272,19 +215,10 @@
     json_data = b'{"id":"1","price":"0.01"}'
     assert Obj(id=1).model_dump_json() == json_data
     assert Obj.model_validate_json(json_data) == Obj(id=1)
->>>>>>> ef3cc495
 
 
 def test_json_encoder_simple_inheritance():
     class Parent(BaseModel):
-<<<<<<< HEAD
-        model_config = ConfigDict(json_encoders={datetime.datetime: lambda _: 'parent_encoder'})
-        dt: datetime.datetime = datetime.datetime.now()
-        timedt: datetime.timedelta = datetime.timedelta(hours=100)
-
-    class Child(Parent):
-        model_config = ConfigDict(json_encoders={datetime.timedelta: lambda _: 'child_encoder'})
-=======
         dt: datetime = datetime.now()
         timedt: timedelta = timedelta(hours=100)
 
@@ -296,20 +230,12 @@
         @serializer('timedt')
         def serialize_timedt(self, _v: timedelta, _info):
             return 'child_encoder'
->>>>>>> ef3cc495
 
     assert Child().model_dump_json() == b'{"dt":"parent_encoder","timedt":"child_encoder"}'
 
 
 def test_json_encoder_inheritance_override():
     class Parent(BaseModel):
-<<<<<<< HEAD
-        model_config = ConfigDict(json_encoders={datetime.datetime: lambda _: 'parent_encoder'})
-        dt: datetime.datetime = datetime.datetime.now()
-
-    class Child(Parent):
-        model_config = ConfigDict(json_encoders={datetime.datetime: lambda _: 'child_encoder'})
-=======
         dt: datetime = datetime.now()
 
         @serializer('dt')
@@ -320,7 +246,6 @@
         @serializer('dt')
         def serialize_dt(self, _v: datetime, _info):
             return 'child_encoder'
->>>>>>> ef3cc495
 
     assert Child().model_dump_json() == b'{"dt":"child_encoder"}'
 
@@ -346,42 +271,6 @@
     assert '{"bar": 123, "spam": "apple pie"}' == json.dumps(f, default=pydantic_encoder)
 
 
-<<<<<<< HEAD
-@pytest.mark.xfail(reason='working on V2')
-def test_encode_custom_root():
-    class Model(BaseModel):
-        __root__: List[str]
-
-    assert Model(__root__=['a', 'b']).model_dump_json() == '["a", "b"]'
-
-
-@pytest.mark.xfail(reason='working on V2')
-def test_custom_decode_encode():
-    load_calls, dump_calls = 0, 0
-
-    def custom_loads(s):
-        nonlocal load_calls
-        load_calls += 1
-        return json.loads(s.strip('$'))
-
-    def custom_dumps(s, default=None, **kwargs):
-        nonlocal dump_calls
-        dump_calls += 1
-        return json.dumps(s, default=default, indent=2)
-
-    class Model(BaseModel):
-        model_config = ConfigDict(json_loads=custom_loads, json_dumps=custom_dumps)
-        a: int
-        b: str
-
-    m = Model.parse_raw('${"a": 1, "b": "foo"}$$')
-    assert m.model_dump() == {'a': 1, 'b': 'foo'}
-    assert m.model_dump_json() == '{\n  "a": 1,\n  "b": "foo"\n}'
-
-
-@pytest.mark.xfail(reason='working on V2')
-=======
->>>>>>> ef3cc495
 def test_json_nested_encode_models():
     class Phone(BaseModel):
         manufacturer: str
@@ -394,15 +283,6 @@
         phone: Phone
         friend: Optional['User'] = None
 
-<<<<<<< HEAD
-        model_config = ConfigDict(
-            json_encoders={
-                datetime.datetime: lambda v: v.timestamp(),
-                Phone: lambda v: v.number if v else None,
-                'User': lambda v: v.SSN,
-            }
-        )
-=======
         @serializer('birthday')
         def serialize_birthday(self, v: datetime, _info):
             return v.timestamp()
@@ -414,7 +294,6 @@
         @serializer('friend', when_used='unless-none')
         def serialize_user(self, v, _info):
             return v.SSN
->>>>>>> ef3cc495
 
     User.model_rebuild()
 
@@ -443,16 +322,11 @@
     class Foo(BaseModel):
         x: MyExoticType
 
-<<<<<<< HEAD
-        model_config = ConfigDict(arbitrary_types_allowed=True)
-=======
         @serializer('x')
         def serialize_x(self, _v: MyExoticType, _info):
             return 'exo'
 
-        class Config:
-            arbitrary_types_allowed = True
->>>>>>> ef3cc495
+        model_config = ConfigDict(arbitrary_types_allowed=True)
 
     class Bar(BaseModel):
         foo: Foo
@@ -468,25 +342,11 @@
 from typing import Optional
 from pydantic import BaseModel
 
-<<<<<<< HEAD
-        model_config = ConfigDict(arbitrary_types_allowed=True)
-
-    with pytest.raises(TypeError, match='not serialisable'):
-        Foo(x=MyExoticType()).model_dump_json(encoder=custom_encoder)
-
-
-@pytest.mark.xfail(reason='working on V2')
-def test_recursive():
-    class Model(BaseModel):
-        value: Optional[str]
-        nested: Optional[BaseModel]
-=======
 class Model(BaseModel):
     value: int
     nested: Optional[Model] = None
 """
     )
     M = module.Model
->>>>>>> ef3cc495
 
     assert M(value=1, nested=M(value=2)).model_dump_json(exclude_none=True) == b'{"value":1,"nested":{"value":2}}'