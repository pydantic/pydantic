--- conflicted
+++ resolved
@@ -329,14 +329,10 @@
     class Bar(BaseModel):
         foo: Foo
 
-<<<<<<< HEAD
         # TODO: I think this shouldn't be necessary...:
         model_config = ConfigDict(arbitrary_types_allowed=True)
 
-    assert Bar(foo=Foo(x=MyExoticType())).model_dump_json() == b'{"foo":{"x":"exo"}}'
-=======
     assert Bar(foo=Foo(x=MyExoticType())).model_dump_json() == '{"foo":{"x":"exo"}}'
->>>>>>> af73124e
 
 
 def test_recursive(create_module):
