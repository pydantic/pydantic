--- conflicted
+++ resolved
@@ -2295,7 +2295,6 @@
     }
 
 
-<<<<<<< HEAD
 def test_namedtuple_default():
     class Coordinates(NamedTuple):
         x: float
@@ -2315,7 +2314,9 @@
                 'items': [{'title': 'X', 'type': 'number'}, {'title': 'Y', 'type': 'number'}],
             }
         },
-=======
+    }
+
+
 @pytest.mark.skipif(
     sys.version_info < (3, 7), reason='schema generation for generic fields is not available in python < 3.7'
 )
@@ -2434,5 +2435,4 @@
             },
         },
         '$ref': '#/definitions/Model',
->>>>>>> 17eb82cd
     }