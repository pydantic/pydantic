import math
import os
import sys
import tempfile
from datetime import date, datetime, time, timedelta
from decimal import Decimal
from enum import Enum, IntEnum
from ipaddress import IPv4Address, IPv4Interface, IPv4Network, IPv6Address, IPv6Interface, IPv6Network
from pathlib import Path
from typing import (
    Any,
    Callable,
    Deque,
    Dict,
    FrozenSet,
    Generic,
    Iterable,
    List,
    NamedTuple,
    NewType,
    Optional,
    Set,
    Tuple,
    Type,
    TypeVar,
    Union,
)
from uuid import UUID

import pytest
from typing_extensions import Annotated, Literal

from pydantic import BaseModel, Extra, Field, ValidationError, confrozenset, conlist, conset, validator
from pydantic.color import Color
from pydantic.dataclasses import dataclass
from pydantic.fields import ModelField
from pydantic.generics import GenericModel
from pydantic.networks import AnyUrl, EmailStr, IPvAnyAddress, IPvAnyInterface, IPvAnyNetwork, NameEmail, stricturl
from pydantic.schema import (
    get_flat_models_from_model,
    get_flat_models_from_models,
    get_model_name_map,
    model_process_schema,
    model_schema,
    schema,
)
from pydantic.types import (
    UUID1,
    UUID3,
    UUID4,
    UUID5,
    ConstrainedBytes,
    ConstrainedDecimal,
    ConstrainedFloat,
    ConstrainedInt,
    ConstrainedStr,
    DirectoryPath,
    FilePath,
    Json,
    NegativeFloat,
    NegativeInt,
    NoneBytes,
    NoneStr,
    NoneStrBytes,
    NonNegativeFloat,
    NonNegativeInt,
    NonPositiveFloat,
    NonPositiveInt,
    PositiveFloat,
    PositiveInt,
    PyObject,
    SecretBytes,
    SecretStr,
    StrBytes,
    StrictBool,
    StrictStr,
    conbytes,
    condecimal,
    confloat,
    conint,
    constr,
)

try:
    import email_validator
except ImportError:
    email_validator = None


T = TypeVar('T')


def test_key():
    class ApplePie(BaseModel):
        """
        This is a test.
        """

        a: float
        b: int = 10

    s = {
        'type': 'object',
        'properties': {'a': {'type': 'number', 'title': 'A'}, 'b': {'type': 'integer', 'title': 'B', 'default': 10}},
        'required': ['a'],
        'title': 'ApplePie',
        'description': 'This is a test.',
    }
    assert ApplePie.__schema_cache__.keys() == set()
    assert ApplePie.schema() == s
    assert ApplePie.__schema_cache__.keys() == {(True, '#/definitions/{model}')}
    assert ApplePie.schema() == s


def test_by_alias():
    class ApplePie(BaseModel):
        a: float
        b: int = 10

        class Config:
            title = 'Apple Pie'
            fields = {'a': 'Snap', 'b': 'Crackle'}

    assert ApplePie.schema() == {
        'type': 'object',
        'title': 'Apple Pie',
        'properties': {
            'Snap': {'type': 'number', 'title': 'Snap'},
            'Crackle': {'type': 'integer', 'title': 'Crackle', 'default': 10},
        },
        'required': ['Snap'],
    }
    assert list(ApplePie.schema(by_alias=True)['properties'].keys()) == ['Snap', 'Crackle']
    assert list(ApplePie.schema(by_alias=False)['properties'].keys()) == ['a', 'b']


def test_ref_template():
    class KeyLimePie(BaseModel):
        x: str = None

    class ApplePie(BaseModel):
        a: float = None
        key_lime: KeyLimePie = None

        class Config:
            title = 'Apple Pie'

    assert ApplePie.schema(ref_template='foobar/{model}.json') == {
        'title': 'Apple Pie',
        'type': 'object',
        'properties': {'a': {'title': 'A', 'type': 'number'}, 'key_lime': {'$ref': 'foobar/KeyLimePie.json'}},
        'definitions': {
            'KeyLimePie': {
                'title': 'KeyLimePie',
                'type': 'object',
                'properties': {'x': {'title': 'X', 'type': 'string'}},
            },
        },
    }
    assert ApplePie.schema()['properties']['key_lime'] == {'$ref': '#/definitions/KeyLimePie'}
    json_schema = ApplePie.schema_json(ref_template='foobar/{model}.json')
    assert 'foobar/KeyLimePie.json' in json_schema
    assert '#/definitions/KeyLimePie' not in json_schema


def test_by_alias_generator():
    class ApplePie(BaseModel):
        a: float
        b: int = 10

        class Config:
            @staticmethod
            def alias_generator(x):
                return x.upper()

    assert ApplePie.schema() == {
        'title': 'ApplePie',
        'type': 'object',
        'properties': {'A': {'title': 'A', 'type': 'number'}, 'B': {'title': 'B', 'default': 10, 'type': 'integer'}},
        'required': ['A'],
    }
    assert ApplePie.schema(by_alias=False)['properties'].keys() == {'a', 'b'}


def test_sub_model():
    class Foo(BaseModel):
        """hello"""

        b: float

    class Bar(BaseModel):
        a: int
        b: Foo = None

    assert Bar.schema() == {
        'type': 'object',
        'title': 'Bar',
        'definitions': {
            'Foo': {
                'type': 'object',
                'title': 'Foo',
                'description': 'hello',
                'properties': {'b': {'type': 'number', 'title': 'B'}},
                'required': ['b'],
            }
        },
        'properties': {'a': {'type': 'integer', 'title': 'A'}, 'b': {'$ref': '#/definitions/Foo'}},
        'required': ['a'],
    }


def test_schema_class():
    class Model(BaseModel):
        foo: int = Field(4, title='Foo is Great')
        bar: str = Field(..., description='this description of bar')

    with pytest.raises(ValidationError):
        Model()

    m = Model(bar=123)
    assert m.dict() == {'foo': 4, 'bar': '123'}

    assert Model.schema() == {
        'type': 'object',
        'title': 'Model',
        'properties': {
            'foo': {'type': 'integer', 'title': 'Foo is Great', 'default': 4},
            'bar': {'type': 'string', 'title': 'Bar', 'description': 'this description of bar'},
        },
        'required': ['bar'],
    }


def test_schema_repr():
    s = Field(4, title='Foo is Great')
    assert str(s) == "default=4 title='Foo is Great' extra={}"
    assert repr(s) == "FieldInfo(default=4, title='Foo is Great', extra={})"


def test_schema_class_by_alias():
    class Model(BaseModel):
        foo: int = Field(4, alias='foofoo')

    assert list(Model.schema()['properties'].keys()) == ['foofoo']
    assert list(Model.schema(by_alias=False)['properties'].keys()) == ['foo']


def test_choices():
    FooEnum = Enum('FooEnum', {'foo': 'f', 'bar': 'b'})
    BarEnum = IntEnum('BarEnum', {'foo': 1, 'bar': 2})

    class SpamEnum(str, Enum):
        foo = 'f'
        bar = 'b'

    class Model(BaseModel):
        foo: FooEnum
        bar: BarEnum
        spam: SpamEnum = Field(None)

    assert Model.schema() == {
        'title': 'Model',
        'type': 'object',
        'properties': {
            'foo': {'$ref': '#/definitions/FooEnum'},
            'bar': {'$ref': '#/definitions/BarEnum'},
            'spam': {'$ref': '#/definitions/SpamEnum'},
        },
        'required': ['foo', 'bar'],
        'definitions': {
            'FooEnum': {'title': 'FooEnum', 'description': 'An enumeration.', 'enum': ['f', 'b']},
            'BarEnum': {'title': 'BarEnum', 'description': 'An enumeration.', 'type': 'integer', 'enum': [1, 2]},
            'SpamEnum': {'title': 'SpamEnum', 'description': 'An enumeration.', 'type': 'string', 'enum': ['f', 'b']},
        },
    }


def test_enum_modify_schema():
    class SpamEnum(str, Enum):
        foo = 'f'
        bar = 'b'

        @classmethod
        def __modify_schema__(cls, field_schema):
            field_schema['tsEnumNames'] = [e.name for e in cls]

    class Model(BaseModel):
        spam: SpamEnum = Field(None)

    assert Model.schema() == {
        'definitions': {
            'SpamEnum': {
                'description': 'An enumeration.',
                'enum': ['f', 'b'],
                'title': 'SpamEnum',
                'tsEnumNames': ['foo', 'bar'],
                'type': 'string',
            }
        },
        'properties': {'spam': {'$ref': '#/definitions/SpamEnum'}},
        'title': 'Model',
        'type': 'object',
    }


def test_enum_schema_custom_field():
    class FooBarEnum(str, Enum):
        foo = 'foo'
        bar = 'bar'

    class Model(BaseModel):
        pika: FooBarEnum = Field(alias='pikalias', title='Pikapika!', description='Pika is definitely the best!')
        bulbi: FooBarEnum = Field('foo', alias='bulbialias', title='Bulbibulbi!', description='Bulbi is not...')
        cara: FooBarEnum

    assert Model.schema() == {
        'definitions': {
            'FooBarEnum': {
                'description': 'An enumeration.',
                'enum': ['foo', 'bar'],
                'title': 'FooBarEnum',
                'type': 'string',
            }
        },
        'properties': {
            'pikalias': {
                'allOf': [{'$ref': '#/definitions/FooBarEnum'}],
                'description': 'Pika is definitely the best!',
                'title': 'Pikapika!',
            },
            'bulbialias': {
                'allOf': [{'$ref': '#/definitions/FooBarEnum'}],
                'description': 'Bulbi is not...',
                'title': 'Bulbibulbi!',
                'default': 'foo',
            },
            'cara': {'$ref': '#/definitions/FooBarEnum'},
        },
        'required': ['pikalias', 'cara'],
        'title': 'Model',
        'type': 'object',
    }


def test_enum_and_model_have_same_behaviour():
    class Names(str, Enum):
        rick = 'Rick'
        morty = 'Morty'
        summer = 'Summer'

    class Pika(BaseModel):
        a: str

    class Foo(BaseModel):
        enum: Names
        titled_enum: Names = Field(
            ...,
            title='Title of enum',
            description='Description of enum',
        )
        model: Pika
        titled_model: Pika = Field(
            ...,
            title='Title of model',
            description='Description of model',
        )

    assert Foo.schema() == {
        'definitions': {
            'Pika': {
                'properties': {'a': {'title': 'A', 'type': 'string'}},
                'required': ['a'],
                'title': 'Pika',
                'type': 'object',
            },
            'Names': {
                'description': 'An enumeration.',
                'enum': ['Rick', 'Morty', 'Summer'],
                'title': 'Names',
                'type': 'string',
            },
        },
        'properties': {
            'enum': {'$ref': '#/definitions/Names'},
            'model': {'$ref': '#/definitions/Pika'},
            'titled_enum': {
                'allOf': [{'$ref': '#/definitions/Names'}],
                'description': 'Description of enum',
                'title': 'Title of enum',
            },
            'titled_model': {
                'allOf': [{'$ref': '#/definitions/Pika'}],
                'description': 'Description of model',
                'title': 'Title of model',
            },
        },
        'required': ['enum', 'titled_enum', 'model', 'titled_model'],
        'title': 'Foo',
        'type': 'object',
    }


def test_enum_includes_extra_without_other_params():
    class Names(str, Enum):
        rick = 'Rick'
        morty = 'Morty'
        summer = 'Summer'

    class Foo(BaseModel):
        enum: Names
        extra_enum: Names = Field(..., extra='Extra field')

    assert Foo.schema() == {
        'definitions': {
            'Names': {
                'description': 'An enumeration.',
                'enum': ['Rick', 'Morty', 'Summer'],
                'title': 'Names',
                'type': 'string',
            },
        },
        'properties': {
            'enum': {'$ref': '#/definitions/Names'},
            'extra_enum': {'allOf': [{'$ref': '#/definitions/Names'}], 'extra': 'Extra field'},
        },
        'required': ['enum', 'extra_enum'],
        'title': 'Foo',
        'type': 'object',
    }


def test_list_enum_schema_extras():
    class FoodChoice(str, Enum):
        spam = 'spam'
        egg = 'egg'
        chips = 'chips'

    class Model(BaseModel):
        foods: List[FoodChoice] = Field(examples=[['spam', 'egg']])

    assert Model.schema() == {
        'definitions': {
            'FoodChoice': {
                'description': 'An enumeration.',
                'enum': ['spam', 'egg', 'chips'],
                'title': 'FoodChoice',
                'type': 'string',
            }
        },
        'properties': {
            'foods': {'type': 'array', 'items': {'$ref': '#/definitions/FoodChoice'}, 'examples': [['spam', 'egg']]},
        },
        'required': ['foods'],
        'title': 'Model',
        'type': 'object',
    }


def test_json_schema():
    class Model(BaseModel):
        a = b'foobar'
        b = Decimal('12.34')

    assert Model.schema_json(indent=2) == (
        '{\n'
        '  "title": "Model",\n'
        '  "type": "object",\n'
        '  "properties": {\n'
        '    "a": {\n'
        '      "title": "A",\n'
        '      "default": "foobar",\n'
        '      "type": "string",\n'
        '      "format": "binary"\n'
        '    },\n'
        '    "b": {\n'
        '      "title": "B",\n'
        '      "default": 12.34,\n'
        '      "type": "number"\n'
        '    }\n'
        '  }\n'
        '}'
    )


def test_list_sub_model():
    class Foo(BaseModel):
        a: float

    class Bar(BaseModel):
        b: List[Foo]

    assert Bar.schema() == {
        'title': 'Bar',
        'type': 'object',
        'definitions': {
            'Foo': {
                'title': 'Foo',
                'type': 'object',
                'properties': {'a': {'type': 'number', 'title': 'A'}},
                'required': ['a'],
            }
        },
        'properties': {'b': {'type': 'array', 'items': {'$ref': '#/definitions/Foo'}, 'title': 'B'}},
        'required': ['b'],
    }


def test_optional():
    class Model(BaseModel):
        a: Optional[str]

    assert Model.schema() == {'title': 'Model', 'type': 'object', 'properties': {'a': {'type': 'string', 'title': 'A'}}}


def test_any():
    class Model(BaseModel):
        a: Any
        b: object

    assert Model.schema() == {
        'title': 'Model',
        'type': 'object',
        'properties': {
            'a': {'title': 'A'},
            'b': {'title': 'B'},
        },
    }


def test_set():
    class Model(BaseModel):
        a: Set[int]
        b: set
        c: set = {1}

    assert Model.schema() == {
        'title': 'Model',
        'type': 'object',
        'properties': {
            'a': {'title': 'A', 'type': 'array', 'uniqueItems': True, 'items': {'type': 'integer'}},
            'b': {'title': 'B', 'type': 'array', 'items': {}, 'uniqueItems': True},
            'c': {'title': 'C', 'type': 'array', 'items': {}, 'default': [1], 'uniqueItems': True},
        },
        'required': ['a', 'b'],
    }


def test_const_str():
    class Model(BaseModel):
        a: str = Field('some string', const=True)

    assert Model.schema() == {
        'title': 'Model',
        'type': 'object',
        'properties': {'a': {'title': 'A', 'type': 'string', 'const': 'some string', 'default': 'some string'}},
    }


def test_const_false():
    class Model(BaseModel):
        a: str = Field('some string', const=False)

    assert Model.schema() == {
        'title': 'Model',
        'type': 'object',
        'properties': {'a': {'title': 'A', 'type': 'string', 'default': 'some string'}},
    }


@pytest.mark.parametrize(
    'field_type,extra_props',
    [
        (tuple, {'items': {}}),
        (
            Tuple[str, int, Union[str, int, float], float],
            {
                'items': [
                    {'type': 'string'},
                    {'type': 'integer'},
                    {'anyOf': [{'type': 'string'}, {'type': 'integer'}, {'type': 'number'}]},
                    {'type': 'number'},
                ],
                'minItems': 4,
                'maxItems': 4,
            },
        ),
        (Tuple[str], {'items': [{'type': 'string'}], 'minItems': 1, 'maxItems': 1}),
        (Tuple[()], {'maxItems': 0, 'minItems': 0}),
    ],
)
def test_tuple(field_type, extra_props):
    class Model(BaseModel):
        a: field_type

    assert Model.schema() == {
        'title': 'Model',
        'type': 'object',
        'properties': {'a': {'title': 'A', 'type': 'array', **extra_props}},
        'required': ['a'],
    }


def test_deque():
    class Model(BaseModel):
        a: Deque[str]

    assert Model.schema() == {
        'title': 'Model',
        'type': 'object',
        'properties': {'a': {'title': 'A', 'type': 'array', 'items': {'type': 'string'}}},
        'required': ['a'],
    }


def test_bool():
    class Model(BaseModel):
        a: bool

    assert Model.schema() == {
        'title': 'Model',
        'type': 'object',
        'properties': {'a': {'title': 'A', 'type': 'boolean'}},
        'required': ['a'],
    }


def test_strict_bool():
    class Model(BaseModel):
        a: StrictBool

    assert Model.schema() == {
        'title': 'Model',
        'type': 'object',
        'properties': {'a': {'title': 'A', 'type': 'boolean'}},
        'required': ['a'],
    }


def test_dict():
    class Model(BaseModel):
        a: dict

    assert Model.schema() == {
        'title': 'Model',
        'type': 'object',
        'properties': {'a': {'title': 'A', 'type': 'object'}},
        'required': ['a'],
    }


def test_list():
    class Model(BaseModel):
        a: list

    assert Model.schema() == {
        'title': 'Model',
        'type': 'object',
        'properties': {'a': {'title': 'A', 'type': 'array', 'items': {}}},
        'required': ['a'],
    }


class Foo(BaseModel):
    a: float


@pytest.mark.parametrize(
    'field_type,expected_schema',
    [
        (
            Union[int, str],
            {
                'properties': {'a': {'title': 'A', 'anyOf': [{'type': 'integer'}, {'type': 'string'}]}},
                'required': ['a'],
            },
        ),
        (
            List[int],
            {'properties': {'a': {'title': 'A', 'type': 'array', 'items': {'type': 'integer'}}}, 'required': ['a']},
        ),
        (
            Dict[str, Foo],
            {
                'definitions': {
                    'Foo': {
                        'title': 'Foo',
                        'type': 'object',
                        'properties': {'a': {'title': 'A', 'type': 'number'}},
                        'required': ['a'],
                    }
                },
                'properties': {
                    'a': {'title': 'A', 'type': 'object', 'additionalProperties': {'$ref': '#/definitions/Foo'}}
                },
                'required': ['a'],
            },
        ),
        (
            Union[None, Foo],
            {
                'definitions': {
                    'Foo': {
                        'title': 'Foo',
                        'type': 'object',
                        'properties': {'a': {'title': 'A', 'type': 'number'}},
                        'required': ['a'],
                    }
                },
                'properties': {'a': {'$ref': '#/definitions/Foo'}},
            },
        ),
        (Dict[str, Any], {'properties': {'a': {'title': 'A', 'type': 'object'}}, 'required': ['a']}),
    ],
)
def test_list_union_dict(field_type, expected_schema):
    class Model(BaseModel):
        a: field_type

    base_schema = {'title': 'Model', 'type': 'object'}
    base_schema.update(expected_schema)

    assert Model.schema() == base_schema


@pytest.mark.parametrize(
    'field_type,expected_schema',
    [
        (datetime, {'type': 'string', 'format': 'date-time'}),
        (date, {'type': 'string', 'format': 'date'}),
        (time, {'type': 'string', 'format': 'time'}),
        (timedelta, {'type': 'number', 'format': 'time-delta'}),
    ],
)
def test_date_types(field_type, expected_schema):
    class Model(BaseModel):
        a: field_type

    attribute_schema = {'title': 'A'}
    attribute_schema.update(expected_schema)

    base_schema = {'title': 'Model', 'type': 'object', 'properties': {'a': attribute_schema}, 'required': ['a']}

    assert Model.schema() == base_schema


@pytest.mark.parametrize(
    'field_type,expected_schema',
    [
        (NoneStr, {'properties': {'a': {'title': 'A', 'type': 'string'}}}),
        (NoneBytes, {'properties': {'a': {'title': 'A', 'type': 'string', 'format': 'binary'}}}),
        (
            StrBytes,
            {
                'properties': {
                    'a': {'title': 'A', 'anyOf': [{'type': 'string'}, {'type': 'string', 'format': 'binary'}]}
                },
                'required': ['a'],
            },
        ),
        (
            NoneStrBytes,
            {
                'properties': {
                    'a': {'title': 'A', 'anyOf': [{'type': 'string'}, {'type': 'string', 'format': 'binary'}]}
                }
            },
        ),
    ],
)
def test_str_basic_types(field_type, expected_schema):
    class Model(BaseModel):
        a: field_type

    base_schema = {'title': 'Model', 'type': 'object'}
    base_schema.update(expected_schema)
    assert Model.schema() == base_schema


@pytest.mark.parametrize(
    'field_type,expected_schema',
    [
        (StrictStr, {'title': 'A', 'type': 'string'}),
        (ConstrainedStr, {'title': 'A', 'type': 'string'}),
        (
            constr(min_length=3, max_length=5, regex='^text$'),
            {'title': 'A', 'type': 'string', 'minLength': 3, 'maxLength': 5, 'pattern': '^text$'},
        ),
    ],
)
def test_str_constrained_types(field_type, expected_schema):
    class Model(BaseModel):
        a: field_type

    model_schema = Model.schema()
    assert model_schema['properties']['a'] == expected_schema

    base_schema = {'title': 'Model', 'type': 'object', 'properties': {'a': expected_schema}, 'required': ['a']}

    assert model_schema == base_schema


@pytest.mark.parametrize(
    'field_type,expected_schema',
    [
        (AnyUrl, {'title': 'A', 'type': 'string', 'format': 'uri', 'minLength': 1, 'maxLength': 2**16}),
        (
            stricturl(min_length=5, max_length=10),
            {'title': 'A', 'type': 'string', 'format': 'uri', 'minLength': 5, 'maxLength': 10},
        ),
    ],
)
def test_special_str_types(field_type, expected_schema):
    class Model(BaseModel):
        a: field_type

    base_schema = {'title': 'Model', 'type': 'object', 'properties': {'a': {}}, 'required': ['a']}
    base_schema['properties']['a'] = expected_schema

    assert Model.schema() == base_schema


@pytest.mark.skipif(not email_validator, reason='email_validator not installed')
@pytest.mark.parametrize('field_type,expected_schema', [(EmailStr, 'email'), (NameEmail, 'name-email')])
def test_email_str_types(field_type, expected_schema):
    class Model(BaseModel):
        a: field_type

    base_schema = {
        'title': 'Model',
        'type': 'object',
        'properties': {'a': {'title': 'A', 'type': 'string'}},
        'required': ['a'],
    }
    base_schema['properties']['a']['format'] = expected_schema

    assert Model.schema() == base_schema


@pytest.mark.parametrize('field_type,inner_type', [(SecretBytes, 'string'), (SecretStr, 'string')])
def test_secret_types(field_type, inner_type):
    class Model(BaseModel):
        a: field_type

    base_schema = {
        'title': 'Model',
        'type': 'object',
        'properties': {'a': {'title': 'A', 'type': inner_type, 'writeOnly': True, 'format': 'password'}},
        'required': ['a'],
    }

    assert Model.schema() == base_schema


@pytest.mark.parametrize(
    'field_type,expected_schema',
    [
        (ConstrainedInt, {}),
        (conint(gt=5, lt=10), {'exclusiveMinimum': 5, 'exclusiveMaximum': 10}),
        (conint(ge=5, le=10), {'minimum': 5, 'maximum': 10}),
        (conint(multiple_of=5), {'multipleOf': 5}),
        (PositiveInt, {'exclusiveMinimum': 0}),
        (NegativeInt, {'exclusiveMaximum': 0}),
        (NonNegativeInt, {'minimum': 0}),
        (NonPositiveInt, {'maximum': 0}),
    ],
)
def test_special_int_types(field_type, expected_schema):
    class Model(BaseModel):
        a: field_type

    base_schema = {
        'title': 'Model',
        'type': 'object',
        'properties': {'a': {'title': 'A', 'type': 'integer'}},
        'required': ['a'],
    }
    base_schema['properties']['a'].update(expected_schema)

    assert Model.schema() == base_schema


@pytest.mark.parametrize(
    'field_type,expected_schema',
    [
        (ConstrainedFloat, {}),
        (confloat(gt=5, lt=10), {'exclusiveMinimum': 5, 'exclusiveMaximum': 10}),
        (confloat(ge=5, le=10), {'minimum': 5, 'maximum': 10}),
        (confloat(multiple_of=5), {'multipleOf': 5}),
        (PositiveFloat, {'exclusiveMinimum': 0}),
        (NegativeFloat, {'exclusiveMaximum': 0}),
        (NonNegativeFloat, {'minimum': 0}),
        (NonPositiveFloat, {'maximum': 0}),
        (ConstrainedDecimal, {}),
        (condecimal(gt=5, lt=10), {'exclusiveMinimum': 5, 'exclusiveMaximum': 10}),
        (condecimal(ge=5, le=10), {'minimum': 5, 'maximum': 10}),
        (condecimal(multiple_of=5), {'multipleOf': 5}),
    ],
)
def test_special_float_types(field_type, expected_schema):
    class Model(BaseModel):
        a: field_type

    base_schema = {
        'title': 'Model',
        'type': 'object',
        'properties': {'a': {'title': 'A', 'type': 'number'}},
        'required': ['a'],
    }
    base_schema['properties']['a'].update(expected_schema)

    assert Model.schema() == base_schema


@pytest.mark.parametrize(
    'field_type,expected_schema',
    [(UUID, 'uuid'), (UUID1, 'uuid1'), (UUID3, 'uuid3'), (UUID4, 'uuid4'), (UUID5, 'uuid5')],
)
def test_uuid_types(field_type, expected_schema):
    class Model(BaseModel):
        a: field_type

    base_schema = {
        'title': 'Model',
        'type': 'object',
        'properties': {'a': {'title': 'A', 'type': 'string', 'format': ''}},
        'required': ['a'],
    }
    base_schema['properties']['a']['format'] = expected_schema

    assert Model.schema() == base_schema


@pytest.mark.parametrize(
    'field_type,expected_schema', [(FilePath, 'file-path'), (DirectoryPath, 'directory-path'), (Path, 'path')]
)
def test_path_types(field_type, expected_schema):
    class Model(BaseModel):
        a: field_type

    base_schema = {
        'title': 'Model',
        'type': 'object',
        'properties': {'a': {'title': 'A', 'type': 'string', 'format': ''}},
        'required': ['a'],
    }
    base_schema['properties']['a']['format'] = expected_schema

    assert Model.schema() == base_schema


def test_json_type():
    class Model(BaseModel):
        a: Json
        b: Json[int]

    assert Model.schema() == {
        'title': 'Model',
        'type': 'object',
        'properties': {
            'a': {'title': 'A', 'type': 'string', 'format': 'json-string'},
            'b': {'title': 'B', 'type': 'integer'},
        },
        'required': ['b'],
    }


def test_ipv4address_type():
    class Model(BaseModel):
        ip_address: IPv4Address

    model_schema = Model.schema()
    assert model_schema == {
        'title': 'Model',
        'type': 'object',
        'properties': {'ip_address': {'title': 'Ip Address', 'type': 'string', 'format': 'ipv4'}},
        'required': ['ip_address'],
    }


def test_ipv6address_type():
    class Model(BaseModel):
        ip_address: IPv6Address

    model_schema = Model.schema()
    assert model_schema == {
        'title': 'Model',
        'type': 'object',
        'properties': {'ip_address': {'title': 'Ip Address', 'type': 'string', 'format': 'ipv6'}},
        'required': ['ip_address'],
    }


def test_ipvanyaddress_type():
    class Model(BaseModel):
        ip_address: IPvAnyAddress

    model_schema = Model.schema()
    assert model_schema == {
        'title': 'Model',
        'type': 'object',
        'properties': {'ip_address': {'title': 'Ip Address', 'type': 'string', 'format': 'ipvanyaddress'}},
        'required': ['ip_address'],
    }


def test_ipv4interface_type():
    class Model(BaseModel):
        ip_interface: IPv4Interface

    model_schema = Model.schema()
    assert model_schema == {
        'title': 'Model',
        'type': 'object',
        'properties': {'ip_interface': {'title': 'Ip Interface', 'type': 'string', 'format': 'ipv4interface'}},
        'required': ['ip_interface'],
    }


def test_ipv6interface_type():
    class Model(BaseModel):
        ip_interface: IPv6Interface

    model_schema = Model.schema()
    assert model_schema == {
        'title': 'Model',
        'type': 'object',
        'properties': {'ip_interface': {'title': 'Ip Interface', 'type': 'string', 'format': 'ipv6interface'}},
        'required': ['ip_interface'],
    }


def test_ipvanyinterface_type():
    class Model(BaseModel):
        ip_interface: IPvAnyInterface

    model_schema = Model.schema()
    assert model_schema == {
        'title': 'Model',
        'type': 'object',
        'properties': {'ip_interface': {'title': 'Ip Interface', 'type': 'string', 'format': 'ipvanyinterface'}},
        'required': ['ip_interface'],
    }


def test_ipv4network_type():
    class Model(BaseModel):
        ip_network: IPv4Network

    model_schema = Model.schema()
    assert model_schema == {
        'title': 'Model',
        'type': 'object',
        'properties': {'ip_network': {'title': 'Ip Network', 'type': 'string', 'format': 'ipv4network'}},
        'required': ['ip_network'],
    }


def test_ipv6network_type():
    class Model(BaseModel):
        ip_network: IPv6Network

    model_schema = Model.schema()
    assert model_schema == {
        'title': 'Model',
        'type': 'object',
        'properties': {'ip_network': {'title': 'Ip Network', 'type': 'string', 'format': 'ipv6network'}},
        'required': ['ip_network'],
    }


def test_ipvanynetwork_type():
    class Model(BaseModel):
        ip_network: IPvAnyNetwork

    model_schema = Model.schema()
    assert model_schema == {
        'title': 'Model',
        'type': 'object',
        'properties': {'ip_network': {'title': 'Ip Network', 'type': 'string', 'format': 'ipvanynetwork'}},
        'required': ['ip_network'],
    }


@pytest.mark.parametrize(
    'type_,default_value',
    (
        (Callable, ...),
        (Callable, lambda x: x),
        (Callable[[int], int], ...),
        (Callable[[int], int], lambda x: x),
    ),
)
def test_callable_type(type_, default_value):
    class Model(BaseModel):
        callback: type_ = default_value
        foo: int

    with pytest.warns(UserWarning):
        model_schema = Model.schema()

    assert 'callback' not in model_schema['properties']


def test_error_non_supported_types():
    class Model(BaseModel):
        a: PyObject

    with pytest.raises(ValueError):
        Model.schema()


def create_testing_submodules():
    base_path = Path(tempfile.mkdtemp())
    mod_root_path = base_path / 'pydantic_schema_test'
    os.makedirs(mod_root_path, exist_ok=True)
    open(mod_root_path / '__init__.py', 'w').close()
    for mod in ['a', 'b', 'c']:
        module_name = 'module' + mod
        model_name = 'model' + mod + '.py'
        os.makedirs(mod_root_path / module_name, exist_ok=True)
        open(mod_root_path / module_name / '__init__.py', 'w').close()
        with open(mod_root_path / module_name / model_name, 'w') as f:
            f.write('from pydantic import BaseModel\n' 'class Model(BaseModel):\n' '    a: str\n')
    module_name = 'moduled'
    model_name = 'modeld.py'
    os.makedirs(mod_root_path / module_name, exist_ok=True)
    open(mod_root_path / module_name / '__init__.py', 'w').close()
    with open(mod_root_path / module_name / model_name, 'w') as f:
        f.write('from ..moduleb.modelb import Model')
    sys.path.insert(0, str(base_path))


def test_flat_models_unique_models():
    create_testing_submodules()
    from pydantic_schema_test.modulea.modela import Model as ModelA
    from pydantic_schema_test.moduleb.modelb import Model as ModelB
    from pydantic_schema_test.moduled.modeld import Model as ModelD

    flat_models = get_flat_models_from_models([ModelA, ModelB, ModelD])
    assert flat_models == {ModelA, ModelB}


def test_flat_models_with_submodels():
    class Foo(BaseModel):
        a: str

    class Bar(BaseModel):
        b: List[Foo]

    class Baz(BaseModel):
        c: Dict[str, Bar]

    flat_models = get_flat_models_from_model(Baz)
    assert flat_models == {Foo, Bar, Baz}


def test_flat_models_with_submodels_from_sequence():
    class Foo(BaseModel):
        a: str

    class Bar(BaseModel):
        b: Foo

    class Ingredient(BaseModel):
        name: str

    class Pizza(BaseModel):
        name: str
        ingredients: List[Ingredient]

    flat_models = get_flat_models_from_models([Bar, Pizza])
    assert flat_models == {Foo, Bar, Ingredient, Pizza}


def test_model_name_maps():
    create_testing_submodules()
    from pydantic_schema_test.modulea.modela import Model as ModelA
    from pydantic_schema_test.moduleb.modelb import Model as ModelB
    from pydantic_schema_test.modulec.modelc import Model as ModelC
    from pydantic_schema_test.moduled.modeld import Model as ModelD

    class Foo(BaseModel):
        a: str

    class Bar(BaseModel):
        b: Foo

    class Baz(BaseModel):
        c: Bar

    flat_models = get_flat_models_from_models([Baz, ModelA, ModelB, ModelC, ModelD])
    model_name_map = get_model_name_map(flat_models)
    assert model_name_map == {
        Foo: 'Foo',
        Bar: 'Bar',
        Baz: 'Baz',
        ModelA: 'pydantic_schema_test__modulea__modela__Model',
        ModelB: 'pydantic_schema_test__moduleb__modelb__Model',
        ModelC: 'pydantic_schema_test__modulec__modelc__Model',
    }


def test_schema_overrides():
    class Foo(BaseModel):
        a: str

    class Bar(BaseModel):
        b: Foo = Foo(a='foo')

    class Baz(BaseModel):
        c: Optional[Bar]

    class Model(BaseModel):
        d: Baz

    model_schema = Model.schema()
    assert model_schema == {
        'title': 'Model',
        'type': 'object',
        'definitions': {
            'Foo': {
                'title': 'Foo',
                'type': 'object',
                'properties': {'a': {'title': 'A', 'type': 'string'}},
                'required': ['a'],
            },
            'Bar': {
                'title': 'Bar',
                'type': 'object',
                'properties': {'b': {'title': 'B', 'default': {'a': 'foo'}, 'allOf': [{'$ref': '#/definitions/Foo'}]}},
            },
            'Baz': {'title': 'Baz', 'type': 'object', 'properties': {'c': {'$ref': '#/definitions/Bar'}}},
        },
        'properties': {'d': {'$ref': '#/definitions/Baz'}},
        'required': ['d'],
    }


def test_schema_overrides_w_union():
    class Foo(BaseModel):
        pass

    class Bar(BaseModel):
        pass

    class Spam(BaseModel):
        a: Union[Foo, Bar] = Field(..., description='xxx')

    assert Spam.schema()['properties'] == {
        'a': {
            'title': 'A',
            'description': 'xxx',
            'anyOf': [{'$ref': '#/definitions/Foo'}, {'$ref': '#/definitions/Bar'}],
        },
    }


def test_schema_from_models():
    class Foo(BaseModel):
        a: str

    class Bar(BaseModel):
        b: Foo

    class Baz(BaseModel):
        c: Bar

    class Model(BaseModel):
        d: Baz

    class Ingredient(BaseModel):
        name: str

    class Pizza(BaseModel):
        name: str
        ingredients: List[Ingredient]

    model_schema = schema(
        [Model, Pizza], title='Multi-model schema', description='Single JSON Schema with multiple definitions'
    )
    assert model_schema == {
        'title': 'Multi-model schema',
        'description': 'Single JSON Schema with multiple definitions',
        'definitions': {
            'Pizza': {
                'title': 'Pizza',
                'type': 'object',
                'properties': {
                    'name': {'title': 'Name', 'type': 'string'},
                    'ingredients': {
                        'title': 'Ingredients',
                        'type': 'array',
                        'items': {'$ref': '#/definitions/Ingredient'},
                    },
                },
                'required': ['name', 'ingredients'],
            },
            'Ingredient': {
                'title': 'Ingredient',
                'type': 'object',
                'properties': {'name': {'title': 'Name', 'type': 'string'}},
                'required': ['name'],
            },
            'Model': {
                'title': 'Model',
                'type': 'object',
                'properties': {'d': {'$ref': '#/definitions/Baz'}},
                'required': ['d'],
            },
            'Baz': {
                'title': 'Baz',
                'type': 'object',
                'properties': {'c': {'$ref': '#/definitions/Bar'}},
                'required': ['c'],
            },
            'Bar': {
                'title': 'Bar',
                'type': 'object',
                'properties': {'b': {'$ref': '#/definitions/Foo'}},
                'required': ['b'],
            },
            'Foo': {
                'title': 'Foo',
                'type': 'object',
                'properties': {'a': {'title': 'A', 'type': 'string'}},
                'required': ['a'],
            },
        },
    }


@pytest.mark.parametrize(
    'ref_prefix,ref_template',
    [
        # OpenAPI style
        ('#/components/schemas/', None),
        (None, '#/components/schemas/{model}'),
        # ref_prefix takes priority
        ('#/components/schemas/', '#/{model}/schemas/'),
    ],
)
def test_schema_with_refs(ref_prefix, ref_template):
    class Foo(BaseModel):
        a: str

    class Bar(BaseModel):
        b: Foo

    class Baz(BaseModel):
        c: Bar

    model_schema = schema([Bar, Baz], ref_prefix=ref_prefix, ref_template=ref_template)
    assert model_schema == {
        'definitions': {
            'Baz': {
                'title': 'Baz',
                'type': 'object',
                'properties': {'c': {'$ref': '#/components/schemas/Bar'}},
                'required': ['c'],
            },
            'Bar': {
                'title': 'Bar',
                'type': 'object',
                'properties': {'b': {'$ref': '#/components/schemas/Foo'}},
                'required': ['b'],
            },
            'Foo': {
                'title': 'Foo',
                'type': 'object',
                'properties': {'a': {'title': 'A', 'type': 'string'}},
                'required': ['a'],
            },
        }
    }


def test_schema_with_custom_ref_template():
    class Foo(BaseModel):
        a: str

    class Bar(BaseModel):
        b: Foo

    class Baz(BaseModel):
        c: Bar

    model_schema = schema([Bar, Baz], ref_template='/schemas/{model}.json#/')
    assert model_schema == {
        'definitions': {
            'Baz': {
                'title': 'Baz',
                'type': 'object',
                'properties': {'c': {'$ref': '/schemas/Bar.json#/'}},
                'required': ['c'],
            },
            'Bar': {
                'title': 'Bar',
                'type': 'object',
                'properties': {'b': {'$ref': '/schemas/Foo.json#/'}},
                'required': ['b'],
            },
            'Foo': {
                'title': 'Foo',
                'type': 'object',
                'properties': {'a': {'title': 'A', 'type': 'string'}},
                'required': ['a'],
            },
        }
    }


def test_schema_ref_template_key_error():
    class Foo(BaseModel):
        a: str

    class Bar(BaseModel):
        b: Foo

    class Baz(BaseModel):
        c: Bar

    with pytest.raises(KeyError):
        schema([Bar, Baz], ref_template='/schemas/{bad_name}.json#/')


def test_schema_no_definitions():
    model_schema = schema([], title='Schema without definitions')
    assert model_schema == {'title': 'Schema without definitions'}


def test_list_default():
    class UserModel(BaseModel):
        friends: List[int] = [1]

    assert UserModel.schema() == {
        'title': 'UserModel',
        'type': 'object',
        'properties': {'friends': {'title': 'Friends', 'default': [1], 'type': 'array', 'items': {'type': 'integer'}}},
    }


def test_enum_str_default():
    class MyEnum(str, Enum):
        FOO = 'foo'

    class UserModel(BaseModel):
        friends: MyEnum = MyEnum.FOO

    assert UserModel.schema()['properties']['friends']['default'] is MyEnum.FOO.value


def test_enum_int_default():
    class MyEnum(IntEnum):
        FOO = 1

    class UserModel(BaseModel):
        friends: MyEnum = MyEnum.FOO

    assert UserModel.schema()['properties']['friends']['default'] is MyEnum.FOO.value


def test_dict_default():
    class UserModel(BaseModel):
        friends: Dict[str, float] = {'a': 1.1, 'b': 2.2}

    assert UserModel.schema() == {
        'title': 'UserModel',
        'type': 'object',
        'properties': {
            'friends': {
                'title': 'Friends',
                'default': {'a': 1.1, 'b': 2.2},
                'type': 'object',
                'additionalProperties': {'type': 'number'},
            }
        },
    }


@pytest.mark.parametrize(
    'kwargs,type_,expected_extra',
    [
        ({'max_length': 5}, str, {'type': 'string', 'maxLength': 5}),
        ({}, constr(max_length=6), {'type': 'string', 'maxLength': 6}),
        ({'min_length': 2}, str, {'type': 'string', 'minLength': 2}),
        ({'max_length': 5}, bytes, {'type': 'string', 'maxLength': 5, 'format': 'binary'}),
        ({'regex': '^foo$'}, str, {'type': 'string', 'pattern': '^foo$'}),
        ({'gt': 2}, int, {'type': 'integer', 'exclusiveMinimum': 2}),
        ({'lt': 5}, int, {'type': 'integer', 'exclusiveMaximum': 5}),
        ({'ge': 2}, int, {'type': 'integer', 'minimum': 2}),
        ({'le': 5}, int, {'type': 'integer', 'maximum': 5}),
        ({'multiple_of': 5}, int, {'type': 'integer', 'multipleOf': 5}),
        ({'gt': 2}, float, {'type': 'number', 'exclusiveMinimum': 2}),
        ({'lt': 5}, float, {'type': 'number', 'exclusiveMaximum': 5}),
        ({'ge': 2}, float, {'type': 'number', 'minimum': 2}),
        ({'le': 5}, float, {'type': 'number', 'maximum': 5}),
        ({'gt': -math.inf}, float, {'type': 'number'}),
        ({'lt': math.inf}, float, {'type': 'number'}),
        ({'ge': -math.inf}, float, {'type': 'number'}),
        ({'le': math.inf}, float, {'type': 'number'}),
        ({'multiple_of': 5}, float, {'type': 'number', 'multipleOf': 5}),
        ({'gt': 2}, Decimal, {'type': 'number', 'exclusiveMinimum': 2}),
        ({'lt': 5}, Decimal, {'type': 'number', 'exclusiveMaximum': 5}),
        ({'ge': 2}, Decimal, {'type': 'number', 'minimum': 2}),
        ({'le': 5}, Decimal, {'type': 'number', 'maximum': 5}),
        ({'multiple_of': 5}, Decimal, {'type': 'number', 'multipleOf': 5}),
    ],
)
def test_constraints_schema(kwargs, type_, expected_extra):
    class Foo(BaseModel):
        a: type_ = Field('foo', title='A title', description='A description', **kwargs)

    expected_schema = {
        'title': 'Foo',
        'type': 'object',
        'properties': {'a': {'title': 'A title', 'description': 'A description', 'default': 'foo'}},
    }

    expected_schema['properties']['a'].update(expected_extra)
    assert Foo.schema() == expected_schema


@pytest.mark.parametrize(
    'kwargs,type_',
    [
        ({'max_length': 5}, int),
        ({'min_length': 2}, float),
        ({'max_length': 5}, Decimal),
        ({'allow_mutation': False}, bool),
        ({'regex': '^foo$'}, int),
        ({'gt': 2}, str),
        ({'lt': 5}, bytes),
        ({'ge': 2}, str),
        ({'le': 5}, bool),
        ({'gt': 0}, Callable),
        ({'gt': 0}, Callable[[int], int]),
        ({'gt': 0}, conlist(int, min_items=4)),
        ({'gt': 0}, conset(int, min_items=4)),
        ({'gt': 0}, confrozenset(int, min_items=4)),
    ],
)
def test_unenforced_constraints_schema(kwargs, type_):
    with pytest.raises(ValueError, match='On field "a" the following field constraints are set but not enforced'):

        class Foo(BaseModel):
            a: type_ = Field('foo', title='A title', description='A description', **kwargs)


@pytest.mark.parametrize(
    'kwargs,type_,value',
    [
        ({'max_length': 5}, str, 'foo'),
        ({'min_length': 2}, str, 'foo'),
        ({'max_length': 5}, bytes, b'foo'),
        ({'regex': '^foo$'}, str, 'foo'),
        ({'gt': 2}, int, 3),
        ({'lt': 5}, int, 3),
        ({'ge': 2}, int, 3),
        ({'ge': 2}, int, 2),
        ({'gt': 2}, int, '3'),
        ({'le': 5}, int, 3),
        ({'le': 5}, int, 5),
        ({'gt': 2}, float, 3.0),
        ({'gt': 2}, float, 2.1),
        ({'lt': 5}, float, 3.0),
        ({'lt': 5}, float, 4.9),
        ({'ge': 2}, float, 3.0),
        ({'ge': 2}, float, 2.0),
        ({'le': 5}, float, 3.0),
        ({'le': 5}, float, 5.0),
        ({'gt': 2}, float, 3),
        ({'gt': 2}, float, '3'),
        ({'gt': 2}, Decimal, Decimal(3)),
        ({'lt': 5}, Decimal, Decimal(3)),
        ({'ge': 2}, Decimal, Decimal(3)),
        ({'ge': 2}, Decimal, Decimal(2)),
        ({'le': 5}, Decimal, Decimal(3)),
        ({'le': 5}, Decimal, Decimal(5)),
    ],
)
def test_constraints_schema_validation(kwargs, type_, value):
    class Foo(BaseModel):
        a: type_ = Field('foo', title='A title', description='A description', **kwargs)

    assert Foo(a=value)


@pytest.mark.parametrize(
    'kwargs,type_,value',
    [
        ({'max_length': 5}, str, 'foobar'),
        ({'min_length': 2}, str, 'f'),
        ({'regex': '^foo$'}, str, 'bar'),
        ({'gt': 2}, int, 2),
        ({'lt': 5}, int, 5),
        ({'ge': 2}, int, 1),
        ({'le': 5}, int, 6),
        ({'gt': 2}, float, 2.0),
        ({'lt': 5}, float, 5.0),
        ({'ge': 2}, float, 1.9),
        ({'le': 5}, float, 5.1),
        ({'gt': 2}, Decimal, Decimal(2)),
        ({'lt': 5}, Decimal, Decimal(5)),
        ({'ge': 2}, Decimal, Decimal(1)),
        ({'le': 5}, Decimal, Decimal(6)),
    ],
)
def test_constraints_schema_validation_raises(kwargs, type_, value):
    class Foo(BaseModel):
        a: type_ = Field('foo', title='A title', description='A description', **kwargs)

    with pytest.raises(ValidationError):
        Foo(a=value)


def test_schema_kwargs():
    class Foo(BaseModel):
        a: str = Field('foo', examples=['bar'])

    assert Foo.schema() == {
        'title': 'Foo',
        'type': 'object',
        'properties': {'a': {'type': 'string', 'title': 'A', 'default': 'foo', 'examples': ['bar']}},
    }


def test_schema_dict_constr():
    regex_str = r'^([a-zA-Z_][a-zA-Z0-9_]*)$'
    ConStrType = constr(regex=regex_str)
    ConStrKeyDict = Dict[ConStrType, str]

    class Foo(BaseModel):
        a: ConStrKeyDict = {}

    assert Foo.schema() == {
        'title': 'Foo',
        'type': 'object',
        'properties': {
            'a': {'type': 'object', 'title': 'A', 'default': {}, 'patternProperties': {regex_str: {'type': 'string'}}}
        },
    }


@pytest.mark.parametrize(
    'field_type,expected_schema',
    [
        (ConstrainedBytes, {'title': 'A', 'type': 'string', 'format': 'binary'}),
        (
            conbytes(min_length=3, max_length=5),
            {'title': 'A', 'type': 'string', 'format': 'binary', 'minLength': 3, 'maxLength': 5},
        ),
    ],
)
def test_bytes_constrained_types(field_type, expected_schema):
    class Model(BaseModel):
        a: field_type

    base_schema = {'title': 'Model', 'type': 'object', 'properties': {'a': {}}, 'required': ['a']}
    base_schema['properties']['a'] = expected_schema

    assert Model.schema() == base_schema


def test_optional_dict():
    class Model(BaseModel):
        something: Optional[Dict[str, Any]]

    assert Model.schema() == {
        'title': 'Model',
        'type': 'object',
        'properties': {'something': {'title': 'Something', 'type': 'object'}},
    }

    assert Model().dict() == {'something': None}
    assert Model(something={'foo': 'Bar'}).dict() == {'something': {'foo': 'Bar'}}


def test_optional_validator():
    class Model(BaseModel):
        something: Optional[str]

        @validator('something', always=True)
        def check_something(cls, v):
            assert v is None or 'x' not in v, 'should not contain x'
            return v

    assert Model.schema() == {
        'title': 'Model',
        'type': 'object',
        'properties': {'something': {'title': 'Something', 'type': 'string'}},
    }

    assert Model().dict() == {'something': None}
    assert Model(something=None).dict() == {'something': None}
    assert Model(something='hello').dict() == {'something': 'hello'}


def test_field_with_validator():
    class Model(BaseModel):
        something: Optional[int] = None

        @validator('something')
        def check_field(cls, v, *, values, config, field):
            return v

    assert Model.schema() == {
        'title': 'Model',
        'type': 'object',
        'properties': {'something': {'type': 'integer', 'title': 'Something'}},
    }


def test_unparameterized_schema_generation():
    class FooList(BaseModel):
        d: List

    class BarList(BaseModel):
        d: list

    assert model_schema(FooList) == {
        'title': 'FooList',
        'type': 'object',
        'properties': {'d': {'items': {}, 'title': 'D', 'type': 'array'}},
        'required': ['d'],
    }

    foo_list_schema = model_schema(FooList)
    bar_list_schema = model_schema(BarList)
    bar_list_schema['title'] = 'FooList'  # to check for equality
    assert foo_list_schema == bar_list_schema

    class FooDict(BaseModel):
        d: Dict

    class BarDict(BaseModel):
        d: dict

    model_schema(Foo)
    assert model_schema(FooDict) == {
        'title': 'FooDict',
        'type': 'object',
        'properties': {'d': {'title': 'D', 'type': 'object'}},
        'required': ['d'],
    }

    foo_dict_schema = model_schema(FooDict)
    bar_dict_schema = model_schema(BarDict)
    bar_dict_schema['title'] = 'FooDict'  # to check for equality
    assert foo_dict_schema == bar_dict_schema


def test_known_model_optimization():
    class Dep(BaseModel):
        number: int

    class Model(BaseModel):
        dep: Dep
        dep_l: List[Dep]

    expected = {
        'title': 'Model',
        'type': 'object',
        'properties': {
            'dep': {'$ref': '#/definitions/Dep'},
            'dep_l': {'title': 'Dep L', 'type': 'array', 'items': {'$ref': '#/definitions/Dep'}},
        },
        'required': ['dep', 'dep_l'],
        'definitions': {
            'Dep': {
                'title': 'Dep',
                'type': 'object',
                'properties': {'number': {'title': 'Number', 'type': 'integer'}},
                'required': ['number'],
            }
        },
    }

    assert Model.schema() == expected


def test_root():
    class Model(BaseModel):
        __root__: str

    assert Model.schema() == {'title': 'Model', 'type': 'string'}


def test_root_list():
    class Model(BaseModel):
        __root__: List[str]

    assert Model.schema() == {'title': 'Model', 'type': 'array', 'items': {'type': 'string'}}


def test_root_nested_model():
    class NestedModel(BaseModel):
        a: str

    class Model(BaseModel):
        __root__: List[NestedModel]

    assert Model.schema() == {
        'title': 'Model',
        'type': 'array',
        'items': {'$ref': '#/definitions/NestedModel'},
        'definitions': {
            'NestedModel': {
                'title': 'NestedModel',
                'type': 'object',
                'properties': {'a': {'title': 'A', 'type': 'string'}},
                'required': ['a'],
            }
        },
    }


def test_new_type_schema():
    a_type = NewType('a_type', int)
    b_type = NewType('b_type', a_type)
    c_type = NewType('c_type', str)

    class Model(BaseModel):
        a: a_type
        b: b_type
        c: c_type

    assert Model.schema() == {
        'properties': {
            'a': {'title': 'A', 'type': 'integer'},
            'b': {'title': 'B', 'type': 'integer'},
            'c': {'title': 'C', 'type': 'string'},
        },
        'required': ['a', 'b', 'c'],
        'title': 'Model',
        'type': 'object',
    }


def test_literal_schema():
    class Model(BaseModel):
        a: Literal[1]
        b: Literal['a']
        c: Literal['a', 1]
        d: Literal['a', Literal['b'], 1, 2]

    assert Model.schema() == {
        'properties': {
            'a': {'title': 'A', 'type': 'integer', 'enum': [1]},
            'b': {'title': 'B', 'type': 'string', 'enum': ['a']},
            'c': {'title': 'C', 'anyOf': [{'type': 'string', 'enum': ['a']}, {'type': 'integer', 'enum': [1]}]},
            'd': {
                'title': 'D',
                'anyOf': [
                    {'type': 'string', 'enum': ['a', 'b']},
                    {'type': 'integer', 'enum': [1, 2]},
                ],
            },
        },
        'required': ['a', 'b', 'c', 'd'],
        'title': 'Model',
        'type': 'object',
    }


def test_literal_enum():
    class MyEnum(str, Enum):
        FOO = 'foo'
        BAR = 'bar'

    class Model(BaseModel):
        kind: Literal[MyEnum.FOO]

    assert Model.schema() == {
        'title': 'Model',
        'type': 'object',
        'properties': {'kind': {'title': 'Kind', 'enum': ['foo'], 'type': 'string'}},
        'required': ['kind'],
    }


def test_color_type():
    class Model(BaseModel):
        color: Color

    model_schema = Model.schema()
    assert model_schema == {
        'title': 'Model',
        'type': 'object',
        'properties': {'color': {'title': 'Color', 'type': 'string', 'format': 'color'}},
        'required': ['color'],
    }


def test_model_with_schema_extra():
    class Model(BaseModel):
        a: str

        class Config:
            schema_extra = {'examples': [{'a': 'Foo'}]}

    assert Model.schema() == {
        'title': 'Model',
        'type': 'object',
        'properties': {'a': {'title': 'A', 'type': 'string'}},
        'required': ['a'],
        'examples': [{'a': 'Foo'}],
    }


def test_model_with_schema_extra_callable():
    class Model(BaseModel):
        name: str = None

        class Config:
            @staticmethod
            def schema_extra(schema, model_class):
                schema.pop('properties')
                schema['type'] = 'override'
                assert model_class is Model

    assert Model.schema() == {'title': 'Model', 'type': 'override'}


def test_model_with_schema_extra_callable_no_model_class():
    class Model(BaseModel):
        name: str = None

        class Config:
            @staticmethod
            def schema_extra(schema):
                schema.pop('properties')
                schema['type'] = 'override'

    assert Model.schema() == {'title': 'Model', 'type': 'override'}


def test_model_with_schema_extra_callable_classmethod():
    class Model(BaseModel):
        name: str = None

        class Config:
            type = 'foo'

            @classmethod
            def schema_extra(cls, schema, model_class):
                schema.pop('properties')
                schema['type'] = cls.type
                assert model_class is Model

    assert Model.schema() == {'title': 'Model', 'type': 'foo'}


def test_model_with_schema_extra_callable_instance_method():
    class Model(BaseModel):
        name: str = None

        class Config:
            def schema_extra(schema, model_class):
                schema.pop('properties')
                schema['type'] = 'override'
                assert model_class is Model

    assert Model.schema() == {'title': 'Model', 'type': 'override'}


def test_model_with_extra_forbidden():
    class Model(BaseModel):
        a: str

        class Config:
            extra = Extra.forbid

    assert Model.schema() == {
        'title': 'Model',
        'type': 'object',
        'properties': {'a': {'title': 'A', 'type': 'string'}},
        'required': ['a'],
        'additionalProperties': False,
    }


@pytest.mark.parametrize(
    'annotation,kwargs,field_schema',
    [
        (int, dict(gt=0), {'title': 'A', 'exclusiveMinimum': 0, 'type': 'integer'}),
        (Optional[int], dict(gt=0), {'title': 'A', 'exclusiveMinimum': 0, 'type': 'integer'}),
        (
            Tuple[int, ...],
            dict(gt=0),
            {'title': 'A', 'exclusiveMinimum': 0, 'type': 'array', 'items': {'exclusiveMinimum': 0, 'type': 'integer'}},
        ),
        (
            Tuple[int, int, int],
            dict(gt=0),
            {
                'title': 'A',
                'type': 'array',
                'items': [
                    {'exclusiveMinimum': 0, 'type': 'integer'},
                    {'exclusiveMinimum': 0, 'type': 'integer'},
                    {'exclusiveMinimum': 0, 'type': 'integer'},
                ],
                'minItems': 3,
                'maxItems': 3,
            },
        ),
        (
            Union[int, float],
            dict(gt=0),
            {
                'title': 'A',
                'anyOf': [{'exclusiveMinimum': 0, 'type': 'integer'}, {'exclusiveMinimum': 0, 'type': 'number'}],
            },
        ),
        (
            List[int],
            dict(gt=0),
            {'title': 'A', 'exclusiveMinimum': 0, 'type': 'array', 'items': {'exclusiveMinimum': 0, 'type': 'integer'}},
        ),
        (
            Dict[str, int],
            dict(gt=0),
            {
                'title': 'A',
                'exclusiveMinimum': 0,
                'type': 'object',
                'additionalProperties': {'exclusiveMinimum': 0, 'type': 'integer'},
            },
        ),
        (
            Union[str, int],
            dict(gt=0, max_length=5),
            {'title': 'A', 'anyOf': [{'maxLength': 5, 'type': 'string'}, {'exclusiveMinimum': 0, 'type': 'integer'}]},
        ),
    ],
)
def test_enforced_constraints(annotation, kwargs, field_schema):
    class Model(BaseModel):
        a: annotation = Field(..., **kwargs)

    schema = Model.schema()
    # debug(schema['properties']['a'])
    assert schema['properties']['a'] == field_schema


def test_real_vs_phony_constraints():
    class Model1(BaseModel):
        foo: int = Field(..., gt=123)

        class Config:
            title = 'Test Model'

    class Model2(BaseModel):
        foo: int = Field(..., exclusiveMinimum=123)

        class Config:
            title = 'Test Model'

    with pytest.raises(ValidationError, match='ensure this value is greater than 123'):
        Model1(foo=122)

    assert Model2(foo=122).dict() == {'foo': 122}

    assert (
        Model1.schema()
        == Model2.schema()
        == {
            'title': 'Test Model',
            'type': 'object',
            'properties': {'foo': {'title': 'Foo', 'exclusiveMinimum': 123, 'type': 'integer'}},
            'required': ['foo'],
        }
    )


def test_subfield_field_info():
    class MyModel(BaseModel):
        entries: Dict[str, List[int]]

    assert MyModel.schema() == {
        'title': 'MyModel',
        'type': 'object',
        'properties': {
            'entries': {
                'title': 'Entries',
                'type': 'object',
                'additionalProperties': {'type': 'array', 'items': {'type': 'integer'}},
            }
        },
        'required': ['entries'],
    }


def test_dataclass():
    @dataclass
    class Model:
        a: bool

    assert schema([Model]) == {
        'definitions': {
            'Model': {
                'title': 'Model',
                'type': 'object',
                'properties': {'a': {'title': 'A', 'type': 'boolean'}},
                'required': ['a'],
            }
        }
    }

    assert model_schema(Model) == {
        'title': 'Model',
        'type': 'object',
        'properties': {'a': {'title': 'A', 'type': 'boolean'}},
        'required': ['a'],
    }


def test_schema_attributes():
    class ExampleEnum(Enum):
        """This is a test description."""

        gt = 'GT'
        lt = 'LT'
        ge = 'GE'
        le = 'LE'
        max_length = 'ML'
        multiple_of = 'MO'
        regex = 'RE'

    class Example(BaseModel):
        example: ExampleEnum

    assert Example.schema() == {
        'title': 'Example',
        'type': 'object',
        'properties': {'example': {'$ref': '#/definitions/ExampleEnum'}},
        'required': ['example'],
        'definitions': {
            'ExampleEnum': {
                'title': 'ExampleEnum',
                'description': 'This is a test description.',
                'enum': ['GT', 'LT', 'GE', 'LE', 'ML', 'MO', 'RE'],
            }
        },
    }


def test_model_process_schema_enum():
    class SpamEnum(str, Enum):
        foo = 'f'
        bar = 'b'

    model_schema, _, _ = model_process_schema(SpamEnum, model_name_map={})
    assert model_schema == {'title': 'SpamEnum', 'description': 'An enumeration.', 'type': 'string', 'enum': ['f', 'b']}


def test_path_modify_schema():
    class MyPath(Path):
        @classmethod
        def __modify_schema__(cls, schema):
            schema.update(foobar=123)

    class Model(BaseModel):
        path1: Path
        path2: MyPath
        path3: List[MyPath]

    assert Model.schema() == {
        'title': 'Model',
        'type': 'object',
        'properties': {
            'path1': {'title': 'Path1', 'type': 'string', 'format': 'path'},
            'path2': {'title': 'Path2', 'type': 'string', 'format': 'path', 'foobar': 123},
            'path3': {'title': 'Path3', 'type': 'array', 'items': {'type': 'string', 'format': 'path', 'foobar': 123}},
        },
        'required': ['path1', 'path2', 'path3'],
    }


def test_frozen_set():
    class Model(BaseModel):
        a: FrozenSet[int] = frozenset({1, 2, 3})
        b: FrozenSet = frozenset({1, 2, 3})
        c: frozenset = frozenset({1, 2, 3})
        d: frozenset = ...

    assert Model.schema() == {
        'title': 'Model',
        'type': 'object',
        'properties': {
            'a': {
                'title': 'A',
                'default': [1, 2, 3],
                'type': 'array',
                'items': {'type': 'integer'},
                'uniqueItems': True,
            },
            'b': {'title': 'B', 'default': [1, 2, 3], 'type': 'array', 'items': {}, 'uniqueItems': True},
            'c': {'title': 'C', 'default': [1, 2, 3], 'type': 'array', 'items': {}, 'uniqueItems': True},
            'd': {'title': 'D', 'type': 'array', 'items': {}, 'uniqueItems': True},
        },
        'required': ['d'],
    }


def test_iterable():
    class Model(BaseModel):
        a: Iterable[int]

    assert Model.schema() == {
        'title': 'Model',
        'type': 'object',
        'properties': {'a': {'title': 'A', 'type': 'array', 'items': {'type': 'integer'}}},
        'required': ['a'],
    }


def test_new_type():
    new_type = NewType('NewStr', str)

    class Model(BaseModel):
        a: new_type

    assert Model.schema() == {
        'title': 'Model',
        'type': 'object',
        'properties': {'a': {'title': 'A', 'type': 'string'}},
        'required': ['a'],
    }


def test_multiple_models_with_same_name(create_module):
    module = create_module(
        # language=Python
        """
from pydantic import BaseModel


class ModelOne(BaseModel):
    class NestedModel(BaseModel):
        a: float

    nested: NestedModel


class ModelTwo(BaseModel):
    class NestedModel(BaseModel):
        b: float

    nested: NestedModel


class NestedModel(BaseModel):
    c: float
        """
    )

    models = [module.ModelOne, module.ModelTwo, module.NestedModel]
    model_names = set(schema(models)['definitions'].keys())
    expected_model_names = {
        'ModelOne',
        'ModelTwo',
        f'{module.__name__}__ModelOne__NestedModel',
        f'{module.__name__}__ModelTwo__NestedModel',
        f'{module.__name__}__NestedModel',
    }
    assert model_names == expected_model_names


def test_multiple_enums_with_same_name(create_module):
    module_1 = create_module(
        # language=Python
        """
from enum import Enum

from pydantic import BaseModel


class MyEnum(str, Enum):
    a = 'a'
    b = 'b'
    c = 'c'


class MyModel(BaseModel):
    my_enum_1: MyEnum
        """
    )

    module_2 = create_module(
        # language=Python
        """
from enum import Enum

from pydantic import BaseModel


class MyEnum(str, Enum):
    d = 'd'
    e = 'e'
    f = 'f'


class MyModel(BaseModel):
    my_enum_2: MyEnum
        """
    )

    class Model(BaseModel):
        my_model_1: module_1.MyModel
        my_model_2: module_2.MyModel

    assert len(Model.schema()['definitions']) == 4
    assert set(Model.schema()['definitions']) == {
        f'{module_1.__name__}__MyEnum',
        f'{module_1.__name__}__MyModel',
        f'{module_2.__name__}__MyEnum',
        f'{module_2.__name__}__MyModel',
    }


def test_schema_for_generic_field():
    T = TypeVar('T')

    class GenModel(Generic[T]):
        def __init__(self, data: Any):
            self.data = data

        @classmethod
        def __get_validators__(cls):
            yield cls.validate

        @classmethod
        def validate(cls, v: Any):
            return v

    class Model(BaseModel):
        data: GenModel[str]
        data1: GenModel

    assert Model.schema() == {
        'title': 'Model',
        'type': 'object',
        'properties': {
            'data': {'allOf': [{'type': 'string'}], 'title': 'Data'},
            'data1': {
                'title': 'Data1',
            },
        },
        'required': ['data', 'data1'],
    }

    class GenModelModified(GenModel, Generic[T]):
        @classmethod
        def __modify_schema__(cls, field_schema):
            field_schema.pop('allOf', None)
            field_schema.update(anyOf=[{'type': 'string'}, {'type': 'array', 'items': {'type': 'string'}}])

    class ModelModified(BaseModel):
        data: GenModelModified[str]
        data1: GenModelModified

    assert ModelModified.schema() == {
        'title': 'ModelModified',
        'type': 'object',
        'properties': {
            'data': {'title': 'Data', 'anyOf': [{'type': 'string'}, {'type': 'array', 'items': {'type': 'string'}}]},
            'data1': {'title': 'Data1', 'anyOf': [{'type': 'string'}, {'type': 'array', 'items': {'type': 'string'}}]},
        },
        'required': ['data', 'data1'],
    }


def test_namedtuple_default():
    class Coordinates(NamedTuple):
        x: float
        y: float

    class LocationBase(BaseModel):
        coords: Coordinates = Coordinates(0, 0)

    assert LocationBase.schema() == {
        'title': 'LocationBase',
        'type': 'object',
        'properties': {
            'coords': {
                'title': 'Coords',
                'default': Coordinates(x=0, y=0),
                'type': 'array',
                'items': [{'title': 'X', 'type': 'number'}, {'title': 'Y', 'type': 'number'}],
                'minItems': 2,
                'maxItems': 2,
            }
        },
    }


def test_advanced_generic_schema():
    T = TypeVar('T')
    K = TypeVar('K')

    class Gen(Generic[T]):
        def __init__(self, data: Any):
            self.data = data

        @classmethod
        def __get_validators__(cls):
            yield cls.validate

        @classmethod
        def validate(cls, v: Any):
            return v

        @classmethod
        def __modify_schema__(cls, field_schema):
            the_type = field_schema.pop('allOf', [{'type': 'string'}])[0]
            field_schema.update(title='Gen title', anyOf=[the_type, {'type': 'array', 'items': the_type}])

    class GenTwoParams(Generic[T, K]):
        def __init__(self, x: str, y: Any):
            self.x = x
            self.y = y

        @classmethod
        def __get_validators__(cls):
            yield cls.validate

        @classmethod
        def validate(cls, v: Any):
            return cls(*v)

        @classmethod
        def __modify_schema__(cls, field_schema):
            field_schema.update(examples='examples')

    class CustomType(Enum):
        A = 'a'
        B = 'b'

        @classmethod
        def __modify_schema__(cls, field_schema):
            field_schema.update(title='CustomType title', type='string')

    class Model(BaseModel):
        data0: Gen
        data1: Gen[CustomType] = Field(title='Data1 title', description='Data 1 description')
        data2: GenTwoParams[CustomType, UUID4] = Field(title='Data2 title', description='Data 2')
        # check Tuple because changes in code touch that type
        data3: Tuple
        data4: Tuple[CustomType]
        data5: Tuple[CustomType, str]

    assert Model.schema() == {
        'title': 'Model',
        'type': 'object',
        'properties': {
            'data0': {
                'anyOf': [{'type': 'string'}, {'items': {'type': 'string'}, 'type': 'array'}],
                'title': 'Gen title',
            },
            'data1': {
                'title': 'Gen title',
                'description': 'Data 1 description',
                'anyOf': [
                    {'$ref': '#/definitions/CustomType'},
                    {'type': 'array', 'items': {'$ref': '#/definitions/CustomType'}},
                ],
            },
            'data2': {
                'allOf': [
                    {
                        'items': [{'$ref': '#/definitions/CustomType'}, {'format': 'uuid4', 'type': 'string'}],
                        'type': 'array',
                    }
                ],
                'title': 'Data2 title',
                'description': 'Data 2',
                'examples': 'examples',
            },
            'data3': {'title': 'Data3', 'type': 'array', 'items': {}},
            'data4': {
                'title': 'Data4',
                'type': 'array',
                'items': [{'$ref': '#/definitions/CustomType'}],
                'minItems': 1,
                'maxItems': 1,
            },
            'data5': {
                'title': 'Data5',
                'type': 'array',
                'items': [{'$ref': '#/definitions/CustomType'}, {'type': 'string'}],
                'minItems': 2,
                'maxItems': 2,
            },
        },
        'required': ['data0', 'data1', 'data2', 'data3', 'data4', 'data5'],
        'definitions': {
            'CustomType': {
                'title': 'CustomType title',
                'description': 'An enumeration.',
                'enum': ['a', 'b'],
                'type': 'string',
            }
        },
    }


def test_nested_generic():
    """
    Test a nested BaseModel that is also a Generic
    """

    class Ref(BaseModel, Generic[T]):
        uuid: str

        def resolve(self) -> T:
            ...

    class Model(BaseModel):
        ref: Ref['Model']  # noqa

    assert Model.schema() == {
        'title': 'Model',
        'type': 'object',
        'definitions': {
            'Ref': {
                'title': 'Ref',
                'type': 'object',
                'properties': {
                    'uuid': {'title': 'Uuid', 'type': 'string'},
                },
                'required': ['uuid'],
            },
        },
        'properties': {
            'ref': {'$ref': '#/definitions/Ref'},
        },
        'required': ['ref'],
    }


def test_nested_generic_model():
    """
    Test a nested GenericModel
    """

    class Box(GenericModel, Generic[T]):
        uuid: str
        data: T

    class Model(BaseModel):
        box_str: Box[str]
        box_int: Box[int]

    assert Model.schema() == {
        'title': 'Model',
        'type': 'object',
        'definitions': {
            'Box_str_': Box[str].schema(),
            'Box_int_': Box[int].schema(),
        },
        'properties': {
            'box_str': {'$ref': '#/definitions/Box_str_'},
            'box_int': {'$ref': '#/definitions/Box_int_'},
        },
        'required': ['box_str', 'box_int'],
    }


def test_complex_nested_generic():
    """
    Handle a union of a generic.
    """

    class Ref(BaseModel, Generic[T]):
        uuid: str

        def resolve(self) -> T:
            ...

    class Model(BaseModel):
        uuid: str
        model: Union[Ref['Model'], 'Model']  # noqa

        def resolve(self) -> 'Model':  # noqa
            ...

    Model.update_forward_refs()

    assert Model.schema() == {
        'definitions': {
            'Model': {
                'title': 'Model',
                'type': 'object',
                'properties': {
                    'uuid': {'title': 'Uuid', 'type': 'string'},
                    'model': {
                        'title': 'Model',
                        'anyOf': [
                            {'$ref': '#/definitions/Ref'},
                            {'$ref': '#/definitions/Model'},
                        ],
                    },
                },
                'required': ['uuid', 'model'],
            },
            'Ref': {
                'title': 'Ref',
                'type': 'object',
                'properties': {
                    'uuid': {'title': 'Uuid', 'type': 'string'},
                },
                'required': ['uuid'],
            },
        },
        '$ref': '#/definitions/Model',
    }


def test_schema_with_field_parameter():
    class RestrictedAlphabetStr(str):
        @classmethod
        def __modify_schema__(cls, field_schema, field: Optional[ModelField]):
            assert isinstance(field, ModelField)
            alphabet = field.field_info.extra['alphabet']
            field_schema['examples'] = [c * 3 for c in alphabet]

    class MyModel(BaseModel):
        value: RestrictedAlphabetStr = Field(alphabet='ABC')

    assert MyModel.schema() == {
        'title': 'MyModel',
        'type': 'object',
        'properties': {
            'value': {'title': 'Value', 'alphabet': 'ABC', 'examples': ['AAA', 'BBB', 'CCC'], 'type': 'string'}
        },
        'required': ['value'],
    }


def test_discriminated_union():
    class BlackCat(BaseModel):
        pet_type: Literal['cat']
        color: Literal['black']

    class WhiteCat(BaseModel):
        pet_type: Literal['cat']
        color: Literal['white']

    class Cat(BaseModel):
        __root__: Union[BlackCat, WhiteCat] = Field(..., discriminator='color')

    class Dog(BaseModel):
        pet_type: Literal['dog']

    class Lizard(BaseModel):
        pet_type: Literal['reptile', 'lizard']

    class Model(BaseModel):
        pet: Union[Cat, Dog, Lizard] = Field(..., discriminator='pet_type')

    assert Model.schema() == {
        'title': 'Model',
        'type': 'object',
        'properties': {
            'pet': {
                'title': 'Pet',
                'discriminator': {
                    'propertyName': 'pet_type',
                    'mapping': {
                        'cat': '#/definitions/Cat',
                        'dog': '#/definitions/Dog',
                        'reptile': '#/definitions/Lizard',
                        'lizard': '#/definitions/Lizard',
                    },
                },
                'anyOf': [
                    {'$ref': '#/definitions/Cat'},
                    {'$ref': '#/definitions/Dog'},
                    {'$ref': '#/definitions/Lizard'},
                ],
            }
        },
        'required': ['pet'],
        'definitions': {
            'BlackCat': {
                'title': 'BlackCat',
                'type': 'object',
                'properties': {
                    'pet_type': {'title': 'Pet Type', 'enum': ['cat'], 'type': 'string'},
                    'color': {'title': 'Color', 'enum': ['black'], 'type': 'string'},
                },
                'required': ['pet_type', 'color'],
            },
            'WhiteCat': {
                'title': 'WhiteCat',
                'type': 'object',
                'properties': {
                    'pet_type': {'title': 'Pet Type', 'enum': ['cat'], 'type': 'string'},
                    'color': {'title': 'Color', 'enum': ['white'], 'type': 'string'},
                },
                'required': ['pet_type', 'color'],
            },
            'Cat': {
                'title': 'Cat',
                'discriminator': {
                    'propertyName': 'color',
                    'mapping': {'black': '#/definitions/BlackCat', 'white': '#/definitions/WhiteCat'},
                },
                'anyOf': [{'$ref': '#/definitions/BlackCat'}, {'$ref': '#/definitions/WhiteCat'}],
            },
            'Dog': {
                'title': 'Dog',
                'type': 'object',
                'properties': {'pet_type': {'title': 'Pet Type', 'enum': ['dog'], 'type': 'string'}},
                'required': ['pet_type'],
            },
            'Lizard': {
                'title': 'Lizard',
                'type': 'object',
                'properties': {'pet_type': {'title': 'Pet Type', 'enum': ['reptile', 'lizard'], 'type': 'string'}},
                'required': ['pet_type'],
            },
        },
    }


def test_discriminated_annotated_union():
    class BlackCatWithHeight(BaseModel):
        pet_type: Literal['cat']
        color: Literal['black']
        info: Literal['height']
        black_infos: str

    class BlackCatWithWeight(BaseModel):
        pet_type: Literal['cat']
        color: Literal['black']
        info: Literal['weight']
        black_infos: str

    BlackCat = Annotated[Union[BlackCatWithHeight, BlackCatWithWeight], Field(discriminator='info')]

    class WhiteCat(BaseModel):
        pet_type: Literal['cat']
        color: Literal['white']
        white_infos: str

    Cat = Annotated[Union[BlackCat, WhiteCat], Field(discriminator='color')]

    class Dog(BaseModel):
        pet_type: Literal['dog']
        dog_name: str

    Pet = Annotated[Union[Cat, Dog], Field(discriminator='pet_type')]

    class Model(BaseModel):
        pet: Pet
        number: int

    assert Model.schema() == {
        'title': 'Model',
        'type': 'object',
        'properties': {
            'pet': {
                'title': 'Pet',
                'discriminator': {
                    'propertyName': 'pet_type',
                    'mapping': {
                        'cat': {
                            'BlackCatWithHeight': {'$ref': '#/definitions/BlackCatWithHeight'},
                            'BlackCatWithWeight': {'$ref': '#/definitions/BlackCatWithWeight'},
                            'WhiteCat': {'$ref': '#/definitions/WhiteCat'},
                        },
                        'dog': '#/definitions/Dog',
                    },
                },
                'anyOf': [
                    {
                        'anyOf': [
                            {
                                'anyOf': [
                                    {'$ref': '#/definitions/BlackCatWithHeight'},
                                    {'$ref': '#/definitions/BlackCatWithWeight'},
                                ]
                            },
                            {'$ref': '#/definitions/WhiteCat'},
                        ]
                    },
                    {'$ref': '#/definitions/Dog'},
                ],
            },
            'number': {'title': 'Number', 'type': 'integer'},
        },
        'required': ['pet', 'number'],
        'definitions': {
            'BlackCatWithHeight': {
                'title': 'BlackCatWithHeight',
                'type': 'object',
                'properties': {
                    'pet_type': {'title': 'Pet Type', 'enum': ['cat'], 'type': 'string'},
                    'color': {'title': 'Color', 'enum': ['black'], 'type': 'string'},
                    'info': {'title': 'Info', 'enum': ['height'], 'type': 'string'},
                    'black_infos': {'title': 'Black Infos', 'type': 'string'},
                },
                'required': ['pet_type', 'color', 'info', 'black_infos'],
            },
            'BlackCatWithWeight': {
                'title': 'BlackCatWithWeight',
                'type': 'object',
                'properties': {
                    'pet_type': {'title': 'Pet Type', 'enum': ['cat'], 'type': 'string'},
                    'color': {'title': 'Color', 'enum': ['black'], 'type': 'string'},
                    'info': {'title': 'Info', 'enum': ['weight'], 'type': 'string'},
                    'black_infos': {'title': 'Black Infos', 'type': 'string'},
                },
                'required': ['pet_type', 'color', 'info', 'black_infos'],
            },
            'WhiteCat': {
                'title': 'WhiteCat',
                'type': 'object',
                'properties': {
                    'pet_type': {'title': 'Pet Type', 'enum': ['cat'], 'type': 'string'},
                    'color': {'title': 'Color', 'enum': ['white'], 'type': 'string'},
                    'white_infos': {'title': 'White Infos', 'type': 'string'},
                },
                'required': ['pet_type', 'color', 'white_infos'],
            },
            'Dog': {
                'title': 'Dog',
                'type': 'object',
                'properties': {
                    'pet_type': {'title': 'Pet Type', 'enum': ['dog'], 'type': 'string'},
                    'dog_name': {'title': 'Dog Name', 'type': 'string'},
                },
                'required': ['pet_type', 'dog_name'],
            },
        },
    }


def test_alias_same():
    class Cat(BaseModel):
        pet_type: Literal['cat'] = Field(alias='typeOfPet')
        c: str

    class Dog(BaseModel):
        pet_type: Literal['dog'] = Field(alias='typeOfPet')
        d: str

    class Model(BaseModel):
        pet: Union[Cat, Dog] = Field(discriminator='pet_type')
        number: int

    assert Model.schema() == {
        'type': 'object',
        'title': 'Model',
        'properties': {
            'number': {'title': 'Number', 'type': 'integer'},
            'pet': {
                'anyOf': [{'$ref': '#/definitions/Cat'}, {'$ref': '#/definitions/Dog'}],
                'discriminator': {
                    'mapping': {'cat': '#/definitions/Cat', 'dog': '#/definitions/Dog'},
                    'propertyName': 'typeOfPet',
                },
                'title': 'Pet',
            },
        },
        'required': ['pet', 'number'],
        'definitions': {
            'Cat': {
                'properties': {
                    'c': {'title': 'C', 'type': 'string'},
                    'typeOfPet': {'enum': ['cat'], 'title': 'Typeofpet', 'type': 'string'},
                },
                'required': ['typeOfPet', 'c'],
                'title': 'Cat',
                'type': 'object',
            },
            'Dog': {
                'properties': {
                    'd': {'title': 'D', 'type': 'string'},
                    'typeOfPet': {'enum': ['dog'], 'title': 'Typeofpet', 'type': 'string'},
                },
                'required': ['typeOfPet', 'd'],
                'title': 'Dog',
                'type': 'object',
            },
        },
    }


def test_nested_python_dataclasses():
    """
    Test schema generation for nested python dataclasses
    """

    from dataclasses import dataclass as python_dataclass

    @python_dataclass
    class ChildModel:
        name: str

    @python_dataclass
    class NestedModel:
        child: List[ChildModel]

    assert model_schema(dataclass(NestedModel)) == {
        'title': 'NestedModel',
        'type': 'object',
        'properties': {'child': {'title': 'Child', 'type': 'array', 'items': {'$ref': '#/definitions/ChildModel'}}},
        'required': ['child'],
        'definitions': {
            'ChildModel': {
                'title': 'ChildModel',
                'type': 'object',
                'properties': {'name': {'title': 'Name', 'type': 'string'}},
                'required': ['name'],
            }
        },
    }


def test_discriminated_union_in_list():
    class BlackCat(BaseModel):
        pet_type: Literal['cat']
        color: Literal['black']
        black_name: str

    class WhiteCat(BaseModel):
        pet_type: Literal['cat']
        color: Literal['white']
        white_name: str

    Cat = Annotated[Union[BlackCat, WhiteCat], Field(discriminator='color')]

    class Dog(BaseModel):
        pet_type: Literal['dog']
        name: str

    Pet = Annotated[Union[Cat, Dog], Field(discriminator='pet_type')]

    class Model(BaseModel):
        pets: Pet
        n: int

    assert Model.schema() == {
        'title': 'Model',
        'type': 'object',
        'properties': {
            'pets': {
                'title': 'Pets',
                'discriminator': {
                    'propertyName': 'pet_type',
                    'mapping': {
                        'cat': {
                            'BlackCat': {'$ref': '#/definitions/BlackCat'},
                            'WhiteCat': {'$ref': '#/definitions/WhiteCat'},
                        },
                        'dog': '#/definitions/Dog',
                    },
                },
                'anyOf': [
                    {
                        'anyOf': [
                            {'$ref': '#/definitions/BlackCat'},
                            {'$ref': '#/definitions/WhiteCat'},
                        ],
                    },
                    {'$ref': '#/definitions/Dog'},
                ],
            },
            'n': {'title': 'N', 'type': 'integer'},
        },
        'required': ['pets', 'n'],
        'definitions': {
            'BlackCat': {
                'title': 'BlackCat',
                'type': 'object',
                'properties': {
                    'pet_type': {'title': 'Pet Type', 'enum': ['cat'], 'type': 'string'},
                    'color': {'title': 'Color', 'enum': ['black'], 'type': 'string'},
                    'black_name': {'title': 'Black Name', 'type': 'string'},
                },
                'required': ['pet_type', 'color', 'black_name'],
            },
            'WhiteCat': {
                'title': 'WhiteCat',
                'type': 'object',
                'properties': {
                    'pet_type': {'title': 'Pet Type', 'enum': ['cat'], 'type': 'string'},
                    'color': {'title': 'Color', 'enum': ['white'], 'type': 'string'},
                    'white_name': {'title': 'White Name', 'type': 'string'},
                },
                'required': ['pet_type', 'color', 'white_name'],
            },
            'Dog': {
                'title': 'Dog',
                'type': 'object',
                'properties': {
                    'pet_type': {'title': 'Pet Type', 'enum': ['dog'], 'type': 'string'},
                    'name': {'title': 'Name', 'type': 'string'},
                },
                'required': ['pet_type', 'name'],
            },
        },
    }


<<<<<<< HEAD
def test_sub_model_with_type_attributes():
    class Foo(BaseModel):
        b: float

    class Bar(BaseModel):
        a: int
        b: Type[Foo]

    assert Bar.schema() == {
        'title': 'Bar',
        'type': 'object',
        'properties': {'a': {'title': 'A', 'type': 'integer'}, 'b': {'$ref': '#/definitions/Foo'}},
        'required': ['a', 'b'],
        'definitions': {
            'Foo': {
                'title': 'Foo',
                'type': 'object',
                'properties': {'b': {'title': 'B', 'type': 'number'}},
                'required': ['b'],
            }
        },
=======
def test_extra_inheritance():
    class A(BaseModel):
        root: Optional[str]

        class Config:
            fields = {
                'root': {'description': 'root path of data', 'level': 1},
            }

    class Model(A):
        root: str = Field('asa', description='image height', level=3)

    m = Model()
    assert m.schema()['properties'] == {
        'root': {
            'title': 'Root',
            'type': 'string',
            'description': 'image height',
            'default': 'asa',
            'level': 3,
        }
>>>>>>> d90def3c
    }<|MERGE_RESOLUTION|>--- conflicted
+++ resolved
@@ -3006,29 +3006,6 @@
     }
 
 
-<<<<<<< HEAD
-def test_sub_model_with_type_attributes():
-    class Foo(BaseModel):
-        b: float
-
-    class Bar(BaseModel):
-        a: int
-        b: Type[Foo]
-
-    assert Bar.schema() == {
-        'title': 'Bar',
-        'type': 'object',
-        'properties': {'a': {'title': 'A', 'type': 'integer'}, 'b': {'$ref': '#/definitions/Foo'}},
-        'required': ['a', 'b'],
-        'definitions': {
-            'Foo': {
-                'title': 'Foo',
-                'type': 'object',
-                'properties': {'b': {'title': 'B', 'type': 'number'}},
-                'required': ['b'],
-            }
-        },
-=======
 def test_extra_inheritance():
     class A(BaseModel):
         root: Optional[str]
@@ -3050,5 +3027,28 @@
             'default': 'asa',
             'level': 3,
         }
->>>>>>> d90def3c
+    }
+
+
+def test_sub_model_with_type_attributes():
+    class Foo(BaseModel):
+        b: float
+
+    class Bar(BaseModel):
+        a: int
+        b: Type[Foo]
+
+    assert Bar.schema() == {
+        'title': 'Bar',
+        'type': 'object',
+        'properties': {'a': {'title': 'A', 'type': 'integer'}, 'b': {'$ref': '#/definitions/Foo'}},
+        'required': ['a', 'b'],
+        'definitions': {
+            'Foo': {
+                'title': 'Foo',
+                'type': 'object',
+                'properties': {'b': {'title': 'B', 'type': 'number'}},
+                'required': ['b'],
+            }
+        },
     }