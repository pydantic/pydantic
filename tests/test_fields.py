--- conflicted
+++ resolved
@@ -356,16 +356,6 @@
         TypeAdapter(Annotated[int, Field(default_factory=lambda v: v['key'])])
 
 
-<<<<<<< HEAD
-def test_default_factory_without_validated_data_unsupported() -> None:
-    class FooBar(BaseModel):
-        a: int = Field(default_factory=lambda x: x)
- 
-    assert FooBar.model_fields['a'].get_default() is None
-          
-    with pytest.raises(ValueError):
-        FooBar.model_fields['a'].get_default(call_default_factory=True)
-=======
 def test_parent_field_info_not_mutated() -> None:
     class Parent(BaseModel):
         a: Annotated[int, Gt(2)]
@@ -459,4 +449,13 @@
 
     with pytest.raises(ValidationError):
         ModelOptional(a=0)
->>>>>>> e1dcaf9e
+
+
+def test_default_factory_without_validated_data_unsupported() -> None:
+    class FooBar(BaseModel):
+        a: int = Field(default_factory=lambda x: x)
+
+    assert FooBar.model_fields['a'].get_default() is None
+
+    with pytest.raises(ValueError):
+        FooBar.model_fields['a'].get_default(call_default_factory=True)