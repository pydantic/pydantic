import functools
from typing import ClassVar, Generic, TypeVar

import pytest

from pydantic import BaseModel, ConfigDict, PrivateAttr
from pydantic.fields import _Undefined


def test_private_attribute():
    default = {'a': {}}

    class Model(BaseModel):
        _foo = PrivateAttr(default)

    assert set(Model.__private_attributes__) == {'_foo'}

    m = Model()
    assert m._foo == default
    assert m._foo is not default
    assert m._foo['a'] is not default['a']

    m._foo = None
    assert m._foo is None

    assert m.model_dump() == {}
    assert m.__dict__ == {}


def test_private_attribute_nested():
    class SubModel(BaseModel):
        _foo = PrivateAttr(42)
        x: int

    class Model(BaseModel):
        y: int
        sub: SubModel

    m = Model(y=1, sub={'x': 2})
    assert m.sub._foo == 42


def test_private_attribute_factory():
    default = {'a': {}}

    def factory():
        return default

    class Model(BaseModel):
        _foo = PrivateAttr(default_factory=factory)

    assert Model.__private_attributes__ == {'_foo': PrivateAttr(default_factory=factory)}

    m = Model()
    assert m._foo == default
    assert m._foo is default
    assert m._foo['a'] is default['a']

    m._foo = None
    assert m._foo is None

    assert m.model_dump() == {}
    assert m.__dict__ == {}


def test_private_attribute_annotation():
    class Model(BaseModel):
        """The best model"""

        _foo: str

<<<<<<< HEAD
    assert Model.__private_attributes__ == {'_foo': PrivateAttr(Undefined)}
=======
    assert Model.__slots__ == {'_foo'}
    if platform.python_implementation() == 'PyPy':
        repr(Model._foo).startswith('<member_descriptor object at')
    else:
        assert repr(Model._foo) == "<member '_foo' of 'Model' objects>"
    assert Model.__private_attributes__ == {'_foo': PrivateAttr(_Undefined)}
>>>>>>> 0024e995
    assert repr(Model.__doc__) == "'The best model'"

    m = Model()
    with pytest.raises(AttributeError):
        m._foo

    m._foo = '123'
    assert m._foo == '123'

    m._foo = None
    assert m._foo is None

    del m._foo

    with pytest.raises(AttributeError):
        m._foo

    m._foo = '123'
    assert m._foo == '123'

    assert m.model_dump() == {}
    assert m.__dict__ == {}


def test_underscore_attrs_are_private():
    class Model(BaseModel):
        _foo: str = 'abc'
        _bar: ClassVar[str] = 'cba'

    assert Model._bar == 'cba'
    assert Model.__private_attributes__ == {'_foo': PrivateAttr('abc')}

    m = Model()
    assert m._foo == 'abc'
    m._foo = None
    assert m._foo is None

    with pytest.raises(
        AttributeError,
        match=(
            '"_bar" is a ClassVar of `Model` and cannot be set on an instance. '
            'If you want to set a value on the class, use `Model._bar = value`.'
        ),
    ):
        m._bar = 1


def test_private_attribute_intersection_with_extra_field():
    class Model(BaseModel):
        _foo = PrivateAttr('private_attribute')

        model_config = ConfigDict(extra='allow')

    assert set(Model.__private_attributes__) == {'_foo'}
    m = Model(_foo='field')
    assert m._foo == 'private_attribute'
    assert m.__dict__ == {}
    assert m.__pydantic_extra__ == {'_foo': 'field'}
    assert m.model_dump() == {'_foo': 'field'}

    m._foo = 'still_private'
    assert m._foo == 'still_private'
    assert m.__dict__ == {}
    assert m.__pydantic_extra__ == {'_foo': 'field'}
    assert m.model_dump() == {'_foo': 'field'}


def test_private_attribute_invalid_name():
    with pytest.raises(
        NameError,
        match='Private attributes "foo" must not be a valid field name; use sunder names, e.g. "_foo"',
    ):

        class Model(BaseModel):
            foo = PrivateAttr()


def test_slots_are_ignored():
    class Model(BaseModel):
        __slots__ = (
            'foo',
            '_bar',
        )

        def __init__(self):
            super().__init__()
            for attr_ in self.__slots__:
                object.__setattr__(self, attr_, 'spam')

    assert Model.__private_attributes__ == {}
    assert set(Model.__slots__) == {'foo', '_bar'}
    m1 = Model()
    m2 = Model()

    for attr in Model.__slots__:
        assert object.__getattribute__(m1, attr) == 'spam'

    # In v2, you are always allowed to set instance attributes if the name starts with `_`.
    m1._bar = 'not spam'
    assert m1._bar == 'not spam'
    assert m2._bar == 'spam'

    with pytest.raises(ValueError, match='"Model" object has no field "foo"'):
        m1.foo = 'not spam'


def test_default_and_default_factory_used_error():
    with pytest.raises(TypeError, match='cannot specify both default and default_factory'):
        PrivateAttr(default=123, default_factory=lambda: 321)


def test_config_override_init():
    class MyModel(BaseModel):
        x: str
        _private_attr: int

        def __init__(self, **data) -> None:
            super().__init__(**data)
            self._private_attr = 123

    m = MyModel(x='hello')
    assert m.model_dump() == {'x': 'hello'}
    assert m._private_attr == 123


def test_generic_private_attribute():
    T = TypeVar('T')

    class Model(BaseModel, Generic[T]):
        value: T
        _private_value: T

    m = Model[int](value=1, _private_attr=3)
    m._private_value = 3
    assert m.model_dump() == {'value': 1}


def test_private_attribute_multiple_inheritance():
    # We need to test this since PrivateAttr uses __slots__ and that has some restrictions with regards to
    # multiple inheritance
    default = {'a': {}}

    class GrandParentModel(BaseModel):
        _foo = PrivateAttr(default)

    class ParentAModel(GrandParentModel):
        pass

    class ParentBModel(GrandParentModel):
        _bar = PrivateAttr(default)

    class Model(ParentAModel, ParentBModel):
        _baz = PrivateAttr(default)

    assert GrandParentModel.__private_attributes__ == {
        '_foo': PrivateAttr(default),
    }
    assert ParentBModel.__private_attributes__ == {
        '_foo': PrivateAttr(default),
        '_bar': PrivateAttr(default),
    }
    assert Model.__private_attributes__ == {
        '_foo': PrivateAttr(default),
        '_bar': PrivateAttr(default),
        '_baz': PrivateAttr(default),
    }

    m = Model()
    assert m._foo == default
    assert m._foo is not default
    assert m._foo['a'] is not default['a']

    assert m._bar == default
    assert m._bar is not default
    assert m._bar['a'] is not default['a']

    assert m._baz == default
    assert m._baz is not default
    assert m._baz['a'] is not default['a']

    m._foo = None
    assert m._foo is None

    m._bar = None
    assert m._bar is None

    m._baz = None
    assert m._baz is None

    assert m.model_dump() == {}
    assert m.__dict__ == {}


def test_private_attributes_not_dunder() -> None:
    with pytest.raises(
        NameError,
        match='Private attributes "__foo__" must not have dunder names; use a single underscore prefix instead.',
    ):

        class MyModel(BaseModel):
            __foo__ = PrivateAttr({'private'})


def test_ignored_types_are_ignored() -> None:
    class IgnoredType:
        pass

    class MyModel(BaseModel):
        model_config = ConfigDict(ignored_types=(IgnoredType,))

        _a = IgnoredType()
        _b: int = IgnoredType()
        _c: IgnoredType
        _d: IgnoredType = IgnoredType()

        # The following are included to document existing behavior, and can be updated
        # if the current behavior does not match the desired behavior
        _e: int
        _f: int = 1
        _g = 1  # Note: this is completely ignored, in keeping with v1

    assert sorted(MyModel.__private_attributes__.keys()) == ['_e', '_f']


@pytest.mark.skipif(not hasattr(functools, 'cached_property'), reason='cached_property is not available')
def test_ignored_types_are_ignored_cached_property():
    """Demonstrate the members of functools are ignore here as with fields."""

    class MyModel(BaseModel):
        _a: functools.cached_property
        _b: int

    assert set(MyModel.__private_attributes__) == {'_b'}


def test_none_as_private_attr():
    from pydantic import BaseModel

    class A(BaseModel):
        _x: None

    a = A()
    a._x = None
    assert a._x is None


def test_layout_compatible_multiple_private_parents():
    import typing as t

    import pydantic

    class ModelMixin(pydantic.BaseModel):
        _mixin_private: t.Optional[str] = pydantic.PrivateAttr(None)

    class Model(pydantic.BaseModel):
        public: str = 'default'
        _private: t.Optional[str] = pydantic.PrivateAttr(None)

    class NewModel(ModelMixin, Model):
        pass

    assert set(NewModel.__private_attributes__) == {'_mixin_private', '_private'}
    m = NewModel()
    m._mixin_private = 1
    m._private = 2

    assert m.__pydantic_private__ == {'_mixin_private': 1, '_private': 2}
    assert m._mixin_private == 1
    assert m._private == 2<|MERGE_RESOLUTION|>--- conflicted
+++ resolved
@@ -69,16 +69,7 @@
 
         _foo: str
 
-<<<<<<< HEAD
-    assert Model.__private_attributes__ == {'_foo': PrivateAttr(Undefined)}
-=======
-    assert Model.__slots__ == {'_foo'}
-    if platform.python_implementation() == 'PyPy':
-        repr(Model._foo).startswith('<member_descriptor object at')
-    else:
-        assert repr(Model._foo) == "<member '_foo' of 'Model' objects>"
     assert Model.__private_attributes__ == {'_foo': PrivateAttr(_Undefined)}
->>>>>>> 0024e995
     assert repr(Model.__doc__) == "'The best model'"
 
     m = Model()
