import os
import re
import string
from copy import copy, deepcopy
from distutils.version import StrictVersion
from enum import Enum
from typing import NewType, Union

import pytest

from pydantic import VERSION, BaseModel
from pydantic.color import Color
from pydantic.dataclasses import dataclass
from pydantic.fields import Undefined
from pydantic.typing import Literal, all_literal_values, display_as_type, is_new_type, new_type_supertype
from pydantic.utils import (
    BUILTIN_COLLECTIONS,
    ClassAttribute,
    ValueItems,
    deep_update,
    get_model,
    import_string,
    lenient_issubclass,
<<<<<<< HEAD
    path_type,
=======
    smart_deepcopy,
>>>>>>> 5bfee873
    truncate,
    unique_list,
)
from pydantic.version import version_info

try:
    import devtools
except ImportError:
    devtools = None


def test_import_module():
    assert import_string('os.path') == os.path


def test_import_module_invalid():
    with pytest.raises(ImportError) as exc_info:
        import_string('xx')
    assert exc_info.value.args[0] == '"xx" doesn\'t look like a module path'


def test_import_no_attr():
    with pytest.raises(ImportError) as exc_info:
        import_string('os.foobar')
    assert exc_info.value.args[0] == 'Module "os" does not define a "foobar" attribute'


@pytest.mark.parametrize('value,expected', ((str, 'str'), ('string', 'str'), (Union[str, int], 'Union[str, int]')))
def test_display_as_type(value, expected):
    assert display_as_type(value) == expected


def test_display_as_type_enum():
    class SubField(Enum):
        a = 1
        b = 'b'

    displayed = display_as_type(SubField)
    assert displayed == 'enum'


def test_display_as_type_enum_int():
    class SubField(int, Enum):
        a = 1
        b = 2

    displayed = display_as_type(SubField)
    assert displayed == 'int'


def test_display_as_type_enum_str():
    class SubField(str, Enum):
        a = 'a'
        b = 'b'

    displayed = display_as_type(SubField)
    assert displayed == 'str'


def test_lenient_issubclass():
    class A(str):
        pass

    assert lenient_issubclass(A, str) is True


def test_lenient_issubclass_is_lenient():
    assert lenient_issubclass('a', 'a') is False


@pytest.mark.parametrize(
    'input_value,output',
    [
        (object, "<class 'object'>"),
        (string.ascii_lowercase, "'abcdefghijklmnopq…'"),
        (list(range(20)), '[0, 1, 2, 3, 4, 5, …'),
    ],
)
def test_truncate(input_value, output):
    with pytest.warns(DeprecationWarning, match='`truncate` is no-longer used by pydantic and is deprecated'):
        assert truncate(input_value, max_len=20) == output


@pytest.mark.parametrize(
    'input_value,output',
    [
        ([], []),
        ([1, 1, 1, 2, 1, 2, 3, 2, 3, 1, 4, 2, 3, 1], [1, 2, 3, 4]),
        (['a', 'a', 'b', 'a', 'b', 'c', 'b', 'c', 'a'], ['a', 'b', 'c']),
    ],
)
def test_unique_list(input_value, output):
    assert unique_list(input_value) == output
    assert unique_list(unique_list(input_value)) == unique_list(input_value)


def test_value_items():
    v = ['a', 'b', 'c']
    vi = ValueItems(v, {0, -1})
    assert vi.is_excluded(2)
    assert [v_ for i, v_ in enumerate(v) if not vi.is_excluded(i)] == ['b']

    assert vi.is_included(2)
    assert [v_ for i, v_ in enumerate(v) if vi.is_included(i)] == ['a', 'c']

    v2 = {'a': v, 'b': {'a': 1, 'b': (1, 2)}, 'c': 1}

    vi = ValueItems(v2, {'a': {0, -1}, 'b': {'a': ..., 'b': -1}})

    assert not vi.is_excluded('a')
    assert vi.is_included('a')
    assert not vi.is_excluded('c')
    assert not vi.is_included('c')

    assert str(vi) == "{'a': {0, -1}, 'b': {'a': Ellipsis, 'b': -1}}"
    assert repr(vi) == "ValueItems({'a': {0, -1}, 'b': {'a': Ellipsis, 'b': -1}})"

    excluded = {k_: v_ for k_, v_ in v2.items() if not vi.is_excluded(k_)}
    assert excluded == {'a': v, 'b': {'a': 1, 'b': (1, 2)}, 'c': 1}

    included = {k_: v_ for k_, v_ in v2.items() if vi.is_included(k_)}
    assert included == {'a': v, 'b': {'a': 1, 'b': (1, 2)}}

    sub_v = included['a']
    sub_vi = ValueItems(sub_v, vi.for_element('a'))
    assert repr(sub_vi) == 'ValueItems({0, 2})'

    assert sub_vi.is_excluded(2)
    assert [v_ for i, v_ in enumerate(sub_v) if not sub_vi.is_excluded(i)] == ['b']

    assert sub_vi.is_included(2)
    assert [v_ for i, v_ in enumerate(sub_v) if sub_vi.is_included(i)] == ['a', 'c']


def test_value_items_error():
    with pytest.raises(TypeError) as e:
        ValueItems(1, (1, 2, 3))

    assert str(e.value) == "Unexpected type of exclude value <class 'tuple'>"


def test_is_new_type():
    new_type = NewType('new_type', str)
    new_new_type = NewType('new_new_type', new_type)
    assert is_new_type(new_type)
    assert is_new_type(new_new_type)
    assert not is_new_type(str)


def test_new_type_supertype():
    new_type = NewType('new_type', str)
    new_new_type = NewType('new_new_type', new_type)
    assert new_type_supertype(new_type) == str
    assert new_type_supertype(new_new_type) == str


def test_pretty():
    class MyTestModel(BaseModel):
        a = 1
        b = [1, 2, 3]

    m = MyTestModel()
    assert m.__repr_name__() == 'MyTestModel'
    assert str(m) == 'a=1 b=[1, 2, 3]'
    assert repr(m) == 'MyTestModel(a=1, b=[1, 2, 3])'
    assert list(m.__pretty__(lambda x: f'fmt: {x!r}')) == [
        'MyTestModel(',
        1,
        'a=',
        'fmt: 1',
        ',',
        0,
        'b=',
        'fmt: [1, 2, 3]',
        ',',
        0,
        -1,
        ')',
    ]


def test_pretty_color():
    c = Color('red')
    assert str(c) == 'red'
    assert repr(c) == "Color('red', rgb=(255, 0, 0))"
    assert list(c.__pretty__(lambda x: f'fmt: {x!r}')) == [
        'Color(',
        1,
        "fmt: 'red'",
        ',',
        0,
        'rgb=',
        'fmt: (255, 0, 0)',
        ',',
        0,
        -1,
        ')',
    ]


@pytest.mark.skipif(not devtools, reason='devtools not installed')
def test_devtools_output():
    class MyTestModel(BaseModel):
        a = 1
        b = [1, 2, 3]

    assert devtools.pformat(MyTestModel()) == 'MyTestModel(\n    a=1,\n    b=[1, 2, 3],\n)'


@pytest.mark.skipif(not devtools, reason='devtools not installed')
def test_devtools_output_validation_error():
    class Model(BaseModel):
        a: int

    with pytest.raises(ValueError) as exc_info:
        Model()
    assert devtools.pformat(exc_info.value) == (
        'ValidationError(\n'
        "    model='Model',\n"
        '    errors=[\n'
        '        {\n'
        "            'loc': ('a',),\n"
        "            'msg': 'field required',\n"
        "            'type': 'value_error.missing',\n"
        '        },\n'
        '    ],\n'
        ')'
    )


@pytest.mark.parametrize(
    'mapping, updating_mapping, expected_mapping, msg',
    [
        (
            {'key': {'inner_key': 0}},
            {'other_key': 1},
            {'key': {'inner_key': 0}, 'other_key': 1},
            'extra keys are inserted',
        ),
        (
            {'key': {'inner_key': 0}, 'other_key': 1},
            {'key': [1, 2, 3]},
            {'key': [1, 2, 3], 'other_key': 1},
            'values that can not be merged are updated',
        ),
        (
            {'key': {'inner_key': 0}},
            {'key': {'other_key': 1}},
            {'key': {'inner_key': 0, 'other_key': 1}},
            'values that have corresponding keys are merged',
        ),
        (
            {'key': {'inner_key': {'deep_key': 0}}},
            {'key': {'inner_key': {'other_deep_key': 1}}},
            {'key': {'inner_key': {'deep_key': 0, 'other_deep_key': 1}}},
            'deeply nested values that have corresponding keys are merged',
        ),
    ],
)
def test_deep_update(mapping, updating_mapping, expected_mapping, msg):
    assert deep_update(mapping, updating_mapping) == expected_mapping, msg


def test_deep_update_is_not_mutating():
    mapping = {'key': {'inner_key': {'deep_key': 1}}}
    updated_mapping = deep_update(mapping, {'key': {'inner_key': {'other_deep_key': 1}}})
    assert updated_mapping == {'key': {'inner_key': {'deep_key': 1, 'other_deep_key': 1}}}
    assert mapping == {'key': {'inner_key': {'deep_key': 1}}}


def test_undefined_repr():
    assert repr(Undefined) == 'PydanticUndefined'


def test_undefined_copy():
    copy(Undefined) is Undefined
    deepcopy(Undefined) is Undefined


def test_get_model():
    class A(BaseModel):
        a: str

    assert get_model(A) == A

    @dataclass
    class B:
        a: str

    assert get_model(B) == B.__pydantic_model__

    class C:
        pass

    with pytest.raises(TypeError):
        get_model(C)


def test_version_info():
    s = version_info()
    assert re.match(' *pydantic version: ', s)
    assert s.count('\n') == 5


def test_version_strict():
    assert str(StrictVersion(VERSION)) == VERSION


def test_class_attribute():
    class Foo:
        attr = ClassAttribute('attr', 'foo')

    assert Foo.attr == 'foo'

    with pytest.raises(AttributeError, match="'attr' attribute of 'Foo' is class-only"):
        Foo().attr

    f = Foo()
    f.attr = 'not foo'
    assert f.attr == 'not foo'


@pytest.mark.skipif(not Literal, reason='typing_extensions not installed')
def test_all_literal_values():
    L1 = Literal['1']
    assert all_literal_values(L1) == ('1',)

    L2 = Literal['2']
    L12 = Literal[L1, L2]
    assert sorted(all_literal_values(L12)) == sorted(('1', '2'))

    L312 = Literal['3', Literal[L1, L2]]
    assert sorted(all_literal_values(L312)) == sorted(('1', '2', '3'))


<<<<<<< HEAD
def test_path_type(tmp_path):
    assert path_type(tmp_path) == 'directory'
    file = tmp_path / 'foobar.txt'
    file.write_text('hello')
    assert path_type(file) == 'file'


def test_path_type_unknown(tmp_path):
    p = type(
        'FakePath',
        (),
        {
            'exists': lambda: True,
            'is_dir': lambda: False,
            'is_file': lambda: False,
            'is_mount': lambda: False,
            'is_symlink': lambda: False,
            'is_block_device': lambda: False,
            'is_char_device': lambda: False,
            'is_fifo': lambda: False,
            'is_socket': lambda: False,
        },
    )
    assert path_type(p) == 'unknown'
=======
@pytest.mark.parametrize(
    'obj',
    (1, 1.0, '1', b'1', int, None, test_all_literal_values, len, test_all_literal_values.__code__, lambda: ..., ...),
)
def test_smart_deepcopy_immutable_non_sequence(obj, mocker):
    # make sure deepcopy is not used
    # (other option will be to use obj.copy(), but this will produce error as none of given objects have this method)
    mocker.patch('pydantic.utils.deepcopy', side_effect=RuntimeError)
    assert smart_deepcopy(obj) is deepcopy(obj) is obj


@pytest.mark.parametrize('empty_collection', (collection() for collection in BUILTIN_COLLECTIONS))
def test_smart_deepcopy_empty_collection(empty_collection, mocker):
    mocker.patch('pydantic.utils.deepcopy', side_effect=RuntimeError)  # make sure deepcopy is not used
    if not isinstance(empty_collection, (tuple, frozenset)):  # empty tuple or frozenset are always the same object
        assert smart_deepcopy(empty_collection) is not empty_collection


@pytest.mark.parametrize(
    'collection', (c.fromkeys((1,)) if issubclass(c, dict) else c((1,)) for c in BUILTIN_COLLECTIONS)
)
def test_smart_deepcopy_collection(collection, mocker):
    expected_value = object()
    mocker.patch('pydantic.utils.deepcopy', return_value=expected_value)
    assert smart_deepcopy(collection) is expected_value
>>>>>>> 5bfee873
<|MERGE_RESOLUTION|>--- conflicted
+++ resolved
@@ -21,11 +21,8 @@
     get_model,
     import_string,
     lenient_issubclass,
-<<<<<<< HEAD
     path_type,
-=======
     smart_deepcopy,
->>>>>>> 5bfee873
     truncate,
     unique_list,
 )
@@ -361,7 +358,6 @@
     assert sorted(all_literal_values(L312)) == sorted(('1', '2', '3'))
 
 
-<<<<<<< HEAD
 def test_path_type(tmp_path):
     assert path_type(tmp_path) == 'directory'
     file = tmp_path / 'foobar.txt'
@@ -386,7 +382,8 @@
         },
     )
     assert path_type(p) == 'unknown'
-=======
+
+
 @pytest.mark.parametrize(
     'obj',
     (1, 1.0, '1', b'1', int, None, test_all_literal_values, len, test_all_literal_values.__code__, lambda: ..., ...),
@@ -411,5 +408,4 @@
 def test_smart_deepcopy_collection(collection, mocker):
     expected_value = object()
     mocker.patch('pydantic.utils.deepcopy', return_value=expected_value)
-    assert smart_deepcopy(collection) is expected_value
->>>>>>> 5bfee873
+    assert smart_deepcopy(collection) is expected_value