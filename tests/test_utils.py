--- conflicted
+++ resolved
@@ -37,9 +37,9 @@
     lenient_issubclass,
     path_type,
     smart_deepcopy,
+    to_lower_camel,
     truncate,
     unique_list,
-    to_lower_camel
 )
 from pydantic.version import version_info
 
@@ -529,16 +529,18 @@
     assert undefined2 is Undefined
 
 
-<<<<<<< HEAD
 def test_on_lower_camel_zero_length():
     assert to_lower_camel('') == ''
 
+
 def test_on_lower_camel_one_length():
     assert to_lower_camel('a') == 'a'
 
+
 def test_on_lower_camel_many_length():
     assert to_lower_camel('i_like_turtles') == 'iLikeTurtles'
-=======
+
+
 def test_limited_dict():
     d = LimitedDict(10)
     d[1] = '1'
@@ -576,5 +578,4 @@
     d[12] = '12'
     assert len(d) == 10
     d[13] = '13'
-    assert len(d) == 9
->>>>>>> 5885e6ce
+    assert len(d) == 9