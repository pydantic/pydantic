import os
import re
import string
<<<<<<< HEAD
from copy import deepcopy
=======
from copy import copy, deepcopy
>>>>>>> e8326f89
from distutils.version import StrictVersion
from enum import Enum
from typing import NewType, Union
from unittest.mock import patch

import pytest

from pydantic import VERSION, BaseModel
from pydantic.color import Color
from pydantic.dataclasses import dataclass
from pydantic.fields import Undefined
from pydantic.typing import Literal, all_literal_values, display_as_type, is_new_type, new_type_supertype
from pydantic.utils import (
    BUILTIN_COLLECTIONS,
    ClassAttribute,
    ValueItems,
    deep_update,
    get_model,
    import_string,
    lenient_issubclass,
    smart_deepcopy,
    truncate,
    unique_list,
)
from pydantic.version import version_info

try:
    import devtools
except ImportError:
    devtools = None


def test_import_module():
    assert import_string('os.path') == os.path


def test_import_module_invalid():
    with pytest.raises(ImportError) as exc_info:
        import_string('xx')
    assert exc_info.value.args[0] == '"xx" doesn\'t look like a module path'


def test_import_no_attr():
    with pytest.raises(ImportError) as exc_info:
        import_string('os.foobar')
    assert exc_info.value.args[0] == 'Module "os" does not define a "foobar" attribute'


@pytest.mark.parametrize('value,expected', ((str, 'str'), ('string', 'str'), (Union[str, int], 'Union[str, int]')))
def test_display_as_type(value, expected):
    assert display_as_type(value) == expected


def test_display_as_type_enum():
    class SubField(Enum):
        a = 1
        b = 'b'

    displayed = display_as_type(SubField)
    assert displayed == 'enum'


def test_display_as_type_enum_int():
    class SubField(int, Enum):
        a = 1
        b = 2

    displayed = display_as_type(SubField)
    assert displayed == 'int'


def test_display_as_type_enum_str():
    class SubField(str, Enum):
        a = 'a'
        b = 'b'

    displayed = display_as_type(SubField)
    assert displayed == 'str'


def test_lenient_issubclass():
    class A(str):
        pass

    assert lenient_issubclass(A, str) is True


def test_lenient_issubclass_is_lenient():
    assert lenient_issubclass('a', 'a') is False


@pytest.mark.parametrize(
    'input_value,output',
    [
        (object, "<class 'object'>"),
        (string.ascii_lowercase, "'abcdefghijklmnopq…'"),
        (list(range(20)), '[0, 1, 2, 3, 4, 5, …'),
    ],
)
def test_truncate(input_value, output):
    with pytest.warns(DeprecationWarning, match='`truncate` is no-longer used by pydantic and is deprecated'):
        assert truncate(input_value, max_len=20) == output


@pytest.mark.parametrize(
    'input_value,output',
    [
        ([], []),
        ([1, 1, 1, 2, 1, 2, 3, 2, 3, 1, 4, 2, 3, 1], [1, 2, 3, 4]),
        (['a', 'a', 'b', 'a', 'b', 'c', 'b', 'c', 'a'], ['a', 'b', 'c']),
    ],
)
def test_unique_list(input_value, output):
    assert unique_list(input_value) == output
    assert unique_list(unique_list(input_value)) == unique_list(input_value)


def test_value_items():
    v = ['a', 'b', 'c']
    vi = ValueItems(v, {0, -1})
    assert vi.is_excluded(2)
    assert [v_ for i, v_ in enumerate(v) if not vi.is_excluded(i)] == ['b']

    assert vi.is_included(2)
    assert [v_ for i, v_ in enumerate(v) if vi.is_included(i)] == ['a', 'c']

    v2 = {'a': v, 'b': {'a': 1, 'b': (1, 2)}, 'c': 1}

    vi = ValueItems(v2, {'a': {0, -1}, 'b': {'a': ..., 'b': -1}})

    assert not vi.is_excluded('a')
    assert vi.is_included('a')
    assert not vi.is_excluded('c')
    assert not vi.is_included('c')

    assert str(vi) == "{'a': {0, -1}, 'b': {'a': Ellipsis, 'b': -1}}"
    assert repr(vi) == "ValueItems({'a': {0, -1}, 'b': {'a': Ellipsis, 'b': -1}})"

    excluded = {k_: v_ for k_, v_ in v2.items() if not vi.is_excluded(k_)}
    assert excluded == {'a': v, 'b': {'a': 1, 'b': (1, 2)}, 'c': 1}

    included = {k_: v_ for k_, v_ in v2.items() if vi.is_included(k_)}
    assert included == {'a': v, 'b': {'a': 1, 'b': (1, 2)}}

    sub_v = included['a']
    sub_vi = ValueItems(sub_v, vi.for_element('a'))
    assert repr(sub_vi) == 'ValueItems({0, 2})'

    assert sub_vi.is_excluded(2)
    assert [v_ for i, v_ in enumerate(sub_v) if not sub_vi.is_excluded(i)] == ['b']

    assert sub_vi.is_included(2)
    assert [v_ for i, v_ in enumerate(sub_v) if sub_vi.is_included(i)] == ['a', 'c']


def test_value_items_error():
    with pytest.raises(TypeError) as e:
        ValueItems(1, (1, 2, 3))

    assert str(e.value) == "Unexpected type of exclude value <class 'tuple'>"


def test_is_new_type():
    new_type = NewType('new_type', str)
    new_new_type = NewType('new_new_type', new_type)
    assert is_new_type(new_type)
    assert is_new_type(new_new_type)
    assert not is_new_type(str)


def test_new_type_supertype():
    new_type = NewType('new_type', str)
    new_new_type = NewType('new_new_type', new_type)
    assert new_type_supertype(new_type) == str
    assert new_type_supertype(new_new_type) == str


def test_pretty():
    class MyTestModel(BaseModel):
        a = 1
        b = [1, 2, 3]

    m = MyTestModel()
    assert m.__repr_name__() == 'MyTestModel'
    assert str(m) == 'a=1 b=[1, 2, 3]'
    assert repr(m) == 'MyTestModel(a=1, b=[1, 2, 3])'
    assert list(m.__pretty__(lambda x: f'fmt: {x!r}')) == [
        'MyTestModel(',
        1,
        'a=',
        'fmt: 1',
        ',',
        0,
        'b=',
        'fmt: [1, 2, 3]',
        ',',
        0,
        -1,
        ')',
    ]


def test_pretty_color():
    c = Color('red')
    assert str(c) == 'red'
    assert repr(c) == "Color('red', rgb=(255, 0, 0))"
    assert list(c.__pretty__(lambda x: f'fmt: {x!r}')) == [
        'Color(',
        1,
        "fmt: 'red'",
        ',',
        0,
        'rgb=',
        'fmt: (255, 0, 0)',
        ',',
        0,
        -1,
        ')',
    ]


@pytest.mark.skipif(not devtools, reason='devtools not installed')
def test_devtools_output():
    class MyTestModel(BaseModel):
        a = 1
        b = [1, 2, 3]

    assert devtools.pformat(MyTestModel()) == 'MyTestModel(\n    a=1,\n    b=[1, 2, 3],\n)'


@pytest.mark.skipif(not devtools, reason='devtools not installed')
def test_devtools_output_validation_error():
    class Model(BaseModel):
        a: int

    with pytest.raises(ValueError) as exc_info:
        Model()
    assert devtools.pformat(exc_info.value) == (
        'ValidationError(\n'
        "    model='Model',\n"
        '    errors=[\n'
        '        {\n'
        "            'loc': ('a',),\n"
        "            'msg': 'field required',\n"
        "            'type': 'value_error.missing',\n"
        '        },\n'
        '    ],\n'
        ')'
    )


@pytest.mark.parametrize(
    'mapping, updating_mapping, expected_mapping, msg',
    [
        (
            {'key': {'inner_key': 0}},
            {'other_key': 1},
            {'key': {'inner_key': 0}, 'other_key': 1},
            'extra keys are inserted',
        ),
        (
            {'key': {'inner_key': 0}, 'other_key': 1},
            {'key': [1, 2, 3]},
            {'key': [1, 2, 3], 'other_key': 1},
            'values that can not be merged are updated',
        ),
        (
            {'key': {'inner_key': 0}},
            {'key': {'other_key': 1}},
            {'key': {'inner_key': 0, 'other_key': 1}},
            'values that have corresponding keys are merged',
        ),
        (
            {'key': {'inner_key': {'deep_key': 0}}},
            {'key': {'inner_key': {'other_deep_key': 1}}},
            {'key': {'inner_key': {'deep_key': 0, 'other_deep_key': 1}}},
            'deeply nested values that have corresponding keys are merged',
        ),
    ],
)
def test_deep_update(mapping, updating_mapping, expected_mapping, msg):
    assert deep_update(mapping, updating_mapping) == expected_mapping, msg


def test_deep_update_is_not_mutating():
    mapping = {'key': {'inner_key': {'deep_key': 1}}}
    updated_mapping = deep_update(mapping, {'key': {'inner_key': {'other_deep_key': 1}}})
    assert updated_mapping == {'key': {'inner_key': {'deep_key': 1, 'other_deep_key': 1}}}
    assert mapping == {'key': {'inner_key': {'deep_key': 1}}}


def test_undefined_repr():
    assert repr(Undefined) == 'PydanticUndefined'


def test_undefined_copy():
    copy(Undefined) is Undefined
    deepcopy(Undefined) is Undefined


def test_get_model():
    class A(BaseModel):
        a: str

    assert get_model(A) == A

    @dataclass
    class B:
        a: str

    assert get_model(B) == B.__pydantic_model__

    class C:
        pass

    with pytest.raises(TypeError):
        get_model(C)


def test_version_info():
    s = version_info()
    assert re.match(' *pydantic version: ', s)
    assert s.count('\n') == 5


def test_version_strict():
    assert str(StrictVersion(VERSION)) == VERSION


def test_class_attribute():
    class Foo:
        attr = ClassAttribute('attr', 'foo')

    assert Foo.attr == 'foo'

    with pytest.raises(AttributeError, match="'attr' attribute of 'Foo' is class-only"):
        Foo().attr

    f = Foo()
    f.attr = 'not foo'
    assert f.attr == 'not foo'


@pytest.mark.skipif(not Literal, reason='typing_extensions not installed')
def test_all_literal_values():
    L1 = Literal['1']
    assert all_literal_values(L1) == ('1',)

    L2 = Literal['2']
    L12 = Literal[L1, L2]
    assert sorted(all_literal_values(L12)) == sorted(('1', '2'))

    L312 = Literal['3', Literal[L1, L2]]
    assert sorted(all_literal_values(L312)) == sorted(('1', '2', '3'))


<<<<<<< HEAD
@pytest.mark.parametrize('obj', (1, 1.0, '1', b'1', int, None, test_all_literal_values, lambda: ...))
def test_smart_deepcopy_immutable_non_sequence(obj):
    # make sure deepcopy or copy is not used
    with patch('pydantic.utils.copy', return_value=object()), patch('pydantic.utils.deepcopy', return_value=object()):
        assert smart_deepcopy(obj) is deepcopy(obj) is obj


@pytest.mark.parametrize('empty_collection', ({}, [], set()))  # empty tuple or frozenset is always the same object
def test_smart_deepcopy_empty_collection(empty_collection):
    with patch('pydantic.utils.deepcopy', return_value=empty_collection):  # make sure deepcopy is not used
        assert smart_deepcopy(empty_collection) is not empty_collection


@pytest.mark.parametrize('collection', ({'a': 1}, [1], {1}, ({},), frozenset((1,))))
def test_smart_deepcopy_collection(collection):
    with patch('pydantic.utils.copy', return_value=collection):  # make sure copy is not used
        assert smart_deepcopy(collection) is not collection
=======
@pytest.mark.parametrize(
    'obj',
    (1, 1.0, '1', b'1', int, None, test_all_literal_values, len, test_all_literal_values.__code__, lambda: ..., ...),
)
def test_smart_deepcopy_immutable_non_sequence(obj, mocker):
    # make sure deepcopy is not used
    # (other option will be to use obj.copy(), but this will produce error as none of given objects have this method)
    mocker.patch('pydantic.utils.deepcopy', side_effect=RuntimeError)
    assert smart_deepcopy(obj) is deepcopy(obj) is obj


@pytest.mark.parametrize('empty_collection', (collection() for collection in BUILTIN_COLLECTIONS))
def test_smart_deepcopy_empty_collection(empty_collection, mocker):
    mocker.patch('pydantic.utils.deepcopy', side_effect=RuntimeError)  # make sure deepcopy is not used
    if not isinstance(empty_collection, (tuple, frozenset)):  # empty tuple or frozenset are always the same object
        assert smart_deepcopy(empty_collection) is not empty_collection


@pytest.mark.parametrize(
    'collection', (c.fromkeys((1,)) if issubclass(c, dict) else c((1,)) for c in BUILTIN_COLLECTIONS)
)
def test_smart_deepcopy_collection(collection, mocker):
    expected_value = object()
    mocker.patch('pydantic.utils.deepcopy', return_value=expected_value)
    assert smart_deepcopy(collection) is expected_value
>>>>>>> e8326f89
<|MERGE_RESOLUTION|>--- conflicted
+++ resolved
@@ -1,15 +1,10 @@
 import os
 import re
 import string
-<<<<<<< HEAD
-from copy import deepcopy
-=======
 from copy import copy, deepcopy
->>>>>>> e8326f89
 from distutils.version import StrictVersion
 from enum import Enum
 from typing import NewType, Union
-from unittest.mock import patch
 
 import pytest
 
@@ -362,25 +357,6 @@
     assert sorted(all_literal_values(L312)) == sorted(('1', '2', '3'))
 
 
-<<<<<<< HEAD
-@pytest.mark.parametrize('obj', (1, 1.0, '1', b'1', int, None, test_all_literal_values, lambda: ...))
-def test_smart_deepcopy_immutable_non_sequence(obj):
-    # make sure deepcopy or copy is not used
-    with patch('pydantic.utils.copy', return_value=object()), patch('pydantic.utils.deepcopy', return_value=object()):
-        assert smart_deepcopy(obj) is deepcopy(obj) is obj
-
-
-@pytest.mark.parametrize('empty_collection', ({}, [], set()))  # empty tuple or frozenset is always the same object
-def test_smart_deepcopy_empty_collection(empty_collection):
-    with patch('pydantic.utils.deepcopy', return_value=empty_collection):  # make sure deepcopy is not used
-        assert smart_deepcopy(empty_collection) is not empty_collection
-
-
-@pytest.mark.parametrize('collection', ({'a': 1}, [1], {1}, ({},), frozenset((1,))))
-def test_smart_deepcopy_collection(collection):
-    with patch('pydantic.utils.copy', return_value=collection):  # make sure copy is not used
-        assert smart_deepcopy(collection) is not collection
-=======
 @pytest.mark.parametrize(
     'obj',
     (1, 1.0, '1', b'1', int, None, test_all_literal_values, len, test_all_literal_values.__code__, lambda: ..., ...),
@@ -405,5 +381,4 @@
 def test_smart_deepcopy_collection(collection, mocker):
     expected_value = object()
     mocker.patch('pydantic.utils.deepcopy', return_value=expected_value)
-    assert smart_deepcopy(collection) is expected_value
->>>>>>> e8326f89
+    assert smart_deepcopy(collection) is expected_value