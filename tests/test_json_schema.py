--- conflicted
+++ resolved
@@ -6265,7 +6265,6 @@
     }
 
 
-<<<<<<< HEAD
 def test_merge_json_schema_extra_from_field_infos() -> None:
     class Model(BaseModel):
         f: Annotated[str, Field(json_schema_extra={'a': 1, 'b': 2})]
@@ -6317,8 +6316,8 @@
     bm_json_schema = Foo.model_json_schema()['properties']['v']
     bm_json_schema.pop('title')
     assert ta_json_schema == bm_json_schema
-=======
+
+ 
 def test_min_and_max_in_schema() -> None:
     TSeq = TypeAdapter(Annotated[Sequence[int], Field(min_length=2, max_length=5)])
-    assert TSeq.json_schema() == {'items': {'type': 'integer'}, 'maxItems': 5, 'minItems': 2, 'type': 'array'}
->>>>>>> 3b3a8998
+    assert TSeq.json_schema() == {'items': {'type': 'integer'}, 'maxItems': 5, 'minItems': 2, 'type': 'array'}