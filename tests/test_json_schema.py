import dataclasses
import importlib.metadata
import json
import math
import re
import sys
import typing
from datetime import date, datetime, time, timedelta
from decimal import Decimal
from enum import Enum, IntEnum
from ipaddress import IPv4Address, IPv4Interface, IPv4Network, IPv6Address, IPv6Interface, IPv6Network
from pathlib import Path
from typing import (
    Any,
    Callable,
    Deque,
    Dict,
    FrozenSet,
    Generic,
    Iterable,
    List,
    NamedTuple,
    NewType,
    Optional,
    Pattern,
    Sequence,
    Set,
    Tuple,
    Type,
    TypeVar,
    Union,
)
from uuid import UUID

import pytest
from dirty_equals import HasRepr
from packaging.version import Version
from pydantic_core import CoreSchema, SchemaValidator, core_schema, to_jsonable_python
from pydantic_core.core_schema import ValidatorFunctionWrapHandler
from typing_extensions import Annotated, Literal, Self, TypedDict, deprecated

import pydantic
from pydantic import (
    AfterValidator,
    BaseModel,
    BeforeValidator,
    Field,
    GetCoreSchemaHandler,
    GetJsonSchemaHandler,
    ImportString,
    InstanceOf,
    PlainSerializer,
    PlainValidator,
    PydanticDeprecatedSince20,
    PydanticDeprecatedSince29,
    PydanticUserError,
    RootModel,
    ValidationError,
    WithJsonSchema,
    WrapValidator,
    computed_field,
    field_serializer,
    field_validator,
)
from pydantic._internal._core_metadata import CoreMetadataHandler, build_metadata_dict
from pydantic.color import Color
from pydantic.config import ConfigDict
from pydantic.dataclasses import dataclass
from pydantic.errors import PydanticInvalidForJsonSchema
from pydantic.json_schema import (
    DEFAULT_REF_TEMPLATE,
    Examples,
    GenerateJsonSchema,
    JsonSchemaValue,
    PydanticJsonSchemaWarning,
    SkipJsonSchema,
    model_json_schema,
    models_json_schema,
)
from pydantic.networks import AnyUrl, EmailStr, IPvAnyAddress, IPvAnyInterface, IPvAnyNetwork, MultiHostUrl, NameEmail
from pydantic.type_adapter import TypeAdapter
from pydantic.types import (
    UUID1,
    UUID3,
    UUID4,
    UUID5,
    ByteSize,
    DirectoryPath,
    FilePath,
    Json,
    NegativeFloat,
    NegativeInt,
    NewPath,
    NonNegativeFloat,
    NonNegativeInt,
    NonPositiveFloat,
    NonPositiveInt,
    PositiveFloat,
    PositiveInt,
    SecretBytes,
    SecretStr,
    StrictBool,
    StrictStr,
    conbytes,
    condate,
    condecimal,
    confloat,
    conint,
    constr,
)
from pydantic.warnings import PydanticDeprecatedSince210

try:
    import email_validator
except ImportError:
    email_validator = None

T = TypeVar('T')


def test_by_alias():
    class ApplePie(BaseModel):
        model_config = ConfigDict(title='Apple Pie')
        a: float = Field(alias='Snap')
        b: int = Field(10, alias='Crackle')

    assert ApplePie.model_json_schema() == {
        'type': 'object',
        'title': 'Apple Pie',
        'properties': {
            'Snap': {'type': 'number', 'title': 'Snap'},
            'Crackle': {'type': 'integer', 'title': 'Crackle', 'default': 10},
        },
        'required': ['Snap'],
    }
    assert list(ApplePie.model_json_schema(by_alias=True)['properties'].keys()) == ['Snap', 'Crackle']
    assert list(ApplePie.model_json_schema(by_alias=False)['properties'].keys()) == ['a', 'b']


def test_ref_template():
    class KeyLimePie(BaseModel):
        x: str = None

    class ApplePie(BaseModel):
        model_config = ConfigDict(title='Apple Pie')
        a: float = None
        key_lime: Optional[KeyLimePie] = None

    assert ApplePie.model_json_schema(ref_template='foobar/{model}.json') == {
        'title': 'Apple Pie',
        'type': 'object',
        'properties': {
            'a': {'default': None, 'title': 'A', 'type': 'number'},
            'key_lime': {
                'anyOf': [{'$ref': 'foobar/KeyLimePie.json'}, {'type': 'null'}],
                'default': None,
            },
        },
        '$defs': {
            'KeyLimePie': {
                'title': 'KeyLimePie',
                'type': 'object',
                'properties': {'x': {'default': None, 'title': 'X', 'type': 'string'}},
            }
        },
    }
    assert ApplePie.model_json_schema()['properties']['key_lime'] == {
        'anyOf': [{'$ref': '#/$defs/KeyLimePie'}, {'type': 'null'}],
        'default': None,
    }
    json_schema = json.dumps(ApplePie.model_json_schema(ref_template='foobar/{model}.json'))
    assert 'foobar/KeyLimePie.json' in json_schema
    assert '#/$defs/KeyLimePie' not in json_schema


def test_by_alias_generator():
    class ApplePie(BaseModel):
        model_config = ConfigDict(alias_generator=lambda x: x.upper())
        a: float
        b: int = 10

    assert ApplePie.model_json_schema() == {
        'title': 'ApplePie',
        'type': 'object',
        'properties': {'A': {'title': 'A', 'type': 'number'}, 'B': {'title': 'B', 'default': 10, 'type': 'integer'}},
        'required': ['A'],
    }
    assert ApplePie.model_json_schema(by_alias=False)['properties'].keys() == {'a', 'b'}


def test_sub_model():
    class Foo(BaseModel):
        """hello"""

        b: float

    class Bar(BaseModel):
        a: int
        b: Optional[Foo] = None

    assert Bar.model_json_schema() == {
        'type': 'object',
        'title': 'Bar',
        '$defs': {
            'Foo': {
                'type': 'object',
                'title': 'Foo',
                'description': 'hello',
                'properties': {'b': {'type': 'number', 'title': 'B'}},
                'required': ['b'],
            }
        },
        'properties': {
            'a': {'type': 'integer', 'title': 'A'},
            'b': {'anyOf': [{'$ref': '#/$defs/Foo'}, {'type': 'null'}], 'default': None},
        },
        'required': ['a'],
    }


def test_schema_class():
    class Model(BaseModel):
        foo: int = Field(4, title='Foo is Great')
        bar: str = Field(..., description='this description of bar')

    with pytest.raises(ValidationError):
        Model()

    m = Model(bar='123')
    assert m.model_dump() == {'foo': 4, 'bar': '123'}

    assert Model.model_json_schema() == {
        'type': 'object',
        'title': 'Model',
        'properties': {
            'foo': {'type': 'integer', 'title': 'Foo is Great', 'default': 4},
            'bar': {'type': 'string', 'title': 'Bar', 'description': 'this description of bar'},
        },
        'required': ['bar'],
    }


def test_schema_repr():
    s = Field(4, title='Foo is Great')
    assert str(s) == "annotation=NoneType required=False default=4 title='Foo is Great'"
    assert repr(s) == "FieldInfo(annotation=NoneType, required=False, default=4, title='Foo is Great')"


def test_schema_class_by_alias():
    class Model(BaseModel):
        foo: int = Field(4, alias='foofoo')

    assert list(Model.model_json_schema()['properties'].keys()) == ['foofoo']
    assert list(Model.model_json_schema(by_alias=False)['properties'].keys()) == ['foo']


def test_choices():
    FooEnum = Enum('FooEnum', {'foo': 'f', 'bar': 'b'})
    BarEnum = IntEnum('BarEnum', {'foo': 1, 'bar': 2})

    class SpamEnum(str, Enum):
        foo = 'f'
        bar = 'b'

    class Model(BaseModel):
        foo: FooEnum
        bar: BarEnum
        spam: SpamEnum = Field(None)

    # insert_assert(Model.model_json_schema())
    assert Model.model_json_schema() == {
        '$defs': {
            'BarEnum': {'enum': [1, 2], 'title': 'BarEnum', 'type': 'integer'},
            'FooEnum': {'enum': ['f', 'b'], 'title': 'FooEnum', 'type': 'string'},
            'SpamEnum': {'enum': ['f', 'b'], 'title': 'SpamEnum', 'type': 'string'},
        },
        'properties': {
            'foo': {'$ref': '#/$defs/FooEnum'},
            'bar': {'$ref': '#/$defs/BarEnum'},
            'spam': {'$ref': '#/$defs/SpamEnum', 'default': None},
        },
        'required': ['foo', 'bar'],
        'title': 'Model',
        'type': 'object',
    }


def test_enum_modify_schema():
    class SpamEnum(str, Enum):
        """
        Spam enum.
        """

        foo = 'f'
        bar = 'b'

        @classmethod
        def __get_pydantic_json_schema__(
            cls, core_schema: CoreSchema, handler: GetJsonSchemaHandler
        ) -> JsonSchemaValue:
            field_schema = handler(core_schema)
            field_schema = handler.resolve_ref_schema(field_schema)
            existing_comment = field_schema.get('$comment', '')
            field_schema['$comment'] = existing_comment + 'comment'  # make sure this function is only called once
            field_schema['tsEnumNames'] = [e.name for e in cls]
            return field_schema

    class Model(BaseModel):
        spam: Optional[SpamEnum] = Field(None)

    # insert_assert(Model.model_json_schema())
    assert Model.model_json_schema() == {
        '$defs': {
            'SpamEnum': {
                '$comment': 'comment',
                'description': 'Spam enum.',
                'enum': ['f', 'b'],
                'title': 'SpamEnum',
                'tsEnumNames': ['foo', 'bar'],
                'type': 'string',
            }
        },
        'properties': {'spam': {'anyOf': [{'$ref': '#/$defs/SpamEnum'}, {'type': 'null'}], 'default': None}},
        'title': 'Model',
        'type': 'object',
    }


def test_enum_schema_custom_field():
    class FooBarEnum(str, Enum):
        foo = 'foo'
        bar = 'bar'

    class Model(BaseModel):
        pika: FooBarEnum = Field(alias='pikalias', title='Pikapika!', description='Pika is definitely the best!')
        bulbi: FooBarEnum = Field('foo', alias='bulbialias', title='Bulbibulbi!', description='Bulbi is not...')
        cara: FooBarEnum

    # insert_assert(Model.model_json_schema())
    assert Model.model_json_schema() == {
        'type': 'object',
        'properties': {
            'pikalias': {
                'title': 'Pikapika!',
                'description': 'Pika is definitely the best!',
                '$ref': '#/$defs/FooBarEnum',
            },
            'bulbialias': {
                '$ref': '#/$defs/FooBarEnum',
                'default': 'foo',
                'title': 'Bulbibulbi!',
                'description': 'Bulbi is not...',
            },
            'cara': {'$ref': '#/$defs/FooBarEnum'},
        },
        'required': ['pikalias', 'cara'],
        'title': 'Model',
        '$defs': {'FooBarEnum': {'enum': ['foo', 'bar'], 'title': 'FooBarEnum', 'type': 'string'}},
    }


def test_enum_and_model_have_same_behaviour():
    class Names(str, Enum):
        rick = 'Rick'
        morty = 'Morty'
        summer = 'Summer'

    class Pika(BaseModel):
        a: str

    class Foo(BaseModel):
        enum: Names
        titled_enum: Names = Field(
            ...,
            title='Title of enum',
            description='Description of enum',
        )
        model: Pika
        titled_model: Pika = Field(
            ...,
            title='Title of model',
            description='Description of model',
        )

    # insert_assert(Foo.model_json_schema())
    assert Foo.model_json_schema() == {
        'type': 'object',
        'properties': {
            'enum': {'$ref': '#/$defs/Names'},
            'titled_enum': {
                'title': 'Title of enum',
                'description': 'Description of enum',
                '$ref': '#/$defs/Names',
            },
            'model': {'$ref': '#/$defs/Pika'},
            'titled_model': {
                'title': 'Title of model',
                'description': 'Description of model',
                '$ref': '#/$defs/Pika',
            },
        },
        'required': ['enum', 'titled_enum', 'model', 'titled_model'],
        'title': 'Foo',
        '$defs': {
            'Names': {'enum': ['Rick', 'Morty', 'Summer'], 'title': 'Names', 'type': 'string'},
            'Pika': {
                'type': 'object',
                'properties': {'a': {'type': 'string', 'title': 'A'}},
                'required': ['a'],
                'title': 'Pika',
            },
        },
    }


def test_enum_includes_extra_without_other_params():
    class Names(str, Enum):
        rick = 'Rick'
        morty = 'Morty'
        summer = 'Summer'

    class Foo(BaseModel):
        enum: Names
        extra_enum: Names = Field(..., json_schema_extra={'extra': 'Extra field'})

    assert Foo.model_json_schema() == {
        '$defs': {
            'Names': {
                'enum': ['Rick', 'Morty', 'Summer'],
                'title': 'Names',
                'type': 'string',
            },
        },
        'properties': {
            'enum': {'$ref': '#/$defs/Names'},
            'extra_enum': {'$ref': '#/$defs/Names', 'extra': 'Extra field'},
        },
        'required': ['enum', 'extra_enum'],
        'title': 'Foo',
        'type': 'object',
    }


def test_invalid_json_schema_extra():
    class MyModel(BaseModel):
        model_config = ConfigDict(json_schema_extra=1)

        name: str

    with pytest.raises(
        ValueError, match=re.escape("model_config['json_schema_extra']=1 should be a dict, callable, or None")
    ):
        MyModel.model_json_schema()


def test_list_enum_schema_extras():
    class FoodChoice(str, Enum):
        spam = 'spam'
        egg = 'egg'
        chips = 'chips'

    class Model(BaseModel):
        foods: List[FoodChoice] = Field(examples=[['spam', 'egg']])

    assert Model.model_json_schema() == {
        '$defs': {
            'FoodChoice': {
                'enum': ['spam', 'egg', 'chips'],
                'title': 'FoodChoice',
                'type': 'string',
            }
        },
        'properties': {
            'foods': {
                'title': 'Foods',
                'type': 'array',
                'items': {'$ref': '#/$defs/FoodChoice'},
                'examples': [['spam', 'egg']],
            },
        },
        'required': ['foods'],
        'title': 'Model',
        'type': 'object',
    }


def test_enum_schema_cleandoc():
    class FooBar(str, Enum):
        """
        This is docstring which needs to be cleaned up
        """

        foo = 'foo'
        bar = 'bar'

    class Model(BaseModel):
        enum: FooBar

    assert Model.model_json_schema() == {
        'title': 'Model',
        'type': 'object',
        'properties': {'enum': {'$ref': '#/$defs/FooBar'}},
        'required': ['enum'],
        '$defs': {
            'FooBar': {
                'title': 'FooBar',
                'description': 'This is docstring which needs to be cleaned up',
                'enum': ['foo', 'bar'],
                'type': 'string',
            }
        },
    }


def test_decimal_json_schema():
    class Model(BaseModel):
        a: bytes = b'foobar'
        b: Decimal = Decimal('12.34')

    model_json_schema_validation = Model.model_json_schema(mode='validation')
    model_json_schema_serialization = Model.model_json_schema(mode='serialization')

    assert model_json_schema_validation == {
        'properties': {
            'a': {'default': 'foobar', 'format': 'binary', 'title': 'A', 'type': 'string'},
            'b': {'anyOf': [{'type': 'number'}, {'type': 'string'}], 'default': '12.34', 'title': 'B'},
        },
        'title': 'Model',
        'type': 'object',
    }
    assert model_json_schema_serialization == {
        'properties': {
            'a': {'default': 'foobar', 'format': 'binary', 'title': 'A', 'type': 'string'},
            'b': {'default': '12.34', 'title': 'B', 'type': 'string'},
        },
        'title': 'Model',
        'type': 'object',
    }


def test_list_sub_model():
    class Foo(BaseModel):
        a: float

    class Bar(BaseModel):
        b: List[Foo]

    assert Bar.model_json_schema() == {
        'title': 'Bar',
        'type': 'object',
        '$defs': {
            'Foo': {
                'title': 'Foo',
                'type': 'object',
                'properties': {'a': {'type': 'number', 'title': 'A'}},
                'required': ['a'],
            }
        },
        'properties': {'b': {'type': 'array', 'items': {'$ref': '#/$defs/Foo'}, 'title': 'B'}},
        'required': ['b'],
    }


def test_optional():
    class Model(BaseModel):
        a: Optional[str]

    assert Model.model_json_schema() == {
        'title': 'Model',
        'type': 'object',
        'properties': {'a': {'anyOf': [{'type': 'string'}, {'type': 'null'}], 'title': 'A'}},
        'required': ['a'],
    }


def test_optional_modify_schema():
    class MyNone(Type[None]):
        @classmethod
        def __get_pydantic_core_schema__(
            cls, source_type: Any, handler: GetCoreSchemaHandler
        ) -> core_schema.CoreSchema:
            return core_schema.nullable_schema(core_schema.none_schema())

    class Model(BaseModel):
        x: MyNone

    assert Model.model_json_schema() == {
        'properties': {'x': {'title': 'X', 'type': 'null'}},
        'required': ['x'],
        'title': 'Model',
        'type': 'object',
    }


def test_any():
    class Model(BaseModel):
        a: Any
        b: object

    assert Model.model_json_schema() == {
        'title': 'Model',
        'type': 'object',
        'properties': {
            'a': {'title': 'A'},
            'b': {'title': 'B'},
        },
        'required': ['a', 'b'],
    }


def test_set():
    class Model(BaseModel):
        a: Set[int]
        b: set
        c: set = {1}

    assert Model.model_json_schema() == {
        'title': 'Model',
        'type': 'object',
        'properties': {
            'a': {'title': 'A', 'type': 'array', 'uniqueItems': True, 'items': {'type': 'integer'}},
            'b': {'title': 'B', 'type': 'array', 'items': {}, 'uniqueItems': True},
            'c': {'title': 'C', 'type': 'array', 'items': {}, 'default': [1], 'uniqueItems': True},
        },
        'required': ['a', 'b'],
    }


@pytest.mark.parametrize(
    'field_type,extra_props',
    [
        pytest.param(tuple, {'items': {}}, id='tuple'),
        pytest.param(Tuple, {'items': {}}, id='Tuple'),
        pytest.param(
            Tuple[str, int, Union[str, int, float], float],
            {
                'prefixItems': [
                    {'type': 'string'},
                    {'type': 'integer'},
                    {'anyOf': [{'type': 'string'}, {'type': 'integer'}, {'type': 'number'}]},
                    {'type': 'number'},
                ],
                'minItems': 4,
                'maxItems': 4,
            },
            id='Tuple[str, int, Union[str, int, float], float]',
        ),
        pytest.param(Tuple[str], {'prefixItems': [{'type': 'string'}], 'minItems': 1, 'maxItems': 1}, id='Tuple[str]'),
        pytest.param(Tuple[()], {'maxItems': 0, 'minItems': 0}, id='Tuple[()]'),
        pytest.param(Tuple[str, ...], {'items': {'type': 'string'}, 'type': 'array'}, id='Tuple[str, ...]'),
    ],
)
def test_tuple(field_type, extra_props):
    class Model(BaseModel):
        a: field_type

    assert Model.model_json_schema() == {
        'title': 'Model',
        'type': 'object',
        'properties': {'a': {'title': 'A', 'type': 'array', **extra_props}},
        'required': ['a'],
    }

    ta = TypeAdapter(field_type)

    assert ta.json_schema() == {'type': 'array', **extra_props}


def test_deque():
    class Model(BaseModel):
        a: Deque[str]

    assert Model.model_json_schema() == {
        'title': 'Model',
        'type': 'object',
        'properties': {'a': {'title': 'A', 'type': 'array', 'items': {'type': 'string'}}},
        'required': ['a'],
    }


def test_bool():
    class Model(BaseModel):
        a: bool

    assert Model.model_json_schema() == {
        'title': 'Model',
        'type': 'object',
        'properties': {'a': {'title': 'A', 'type': 'boolean'}},
        'required': ['a'],
    }


def test_strict_bool():
    class Model(BaseModel):
        a: StrictBool

    assert Model.model_json_schema() == {
        'title': 'Model',
        'type': 'object',
        'properties': {'a': {'title': 'A', 'type': 'boolean'}},
        'required': ['a'],
    }


def test_dict():
    class Model(BaseModel):
        a: dict

    assert Model.model_json_schema() == {
        'title': 'Model',
        'type': 'object',
        'properties': {'a': {'title': 'A', 'type': 'object'}},
        'required': ['a'],
    }


def test_list():
    class Model(BaseModel):
        a: list

    assert Model.model_json_schema() == {
        'title': 'Model',
        'type': 'object',
        'properties': {'a': {'title': 'A', 'type': 'array', 'items': {}}},
        'required': ['a'],
    }


class Foo(BaseModel):
    a: float


@pytest.mark.parametrize(
    'field_type,expected_schema',
    [
        (
            Union[int, str],
            {
                'properties': {'a': {'title': 'A', 'anyOf': [{'type': 'integer'}, {'type': 'string'}]}},
                'required': ['a'],
            },
        ),
        (
            List[int],
            {'properties': {'a': {'title': 'A', 'type': 'array', 'items': {'type': 'integer'}}}, 'required': ['a']},
        ),
        (
            Dict[str, Foo],
            {
                '$defs': {
                    'Foo': {
                        'title': 'Foo',
                        'type': 'object',
                        'properties': {'a': {'title': 'A', 'type': 'number'}},
                        'required': ['a'],
                    }
                },
                'properties': {'a': {'title': 'A', 'type': 'object', 'additionalProperties': {'$ref': '#/$defs/Foo'}}},
                'required': ['a'],
            },
        ),
        (
            Union[None, Foo],
            {
                '$defs': {
                    'Foo': {
                        'title': 'Foo',
                        'type': 'object',
                        'properties': {'a': {'title': 'A', 'type': 'number'}},
                        'required': ['a'],
                    }
                },
                'properties': {'a': {'anyOf': [{'$ref': '#/$defs/Foo'}, {'type': 'null'}]}},
                'required': ['a'],
                'title': 'Model',
                'type': 'object',
            },
        ),
        (
            Union[int, int],
            {'properties': {'a': {'title': 'A', 'type': 'integer'}}, 'required': ['a']},
        ),
        (Dict[str, Any], {'properties': {'a': {'title': 'A', 'type': 'object'}}, 'required': ['a']}),
    ],
)
def test_list_union_dict(field_type, expected_schema):
    class Model(BaseModel):
        a: field_type

    base_schema = {'title': 'Model', 'type': 'object'}
    base_schema.update(expected_schema)

    assert Model.model_json_schema() == base_schema


@pytest.mark.parametrize(
    'field_type,expected_schema',
    [
        (datetime, {'type': 'string', 'format': 'date-time'}),
        (date, {'type': 'string', 'format': 'date'}),
        (time, {'type': 'string', 'format': 'time'}),
        (timedelta, {'type': 'string', 'format': 'duration'}),
    ],
)
def test_date_types(field_type, expected_schema):
    class Model(BaseModel):
        a: field_type

    attribute_schema = {'title': 'A'}
    attribute_schema.update(expected_schema)

    base_schema = {'title': 'Model', 'type': 'object', 'properties': {'a': attribute_schema}, 'required': ['a']}

    assert Model.model_json_schema() == base_schema


@pytest.mark.parametrize(
    'field_type',
    [
        condate(),
        condate(gt=date(2010, 1, 1), lt=date(2021, 2, 2)),
        condate(ge=date(2010, 1, 1), le=date(2021, 2, 2)),
    ],
)
def test_date_constrained_types_no_constraints(field_type):
    """No constraints added, see https://github.com/json-schema-org/json-schema-spec/issues/116."""

    class Model(BaseModel):
        a: field_type

    assert Model.model_json_schema() == {
        'title': 'Model',
        'type': 'object',
        'properties': {'a': {'title': 'A', 'type': 'string', 'format': 'date'}},
        'required': ['a'],
    }


def test_complex_types():
    class Model(BaseModel):
        a: complex

    assert Model.model_json_schema() == {
        'title': 'Model',
        'type': 'object',
        'properties': {'a': {'title': 'A', 'type': 'string'}},
        'required': ['a'],
    }


@pytest.mark.parametrize(
    'field_type,expected_schema',
    [
        (Optional[str], {'properties': {'a': {'anyOf': [{'type': 'string'}, {'type': 'null'}], 'title': 'A'}}}),
        (
            Optional[bytes],
            {'properties': {'a': {'title': 'A', 'anyOf': [{'type': 'string', 'format': 'binary'}, {'type': 'null'}]}}},
        ),
        (
            Union[str, bytes],
            {
                'properties': {
                    'a': {'title': 'A', 'anyOf': [{'type': 'string'}, {'type': 'string', 'format': 'binary'}]}
                },
            },
        ),
        (
            Union[None, str, bytes],
            {
                'properties': {
                    'a': {
                        'title': 'A',
                        'anyOf': [{'type': 'string'}, {'type': 'string', 'format': 'binary'}, {'type': 'null'}],
                    }
                }
            },
        ),
    ],
)
def test_str_basic_types(field_type, expected_schema):
    class Model(BaseModel):
        a: field_type

    base_schema = {'title': 'Model', 'type': 'object', 'required': ['a']}
    base_schema.update(expected_schema)
    assert Model.model_json_schema() == base_schema


@pytest.mark.parametrize(
    'field_type,expected_schema',
    [
        (Pattern, {'type': 'string', 'format': 'regex'}),
        (Pattern[str], {'type': 'string', 'format': 'regex'}),
        (Pattern[bytes], {'type': 'string', 'format': 'regex'}),
    ],
)
def test_pattern(field_type, expected_schema) -> None:
    class Model(BaseModel):
        a: field_type

    expected_schema.update({'title': 'A'})
    full_schema = {'title': 'Model', 'type': 'object', 'required': ['a'], 'properties': {'a': expected_schema}}
    assert Model.model_json_schema() == full_schema


@pytest.mark.parametrize(
    'field_type,expected_schema',
    [
        (StrictStr, {'title': 'A', 'type': 'string'}),
        # (ConstrainedStr, {'title': 'A', 'type': 'string'}),
        (
            constr(min_length=3, max_length=5, pattern='^text$'),
            {'title': 'A', 'type': 'string', 'minLength': 3, 'maxLength': 5, 'pattern': '^text$'},
        ),
    ],
)
def test_str_constrained_types(field_type, expected_schema):
    class Model(BaseModel):
        a: field_type

    model_schema = Model.model_json_schema()
    assert model_schema['properties']['a'] == expected_schema

    base_schema = {'title': 'Model', 'type': 'object', 'properties': {'a': expected_schema}, 'required': ['a']}

    assert model_schema == base_schema


@pytest.mark.parametrize(
    'field_type,expected_schema',
    [
        (AnyUrl, {'title': 'A', 'type': 'string', 'format': 'uri', 'minLength': 1}),
        (
            Annotated[AnyUrl, Field(max_length=2**16)],
            {'title': 'A', 'type': 'string', 'format': 'uri', 'minLength': 1, 'maxLength': 2**16},
        ),
        (MultiHostUrl, {'title': 'A', 'type': 'string', 'format': 'multi-host-uri', 'minLength': 1}),
    ],
)
def test_special_str_types(field_type, expected_schema):
    class Model(BaseModel):
        a: field_type

    base_schema = {'title': 'Model', 'type': 'object', 'properties': {'a': {}}, 'required': ['a']}
    base_schema['properties']['a'] = expected_schema

    assert Model.model_json_schema() == base_schema


@pytest.mark.skipif(not email_validator, reason='email_validator not installed')
@pytest.mark.parametrize('field_type,expected_schema', [(EmailStr, 'email'), (NameEmail, 'name-email')])
def test_email_str_types(field_type, expected_schema):
    class Model(BaseModel):
        a: field_type

    base_schema = {
        'title': 'Model',
        'type': 'object',
        'properties': {'a': {'title': 'A', 'type': 'string'}},
        'required': ['a'],
    }
    base_schema['properties']['a']['format'] = expected_schema

    assert Model.model_json_schema() == base_schema


@pytest.mark.parametrize('field_type,inner_type', [(SecretBytes, 'string'), (SecretStr, 'string')])
def test_secret_types(field_type, inner_type):
    class Model(BaseModel):
        a: field_type

    base_schema = {
        'title': 'Model',
        'type': 'object',
        'properties': {'a': {'title': 'A', 'type': inner_type, 'writeOnly': True, 'format': 'password'}},
        'required': ['a'],
    }

    assert Model.model_json_schema() == base_schema


@pytest.mark.parametrize(
    'field_type,expected_schema',
    [
        # (ConstrainedInt, {}),
        (conint(gt=5, lt=10), {'exclusiveMinimum': 5, 'exclusiveMaximum': 10}),
        (conint(ge=5, le=10), {'minimum': 5, 'maximum': 10}),
        (conint(multiple_of=5), {'multipleOf': 5}),
        (PositiveInt, {'exclusiveMinimum': 0}),
        (NegativeInt, {'exclusiveMaximum': 0}),
        (NonNegativeInt, {'minimum': 0}),
        (NonPositiveInt, {'maximum': 0}),
    ],
)
def test_special_int_types(field_type, expected_schema):
    class Model(BaseModel):
        a: field_type

    base_schema = {
        'title': 'Model',
        'type': 'object',
        'properties': {'a': {'title': 'A', 'type': 'integer'}},
        'required': ['a'],
    }
    base_schema['properties']['a'].update(expected_schema)

    assert Model.model_json_schema() == base_schema


@pytest.mark.parametrize(
    'field_type,expected_schema',
    [
        (confloat(gt=5, lt=10), {'exclusiveMinimum': 5, 'exclusiveMaximum': 10}),
        (confloat(ge=5, le=10), {'minimum': 5, 'maximum': 10}),
        (confloat(multiple_of=5), {'multipleOf': 5}),
        (PositiveFloat, {'exclusiveMinimum': 0}),
        (NegativeFloat, {'exclusiveMaximum': 0}),
        (NonNegativeFloat, {'minimum': 0}),
        (NonPositiveFloat, {'maximum': 0}),
    ],
)
def test_special_float_types(field_type, expected_schema):
    class Model(BaseModel):
        a: field_type

    base_schema = {
        'title': 'Model',
        'type': 'object',
        'properties': {'a': {'title': 'A', 'type': 'number'}},
        'required': ['a'],
    }
    base_schema['properties']['a'].update(expected_schema)

    assert Model.model_json_schema() == base_schema


@pytest.mark.parametrize(
    'field_type,expected_schema',
    [
        (condecimal(gt=5, lt=10), {'exclusiveMinimum': 5, 'exclusiveMaximum': 10}),
        (condecimal(ge=5, le=10), {'minimum': 5, 'maximum': 10}),
        (condecimal(multiple_of=5), {'multipleOf': 5}),
    ],
)
def test_special_decimal_types(field_type, expected_schema):
    class Model(BaseModel):
        a: field_type

    base_schema = {
        'title': 'Model',
        'type': 'object',
        'properties': {'a': {'anyOf': [{'type': 'number'}, {'type': 'string'}], 'title': 'A'}},
        'required': ['a'],
    }
    base_schema['properties']['a']['anyOf'][0].update(expected_schema)

    assert Model.model_json_schema() == base_schema


@pytest.mark.parametrize(
    'field_type,expected_schema',
    [(UUID, 'uuid'), (UUID1, 'uuid1'), (UUID3, 'uuid3'), (UUID4, 'uuid4'), (UUID5, 'uuid5')],
)
def test_uuid_types(field_type, expected_schema):
    class Model(BaseModel):
        a: field_type

    base_schema = {
        'title': 'Model',
        'type': 'object',
        'properties': {'a': {'title': 'A', 'type': 'string', 'format': 'uuid'}},
        'required': ['a'],
    }
    base_schema['properties']['a']['format'] = expected_schema

    assert Model.model_json_schema() == base_schema


@pytest.mark.parametrize(
    'field_type,expected_schema',
    [(FilePath, 'file-path'), (DirectoryPath, 'directory-path'), (NewPath, 'path'), (Path, 'path')],
)
def test_path_types(field_type, expected_schema):
    class Model(BaseModel):
        a: field_type

    base_schema = {
        'title': 'Model',
        'type': 'object',
        'properties': {'a': {'title': 'A', 'type': 'string', 'format': ''}},
        'required': ['a'],
    }
    base_schema['properties']['a']['format'] = expected_schema

    assert Model.model_json_schema() == base_schema


def test_json_type():
    class Model(BaseModel):
        a: Json
        b: Json[int]
        c: Json[Any]

    assert Model.model_json_schema() == {
        'properties': {
            'a': {'contentMediaType': 'application/json', 'contentSchema': {}, 'title': 'A', 'type': 'string'},
            'b': {
                'contentMediaType': 'application/json',
                'contentSchema': {'type': 'integer'},
                'title': 'B',
                'type': 'string',
            },
            'c': {'contentMediaType': 'application/json', 'contentSchema': {}, 'title': 'C', 'type': 'string'},
        },
        'required': ['a', 'b', 'c'],
        'title': 'Model',
        'type': 'object',
    }
    assert Model.model_json_schema(mode='serialization') == {
        'properties': {'a': {'title': 'A'}, 'b': {'title': 'B', 'type': 'integer'}, 'c': {'title': 'C'}},
        'required': ['a', 'b', 'c'],
        'title': 'Model',
        'type': 'object',
    }


def test_ipv4address_type():
    class Model(BaseModel):
        ip_address: IPv4Address

    model_schema = Model.model_json_schema()
    assert model_schema == {
        'title': 'Model',
        'type': 'object',
        'properties': {'ip_address': {'title': 'Ip Address', 'type': 'string', 'format': 'ipv4'}},
        'required': ['ip_address'],
    }


def test_ipv6address_type():
    class Model(BaseModel):
        ip_address: IPv6Address

    model_schema = Model.model_json_schema()
    assert model_schema == {
        'title': 'Model',
        'type': 'object',
        'properties': {'ip_address': {'title': 'Ip Address', 'type': 'string', 'format': 'ipv6'}},
        'required': ['ip_address'],
    }


def test_ipvanyaddress_type():
    class Model(BaseModel):
        ip_address: IPvAnyAddress

    model_schema = Model.model_json_schema()
    assert model_schema == {
        'title': 'Model',
        'type': 'object',
        'properties': {'ip_address': {'title': 'Ip Address', 'type': 'string', 'format': 'ipvanyaddress'}},
        'required': ['ip_address'],
    }


def test_ipv4interface_type():
    class Model(BaseModel):
        ip_interface: IPv4Interface

    model_schema = Model.model_json_schema()
    assert model_schema == {
        'title': 'Model',
        'type': 'object',
        'properties': {'ip_interface': {'title': 'Ip Interface', 'type': 'string', 'format': 'ipv4interface'}},
        'required': ['ip_interface'],
    }


def test_ipv6interface_type():
    class Model(BaseModel):
        ip_interface: IPv6Interface

    model_schema = Model.model_json_schema()
    assert model_schema == {
        'title': 'Model',
        'type': 'object',
        'properties': {'ip_interface': {'title': 'Ip Interface', 'type': 'string', 'format': 'ipv6interface'}},
        'required': ['ip_interface'],
    }


def test_ipvanyinterface_type():
    class Model(BaseModel):
        ip_interface: IPvAnyInterface

    model_schema = Model.model_json_schema()
    assert model_schema == {
        'title': 'Model',
        'type': 'object',
        'properties': {'ip_interface': {'title': 'Ip Interface', 'type': 'string', 'format': 'ipvanyinterface'}},
        'required': ['ip_interface'],
    }


def test_ipv4network_type():
    class Model(BaseModel):
        ip_network: IPv4Network

    model_schema = Model.model_json_schema()
    assert model_schema == {
        'title': 'Model',
        'type': 'object',
        'properties': {'ip_network': {'title': 'Ip Network', 'type': 'string', 'format': 'ipv4network'}},
        'required': ['ip_network'],
    }


def test_ipv6network_type():
    class Model(BaseModel):
        ip_network: IPv6Network

    model_schema = Model.model_json_schema()
    assert model_schema == {
        'title': 'Model',
        'type': 'object',
        'properties': {'ip_network': {'title': 'Ip Network', 'type': 'string', 'format': 'ipv6network'}},
        'required': ['ip_network'],
    }


def test_ipvanynetwork_type():
    class Model(BaseModel):
        ip_network: IPvAnyNetwork

    model_schema = Model.model_json_schema()
    assert model_schema == {
        'title': 'Model',
        'type': 'object',
        'properties': {'ip_network': {'title': 'Ip Network', 'type': 'string', 'format': 'ipvanynetwork'}},
        'required': ['ip_network'],
    }


@pytest.mark.parametrize(
    'type_,default_value',
    (
        (Callable, ...),
        (Callable, lambda x: x),
        (Callable[[int], int], ...),
        (Callable[[int], int], lambda x: x),
    ),
)
@pytest.mark.parametrize(
    'base_json_schema,properties',
    [
        (
            {'a': 'b'},
            {
                'callback': {'title': 'Callback', 'a': 'b'},
                'foo': {'title': 'Foo', 'type': 'integer'},
            },
        ),
        (
            None,
            {
                'foo': {'title': 'Foo', 'type': 'integer'},
            },
        ),
    ],
)
def test_callable_type(type_, default_value, base_json_schema, properties):
    class Model(BaseModel):
        callback: type_ = default_value
        foo: int

    with pytest.raises(PydanticInvalidForJsonSchema):
        Model.model_json_schema()

    class ModelWithOverride(BaseModel):
        callback: Annotated[type_, WithJsonSchema(base_json_schema)] = default_value
        foo: int

    if default_value is Ellipsis or base_json_schema is None:
        model_schema = ModelWithOverride.model_json_schema()
    else:
        with pytest.warns(
            PydanticJsonSchemaWarning,
            match='Default value .* is not JSON serializable; excluding'
            r' default from JSON schema \[non-serializable-default]',
        ):
            model_schema = ModelWithOverride.model_json_schema()
    assert model_schema['properties'] == properties


@pytest.mark.parametrize(
    'default_value,properties',
    (
        (Field(...), {'callback': {'title': 'Callback', 'type': 'integer'}}),
        (1, {'callback': {'default': 1, 'title': 'Callback', 'type': 'integer'}}),
    ),
)
def test_callable_type_with_fallback(default_value, properties):
    class Model(BaseModel):
        callback: Union[int, Callable[[int], int]] = default_value

    class MyGenerator(GenerateJsonSchema):
        ignored_warning_kinds = ()

    with pytest.warns(
        PydanticJsonSchemaWarning,
        match=re.escape('Cannot generate a JsonSchema for core_schema.CallableSchema [skipped-choice]'),
    ):
        model_schema = Model.model_json_schema(schema_generator=MyGenerator)
    assert model_schema['properties'] == properties


def test_byte_size_type():
    class Model(BaseModel):
        a: ByteSize
        b: ByteSize = ByteSize(1000000)
        c: ByteSize = Field(default='1MB', validate_default=True)

    assert Model.model_json_schema(mode='validation') == {
        'properties': {
            'a': {
                'anyOf': [
                    {'pattern': '^\\s*(\\d*\\.?\\d+)\\s*(\\w+)?', 'type': 'string'},
                    {'minimum': 0, 'type': 'integer'},
                ],
                'title': 'A',
            },
            'b': {
                'anyOf': [
                    {'pattern': '^\\s*(\\d*\\.?\\d+)\\s*(\\w+)?', 'type': 'string'},
                    {'minimum': 0, 'type': 'integer'},
                ],
                'default': 1000000,
                'title': 'B',
            },
            'c': {
                'anyOf': [
                    {'pattern': '^\\s*(\\d*\\.?\\d+)\\s*(\\w+)?', 'type': 'string'},
                    {'minimum': 0, 'type': 'integer'},
                ],
                'default': '1MB',
                'title': 'C',
            },
        },
        'required': ['a'],
        'title': 'Model',
        'type': 'object',
    }

    with pytest.warns(
        PydanticJsonSchemaWarning,
        match=re.escape(
            "Unable to serialize value '1MB' with the plain serializer; excluding default from JSON schema"
        ),
    ):
        assert Model.model_json_schema(mode='serialization') == {
            'properties': {
                'a': {'minimum': 0, 'title': 'A', 'type': 'integer'},
                'b': {'default': 1000000, 'minimum': 0, 'title': 'B', 'type': 'integer'},
                'c': {'minimum': 0, 'title': 'C', 'type': 'integer'},
            },
            'required': ['a'],
            'title': 'Model',
            'type': 'object',
        }


@pytest.mark.parametrize(
    'type_,default_value,properties',
    (
        (
            Dict[Any, Any],
            {(lambda x: x): 1},
            {'callback': {'title': 'Callback', 'type': 'object'}},
        ),
        (
            Union[int, Callable[[int], int]],
            lambda x: x,
            {'callback': {'title': 'Callback', 'type': 'integer'}},
        ),
    ),
)
def test_non_serializable_default(type_, default_value, properties):
    class Model(BaseModel):
        callback: type_ = default_value

    with pytest.warns(
        PydanticJsonSchemaWarning,
        match=(
            'Default value .* is not JSON serializable; excluding default from JSON schema '
            r'\[non-serializable-default\]'
        ),
    ):
        model_schema = Model.model_json_schema()
    assert model_schema['properties'] == properties
    assert model_schema.get('required') is None


def test_callable_fallback_with_non_serializable_default():
    class Model(BaseModel):
        callback: Union[int, Callable[[int], int]] = lambda x: x

    class MyGenerator(GenerateJsonSchema):
        ignored_warning_kinds = ()

    inner_match = (
        r'Default value .* is not JSON serializable; excluding default from JSON schema \[non-serializable-default\]'
    )
    outer_match = r'Cannot generate a JsonSchema for core_schema.CallableSchema \[skipped-choice\]'
    with pytest.warns(PydanticJsonSchemaWarning, match=outer_match):
        with pytest.warns(PydanticJsonSchemaWarning, match=inner_match):
            model_schema = Model.model_json_schema(schema_generator=MyGenerator)
    assert model_schema == {
        'properties': {'callback': {'title': 'Callback', 'type': 'integer'}},
        'title': 'Model',
        'type': 'object',
    }


def test_importstring_json_schema():
    class Model(BaseModel):
        a: ImportString

    assert Model.model_json_schema() == {
        'title': 'Model',
        'type': 'object',
        'properties': {'a': {'title': 'A', 'type': 'string'}},
        'required': ['a'],
    }


def test_schema_overrides():
    class Foo(BaseModel):
        a: str

    class Bar(BaseModel):
        b: Foo = Foo(a='foo')

    class Baz(BaseModel):
        c: Optional[Bar]

    class Model(BaseModel):
        d: Baz

    model_schema = Model.model_json_schema()
    assert model_schema == {
        'title': 'Model',
        'type': 'object',
        '$defs': {
            'Foo': {
                'title': 'Foo',
                'type': 'object',
                'properties': {'a': {'title': 'A', 'type': 'string'}},
                'required': ['a'],
            },
            'Bar': {
                'title': 'Bar',
                'type': 'object',
                'properties': {'b': {'$ref': '#/$defs/Foo', 'default': {'a': 'foo'}}},
            },
            'Baz': {
                'title': 'Baz',
                'type': 'object',
                'properties': {'c': {'anyOf': [{'$ref': '#/$defs/Bar'}, {'type': 'null'}]}},
                'required': ['c'],
            },
        },
        'properties': {'d': {'$ref': '#/$defs/Baz'}},
        'required': ['d'],
    }


def test_schema_overrides_w_union():
    class Foo(BaseModel):
        pass

    class Bar(BaseModel):
        pass

    class Spam(BaseModel):
        a: Union[Foo, Bar] = Field(..., description='xxx')

    assert Spam.model_json_schema()['properties'] == {
        'a': {
            'title': 'A',
            'description': 'xxx',
            'anyOf': [{'$ref': '#/$defs/Foo'}, {'$ref': '#/$defs/Bar'}],
        },
    }


def test_schema_from_models():
    class Foo(BaseModel):
        a: str

    class Bar(BaseModel):
        b: Foo

    class Baz(BaseModel):
        c: Bar

    class Model(BaseModel):
        d: Baz

    class Ingredient(BaseModel):
        name: str

    class Pizza(BaseModel):
        name: str
        ingredients: List[Ingredient]

    json_schemas_map, model_schema = models_json_schema(
        [(Model, 'validation'), (Pizza, 'validation')],
        title='Multi-model schema',
        description='Single JSON Schema with multiple definitions',
    )
    assert json_schemas_map == {
        (Pizza, 'validation'): {'$ref': '#/$defs/Pizza'},
        (Model, 'validation'): {'$ref': '#/$defs/Model'},
    }
    assert model_schema == {
        'title': 'Multi-model schema',
        'description': 'Single JSON Schema with multiple definitions',
        '$defs': {
            'Pizza': {
                'title': 'Pizza',
                'type': 'object',
                'properties': {
                    'name': {'title': 'Name', 'type': 'string'},
                    'ingredients': {
                        'title': 'Ingredients',
                        'type': 'array',
                        'items': {'$ref': '#/$defs/Ingredient'},
                    },
                },
                'required': ['name', 'ingredients'],
            },
            'Ingredient': {
                'title': 'Ingredient',
                'type': 'object',
                'properties': {'name': {'title': 'Name', 'type': 'string'}},
                'required': ['name'],
            },
            'Model': {
                'title': 'Model',
                'type': 'object',
                'properties': {'d': {'$ref': '#/$defs/Baz'}},
                'required': ['d'],
            },
            'Baz': {
                'title': 'Baz',
                'type': 'object',
                'properties': {'c': {'$ref': '#/$defs/Bar'}},
                'required': ['c'],
            },
            'Bar': {
                'title': 'Bar',
                'type': 'object',
                'properties': {'b': {'$ref': '#/$defs/Foo'}},
                'required': ['b'],
            },
            'Foo': {
                'title': 'Foo',
                'type': 'object',
                'properties': {'a': {'title': 'A', 'type': 'string'}},
                'required': ['a'],
            },
        },
    }


def test_schema_with_refs():
    ref_template = '#/components/schemas/{model}'

    class Foo(BaseModel):
        a: str

    class Bar(BaseModel):
        b: Foo

    class Baz(BaseModel):
        c: Bar

    keys_map, model_schema = models_json_schema([(Bar, 'validation'), (Baz, 'validation')], ref_template=ref_template)
    assert keys_map == {
        (Bar, 'validation'): {'$ref': '#/components/schemas/Bar'},
        (Baz, 'validation'): {'$ref': '#/components/schemas/Baz'},
    }
    assert model_schema == {
        '$defs': {
            'Baz': {
                'title': 'Baz',
                'type': 'object',
                'properties': {'c': {'$ref': '#/components/schemas/Bar'}},
                'required': ['c'],
            },
            'Bar': {
                'title': 'Bar',
                'type': 'object',
                'properties': {'b': {'$ref': '#/components/schemas/Foo'}},
                'required': ['b'],
            },
            'Foo': {
                'title': 'Foo',
                'type': 'object',
                'properties': {'a': {'title': 'A', 'type': 'string'}},
                'required': ['a'],
            },
        }
    }


def test_schema_with_custom_ref_template():
    class Foo(BaseModel):
        a: str

    class Bar(BaseModel):
        b: Foo

    class Baz(BaseModel):
        c: Bar

    keys_map, model_schema = models_json_schema(
        [(Bar, 'validation'), (Baz, 'validation')], ref_template='/schemas/{model}.json#/'
    )
    assert keys_map == {
        (Bar, 'validation'): {'$ref': '/schemas/Bar.json#/'},
        (Baz, 'validation'): {'$ref': '/schemas/Baz.json#/'},
    }
    assert model_schema == {
        '$defs': {
            'Baz': {
                'title': 'Baz',
                'type': 'object',
                'properties': {'c': {'$ref': '/schemas/Bar.json#/'}},
                'required': ['c'],
            },
            'Bar': {
                'title': 'Bar',
                'type': 'object',
                'properties': {'b': {'$ref': '/schemas/Foo.json#/'}},
                'required': ['b'],
            },
            'Foo': {
                'title': 'Foo',
                'type': 'object',
                'properties': {'a': {'title': 'A', 'type': 'string'}},
                'required': ['a'],
            },
        }
    }


def test_schema_ref_template_key_error():
    class Foo(BaseModel):
        a: str

    class Bar(BaseModel):
        b: Foo

    class Baz(BaseModel):
        c: Bar

    with pytest.raises(KeyError):
        models_json_schema([(Bar, 'validation'), (Baz, 'validation')], ref_template='/schemas/{bad_name}.json#/')


def test_external_ref():
    """https://github.com/pydantic/pydantic/issues/9783"""

    class Model(BaseModel):
        json_schema: Annotated[
            dict,
            WithJsonSchema({'$ref': 'https://json-schema.org/draft/2020-12/schema'}),
        ]

    assert Model.model_json_schema() == {
        'properties': {'json_schema': {'$ref': 'https://json-schema.org/draft/2020-12/schema', 'title': 'Json Schema'}},
        'required': ['json_schema'],
        'title': 'Model',
        'type': 'object',
    }


def test_schema_no_definitions():
    keys_map, model_schema = models_json_schema([], title='Schema without definitions')
    assert keys_map == {}
    assert model_schema == {'title': 'Schema without definitions'}


def test_list_default():
    class UserModel(BaseModel):
        friends: List[int] = [1]

    assert UserModel.model_json_schema() == {
        'title': 'UserModel',
        'type': 'object',
        'properties': {'friends': {'title': 'Friends', 'default': [1], 'type': 'array', 'items': {'type': 'integer'}}},
    }


def test_enum_str_default():
    class MyEnum(str, Enum):
        FOO = 'foo'

    class UserModel(BaseModel):
        friends: MyEnum = MyEnum.FOO

    default_value = UserModel.model_json_schema()['properties']['friends']['default']
    assert type(default_value) is str
    assert default_value == MyEnum.FOO.value


def test_enum_int_default():
    class MyEnum(IntEnum):
        FOO = 1

    class UserModel(BaseModel):
        friends: MyEnum = MyEnum.FOO

    default_value = UserModel.model_json_schema()['properties']['friends']['default']
    assert type(default_value) is int
    assert default_value == MyEnum.FOO.value


def test_dict_default():
    class UserModel(BaseModel):
        friends: Dict[str, float] = {'a': 1.1, 'b': 2.2}

    assert UserModel.model_json_schema() == {
        'title': 'UserModel',
        'type': 'object',
        'properties': {
            'friends': {
                'title': 'Friends',
                'default': {'a': 1.1, 'b': 2.2},
                'type': 'object',
                'additionalProperties': {'type': 'number'},
            }
        },
    }


def test_model_default():
    """Make sure inner model types are encoded properly"""

    class Inner(BaseModel):
        a: Dict[Path, str] = {Path(): ''}

    class Outer(BaseModel):
        inner: Inner = Inner()

    assert Outer.model_json_schema() == {
        '$defs': {
            'Inner': {
                'properties': {
                    'a': {
                        'additionalProperties': {'type': 'string'},
                        'default': {'.': ''},
                        'title': 'A',
                        'type': 'object',
                    }
                },
                'title': 'Inner',
                'type': 'object',
            }
        },
        'properties': {'inner': {'$ref': '#/$defs/Inner', 'default': {'a': {'.': ''}}}},
        'title': 'Outer',
        'type': 'object',
    }


@pytest.mark.parametrize(
    'ser_json_timedelta,properties',
    [
        ('seconds_float', {'duration': {'default': 300.0, 'title': 'Duration', 'type': 'number'}}),
        ('milliseconds_float', {'duration': {'default': 300000.0, 'title': 'Duration', 'type': 'number'}}),
        ('iso8601', {'duration': {'default': 'PT5M', 'format': 'duration', 'title': 'Duration', 'type': 'string'}}),
    ],
)
def test_model_default_timedelta(
    ser_json_timedelta: Literal['iso8601', 'seconds_float', 'milliseconds_float'],
    properties: typing.Dict[str, Any],
):
    class Model(BaseModel):
        model_config = ConfigDict(ser_json_timedelta=ser_json_timedelta)

        duration: timedelta = timedelta(minutes=5)

    # insert_assert(Model.model_json_schema(mode='serialization'))
    assert Model.model_json_schema(mode='serialization') == {
        'properties': properties,
        'title': 'Model',
        'type': 'object',
    }


<<<<<<< HEAD
@pytest.mark.parametrize(
    'ser_json_datetime,properties',
    [
        ('seconds_int', {'dt': {'default': 1704067200, 'format': 'date-time', 'title': 'Dt', 'type': 'number'}}),
        (
            'milliseconds_int',
            {'dt': {'default': 1704067200000, 'format': 'date-time', 'title': 'Dt', 'type': 'number'}},
        ),
        ('iso8601', {'dt': {'default': '2024-01-01T00:00:00', 'format': 'date-time', 'title': 'Dt', 'type': 'string'}}),
    ],
)
def test_model_default_datetime(
    ser_json_datetime: Literal['iso8601', 'seconds_int', 'milliseconds_int'],
    properties: typing.Dict[str, Any],
):
    class Model(BaseModel):
        model_config = ConfigDict(ser_json_datetime=ser_json_datetime)

        dt: datetime = datetime(2024, 1, 1)

    print(Model.model_json_schema(mode='serialization'))
    # insert_assert(Model.model_json_schema(mode='serialization'))
    assert Model.model_json_schema(mode='serialization') == {
        'properties': properties,
        'title': 'Model',
        'type': 'object',
    }


def test_model_default_timedelta():
=======
def test_model_default_timedelta_deprecated_float():
>>>>>>> 43ed0d3f
    with pytest.warns(PydanticDeprecatedSince210):

        class Model(BaseModel):
            model_config = ConfigDict(ser_json_timedelta='float')

            duration: timedelta = timedelta(minutes=5)

        # insert_assert(Model.model_json_schema(mode='serialization'))
        assert Model.model_json_schema(mode='serialization') == {
            'properties': {'duration': {'default': 300.0, 'title': 'Duration', 'type': 'number'}},
            'title': 'Model',
            'type': 'object',
        }


@pytest.mark.parametrize(
    'ser_json_bytes,properties',
    [
        ('base64', {'data': {'default': 'Zm9vYmFy', 'format': 'base64url', 'title': 'Data', 'type': 'string'}}),
        ('utf8', {'data': {'default': 'foobar', 'format': 'binary', 'title': 'Data', 'type': 'string'}}),
    ],
)
def test_model_default_bytes(ser_json_bytes: Literal['base64', 'utf8'], properties: typing.Dict[str, Any]):
    class Model(BaseModel):
        model_config = ConfigDict(ser_json_bytes=ser_json_bytes)

        data: bytes = b'foobar'

    # insert_assert(Model.model_json_schema(mode='serialization'))
    assert Model.model_json_schema(mode='serialization') == {
        'properties': properties,
        'title': 'Model',
        'type': 'object',
    }


@pytest.mark.parametrize(
    'ser_json_timedelta,properties',
    [
        ('seconds_float', {'duration': {'default': 300.0, 'title': 'Duration', 'type': 'number'}}),
        ('milliseconds_float', {'duration': {'default': 300000.0, 'title': 'Duration', 'type': 'number'}}),
        ('iso8601', {'duration': {'default': 'PT5M', 'format': 'duration', 'title': 'Duration', 'type': 'string'}}),
    ],
)
def test_dataclass_default_timedelta(
    ser_json_timedelta: Literal['iso8601', 'milliseconds_float', 'seconds_float'],
    properties: typing.Dict[str, Any],
):
    @dataclass(config=ConfigDict(ser_json_timedelta=ser_json_timedelta))
    class Dataclass:
        duration: timedelta = timedelta(minutes=5)

    # insert_assert(TypeAdapter(Dataclass).json_schema(mode='serialization'))
    assert TypeAdapter(Dataclass).json_schema(mode='serialization') == {
        'properties': properties,
        'title': 'Dataclass',
        'type': 'object',
    }


def test_dataclass_default_timedelta_float():
    with pytest.warns(PydanticDeprecatedSince210):

        @dataclass(config=ConfigDict(ser_json_timedelta='float'))
        class Dataclass:
            duration: timedelta = timedelta(minutes=5)

        assert TypeAdapter(Dataclass).json_schema(mode='serialization') == {
            'properties': {'duration': {'default': 300.0, 'title': 'Duration', 'type': 'number'}},
            'title': 'Dataclass',
            'type': 'object',
        }


@pytest.mark.parametrize(
    'ser_json_bytes,properties',
    [
        ('base64', {'data': {'default': 'Zm9vYmFy', 'format': 'base64url', 'title': 'Data', 'type': 'string'}}),
        ('utf8', {'data': {'default': 'foobar', 'format': 'binary', 'title': 'Data', 'type': 'string'}}),
    ],
)
def test_dataclass_default_bytes(ser_json_bytes: Literal['base64', 'utf8'], properties: typing.Dict[str, Any]):
    @dataclass(config=ConfigDict(ser_json_bytes=ser_json_bytes))
    class Dataclass:
        data: bytes = b'foobar'

    # insert_assert(TypeAdapter(Dataclass).json_schema(mode='serialization'))
    assert TypeAdapter(Dataclass).json_schema(mode='serialization') == {
        'properties': properties,
        'title': 'Dataclass',
        'type': 'object',
    }


@pytest.mark.parametrize(
    'ser_json_timedelta,properties',
    [
        ('seconds_float', {'duration': {'default': 300.0, 'title': 'Duration', 'type': 'number'}}),
        ('milliseconds_float', {'duration': {'default': 300000.0, 'title': 'Duration', 'type': 'number'}}),
        ('iso8601', {'duration': {'default': 'PT5M', 'format': 'duration', 'title': 'Duration', 'type': 'string'}}),
    ],
)
def test_typeddict_default_timedelta(
    ser_json_timedelta: Literal['iso8601', 'milliseconds_float', 'seconds_float'],
    properties: typing.Dict[str, Any],
):
    class MyTypedDict(TypedDict):
        __pydantic_config__ = ConfigDict(ser_json_timedelta=ser_json_timedelta)

        duration: Annotated[timedelta, Field(timedelta(minutes=5))]

    if ser_json_timedelta == 'float':
        with pytest.warns(PydanticDeprecatedSince210):
            # insert_assert(TypeAdapter(MyTypedDict).json_schema(mode='serialization'))
            assert TypeAdapter(MyTypedDict).json_schema(mode='serialization') == {
                'properties': properties,
                'title': 'MyTypedDict',
                'type': 'object',
            }
    else:
        assert TypeAdapter(MyTypedDict).json_schema(mode='serialization') == {
            'properties': properties,
            'title': 'MyTypedDict',
            'type': 'object',
        }


def test_typeddict_default_timedelta_float():
    class MyTypedDict(TypedDict):
        __pydantic_config__ = ConfigDict(ser_json_timedelta='float')

        duration: Annotated[timedelta, Field(timedelta(minutes=5))]

    with pytest.warns(PydanticDeprecatedSince210):
        # insert_assert(TypeAdapter(MyTypedDict).json_schema(mode='serialization'))
        assert TypeAdapter(MyTypedDict).json_schema(mode='serialization') == {
            'properties': {'duration': {'default': 300.0, 'title': 'Duration', 'type': 'number'}},
            'title': 'MyTypedDict',
            'type': 'object',
        }


@pytest.mark.parametrize(
    'ser_json_bytes,properties',
    [
        ('base64', {'data': {'default': 'Zm9vYmFy', 'format': 'base64url', 'title': 'Data', 'type': 'string'}}),
        ('utf8', {'data': {'default': 'foobar', 'format': 'binary', 'title': 'Data', 'type': 'string'}}),
    ],
)
def test_typeddict_default_bytes(ser_json_bytes: Literal['base64', 'utf8'], properties: typing.Dict[str, Any]):
    class MyTypedDict(TypedDict):
        __pydantic_config__ = ConfigDict(ser_json_bytes=ser_json_bytes)

        data: Annotated[bytes, Field(b'foobar')]

    # insert_assert(TypeAdapter(MyTypedDict).json_schema(mode='serialization'))
    assert TypeAdapter(MyTypedDict).json_schema(mode='serialization') == {
        'properties': properties,
        'title': 'MyTypedDict',
        'type': 'object',
    }


def test_model_subclass_metadata():
    class A(BaseModel):
        """A Model docstring"""

    class B(A):
        pass

    assert A.model_json_schema() == {
        'title': 'A',
        'description': 'A Model docstring',
        'type': 'object',
        'properties': {},
    }
    assert B.model_json_schema() == {'title': 'B', 'type': 'object', 'properties': {}}


@pytest.mark.parametrize(
    'docstring,description',
    [
        ('foobar', 'foobar'),
        ('\n     foobar\n    ', 'foobar'),
        ('foobar\n    ', 'foobar\n    '),
        ('foo\n    bar\n    ', 'foo\nbar'),
        ('\n    foo\n    bar\n    ', 'foo\nbar'),
    ],
)
def test_docstring(docstring, description):
    class A(BaseModel):
        x: int

    A.__doc__ = docstring

    assert A.model_json_schema()['description'] == description


@pytest.mark.parametrize(
    'kwargs,type_,expected_extra',
    [
        ({'max_length': 5}, str, {'type': 'string', 'maxLength': 5}),
        ({}, constr(max_length=6), {'type': 'string', 'maxLength': 6}),
        ({'min_length': 2}, str, {'type': 'string', 'minLength': 2}),
        ({'max_length': 5}, bytes, {'type': 'string', 'maxLength': 5, 'format': 'binary'}),
        ({'pattern': '^foo$'}, str, {'type': 'string', 'pattern': '^foo$'}),
        ({'gt': 2}, int, {'type': 'integer', 'exclusiveMinimum': 2}),
        ({'lt': 5}, int, {'type': 'integer', 'exclusiveMaximum': 5}),
        ({'ge': 2}, int, {'type': 'integer', 'minimum': 2}),
        ({'le': 5}, int, {'type': 'integer', 'maximum': 5}),
        ({'multiple_of': 5}, int, {'type': 'integer', 'multipleOf': 5}),
        ({'gt': 2}, float, {'type': 'number', 'exclusiveMinimum': 2}),
        ({'lt': 5}, float, {'type': 'number', 'exclusiveMaximum': 5}),
        ({'ge': 2}, float, {'type': 'number', 'minimum': 2}),
        ({'le': 5}, float, {'type': 'number', 'maximum': 5}),
        ({'gt': -math.inf}, float, {'type': 'number'}),
        ({'lt': math.inf}, float, {'type': 'number'}),
        ({'ge': -math.inf}, float, {'type': 'number'}),
        ({'le': math.inf}, float, {'type': 'number'}),
        ({'multiple_of': 5}, float, {'type': 'number', 'multipleOf': 5}),
        ({'gt': 2}, Decimal, {'anyOf': [{'exclusiveMinimum': 2.0, 'type': 'number'}, {'type': 'string'}]}),
        ({'lt': 5}, Decimal, {'anyOf': [{'type': 'number', 'exclusiveMaximum': 5}, {'type': 'string'}]}),
        ({'ge': 2}, Decimal, {'anyOf': [{'type': 'number', 'minimum': 2}, {'type': 'string'}]}),
        ({'le': 5}, Decimal, {'anyOf': [{'type': 'number', 'maximum': 5}, {'type': 'string'}]}),
        ({'multiple_of': 5}, Decimal, {'anyOf': [{'type': 'number', 'multipleOf': 5}, {'type': 'string'}]}),
    ],
)
def test_constraints_schema_validation(kwargs, type_, expected_extra):
    class Foo(BaseModel):
        a: type_ = Field('foo', title='A title', description='A description', **kwargs)

    expected_schema = {
        'title': 'Foo',
        'type': 'object',
        'properties': {'a': {'title': 'A title', 'description': 'A description', 'default': 'foo'}},
    }

    expected_schema['properties']['a'].update(expected_extra)
    assert Foo.model_json_schema(mode='validation') == expected_schema


@pytest.mark.parametrize(
    'kwargs,type_,expected_extra',
    [
        ({'max_length': 5}, str, {'type': 'string', 'maxLength': 5}),
        ({}, constr(max_length=6), {'type': 'string', 'maxLength': 6}),
        ({'min_length': 2}, str, {'type': 'string', 'minLength': 2}),
        ({'max_length': 5}, bytes, {'type': 'string', 'maxLength': 5, 'format': 'binary'}),
        ({'pattern': '^foo$'}, str, {'type': 'string', 'pattern': '^foo$'}),
        ({'gt': 2}, int, {'type': 'integer', 'exclusiveMinimum': 2}),
        ({'lt': 5}, int, {'type': 'integer', 'exclusiveMaximum': 5}),
        ({'ge': 2}, int, {'type': 'integer', 'minimum': 2}),
        ({'le': 5}, int, {'type': 'integer', 'maximum': 5}),
        ({'multiple_of': 5}, int, {'type': 'integer', 'multipleOf': 5}),
        ({'gt': 2}, float, {'type': 'number', 'exclusiveMinimum': 2}),
        ({'lt': 5}, float, {'type': 'number', 'exclusiveMaximum': 5}),
        ({'ge': 2}, float, {'type': 'number', 'minimum': 2}),
        ({'le': 5}, float, {'type': 'number', 'maximum': 5}),
        ({'gt': -math.inf}, float, {'type': 'number'}),
        ({'lt': math.inf}, float, {'type': 'number'}),
        ({'ge': -math.inf}, float, {'type': 'number'}),
        ({'le': math.inf}, float, {'type': 'number'}),
        ({'multiple_of': 5}, float, {'type': 'number', 'multipleOf': 5}),
        ({'gt': 2}, Decimal, {'type': 'string'}),
        ({'lt': 5}, Decimal, {'type': 'string'}),
        ({'ge': 2}, Decimal, {'type': 'string'}),
        ({'le': 5}, Decimal, {'type': 'string'}),
        ({'multiple_of': 5}, Decimal, {'type': 'string'}),
    ],
)
def test_constraints_schema_serialization(kwargs, type_, expected_extra):
    class Foo(BaseModel):
        a: type_ = Field('foo', title='A title', description='A description', **kwargs)

    expected_schema = {
        'title': 'Foo',
        'type': 'object',
        'properties': {'a': {'title': 'A title', 'description': 'A description', 'default': 'foo'}},
    }

    expected_schema['properties']['a'].update(expected_extra)
    assert Foo.model_json_schema(mode='serialization') == expected_schema


@pytest.mark.parametrize(
    'kwargs,type_,value',
    [
        ({'max_length': 5}, str, 'foo'),
        ({'min_length': 2}, str, 'foo'),
        ({'max_length': 5}, bytes, b'foo'),
        ({'pattern': '^foo$'}, str, 'foo'),
        ({'gt': 2}, int, 3),
        ({'lt': 5}, int, 3),
        ({'ge': 2}, int, 3),
        ({'ge': 2}, int, 2),
        ({'gt': 2}, int, '3'),
        ({'le': 5}, int, 3),
        ({'le': 5}, int, 5),
        ({'gt': 2}, float, 3.0),
        ({'gt': 2}, float, 2.1),
        ({'lt': 5}, float, 3.0),
        ({'lt': 5}, float, 4.9),
        ({'ge': 2}, float, 3.0),
        ({'ge': 2}, float, 2.0),
        ({'le': 5}, float, 3.0),
        ({'le': 5}, float, 5.0),
        ({'gt': 2}, float, 3),
        ({'gt': 2}, float, '3'),
        ({'gt': 2}, Decimal, Decimal(3)),
        ({'lt': 5}, Decimal, Decimal(3)),
        ({'ge': 2}, Decimal, Decimal(3)),
        ({'ge': 2}, Decimal, Decimal(2)),
        ({'le': 5}, Decimal, Decimal(3)),
        ({'le': 5}, Decimal, Decimal(5)),
    ],
)
def test_constraints_schema_validation_passes(kwargs, type_, value):
    class Foo(BaseModel):
        a: type_ = Field('foo', title='A title', description='A description', **kwargs)

    assert Foo(a=value)


@pytest.mark.parametrize(
    'kwargs,type_,value',
    [
        ({'max_length': 5}, str, 'foobar'),
        ({'min_length': 2}, str, 'f'),
        ({'pattern': '^foo$'}, str, 'bar'),
        ({'gt': 2}, int, 2),
        ({'lt': 5}, int, 5),
        ({'ge': 2}, int, 1),
        ({'le': 5}, int, 6),
        ({'gt': 2}, float, 2.0),
        ({'lt': 5}, float, 5.0),
        ({'ge': 2}, float, 1.9),
        ({'le': 5}, float, 5.1),
        ({'gt': 2}, Decimal, Decimal(2)),
        ({'lt': 5}, Decimal, Decimal(5)),
        ({'ge': 2}, Decimal, Decimal(1)),
        ({'le': 5}, Decimal, Decimal(6)),
    ],
)
def test_constraints_schema_validation_raises(kwargs, type_, value):
    class Foo(BaseModel):
        a: type_ = Field('foo', title='A title', description='A description', **kwargs)

    with pytest.raises(ValidationError):
        Foo(a=value)


def test_schema_kwargs():
    class Foo(BaseModel):
        a: str = Field('foo', examples=['bar'])

    assert Foo.model_json_schema() == {
        'title': 'Foo',
        'type': 'object',
        'properties': {'a': {'type': 'string', 'title': 'A', 'default': 'foo', 'examples': ['bar']}},
    }


def test_schema_dict_constr():
    regex_str = r'^([a-zA-Z_][a-zA-Z0-9_]*)$'
    ConStrType = constr(pattern=regex_str)
    ConStrKeyDict = Dict[ConStrType, str]

    class Foo(BaseModel):
        a: ConStrKeyDict = {}

    assert Foo.model_json_schema() == {
        'title': 'Foo',
        'type': 'object',
        'properties': {
            'a': {'type': 'object', 'title': 'A', 'default': {}, 'patternProperties': {regex_str: {'type': 'string'}}}
        },
    }


@pytest.mark.parametrize(
    'field_type,expected_schema',
    [
        # (ConstrainedBytes, {'title': 'A', 'type': 'string', 'format': 'binary'}),
        (
            conbytes(min_length=3, max_length=5),
            {'title': 'A', 'type': 'string', 'format': 'binary', 'minLength': 3, 'maxLength': 5},
        ),
    ],
)
def test_bytes_constrained_types(field_type, expected_schema):
    class Model(BaseModel):
        a: field_type

    base_schema = {'title': 'Model', 'type': 'object', 'properties': {'a': {}}, 'required': ['a']}
    base_schema['properties']['a'] = expected_schema

    assert Model.model_json_schema() == base_schema


def test_optional_dict():
    class Model(BaseModel):
        something: Optional[Dict[str, Any]] = None

    assert Model.model_json_schema() == {
        'title': 'Model',
        'type': 'object',
        'properties': {
            'something': {'anyOf': [{'type': 'object'}, {'type': 'null'}], 'default': None, 'title': 'Something'}
        },
    }

    assert Model().model_dump() == {'something': None}
    assert Model(something={'foo': 'Bar'}).model_dump() == {'something': {'foo': 'Bar'}}


def test_optional_validator():
    class Model(BaseModel):
        something: Optional[str] = None

        @field_validator('something')
        def check_something(cls, v):
            if v is not None and 'x' in v:
                raise ValueError('should not contain x')
            return v

    assert Model.model_json_schema() == {
        'title': 'Model',
        'type': 'object',
        'properties': {
            'something': {
                'title': 'Something',
                'anyOf': [{'type': 'string'}, {'type': 'null'}],
                'default': None,
            }
        },
    }

    assert Model().model_dump() == {'something': None}
    assert Model(something=None).model_dump() == {'something': None}
    assert Model(something='hello').model_dump() == {'something': 'hello'}
    with pytest.raises(ValidationError) as exc_info:
        Model(something='hellox')
    assert exc_info.value.errors(include_url=False) == [
        {
            'ctx': {'error': HasRepr(repr(ValueError('should not contain x')))},
            'input': 'hellox',
            'loc': ('something',),
            'msg': 'Value error, should not contain x',
            'type': 'value_error',
        }
    ]


def test_field_with_validator():
    class Model(BaseModel):
        something: Optional[int] = None

        @field_validator('something')
        def check_field(cls, v, info):
            return v

    assert Model.model_json_schema() == {
        'title': 'Model',
        'type': 'object',
        'properties': {
            'something': {'anyOf': [{'type': 'integer'}, {'type': 'null'}], 'default': None, 'title': 'Something'}
        },
    }


def test_unparameterized_schema_generation():
    class FooList(BaseModel):
        d: List

    class BarList(BaseModel):
        d: list

    assert model_json_schema(FooList) == {
        'title': 'FooList',
        'type': 'object',
        'properties': {'d': {'items': {}, 'title': 'D', 'type': 'array'}},
        'required': ['d'],
    }

    foo_list_schema = model_json_schema(FooList)
    bar_list_schema = model_json_schema(BarList)
    bar_list_schema['title'] = 'FooList'  # to check for equality
    assert foo_list_schema == bar_list_schema

    class FooDict(BaseModel):
        d: Dict

    class BarDict(BaseModel):
        d: dict

    model_json_schema(Foo)
    assert model_json_schema(FooDict) == {
        'title': 'FooDict',
        'type': 'object',
        'properties': {'d': {'title': 'D', 'type': 'object'}},
        'required': ['d'],
    }

    foo_dict_schema = model_json_schema(FooDict)
    bar_dict_schema = model_json_schema(BarDict)
    bar_dict_schema['title'] = 'FooDict'  # to check for equality
    assert foo_dict_schema == bar_dict_schema


def test_known_model_optimization():
    class Dep(BaseModel):
        number: int

    class Model(BaseModel):
        dep: Dep
        dep_l: List[Dep]

    expected = {
        'title': 'Model',
        'type': 'object',
        'properties': {
            'dep': {'$ref': '#/$defs/Dep'},
            'dep_l': {'title': 'Dep L', 'type': 'array', 'items': {'$ref': '#/$defs/Dep'}},
        },
        'required': ['dep', 'dep_l'],
        '$defs': {
            'Dep': {
                'title': 'Dep',
                'type': 'object',
                'properties': {'number': {'title': 'Number', 'type': 'integer'}},
                'required': ['number'],
            }
        },
    }

    assert Model.model_json_schema() == expected


def test_new_type_schema():
    a_type = NewType('a_type', int)
    b_type = NewType('b_type', a_type)
    c_type = NewType('c_type', str)

    class Model(BaseModel):
        a: a_type
        b: b_type
        c: c_type

    assert Model.model_json_schema() == {
        'properties': {
            'a': {'title': 'A', 'type': 'integer'},
            'b': {'title': 'B', 'type': 'integer'},
            'c': {'title': 'C', 'type': 'string'},
        },
        'required': ['a', 'b', 'c'],
        'title': 'Model',
        'type': 'object',
    }


def test_literal_schema():
    class Model(BaseModel):
        a: Literal[1]
        b: Literal['a']
        c: Literal['a', 1]
        d: Literal['a', Literal['b'], 1, 2]
        e: Literal[1.0]
        f: Literal[['a', 1]]

    # insert_assert(Model.model_json_schema())
    assert Model.model_json_schema() == {
        'properties': {
            'a': {'const': 1, 'enum': [1], 'title': 'A', 'type': 'integer'},
            'b': {'const': 'a', 'enum': ['a'], 'title': 'B', 'type': 'string'},
            'c': {'enum': ['a', 1], 'title': 'C'},
            'd': {'enum': ['a', 'b', 1, 2], 'title': 'D'},
            'e': {'const': 1.0, 'enum': [1.0], 'title': 'E', 'type': 'number'},
            'f': {'const': ['a', 1], 'enum': [['a', 1]], 'title': 'F', 'type': 'array'},
        },
        'required': ['a', 'b', 'c', 'd', 'e', 'f'],
        'title': 'Model',
        'type': 'object',
    }


def test_literal_enum():
    class MyEnum(str, Enum):
        FOO = 'foo'
        BAR = 'bar'

    class Model(BaseModel):
        kind: Literal[MyEnum.FOO]
        other: Literal[MyEnum.FOO, MyEnum.BAR]

    # insert_assert(Model.model_json_schema())
    assert Model.model_json_schema() == {
        'properties': {
            'kind': {'const': 'foo', 'enum': ['foo'], 'title': 'Kind', 'type': 'string'},
            'other': {'enum': ['foo', 'bar'], 'title': 'Other', 'type': 'string'},
        },
        'required': ['kind', 'other'],
        'title': 'Model',
        'type': 'object',
    }


@pytest.mark.skipif(sys.version_info[:2] == (3, 8), reason="ListEnum doesn't work in 3.8")
def test_literal_types() -> None:
    """Test that we properly add `type` to json schema enums when there is a single type."""

    # for float and array we use an Enum because Literal can only accept str, int, bool or None
    class FloatEnum(float, Enum):
        a = 123.0
        b = 123.1

    class ListEnum(List[int], Enum):
        a = [123]
        b = [456]

    class Model(BaseModel):
        str_literal: Literal['foo', 'bar']
        int_literal: Literal[123, 456]
        float_literal: FloatEnum
        bool_literal: Literal[True, False]
        none_literal: Literal[None]  # ends up as a const since there's only 1
        list_literal: ListEnum
        mixed_literal: Literal[123, 'abc']

    # insert_assert(Model.model_json_schema())
    assert Model.model_json_schema() == {
        '$defs': {
            'FloatEnum': {'enum': [123.0, 123.1], 'title': 'FloatEnum', 'type': 'number'},
            'ListEnum': {'enum': [[123], [456]], 'title': 'ListEnum', 'type': 'array'},
        },
        'properties': {
            'str_literal': {'enum': ['foo', 'bar'], 'title': 'Str Literal', 'type': 'string'},
            'int_literal': {'enum': [123, 456], 'title': 'Int Literal', 'type': 'integer'},
            'float_literal': {'$ref': '#/$defs/FloatEnum'},
            'bool_literal': {'enum': [True, False], 'title': 'Bool Literal', 'type': 'boolean'},
            'none_literal': {'const': None, 'enum': [None], 'title': 'None Literal', 'type': 'null'},
            'list_literal': {'$ref': '#/$defs/ListEnum'},
            'mixed_literal': {'enum': [123, 'abc'], 'title': 'Mixed Literal'},
        },
        'required': [
            'str_literal',
            'int_literal',
            'float_literal',
            'bool_literal',
            'none_literal',
            'list_literal',
            'mixed_literal',
        ],
        'title': 'Model',
        'type': 'object',
    }


def test_color_type():
    class Model(BaseModel):
        color: Color

    model_schema = Model.model_json_schema()
    assert model_schema == {
        'title': 'Model',
        'type': 'object',
        'properties': {'color': {'title': 'Color', 'type': 'string', 'format': 'color'}},
        'required': ['color'],
    }


def test_model_with_extra_forbidden():
    class Model(BaseModel):
        model_config = ConfigDict(extra='forbid')
        a: str

    assert Model.model_json_schema() == {
        'title': 'Model',
        'type': 'object',
        'properties': {'a': {'title': 'A', 'type': 'string'}},
        'required': ['a'],
        'additionalProperties': False,
    }


def test_model_with_extra_allow():
    class Model(BaseModel):
        model_config = ConfigDict(extra='allow')
        a: str

    assert Model.model_json_schema() == {
        'title': 'Model',
        'type': 'object',
        'properties': {'a': {'title': 'A', 'type': 'string'}},
        'required': ['a'],
        'additionalProperties': True,
    }


def test_model_with_extra_ignore():
    class Model(BaseModel):
        model_config = ConfigDict(extra='ignore')
        a: str

    assert Model.model_json_schema() == {
        'title': 'Model',
        'type': 'object',
        'properties': {'a': {'title': 'A', 'type': 'string'}},
        'required': ['a'],
    }


def test_dataclass_with_extra_allow():
    @pydantic.dataclasses.dataclass
    class Model:
        __pydantic_config__ = ConfigDict(extra='allow')
        a: str

    assert TypeAdapter(Model).json_schema() == {
        'title': 'Model',
        'type': 'object',
        'properties': {'a': {'title': 'A', 'type': 'string'}},
        'required': ['a'],
        'additionalProperties': True,
    }


def test_dataclass_with_extra_ignore():
    @pydantic.dataclasses.dataclass
    class Model:
        __pydantic_config__ = ConfigDict(extra='ignore')
        a: str

    assert TypeAdapter(Model).json_schema() == {
        'title': 'Model',
        'type': 'object',
        'properties': {'a': {'title': 'A', 'type': 'string'}},
        'required': ['a'],
    }


def test_dataclass_with_extra_forbid():
    @pydantic.dataclasses.dataclass
    class Model:
        __pydantic_config__ = ConfigDict(extra='ignore')
        a: str

    assert TypeAdapter(Model).json_schema() == {
        'title': 'Model',
        'type': 'object',
        'properties': {'a': {'title': 'A', 'type': 'string'}},
        'required': ['a'],
    }


def test_typeddict_with_extra_allow():
    class Model(TypedDict):
        __pydantic_config__ = ConfigDict(extra='allow')  # type: ignore
        a: str

    assert TypeAdapter(Model).json_schema() == {
        'title': 'Model',
        'type': 'object',
        'properties': {'a': {'title': 'A', 'type': 'string'}},
        'required': ['a'],
        'additionalProperties': True,
    }


def test_typeddict_with_extra_behavior_allow():
    class Model:
        @classmethod
        def __get_pydantic_core_schema__(cls, source_type: Any, handler: GetCoreSchemaHandler) -> CoreSchema:
            return core_schema.typed_dict_schema(
                {'a': core_schema.typed_dict_field(core_schema.str_schema())},
                extra_behavior='allow',
            )

    assert TypeAdapter(Model).json_schema() == {
        'type': 'object',
        'properties': {'a': {'title': 'A', 'type': 'string'}},
        'required': ['a'],
        'additionalProperties': True,
    }


def test_typeddict_with_extra_ignore():
    class Model(TypedDict):
        __pydantic_config__ = ConfigDict(extra='ignore')  # type: ignore
        a: str

    assert TypeAdapter(Model).json_schema() == {
        'title': 'Model',
        'type': 'object',
        'properties': {'a': {'title': 'A', 'type': 'string'}},
        'required': ['a'],
    }


def test_typeddict_with_extra_behavior_ignore():
    class Model:
        @classmethod
        def __get_pydantic_core_schema__(cls, source_type: Any, handler: GetCoreSchemaHandler) -> CoreSchema:
            return core_schema.typed_dict_schema(
                {'a': core_schema.typed_dict_field(core_schema.str_schema())},
                extra_behavior='ignore',
            )

    assert TypeAdapter(Model).json_schema() == {
        'type': 'object',
        'properties': {'a': {'title': 'A', 'type': 'string'}},
        'required': ['a'],
    }


def test_typeddict_with_extra_forbid():
    @pydantic.dataclasses.dataclass
    class Model:
        __pydantic_config__ = ConfigDict(extra='forbid')
        a: str

    assert TypeAdapter(Model).json_schema() == {
        'title': 'Model',
        'type': 'object',
        'properties': {'a': {'title': 'A', 'type': 'string'}},
        'required': ['a'],
        'additionalProperties': False,
    }


def test_typeddict_with_extra_behavior_forbid():
    class Model:
        @classmethod
        def __get_pydantic_core_schema__(cls, source_type: Any, handler: GetCoreSchemaHandler) -> CoreSchema:
            return core_schema.typed_dict_schema(
                {'a': core_schema.typed_dict_field(core_schema.str_schema())},
                extra_behavior='forbid',
            )

    assert TypeAdapter(Model).json_schema() == {
        'type': 'object',
        'properties': {'a': {'title': 'A', 'type': 'string'}},
        'required': ['a'],
        'additionalProperties': False,
    }


def test_typeddict_with_title():
    class Model(TypedDict):
        __pydantic_config__ = ConfigDict(title='Test')  # type: ignore
        a: str

    assert TypeAdapter(Model).json_schema() == {
        'title': 'Test',
        'type': 'object',
        'properties': {'a': {'title': 'A', 'type': 'string'}},
        'required': ['a'],
    }


def test_typeddict_with_json_schema_extra():
    class Model(TypedDict):
        __pydantic_config__ = ConfigDict(title='Test', json_schema_extra={'foobar': 'hello'})  # type: ignore
        a: str

    assert TypeAdapter(Model).json_schema() == {
        'title': 'Test',
        'type': 'object',
        'properties': {'a': {'title': 'A', 'type': 'string'}},
        'required': ['a'],
        'foobar': 'hello',
    }


@pytest.mark.skip_json_schema_validation(reason='Custom type used.')
def test_typeddict_with__callable_json_schema_extra():
    def json_schema_extra(schema, model_class):
        schema.pop('properties')
        schema['type'] = 'override'
        assert model_class is Model

    class Model(TypedDict):
        __pydantic_config__ = ConfigDict(title='Test', json_schema_extra=json_schema_extra)  # type: ignore
        a: str

    assert TypeAdapter(Model).json_schema() == {'title': 'Test', 'type': 'override', 'required': ['a']}


@pytest.mark.parametrize(
    'annotation,kwargs,field_schema',
    [
        (int, dict(gt=0), {'title': 'A', 'exclusiveMinimum': 0, 'type': 'integer'}),
        (
            Optional[int],
            dict(gt=0),
            {'title': 'A', 'anyOf': [{'exclusiveMinimum': 0, 'type': 'integer'}, {'type': 'null'}]},
        ),
        (
            Tuple[Annotated[int, Field(gt=0)], ...],
            {},
            {'items': {'exclusiveMinimum': 0, 'type': 'integer'}, 'title': 'A', 'type': 'array'},
        ),
        (
            Tuple[Annotated[int, Field(gt=0)], Annotated[int, Field(gt=0)], Annotated[int, Field(gt=0)]],
            {},
            {
                'title': 'A',
                'type': 'array',
                'prefixItems': [
                    {'exclusiveMinimum': 0, 'type': 'integer'},
                    {'exclusiveMinimum': 0, 'type': 'integer'},
                    {'exclusiveMinimum': 0, 'type': 'integer'},
                ],
                'minItems': 3,
                'maxItems': 3,
            },
        ),
        (
            Union[Annotated[int, Field(gt=0)], Annotated[float, Field(gt=0)]],
            {},
            {
                'title': 'A',
                'anyOf': [{'exclusiveMinimum': 0, 'type': 'integer'}, {'exclusiveMinimum': 0, 'type': 'number'}],
            },
        ),
        (
            List[Annotated[int, Field(gt=0)]],
            {},
            {'title': 'A', 'type': 'array', 'items': {'exclusiveMinimum': 0, 'type': 'integer'}},
        ),
        (
            Dict[str, Annotated[int, Field(gt=0)]],
            {},
            {
                'title': 'A',
                'type': 'object',
                'additionalProperties': {'exclusiveMinimum': 0, 'type': 'integer'},
            },
        ),
        (
            Union[Annotated[str, Field(max_length=5)], Annotated[int, Field(gt=0)]],
            {},
            {'title': 'A', 'anyOf': [{'maxLength': 5, 'type': 'string'}, {'exclusiveMinimum': 0, 'type': 'integer'}]},
        ),
    ],
)
def test_enforced_constraints(annotation, kwargs, field_schema):
    class Model(BaseModel):
        a: annotation = Field(..., **kwargs)

    schema = Model.model_json_schema()
    # debug(schema['properties']['a'])
    assert schema['properties']['a'] == field_schema


def test_real_constraints():
    class Model1(BaseModel):
        model_config = ConfigDict(title='Test Model')
        foo: int = Field(..., gt=123)

    with pytest.raises(ValidationError, match='should be greater than 123'):
        Model1(foo=123)

    assert Model1(foo=124).model_dump() == {'foo': 124}

    assert Model1.model_json_schema() == {
        'title': 'Test Model',
        'type': 'object',
        'properties': {'foo': {'title': 'Foo', 'exclusiveMinimum': 123, 'type': 'integer'}},
        'required': ['foo'],
    }


def test_subfield_field_info():
    class MyModel(BaseModel):
        entries: Dict[str, List[int]]

    assert MyModel.model_json_schema() == {
        'title': 'MyModel',
        'type': 'object',
        'properties': {
            'entries': {
                'title': 'Entries',
                'type': 'object',
                'additionalProperties': {'type': 'array', 'items': {'type': 'integer'}},
            }
        },
        'required': ['entries'],
    }


def test_dataclass():
    @dataclass
    class Model:
        a: bool

    assert models_json_schema([(Model, 'validation')]) == (
        {(Model, 'validation'): {'$ref': '#/$defs/Model'}},
        {
            '$defs': {
                'Model': {
                    'title': 'Model',
                    'type': 'object',
                    'properties': {'a': {'title': 'A', 'type': 'boolean'}},
                    'required': ['a'],
                }
            }
        },
    )

    assert model_json_schema(Model) == {
        'title': 'Model',
        'type': 'object',
        'properties': {'a': {'title': 'A', 'type': 'boolean'}},
        'required': ['a'],
    }


def test_schema_attributes():
    class ExampleEnum(Enum):
        """This is a test description."""

        gt = 'GT'
        lt = 'LT'
        ge = 'GE'
        le = 'LE'
        max_length = 'ML'
        multiple_of = 'MO'
        regex = 'RE'

    class Example(BaseModel):
        example: ExampleEnum

    # insert_assert(Example.model_json_schema())
    assert Example.model_json_schema() == {
        '$defs': {
            'ExampleEnum': {
                'description': 'This is a test description.',
                'enum': ['GT', 'LT', 'GE', 'LE', 'ML', 'MO', 'RE'],
                'title': 'ExampleEnum',
                'type': 'string',
            }
        },
        'properties': {'example': {'$ref': '#/$defs/ExampleEnum'}},
        'required': ['example'],
        'title': 'Example',
        'type': 'object',
    }


def test_tuple_with_extra_schema():
    class MyTuple(Tuple[int, str]):
        @classmethod
        def __get_pydantic_core_schema__(cls, _source_type: Any, handler: GetCoreSchemaHandler) -> CoreSchema:
            return core_schema.tuple_schema(
                [core_schema.int_schema(), core_schema.str_schema(), core_schema.int_schema()], variadic_item_index=2
            )

    class Model(BaseModel):
        x: MyTuple

    assert Model.model_json_schema() == {
        'properties': {
            'x': {
                'items': {'type': 'integer'},
                'minItems': 2,
                'prefixItems': [{'type': 'integer'}, {'type': 'string'}],
                'title': 'X',
                'type': 'array',
            }
        },
        'required': ['x'],
        'title': 'Model',
        'type': 'object',
    }


def test_path_modify_schema():
    class MyPath(Path):
        @classmethod
        def __get_pydantic_core_schema__(cls, _source_type: Any, handler: GetCoreSchemaHandler) -> CoreSchema:
            return handler(Path)

        @classmethod
        def __get_pydantic_json_schema__(
            cls, core_schema: core_schema.CoreSchema, handler: GetJsonSchemaHandler
        ) -> JsonSchemaValue:
            schema = handler(core_schema)
            schema.update(foobar=123)
            return schema

    class Model(BaseModel):
        path1: Path
        path2: MyPath
        path3: List[MyPath]

    assert Model.model_json_schema() == {
        'title': 'Model',
        'type': 'object',
        'properties': {
            'path1': {'title': 'Path1', 'type': 'string', 'format': 'path'},
            'path2': {'title': 'Path2', 'type': 'string', 'format': 'path', 'foobar': 123},
            'path3': {'title': 'Path3', 'type': 'array', 'items': {'type': 'string', 'format': 'path', 'foobar': 123}},
        },
        'required': ['path1', 'path2', 'path3'],
    }


def test_frozen_set():
    class Model(BaseModel):
        a: FrozenSet[int] = frozenset({1, 2, 3})
        b: FrozenSet = frozenset({1, 2, 3})
        c: frozenset = frozenset({1, 2, 3})
        d: frozenset = ...

    assert Model.model_json_schema() == {
        'title': 'Model',
        'type': 'object',
        'properties': {
            'a': {
                'title': 'A',
                'default': [1, 2, 3],
                'type': 'array',
                'items': {'type': 'integer'},
                'uniqueItems': True,
            },
            'b': {'title': 'B', 'default': [1, 2, 3], 'type': 'array', 'items': {}, 'uniqueItems': True},
            'c': {'title': 'C', 'default': [1, 2, 3], 'type': 'array', 'items': {}, 'uniqueItems': True},
            'd': {'title': 'D', 'type': 'array', 'items': {}, 'uniqueItems': True},
        },
        'required': ['d'],
    }


def test_iterable():
    class Model(BaseModel):
        a: Iterable[int]

    assert Model.model_json_schema() == {
        'title': 'Model',
        'type': 'object',
        'properties': {'a': {'title': 'A', 'type': 'array', 'items': {'type': 'integer'}}},
        'required': ['a'],
    }


def test_new_type():
    new_type = NewType('NewStr', str)

    class Model(BaseModel):
        a: new_type

    assert Model.model_json_schema() == {
        'title': 'Model',
        'type': 'object',
        'properties': {'a': {'title': 'A', 'type': 'string'}},
        'required': ['a'],
    }


def test_multiple_models_with_same_input_output(create_module):
    module = create_module(
        # language=Python
        """
from pydantic import BaseModel


class ModelOne(BaseModel):
    class NestedModel(BaseModel):
        a: float

    nested: NestedModel


class ModelTwo(BaseModel):
    class NestedModel(BaseModel):
        b: float

    nested: NestedModel


class NestedModel(BaseModel):
    c: float
        """
    )

    # All validation
    keys_map, schema = models_json_schema(
        [(module.ModelOne, 'validation'), (module.ModelTwo, 'validation'), (module.NestedModel, 'validation')]
    )
    model_names = set(schema['$defs'].keys())
    expected_model_names = {
        'ModelOne',
        'ModelTwo',
        f'{module.__name__}__ModelOne__NestedModel',
        f'{module.__name__}__ModelTwo__NestedModel',
        f'{module.__name__}__NestedModel',
    }
    assert model_names == expected_model_names

    # Validation + serialization
    keys_map, schema = models_json_schema(
        [
            (module.ModelOne, 'validation'),
            (module.ModelTwo, 'validation'),
            (module.NestedModel, 'validation'),
            (module.ModelOne, 'serialization'),
            (module.ModelTwo, 'serialization'),
            (module.NestedModel, 'serialization'),
        ]
    )
    model_names = set(schema['$defs'].keys())
    expected_model_names = {
        'ModelOne',
        'ModelTwo',
        f'{module.__name__}__ModelOne__NestedModel',
        f'{module.__name__}__ModelTwo__NestedModel',
        f'{module.__name__}__NestedModel',
    }
    assert model_names == expected_model_names


def test_multiple_models_with_same_name_different_input_output(create_module):
    module = create_module(
        # language=Python
        """
from decimal import Decimal

from pydantic import BaseModel


class ModelOne(BaseModel):
    class NestedModel(BaseModel):
        a: Decimal

    nested: NestedModel


class ModelTwo(BaseModel):
    class NestedModel(BaseModel):
        b: Decimal

    nested: NestedModel


class NestedModel(BaseModel):
    c: Decimal
        """
    )

    # All validation
    keys_map, schema = models_json_schema(
        [(module.ModelOne, 'validation'), (module.ModelTwo, 'validation'), (module.NestedModel, 'validation')]
    )
    model_names = set(schema['$defs'].keys())
    expected_model_names = {
        'ModelOne',
        'ModelTwo',
        f'{module.__name__}__ModelOne__NestedModel',
        f'{module.__name__}__ModelTwo__NestedModel',
        f'{module.__name__}__NestedModel',
    }
    assert model_names == expected_model_names

    # Validation + serialization
    keys_map, schema = models_json_schema(
        [
            (module.ModelOne, 'validation'),
            (module.ModelTwo, 'validation'),
            (module.NestedModel, 'validation'),
            (module.ModelOne, 'serialization'),
            (module.ModelTwo, 'serialization'),
            (module.NestedModel, 'serialization'),
        ]
    )
    model_names = set(schema['$defs'].keys())
    expected_model_names = {
        'ModelOne-Input',
        'ModelOne-Output',
        'ModelTwo-Input',
        'ModelTwo-Output',
        f'{module.__name__}__ModelOne__NestedModel-Input',
        f'{module.__name__}__ModelOne__NestedModel-Output',
        f'{module.__name__}__ModelTwo__NestedModel-Input',
        f'{module.__name__}__ModelTwo__NestedModel-Output',
        f'{module.__name__}__NestedModel-Input',
        f'{module.__name__}__NestedModel-Output',
    }
    assert model_names == expected_model_names


def test_multiple_enums_with_same_name(create_module):
    module_1 = create_module(
        # language=Python
        """
from enum import Enum

from pydantic import BaseModel


class MyEnum(str, Enum):
    a = 'a'
    b = 'b'
    c = 'c'


class MyModel(BaseModel):
    my_enum_1: MyEnum
        """
    )

    module_2 = create_module(
        # language=Python
        """
from enum import Enum

from pydantic import BaseModel


class MyEnum(str, Enum):
    d = 'd'
    e = 'e'
    f = 'f'


class MyModel(BaseModel):
    my_enum_2: MyEnum
        """
    )

    class Model(BaseModel):
        my_model_1: module_1.MyModel
        my_model_2: module_2.MyModel

    assert len(Model.model_json_schema()['$defs']) == 4
    assert set(Model.model_json_schema()['$defs']) == {
        f'{module_1.__name__}__MyEnum',
        f'{module_1.__name__}__MyModel',
        f'{module_2.__name__}__MyEnum',
        f'{module_2.__name__}__MyModel',
    }


def test_mode_name_causes_no_conflict():
    class Organization(BaseModel):
        pass

    class OrganizationInput(BaseModel):
        pass

    class OrganizationOutput(BaseModel):
        pass

    class Model(BaseModel):
        # Ensure the validation and serialization schemas are different:
        x: Organization = Field(validation_alias='x_validation', serialization_alias='x_serialization')
        y: OrganizationInput
        z: OrganizationOutput

    assert Model.model_json_schema(mode='validation') == {
        '$defs': {
            'Organization': {'properties': {}, 'title': 'Organization', 'type': 'object'},
            'OrganizationInput': {'properties': {}, 'title': 'OrganizationInput', 'type': 'object'},
            'OrganizationOutput': {'properties': {}, 'title': 'OrganizationOutput', 'type': 'object'},
        },
        'properties': {
            'x_validation': {'$ref': '#/$defs/Organization'},
            'y': {'$ref': '#/$defs/OrganizationInput'},
            'z': {'$ref': '#/$defs/OrganizationOutput'},
        },
        'required': ['x_validation', 'y', 'z'],
        'title': 'Model',
        'type': 'object',
    }
    assert Model.model_json_schema(mode='serialization') == {
        '$defs': {
            'Organization': {'properties': {}, 'title': 'Organization', 'type': 'object'},
            'OrganizationInput': {'properties': {}, 'title': 'OrganizationInput', 'type': 'object'},
            'OrganizationOutput': {'properties': {}, 'title': 'OrganizationOutput', 'type': 'object'},
        },
        'properties': {
            'x_serialization': {'$ref': '#/$defs/Organization'},
            'y': {'$ref': '#/$defs/OrganizationInput'},
            'z': {'$ref': '#/$defs/OrganizationOutput'},
        },
        'required': ['x_serialization', 'y', 'z'],
        'title': 'Model',
        'type': 'object',
    }


def test_ref_conflict_resolution_without_mode_difference():
    class OrganizationInput(BaseModel):
        pass

    class Organization(BaseModel):
        x: int

    schema_with_defs, defs = GenerateJsonSchema().generate_definitions(
        [
            (Organization, 'validation', Organization.__pydantic_core_schema__),
            (Organization, 'serialization', Organization.__pydantic_core_schema__),
            (OrganizationInput, 'validation', OrganizationInput.__pydantic_core_schema__),
        ]
    )
    assert schema_with_defs == {
        (Organization, 'serialization'): {'$ref': '#/$defs/Organization'},
        (Organization, 'validation'): {'$ref': '#/$defs/Organization'},
        (OrganizationInput, 'validation'): {'$ref': '#/$defs/OrganizationInput'},
    }

    assert defs == {
        'OrganizationInput': {'properties': {}, 'title': 'OrganizationInput', 'type': 'object'},
        'Organization': {
            'properties': {'x': {'title': 'X', 'type': 'integer'}},
            'required': ['x'],
            'title': 'Organization',
            'type': 'object',
        },
    }


def test_ref_conflict_resolution_with_mode_difference():
    class OrganizationInput(BaseModel):
        pass

    class Organization(BaseModel):
        x: int

        @field_serializer('x')
        def serialize_x(self, v: int) -> str:
            return str(v)

    schema_with_defs, defs = GenerateJsonSchema().generate_definitions(
        [
            (Organization, 'validation', Organization.__pydantic_core_schema__),
            (Organization, 'serialization', Organization.__pydantic_core_schema__),
            (OrganizationInput, 'validation', OrganizationInput.__pydantic_core_schema__),
        ]
    )
    assert schema_with_defs == {
        (Organization, 'serialization'): {'$ref': '#/$defs/Organization-Output'},
        (Organization, 'validation'): {'$ref': '#/$defs/Organization-Input'},
        (OrganizationInput, 'validation'): {'$ref': '#/$defs/OrganizationInput'},
    }

    assert defs == {
        'OrganizationInput': {'properties': {}, 'title': 'OrganizationInput', 'type': 'object'},
        'Organization-Input': {
            'properties': {'x': {'title': 'X', 'type': 'integer'}},
            'required': ['x'],
            'title': 'Organization',
            'type': 'object',
        },
        'Organization-Output': {
            'properties': {'x': {'title': 'X', 'type': 'string'}},
            'required': ['x'],
            'title': 'Organization',
            'type': 'object',
        },
    }


def test_conflicting_names():
    class Organization__Input(BaseModel):
        pass

    class Organization(BaseModel):
        x: int

        @field_serializer('x')
        def serialize_x(self, v: int) -> str:
            return str(v)

    schema_with_defs, defs = GenerateJsonSchema().generate_definitions(
        [
            (Organization, 'validation', Organization.__pydantic_core_schema__),
            (Organization, 'serialization', Organization.__pydantic_core_schema__),
            (Organization__Input, 'validation', Organization__Input.__pydantic_core_schema__),
        ]
    )
    assert schema_with_defs == {
        (Organization, 'serialization'): {'$ref': '#/$defs/Organization-Output'},
        (Organization, 'validation'): {'$ref': '#/$defs/Organization-Input'},
        (Organization__Input, 'validation'): {'$ref': '#/$defs/Organization__Input'},
    }

    assert defs == {
        'Organization__Input': {'properties': {}, 'title': 'Organization__Input', 'type': 'object'},
        'Organization-Input': {
            'properties': {'x': {'title': 'X', 'type': 'integer'}},
            'required': ['x'],
            'title': 'Organization',
            'type': 'object',
        },
        'Organization-Output': {
            'properties': {'x': {'title': 'X', 'type': 'string'}},
            'required': ['x'],
            'title': 'Organization',
            'type': 'object',
        },
    }


@pytest.mark.skip_json_schema_validation(reason='Custom type used.')
def test_schema_for_generic_field():
    T = TypeVar('T')

    class GenModel(Generic[T]):
        def __init__(self, data: Any):
            self.data = data

        @classmethod
        def __get_validators__(cls):
            yield cls.validate

        @classmethod
        def validate(cls, v: Any):
            return v

        @classmethod
        def __get_pydantic_core_schema__(
            cls,
            source: Any,
            handler: GetCoreSchemaHandler,
        ) -> core_schema.PlainValidatorFunctionSchema:
            source_args = getattr(source, '__args__', [Any])
            param = source_args[0]
            metadata = build_metadata_dict(js_functions=[lambda _c, h: h(handler.generate_schema(param))])
            return core_schema.with_info_plain_validator_function(
                GenModel,
                metadata=metadata,
            )

    class Model(BaseModel):
        data: GenModel[str]
        data1: GenModel

        model_config = dict(arbitrary_types_allowed=True)

    assert Model.model_json_schema() == {
        'title': 'Model',
        'type': 'object',
        'properties': {
            'data': {'type': 'string', 'title': 'Data'},
            'data1': {
                'title': 'Data1',
            },
        },
        'required': ['data', 'data1'],
    }

    class GenModelModified(GenModel, Generic[T]):
        @classmethod
        def __get_pydantic_json_schema__(
            cls, core_schema: core_schema.CoreSchema, handler: GetJsonSchemaHandler
        ) -> JsonSchemaValue:
            field_schema = handler(core_schema)
            type = field_schema.pop('type', 'other')
            field_schema.update(anyOf=[{'type': type}, {'type': 'array', 'items': {'type': type}}])
            return field_schema

    class ModelModified(BaseModel):
        data: GenModelModified[str]
        data1: GenModelModified

        model_config = dict(arbitrary_types_allowed=True)

    assert ModelModified.model_json_schema() == {
        'title': 'ModelModified',
        'type': 'object',
        'properties': {
            'data': {'title': 'Data', 'anyOf': [{'type': 'string'}, {'type': 'array', 'items': {'type': 'string'}}]},
            'data1': {'title': 'Data1', 'anyOf': [{'type': 'other'}, {'type': 'array', 'items': {'type': 'other'}}]},
        },
        'required': ['data', 'data1'],
    }


def test_namedtuple_default():
    class Coordinates(NamedTuple):
        x: float
        y: float

    class LocationBase(BaseModel):
        coords: Coordinates = Coordinates(34, 42)

    assert LocationBase(coords=Coordinates(1, 2)).coords == Coordinates(1, 2)

    assert LocationBase.model_json_schema() == {
        '$defs': {
            'Coordinates': {
                'maxItems': 2,
                'minItems': 2,
                'prefixItems': [{'title': 'X', 'type': 'number'}, {'title': 'Y', 'type': 'number'}],
                'type': 'array',
            }
        },
        'properties': {'coords': {'$ref': '#/$defs/Coordinates', 'default': [34, 42]}},
        'title': 'LocationBase',
        'type': 'object',
    }


def test_namedtuple_modify_schema():
    class Coordinates(NamedTuple):
        x: float
        y: float

    class CustomCoordinates(Coordinates):
        @classmethod
        def __get_pydantic_core_schema__(cls, source: Any, handler: GetCoreSchemaHandler) -> core_schema.CoreSchema:
            schema = handler(source)
            schema['arguments_schema']['metadata']['pydantic_js_prefer_positional_arguments'] = False
            return schema

    class Location(BaseModel):
        coords: CustomCoordinates = CustomCoordinates(34, 42)

    assert Location.model_json_schema() == {
        '$defs': {
            'CustomCoordinates': {
                'additionalProperties': False,
                'properties': {'x': {'title': 'X', 'type': 'number'}, 'y': {'title': 'Y', 'type': 'number'}},
                'required': ['x', 'y'],
                'type': 'object',
            }
        },
        'properties': {'coords': {'$ref': '#/$defs/CustomCoordinates', 'default': [34, 42]}},
        'title': 'Location',
        'type': 'object',
    }


def test_advanced_generic_schema():  # noqa: C901
    T = TypeVar('T')
    K = TypeVar('K')

    class Gen(Generic[T]):
        def __init__(self, data: Any):
            self.data = data

        @classmethod
        def __get_validators__(cls):
            yield cls.validate

        @classmethod
        def validate(cls, v: Any):
            return v

        @classmethod
        def __get_pydantic_core_schema__(cls, source: Any, handler: GetCoreSchemaHandler) -> core_schema.CoreSchema:
            if hasattr(source, '__args__'):
                arg = source.__args__[0]

                def js_func(s, h):
                    # ignore the schema we were given and get a new CoreSchema
                    s = handler.generate_schema(Optional[arg])
                    return h(s)

                return core_schema.with_info_plain_validator_function(
                    Gen,
                    metadata={'pydantic_js_annotation_functions': [js_func]},
                )
            else:
                return handler(source)

        @classmethod
        def __get_pydantic_json_schema__(
            cls, core_schema: core_schema.CoreSchema, handler: GetJsonSchemaHandler
        ) -> JsonSchemaValue:
            try:
                field_schema = handler(core_schema)
            except PydanticInvalidForJsonSchema:
                field_schema = {}
            the_type = field_schema.pop('anyOf', [{'type': 'string'}])[0]
            field_schema.update(title='Gen title', anyOf=[the_type, {'type': 'array', 'items': the_type}])
            return field_schema

    class GenTwoParams(Generic[T, K]):
        def __init__(self, x: str, y: Any):
            self.x = x
            self.y = y

        @classmethod
        def __get_validators__(cls):
            yield cls.validate

        @classmethod
        def validate(cls, v: Any):
            return cls(*v)

        @classmethod
        def __get_pydantic_core_schema__(
            cls, source: Any, handler: GetCoreSchemaHandler, **_kwargs: Any
        ) -> core_schema.CoreSchema:
            if hasattr(source, '__args__'):
                # the js_function ignores the schema we were given and gets a new Tuple CoreSchema
                metadata = build_metadata_dict(js_functions=[lambda _c, h: h(handler(Tuple[source.__args__]))])
                return core_schema.with_info_plain_validator_function(
                    GenTwoParams,
                    metadata=metadata,
                )
            return handler(source)

        @classmethod
        def __get_pydantic_json_schema__(
            cls, core_schema: core_schema.CoreSchema, handler: GetJsonSchemaHandler
        ) -> JsonSchemaValue:
            field_schema = handler(core_schema)
            field_schema.pop('minItems')
            field_schema.pop('maxItems')
            field_schema.update(examples=[['a', 'e0add881-8b94-4368-8286-f8607928924e']])
            return field_schema

    class CustomType(Enum):
        A = 'a'
        B = 'b'

        @classmethod
        def __get_pydantic_json_schema__(
            cls, core_schema: core_schema.CoreSchema, handler: GetJsonSchemaHandler
        ) -> core_schema.CoreSchema:
            json_schema = handler(core_schema)
            json_schema.update(title='CustomType title', type='string')
            return json_schema

    class Model(BaseModel):
        data0: Gen
        data1: Gen[CustomType] = Field(title='Data1 title', description='Data 1 description')
        data2: GenTwoParams[CustomType, UUID4] = Field(title='Data2 title', description='Data 2')
        # check Tuple because changes in code touch that type
        data3: Tuple
        data4: Tuple[CustomType]
        data5: Tuple[CustomType, str]

        model_config = {'arbitrary_types_allowed': True}

    # insert_assert(Model.model_json_schema())
    assert Model.model_json_schema() == {
        '$defs': {'CustomType': {'enum': ['a', 'b'], 'title': 'CustomType title', 'type': 'string'}},
        'properties': {
            'data0': {
                'anyOf': [{'type': 'string'}, {'items': {'type': 'string'}, 'type': 'array'}],
                'title': 'Gen title',
            },
            'data1': {
                'anyOf': [{'$ref': '#/$defs/CustomType'}, {'items': {'$ref': '#/$defs/CustomType'}, 'type': 'array'}],
                'description': 'Data 1 description',
                'title': 'Data1 title',
            },
            'data2': {
                'description': 'Data 2',
                'examples': [['a', 'e0add881-8b94-4368-8286-f8607928924e']],
                'prefixItems': [{'$ref': '#/$defs/CustomType'}, {'format': 'uuid4', 'type': 'string'}],
                'title': 'Data2 title',
                'type': 'array',
            },
            'data3': {'items': {}, 'title': 'Data3', 'type': 'array'},
            'data4': {
                'maxItems': 1,
                'minItems': 1,
                'prefixItems': [{'$ref': '#/$defs/CustomType'}],
                'title': 'Data4',
                'type': 'array',
            },
            'data5': {
                'maxItems': 2,
                'minItems': 2,
                'prefixItems': [{'$ref': '#/$defs/CustomType'}, {'type': 'string'}],
                'title': 'Data5',
                'type': 'array',
            },
        },
        'required': ['data0', 'data1', 'data2', 'data3', 'data4', 'data5'],
        'title': 'Model',
        'type': 'object',
    }


def test_nested_generic():
    """
    Test a nested BaseModel that is also a Generic
    """

    class Ref(BaseModel, Generic[T]):
        uuid: str

        def resolve(self) -> T: ...

    class Model(BaseModel):
        ref: Ref['Model']

    assert Model.model_json_schema() == {
        'title': 'Model',
        'type': 'object',
        '$defs': {
            'Ref_Model_': {
                'title': 'Ref[Model]',
                'type': 'object',
                'properties': {
                    'uuid': {'title': 'Uuid', 'type': 'string'},
                },
                'required': ['uuid'],
            },
        },
        'properties': {
            'ref': {'$ref': '#/$defs/Ref_Model_'},
        },
        'required': ['ref'],
    }


def test_nested_generic_model():
    """
    Test a nested generic model
    """

    class Box(BaseModel, Generic[T]):
        uuid: str
        data: T

    class Model(BaseModel):
        box_str: Box[str]
        box_int: Box[int]

    assert Model.model_json_schema() == {
        'title': 'Model',
        'type': 'object',
        '$defs': {
            'Box_str_': Box[str].model_json_schema(),
            'Box_int_': Box[int].model_json_schema(),
        },
        'properties': {
            'box_str': {'$ref': '#/$defs/Box_str_'},
            'box_int': {'$ref': '#/$defs/Box_int_'},
        },
        'required': ['box_str', 'box_int'],
    }


def test_complex_nested_generic():
    """
    Handle a union of a generic.
    """

    class Ref(BaseModel, Generic[T]):
        uuid: str

        def resolve(self) -> T: ...

    class Model(BaseModel):
        uuid: str
        model: Union[Ref['Model'], 'Model']

        def resolve(self) -> 'Model': ...

    Model.model_rebuild()

    assert Model.model_json_schema() == {
        '$defs': {
            'Model': {
                'title': 'Model',
                'type': 'object',
                'properties': {
                    'uuid': {'title': 'Uuid', 'type': 'string'},
                    'model': {
                        'title': 'Model',
                        'anyOf': [
                            {'$ref': '#/$defs/Ref_Model_'},
                            {'$ref': '#/$defs/Model'},
                        ],
                    },
                },
                'required': ['uuid', 'model'],
            },
            'Ref_Model_': {
                'title': 'Ref[Model]',
                'type': 'object',
                'properties': {'uuid': {'title': 'Uuid', 'type': 'string'}},
                'required': ['uuid'],
            },
        },
        '$ref': '#/$defs/Model',
    }


def test_modify_schema_dict_keys() -> None:
    class MyType:
        @classmethod
        def __get_pydantic_json_schema__(
            cls, core_schema: core_schema.CoreSchema, handler: GetJsonSchemaHandler
        ) -> JsonSchemaValue:
            return {'test': 'passed'}

    class MyModel(BaseModel):
        my_field: Dict[str, MyType]

        model_config = dict(arbitrary_types_allowed=True)

    assert MyModel.model_json_schema() == {
        'properties': {
            'my_field': {'additionalProperties': {'test': 'passed'}, 'title': 'My Field', 'type': 'object'}  # <----
        },
        'required': ['my_field'],
        'title': 'MyModel',
        'type': 'object',
    }


def test_remove_anyof_redundancy() -> None:
    class A:
        @classmethod
        def __get_pydantic_json_schema__(
            cls, core_schema: core_schema.CoreSchema, handler: GetJsonSchemaHandler
        ) -> JsonSchemaValue:
            return handler({'type': 'str'})

    class B:
        @classmethod
        def __get_pydantic_json_schema__(
            cls, core_schema: core_schema.CoreSchema, handler: GetJsonSchemaHandler
        ) -> JsonSchemaValue:
            return handler({'type': 'str'})

    class MyModel(BaseModel):
        model_config = ConfigDict(arbitrary_types_allowed=True)

        # Union of two objects should give a JSON with an `anyOf` field, but in this case
        # since the fields are the same, the `anyOf` is removed.
        field: Union[A, B]

    assert MyModel.model_json_schema() == {
        'properties': {'field': {'title': 'Field', 'type': 'string'}},
        'required': ['field'],
        'title': 'MyModel',
        'type': 'object',
    }


def test_discriminated_union():
    class Cat(BaseModel):
        pet_type: Literal['cat']

    class Dog(BaseModel):
        pet_type: Literal['dog']

    class Lizard(BaseModel):
        pet_type: Literal['reptile', 'lizard']

    class Model(BaseModel):
        pet: Union[Cat, Dog, Lizard] = Field(..., discriminator='pet_type')

    # insert_assert(Model.model_json_schema())
    assert Model.model_json_schema() == {
        '$defs': {
            'Cat': {
                'properties': {'pet_type': {'const': 'cat', 'enum': ['cat'], 'title': 'Pet Type', 'type': 'string'}},
                'required': ['pet_type'],
                'title': 'Cat',
                'type': 'object',
            },
            'Dog': {
                'properties': {'pet_type': {'const': 'dog', 'enum': ['dog'], 'title': 'Pet Type', 'type': 'string'}},
                'required': ['pet_type'],
                'title': 'Dog',
                'type': 'object',
            },
            'Lizard': {
                'properties': {'pet_type': {'enum': ['reptile', 'lizard'], 'title': 'Pet Type', 'type': 'string'}},
                'required': ['pet_type'],
                'title': 'Lizard',
                'type': 'object',
            },
        },
        'properties': {
            'pet': {
                'discriminator': {
                    'mapping': {
                        'cat': '#/$defs/Cat',
                        'dog': '#/$defs/Dog',
                        'lizard': '#/$defs/Lizard',
                        'reptile': '#/$defs/Lizard',
                    },
                    'propertyName': 'pet_type',
                },
                'oneOf': [{'$ref': '#/$defs/Cat'}, {'$ref': '#/$defs/Dog'}, {'$ref': '#/$defs/Lizard'}],
                'title': 'Pet',
            }
        },
        'required': ['pet'],
        'title': 'Model',
        'type': 'object',
    }


def test_discriminated_annotated_union():
    class Cat(BaseModel):
        pet_type: Literal['cat']

    class Dog(BaseModel):
        pet_type: Literal['dog']

    class Lizard(BaseModel):
        pet_type: Literal['reptile', 'lizard']

    class Model(BaseModel):
        pet: Annotated[Union[Cat, Dog, Lizard], Field(..., discriminator='pet_type')]

    # insert_assert(Model.model_json_schema())
    assert Model.model_json_schema() == {
        '$defs': {
            'Cat': {
                'properties': {'pet_type': {'const': 'cat', 'enum': ['cat'], 'title': 'Pet Type', 'type': 'string'}},
                'required': ['pet_type'],
                'title': 'Cat',
                'type': 'object',
            },
            'Dog': {
                'properties': {'pet_type': {'const': 'dog', 'enum': ['dog'], 'title': 'Pet Type', 'type': 'string'}},
                'required': ['pet_type'],
                'title': 'Dog',
                'type': 'object',
            },
            'Lizard': {
                'properties': {'pet_type': {'enum': ['reptile', 'lizard'], 'title': 'Pet Type', 'type': 'string'}},
                'required': ['pet_type'],
                'title': 'Lizard',
                'type': 'object',
            },
        },
        'properties': {
            'pet': {
                'discriminator': {
                    'mapping': {
                        'cat': '#/$defs/Cat',
                        'dog': '#/$defs/Dog',
                        'lizard': '#/$defs/Lizard',
                        'reptile': '#/$defs/Lizard',
                    },
                    'propertyName': 'pet_type',
                },
                'oneOf': [{'$ref': '#/$defs/Cat'}, {'$ref': '#/$defs/Dog'}, {'$ref': '#/$defs/Lizard'}],
                'title': 'Pet',
            }
        },
        'required': ['pet'],
        'title': 'Model',
        'type': 'object',
    }


def test_nested_discriminated_union():
    class BlackCatWithHeight(BaseModel):
        color: Literal['black']
        info: Literal['height']
        height: float

    class BlackCatWithWeight(BaseModel):
        color: Literal['black']
        info: Literal['weight']
        weight: float

    BlackCat = Annotated[Union[BlackCatWithHeight, BlackCatWithWeight], Field(discriminator='info')]

    class WhiteCat(BaseModel):
        color: Literal['white']
        white_cat_info: str

    class Cat(BaseModel):
        pet: Annotated[Union[BlackCat, WhiteCat], Field(discriminator='color')]

    # insert_assert(Cat.model_json_schema())
    assert Cat.model_json_schema() == {
        '$defs': {
            'BlackCatWithHeight': {
                'properties': {
                    'color': {'const': 'black', 'enum': ['black'], 'title': 'Color', 'type': 'string'},
                    'height': {'title': 'Height', 'type': 'number'},
                    'info': {'const': 'height', 'enum': ['height'], 'title': 'Info', 'type': 'string'},
                },
                'required': ['color', 'info', 'height'],
                'title': 'BlackCatWithHeight',
                'type': 'object',
            },
            'BlackCatWithWeight': {
                'properties': {
                    'color': {'const': 'black', 'enum': ['black'], 'title': 'Color', 'type': 'string'},
                    'info': {'const': 'weight', 'enum': ['weight'], 'title': 'Info', 'type': 'string'},
                    'weight': {'title': 'Weight', 'type': 'number'},
                },
                'required': ['color', 'info', 'weight'],
                'title': 'BlackCatWithWeight',
                'type': 'object',
            },
            'WhiteCat': {
                'properties': {
                    'color': {'const': 'white', 'enum': ['white'], 'title': 'Color', 'type': 'string'},
                    'white_cat_info': {'title': 'White Cat Info', 'type': 'string'},
                },
                'required': ['color', 'white_cat_info'],
                'title': 'WhiteCat',
                'type': 'object',
            },
        },
        'properties': {
            'pet': {
                'discriminator': {
                    'mapping': {
                        'black': {
                            'discriminator': {
                                'mapping': {
                                    'height': '#/$defs/BlackCatWithHeight',
                                    'weight': '#/$defs/BlackCatWithWeight',
                                },
                                'propertyName': 'info',
                            },
                            'oneOf': [{'$ref': '#/$defs/BlackCatWithHeight'}, {'$ref': '#/$defs/BlackCatWithWeight'}],
                        },
                        'white': '#/$defs/WhiteCat',
                    },
                    'propertyName': 'color',
                },
                'oneOf': [
                    {
                        'discriminator': {
                            'mapping': {'height': '#/$defs/BlackCatWithHeight', 'weight': '#/$defs/BlackCatWithWeight'},
                            'propertyName': 'info',
                        },
                        'oneOf': [{'$ref': '#/$defs/BlackCatWithHeight'}, {'$ref': '#/$defs/BlackCatWithWeight'}],
                    },
                    {'$ref': '#/$defs/WhiteCat'},
                ],
                'title': 'Pet',
            }
        },
        'required': ['pet'],
        'title': 'Cat',
        'type': 'object',
    }


def test_deeper_nested_discriminated_annotated_union():
    class BlackCatWithHeight(BaseModel):
        pet_type: Literal['cat']
        color: Literal['black']
        info: Literal['height']
        black_infos: str

    class BlackCatWithWeight(BaseModel):
        pet_type: Literal['cat']
        color: Literal['black']
        info: Literal['weight']
        black_infos: str

    BlackCat = Annotated[Union[BlackCatWithHeight, BlackCatWithWeight], Field(discriminator='info')]

    class WhiteCat(BaseModel):
        pet_type: Literal['cat']
        color: Literal['white']
        white_infos: str

    Cat = Annotated[Union[BlackCat, WhiteCat], Field(discriminator='color')]

    class Dog(BaseModel):
        pet_type: Literal['dog']
        dog_name: str

    Pet = Annotated[Union[Cat, Dog], Field(discriminator='pet_type')]

    class Model(BaseModel):
        pet: Pet
        number: int

    # insert_assert(Model.model_json_schema())
    assert Model.model_json_schema() == {
        '$defs': {
            'BlackCatWithHeight': {
                'properties': {
                    'black_infos': {'title': 'Black Infos', 'type': 'string'},
                    'color': {'const': 'black', 'enum': ['black'], 'title': 'Color', 'type': 'string'},
                    'info': {'const': 'height', 'enum': ['height'], 'title': 'Info', 'type': 'string'},
                    'pet_type': {'const': 'cat', 'enum': ['cat'], 'title': 'Pet Type', 'type': 'string'},
                },
                'required': ['pet_type', 'color', 'info', 'black_infos'],
                'title': 'BlackCatWithHeight',
                'type': 'object',
            },
            'BlackCatWithWeight': {
                'properties': {
                    'black_infos': {'title': 'Black Infos', 'type': 'string'},
                    'color': {'const': 'black', 'enum': ['black'], 'title': 'Color', 'type': 'string'},
                    'info': {'const': 'weight', 'enum': ['weight'], 'title': 'Info', 'type': 'string'},
                    'pet_type': {'const': 'cat', 'enum': ['cat'], 'title': 'Pet Type', 'type': 'string'},
                },
                'required': ['pet_type', 'color', 'info', 'black_infos'],
                'title': 'BlackCatWithWeight',
                'type': 'object',
            },
            'Dog': {
                'properties': {
                    'dog_name': {'title': 'Dog Name', 'type': 'string'},
                    'pet_type': {'const': 'dog', 'enum': ['dog'], 'title': 'Pet Type', 'type': 'string'},
                },
                'required': ['pet_type', 'dog_name'],
                'title': 'Dog',
                'type': 'object',
            },
            'WhiteCat': {
                'properties': {
                    'color': {'const': 'white', 'enum': ['white'], 'title': 'Color', 'type': 'string'},
                    'pet_type': {'const': 'cat', 'enum': ['cat'], 'title': 'Pet Type', 'type': 'string'},
                    'white_infos': {'title': 'White Infos', 'type': 'string'},
                },
                'required': ['pet_type', 'color', 'white_infos'],
                'title': 'WhiteCat',
                'type': 'object',
            },
        },
        'properties': {
            'number': {'title': 'Number', 'type': 'integer'},
            'pet': {
                'discriminator': {
                    'mapping': {
                        'cat': {
                            'discriminator': {
                                'mapping': {
                                    'black': {
                                        'discriminator': {
                                            'mapping': {
                                                'height': '#/$defs/BlackCatWithHeight',
                                                'weight': '#/$defs/BlackCatWithWeight',
                                            },
                                            'propertyName': 'info',
                                        },
                                        'oneOf': [
                                            {'$ref': '#/$defs/BlackCatWithHeight'},
                                            {'$ref': '#/$defs/BlackCatWithWeight'},
                                        ],
                                    },
                                    'white': '#/$defs/WhiteCat',
                                },
                                'propertyName': 'color',
                            },
                            'oneOf': [
                                {
                                    'discriminator': {
                                        'mapping': {
                                            'height': '#/$defs/BlackCatWithHeight',
                                            'weight': '#/$defs/BlackCatWithWeight',
                                        },
                                        'propertyName': 'info',
                                    },
                                    'oneOf': [
                                        {'$ref': '#/$defs/BlackCatWithHeight'},
                                        {'$ref': '#/$defs/BlackCatWithWeight'},
                                    ],
                                },
                                {'$ref': '#/$defs/WhiteCat'},
                            ],
                        },
                        'dog': '#/$defs/Dog',
                    },
                    'propertyName': 'pet_type',
                },
                'oneOf': [
                    {
                        'discriminator': {
                            'mapping': {
                                'black': {
                                    'discriminator': {
                                        'mapping': {
                                            'height': '#/$defs/BlackCatWithHeight',
                                            'weight': '#/$defs/BlackCatWithWeight',
                                        },
                                        'propertyName': 'info',
                                    },
                                    'oneOf': [
                                        {'$ref': '#/$defs/BlackCatWithHeight'},
                                        {'$ref': '#/$defs/BlackCatWithWeight'},
                                    ],
                                },
                                'white': '#/$defs/WhiteCat',
                            },
                            'propertyName': 'color',
                        },
                        'oneOf': [
                            {
                                'discriminator': {
                                    'mapping': {
                                        'height': '#/$defs/BlackCatWithHeight',
                                        'weight': '#/$defs/BlackCatWithWeight',
                                    },
                                    'propertyName': 'info',
                                },
                                'oneOf': [
                                    {'$ref': '#/$defs/BlackCatWithHeight'},
                                    {'$ref': '#/$defs/BlackCatWithWeight'},
                                ],
                            },
                            {'$ref': '#/$defs/WhiteCat'},
                        ],
                    },
                    {'$ref': '#/$defs/Dog'},
                ],
                'title': 'Pet',
            },
        },
        'required': ['pet', 'number'],
        'title': 'Model',
        'type': 'object',
    }


def test_discriminated_annotated_union_literal_enum():
    class PetType(Enum):
        cat = 'cat'
        dog = 'dog'

    class PetColor(str, Enum):
        black = 'black'
        white = 'white'

    class PetInfo(Enum):
        height = 0
        weight = 1

    class BlackCatWithHeight(BaseModel):
        pet_type: Literal[PetType.cat]
        color: Literal[PetColor.black]
        info: Literal[PetInfo.height]
        black_infos: str

    class BlackCatWithWeight(BaseModel):
        pet_type: Literal[PetType.cat]
        color: Literal[PetColor.black]
        info: Literal[PetInfo.weight]
        black_infos: str

    BlackCat = Annotated[Union[BlackCatWithHeight, BlackCatWithWeight], Field(discriminator='info')]

    class WhiteCat(BaseModel):
        pet_type: Literal[PetType.cat]
        color: Literal[PetColor.white]
        white_infos: str

    Cat = Annotated[Union[BlackCat, WhiteCat], Field(discriminator='color')]

    class Dog(BaseModel):
        pet_type: Literal[PetType.dog]
        dog_name: str

    Pet = Annotated[Union[Cat, Dog], Field(discriminator='pet_type')]

    class Model(BaseModel):
        pet: Pet
        number: int

    # insert_assert(Model.model_json_schema())
    assert Model.model_json_schema() == {
        '$defs': {
            'BlackCatWithHeight': {
                'properties': {
                    'black_infos': {'title': 'Black Infos', 'type': 'string'},
                    'color': {'const': 'black', 'enum': ['black'], 'title': 'Color', 'type': 'string'},
                    'info': {'const': 0, 'enum': [0], 'title': 'Info', 'type': 'integer'},
                    'pet_type': {'const': 'cat', 'enum': ['cat'], 'title': 'Pet Type', 'type': 'string'},
                },
                'required': ['pet_type', 'color', 'info', 'black_infos'],
                'title': 'BlackCatWithHeight',
                'type': 'object',
            },
            'BlackCatWithWeight': {
                'properties': {
                    'black_infos': {'title': 'Black Infos', 'type': 'string'},
                    'color': {'const': 'black', 'enum': ['black'], 'title': 'Color', 'type': 'string'},
                    'info': {'const': 1, 'enum': [1], 'title': 'Info', 'type': 'integer'},
                    'pet_type': {'const': 'cat', 'enum': ['cat'], 'title': 'Pet Type', 'type': 'string'},
                },
                'required': ['pet_type', 'color', 'info', 'black_infos'],
                'title': 'BlackCatWithWeight',
                'type': 'object',
            },
            'Dog': {
                'properties': {
                    'dog_name': {'title': 'Dog Name', 'type': 'string'},
                    'pet_type': {'const': 'dog', 'enum': ['dog'], 'title': 'Pet Type', 'type': 'string'},
                },
                'required': ['pet_type', 'dog_name'],
                'title': 'Dog',
                'type': 'object',
            },
            'WhiteCat': {
                'properties': {
                    'color': {'const': 'white', 'enum': ['white'], 'title': 'Color', 'type': 'string'},
                    'pet_type': {'const': 'cat', 'enum': ['cat'], 'title': 'Pet Type', 'type': 'string'},
                    'white_infos': {'title': 'White Infos', 'type': 'string'},
                },
                'required': ['pet_type', 'color', 'white_infos'],
                'title': 'WhiteCat',
                'type': 'object',
            },
        },
        'properties': {
            'number': {'title': 'Number', 'type': 'integer'},
            'pet': {
                'discriminator': {
                    'mapping': {
                        'cat': {
                            'discriminator': {
                                'mapping': {
                                    'black': {
                                        'discriminator': {
                                            'mapping': {
                                                '0': '#/$defs/BlackCatWithHeight',
                                                '1': '#/$defs/BlackCatWithWeight',
                                            },
                                            'propertyName': 'info',
                                        },
                                        'oneOf': [
                                            {'$ref': '#/$defs/BlackCatWithHeight'},
                                            {'$ref': '#/$defs/BlackCatWithWeight'},
                                        ],
                                    },
                                    'white': '#/$defs/WhiteCat',
                                },
                                'propertyName': 'color',
                            },
                            'oneOf': [
                                {
                                    'discriminator': {
                                        'mapping': {
                                            '0': '#/$defs/BlackCatWithHeight',
                                            '1': '#/$defs/BlackCatWithWeight',
                                        },
                                        'propertyName': 'info',
                                    },
                                    'oneOf': [
                                        {'$ref': '#/$defs/BlackCatWithHeight'},
                                        {'$ref': '#/$defs/BlackCatWithWeight'},
                                    ],
                                },
                                {'$ref': '#/$defs/WhiteCat'},
                            ],
                        },
                        'dog': '#/$defs/Dog',
                    },
                    'propertyName': 'pet_type',
                },
                'oneOf': [
                    {
                        'discriminator': {
                            'mapping': {
                                'black': {
                                    'discriminator': {
                                        'mapping': {
                                            '0': '#/$defs/BlackCatWithHeight',
                                            '1': '#/$defs/BlackCatWithWeight',
                                        },
                                        'propertyName': 'info',
                                    },
                                    'oneOf': [
                                        {'$ref': '#/$defs/BlackCatWithHeight'},
                                        {'$ref': '#/$defs/BlackCatWithWeight'},
                                    ],
                                },
                                'white': '#/$defs/WhiteCat',
                            },
                            'propertyName': 'color',
                        },
                        'oneOf': [
                            {
                                'discriminator': {
                                    'mapping': {'0': '#/$defs/BlackCatWithHeight', '1': '#/$defs/BlackCatWithWeight'},
                                    'propertyName': 'info',
                                },
                                'oneOf': [
                                    {'$ref': '#/$defs/BlackCatWithHeight'},
                                    {'$ref': '#/$defs/BlackCatWithWeight'},
                                ],
                            },
                            {'$ref': '#/$defs/WhiteCat'},
                        ],
                    },
                    {'$ref': '#/$defs/Dog'},
                ],
                'title': 'Pet',
            },
        },
        'required': ['pet', 'number'],
        'title': 'Model',
        'type': 'object',
    }


def test_alias_same():
    class Cat(BaseModel):
        pet_type: Literal['cat'] = Field(alias='typeOfPet')
        c: str

    class Dog(BaseModel):
        pet_type: Literal['dog'] = Field(alias='typeOfPet')
        d: str

    class Model(BaseModel):
        pet: Union[Cat, Dog] = Field(discriminator='pet_type')
        number: int

    # insert_assert(Model.model_json_schema())
    assert Model.model_json_schema() == {
        '$defs': {
            'Cat': {
                'properties': {
                    'c': {'title': 'C', 'type': 'string'},
                    'typeOfPet': {'const': 'cat', 'enum': ['cat'], 'title': 'Typeofpet', 'type': 'string'},
                },
                'required': ['typeOfPet', 'c'],
                'title': 'Cat',
                'type': 'object',
            },
            'Dog': {
                'properties': {
                    'd': {'title': 'D', 'type': 'string'},
                    'typeOfPet': {'const': 'dog', 'enum': ['dog'], 'title': 'Typeofpet', 'type': 'string'},
                },
                'required': ['typeOfPet', 'd'],
                'title': 'Dog',
                'type': 'object',
            },
        },
        'properties': {
            'number': {'title': 'Number', 'type': 'integer'},
            'pet': {
                'oneOf': [{'$ref': '#/$defs/Cat'}, {'$ref': '#/$defs/Dog'}],
                'title': 'Pet',
                'discriminator': {'mapping': {'cat': '#/$defs/Cat', 'dog': '#/$defs/Dog'}, 'propertyName': 'typeOfPet'},
            },
        },
        'required': ['pet', 'number'],
        'title': 'Model',
        'type': 'object',
    }


def test_nested_python_dataclasses():
    """
    Test schema generation for nested python dataclasses
    """

    from dataclasses import dataclass as python_dataclass

    @python_dataclass
    class ChildModel:
        name: str

    @python_dataclass
    class NestedModel:
        """
        Custom description
        """

        # Note: the Custom description will not be preserved as this is a vanilla dataclass
        # This is the same behavior as in v1
        child: List[ChildModel]

    # insert_assert(model_json_schema(dataclass(NestedModel)))
    assert model_json_schema(dataclass(NestedModel)) == {
        '$defs': {
            'ChildModel': {
                'properties': {'name': {'title': 'Name', 'type': 'string'}},
                'required': ['name'],
                'title': 'ChildModel',
                'type': 'object',
            }
        },
        'properties': {'child': {'items': {'$ref': '#/$defs/ChildModel'}, 'title': 'Child', 'type': 'array'}},
        'required': ['child'],
        'title': 'NestedModel',
        'type': 'object',
    }


def test_discriminated_union_in_list():
    class BlackCat(BaseModel):
        pet_type: Literal['cat']
        color: Literal['black']
        black_name: str

    class WhiteCat(BaseModel):
        pet_type: Literal['cat']
        color: Literal['white']
        white_name: str

    Cat = Annotated[Union[BlackCat, WhiteCat], Field(discriminator='color')]

    class Dog(BaseModel):
        pet_type: Literal['dog']
        name: str

    Pet = Annotated[Union[Cat, Dog], Field(discriminator='pet_type')]

    class Model(BaseModel):
        pets: Pet
        n: int

    # insert_assert(Model.model_json_schema())
    assert Model.model_json_schema() == {
        '$defs': {
            'BlackCat': {
                'properties': {
                    'black_name': {'title': 'Black Name', 'type': 'string'},
                    'color': {'const': 'black', 'enum': ['black'], 'title': 'Color', 'type': 'string'},
                    'pet_type': {'const': 'cat', 'enum': ['cat'], 'title': 'Pet Type', 'type': 'string'},
                },
                'required': ['pet_type', 'color', 'black_name'],
                'title': 'BlackCat',
                'type': 'object',
            },
            'Dog': {
                'properties': {
                    'name': {'title': 'Name', 'type': 'string'},
                    'pet_type': {'const': 'dog', 'enum': ['dog'], 'title': 'Pet Type', 'type': 'string'},
                },
                'required': ['pet_type', 'name'],
                'title': 'Dog',
                'type': 'object',
            },
            'WhiteCat': {
                'properties': {
                    'color': {'const': 'white', 'enum': ['white'], 'title': 'Color', 'type': 'string'},
                    'pet_type': {'const': 'cat', 'enum': ['cat'], 'title': 'Pet Type', 'type': 'string'},
                    'white_name': {'title': 'White Name', 'type': 'string'},
                },
                'required': ['pet_type', 'color', 'white_name'],
                'title': 'WhiteCat',
                'type': 'object',
            },
        },
        'properties': {
            'n': {'title': 'N', 'type': 'integer'},
            'pets': {
                'discriminator': {
                    'mapping': {
                        'cat': {
                            'discriminator': {
                                'mapping': {'black': '#/$defs/BlackCat', 'white': '#/$defs/WhiteCat'},
                                'propertyName': 'color',
                            },
                            'oneOf': [{'$ref': '#/$defs/BlackCat'}, {'$ref': '#/$defs/WhiteCat'}],
                        },
                        'dog': '#/$defs/Dog',
                    },
                    'propertyName': 'pet_type',
                },
                'oneOf': [
                    {
                        'discriminator': {
                            'mapping': {'black': '#/$defs/BlackCat', 'white': '#/$defs/WhiteCat'},
                            'propertyName': 'color',
                        },
                        'oneOf': [{'$ref': '#/$defs/BlackCat'}, {'$ref': '#/$defs/WhiteCat'}],
                    },
                    {'$ref': '#/$defs/Dog'},
                ],
                'title': 'Pets',
            },
        },
        'required': ['pets', 'n'],
        'title': 'Model',
        'type': 'object',
    }


def test_model_with_type_attributes():
    class Foo:
        a: float

    class Bar(BaseModel):
        b: int

    class Baz(BaseModel):
        a: Type[Foo]
        b: Type[Bar]

    assert Baz.model_json_schema() == {
        'title': 'Baz',
        'type': 'object',
        'properties': {'a': {'title': 'A'}, 'b': {'title': 'B'}},
        'required': ['a', 'b'],
    }


@pytest.mark.parametrize('secret_cls', [SecretStr, SecretBytes])
@pytest.mark.parametrize(
    'field_kw,schema_kw',
    [
        # [{}, {}],
        [{'min_length': 6}, {'minLength': 6}],
        [{'max_length': 10}, {'maxLength': 10}],
        [{'min_length': 6, 'max_length': 10}, {'minLength': 6, 'maxLength': 10}],
    ],
    ids=['min-constraint', 'max-constraint', 'min-max-constraints'],
)
def test_secrets_schema(secret_cls, field_kw, schema_kw):
    class Foobar(BaseModel):
        password: secret_cls = Field(**field_kw)

    assert Foobar.model_json_schema() == {
        'title': 'Foobar',
        'type': 'object',
        'properties': {
            'password': {'title': 'Password', 'type': 'string', 'writeOnly': True, 'format': 'password', **schema_kw}
        },
        'required': ['password'],
    }


def test_override_generate_json_schema():
    class MyGenerateJsonSchema(GenerateJsonSchema):
        def generate(self, schema, mode='validation'):
            json_schema = super().generate(schema, mode=mode)
            json_schema['$schema'] = self.schema_dialect
            return json_schema

    class MyBaseModel(BaseModel):
        @classmethod
        def model_json_schema(
            cls,
            by_alias: bool = True,
            ref_template: str = DEFAULT_REF_TEMPLATE,
            schema_generator: Type[GenerateJsonSchema] = MyGenerateJsonSchema,
            mode='validation',
        ) -> Dict[str, Any]:
            return super().model_json_schema(by_alias, ref_template, schema_generator, mode)

    class MyModel(MyBaseModel):
        x: int

    assert MyModel.model_json_schema() == {
        '$schema': 'https://json-schema.org/draft/2020-12/schema',
        'properties': {'x': {'title': 'X', 'type': 'integer'}},
        'required': ['x'],
        'title': 'MyModel',
        'type': 'object',
    }


def test_generate_json_schema_generate_twice():
    generator = GenerateJsonSchema()

    class Model(BaseModel):
        title: str

    generator.generate(Model.__pydantic_core_schema__)

    with pytest.raises(
        PydanticUserError,
        match=re.escape(
            'This JSON schema generator has already been used to generate a JSON schema. '
            'You must create a new instance of GenerateJsonSchema to generate a new JSON schema.'
        ),
    ):
        generator.generate(Model.__pydantic_core_schema__)

    generator = GenerateJsonSchema()
    generator.generate_definitions([(Model, 'validation', Model.__pydantic_core_schema__)])

    with pytest.raises(
        PydanticUserError,
        match=re.escape(
            'This JSON schema generator has already been used to generate a JSON schema. '
            'You must create a new instance of GenerateJsonSchema to generate a new JSON schema.'
        ),
    ):
        generator.generate_definitions([(Model, 'validation', Model.__pydantic_core_schema__)])


def test_nested_default_json_schema():
    class InnerModel(BaseModel):
        foo: str = 'bar'
        baz: str = Field(default='foobar', alias='my_alias')

    class OuterModel(BaseModel):
        nested_field: InnerModel = InnerModel()

    assert OuterModel.model_json_schema() == {
        '$defs': {
            'InnerModel': {
                'properties': {
                    'foo': {'default': 'bar', 'title': 'Foo', 'type': 'string'},
                    'my_alias': {'default': 'foobar', 'title': 'My Alias', 'type': 'string'},
                },
                'title': 'InnerModel',
                'type': 'object',
            }
        },
        'properties': {'nested_field': {'$ref': '#/$defs/InnerModel', 'default': {'my_alias': 'foobar', 'foo': 'bar'}}},
        'title': 'OuterModel',
        'type': 'object',
    }


@pytest.mark.xfail(
    reason=(
        'We are calling __get_pydantic_json_schema__ too many times.'
        ' The second time we analyze a model we get the CoreSchema from __pydantic_core_schema__.'
        ' But then we proceed to append to the metadata json schema functions.'
    )
)
def test_get_pydantic_core_schema_calls() -> None:
    """Verify when/how many times `__get_pydantic_core_schema__` gets called"""

    calls: List[str] = []

    class Model(BaseModel):
        @classmethod
        def __get_pydantic_json_schema__(cls, schema: CoreSchema, handler: GetJsonSchemaHandler) -> JsonSchemaValue:
            calls.append('Model::before')
            json_schema = handler(schema)
            calls.append('Model::after')
            return json_schema

    schema = Model.model_json_schema()
    expected: JsonSchemaValue = {'type': 'object', 'properties': {}, 'title': 'Model'}

    assert schema == expected
    assert calls == ['Model::before', 'Model::after']

    calls.clear()

    class CustomAnnotation(NamedTuple):
        name: str

        def __get_pydantic_json_schema__(self, schema: CoreSchema, handler: GetJsonSchemaHandler) -> JsonSchemaValue:
            calls.append(f'CustomAnnotation({self.name})::before')
            json_schema = handler(schema)
            calls.append(f'CustomAnnotation({self.name})::after')
            return json_schema

    AnnotatedType = Annotated[str, CustomAnnotation('foo'), CustomAnnotation('bar')]

    schema = TypeAdapter(AnnotatedType).json_schema()
    expected: JsonSchemaValue = {'type': 'string'}

    assert schema == expected
    assert calls == [
        'CustomAnnotation(bar)::before',
        'CustomAnnotation(foo)::before',
        'CustomAnnotation(foo)::after',
        'CustomAnnotation(bar)::after',
    ]

    calls.clear()

    class OuterModel(BaseModel):
        x: Model

        @classmethod
        def __get_pydantic_json_schema__(cls, schema: CoreSchema, handler: GetJsonSchemaHandler) -> JsonSchemaValue:
            calls.append('OuterModel::before')
            json_schema = handler(schema)
            calls.append('OuterModel::after')
            return json_schema

    schema = OuterModel.model_json_schema()
    expected: JsonSchemaValue = {
        'type': 'object',
        'properties': {'x': {'$ref': '#/$defs/Model'}},
        'required': ['x'],
        'title': 'OuterModel',
        '$defs': {'Model': {'type': 'object', 'properties': {}, 'title': 'Model'}},
    }

    assert schema == expected
    assert calls == [
        'OuterModel::before',
        'Model::before',
        'Model::after',
        'OuterModel::after',
    ]

    calls.clear()

    AnnotatedModel = Annotated[Model, CustomAnnotation('foo')]

    schema = TypeAdapter(AnnotatedModel).json_schema()
    expected: JsonSchemaValue = {}

    assert schema == expected
    assert calls == [
        'CustomAnnotation(foo)::before',
        'Model::before',
        'Model::after',
        'CustomAnnotation(foo)::after',
    ]

    calls.clear()

    class OuterModelWithAnnotatedField(BaseModel):
        x: AnnotatedModel

    schema = OuterModelWithAnnotatedField.model_json_schema()
    expected: JsonSchemaValue = {
        'type': 'object',
        'properties': {'x': {'$ref': '#/$defs/Model'}},
        'required': ['x'],
        'title': 'OuterModel',
        '$defs': {'Model': {'type': 'object', 'properties': {}, 'title': 'Model'}},
    }

    assert schema == expected
    assert calls == [
        'OuterModel::before',
        'CustomAnnotation(foo)::before',
        'Model::before',
        'Model::after',
        'CustomAnnotation(foo)::after',
        'OuterModel::after',
    ]

    calls.clear()


def test_annotated_get_json_schema() -> None:
    calls: List[int] = []

    class CustomType(str):
        @classmethod
        def __get_pydantic_core_schema__(
            cls, source_type: Any, handler: GetCoreSchemaHandler
        ) -> core_schema.CoreSchema:
            return handler(str)

        @classmethod
        def __get_pydantic_json_schema__(cls, schema: CoreSchema, handler: GetJsonSchemaHandler) -> JsonSchemaValue:
            calls.append(1)
            json_schema = handler(schema)
            return json_schema

    TypeAdapter(Annotated[CustomType, 123]).json_schema()

    assert sum(calls) == 1


def test_model_with_strict_mode():
    class Model(BaseModel):
        model_config = ConfigDict(strict=True)

        a: str

    assert Model.model_json_schema() == {
        'properties': {'a': {'title': 'A', 'type': 'string'}},
        'required': ['a'],
        'title': 'Model',
        'type': 'object',
    }


def test_model_with_schema_extra():
    class Model(BaseModel):
        a: str

        model_config = dict(json_schema_extra={'examples': [{'a': 'Foo'}]})

    assert Model.model_json_schema() == {
        'title': 'Model',
        'type': 'object',
        'properties': {'a': {'title': 'A', 'type': 'string'}},
        'required': ['a'],
        'examples': [{'a': 'Foo'}],
    }


@pytest.mark.skip_json_schema_validation(reason='Custom type used.')
def test_model_with_schema_extra_callable():
    class Model(BaseModel):
        name: str = None

        @staticmethod
        def json_schema_extra(schema, model_class):
            schema.pop('properties')
            schema['type'] = 'override'
            assert model_class is Model

        model_config = dict(json_schema_extra=json_schema_extra)

    assert Model.model_json_schema() == {'title': 'Model', 'type': 'override'}


@pytest.mark.skip_json_schema_validation(reason='Custom type used.')
def test_model_with_schema_extra_callable_no_model_class():
    class Model(BaseModel):
        name: str = None

        @classmethod
        def json_schema_extra(cls, schema):
            schema.pop('properties')
            schema['type'] = 'override'

        model_config = dict(json_schema_extra=json_schema_extra)

    assert Model.model_json_schema() == {'title': 'Model', 'type': 'override'}


@pytest.mark.skip_json_schema_validation(reason='Custom type used.')
def test_model_with_schema_extra_callable_config_class():
    with pytest.warns(PydanticDeprecatedSince20, match='use ConfigDict instead'):

        class Model(BaseModel):
            name: str = None

            class Config:
                @staticmethod
                def json_schema_extra(schema, model_class):
                    schema.pop('properties')
                    schema['type'] = 'override'
                    assert model_class is Model

    assert Model.model_json_schema() == {'title': 'Model', 'type': 'override'}


@pytest.mark.skip_json_schema_validation(reason='Custom type used.')
def test_model_with_schema_extra_callable_no_model_class_config_class():
    with pytest.warns(PydanticDeprecatedSince20):

        class Model(BaseModel):
            name: str = None

            class Config:
                @staticmethod
                def json_schema_extra(schema):
                    schema.pop('properties')
                    schema['type'] = 'override'

        assert Model.model_json_schema() == {'title': 'Model', 'type': 'override'}


@pytest.mark.skip_json_schema_validation(reason='Custom type used.')
def test_model_with_schema_extra_callable_classmethod():
    with pytest.warns(PydanticDeprecatedSince20):

        class Model(BaseModel):
            name: str = None

            class Config:
                type = 'foo'

                @classmethod
                def json_schema_extra(cls, schema, model_class):
                    schema.pop('properties')
                    schema['type'] = cls.type
                    assert model_class is Model

        assert Model.model_json_schema() == {'title': 'Model', 'type': 'foo'}


@pytest.mark.skip_json_schema_validation(reason='Custom type used.')
def test_model_with_schema_extra_callable_instance_method():
    with pytest.warns(PydanticDeprecatedSince20):

        class Model(BaseModel):
            name: str = None

            class Config:
                def json_schema_extra(schema, model_class):
                    schema.pop('properties')
                    schema['type'] = 'override'
                    assert model_class is Model

        assert Model.model_json_schema() == {'title': 'Model', 'type': 'override'}


def test_serialization_validation_interaction():
    class Inner(BaseModel):
        x: Json[int]

    class Outer(BaseModel):
        inner: Inner

    _, v_schema = models_json_schema([(Outer, 'validation')])
    assert v_schema == {
        '$defs': {
            'Inner': {
                'properties': {
                    'x': {
                        'contentMediaType': 'application/json',
                        'contentSchema': {'type': 'integer'},
                        'title': 'X',
                        'type': 'string',
                    }
                },
                'required': ['x'],
                'title': 'Inner',
                'type': 'object',
            },
            'Outer': {
                'properties': {'inner': {'$ref': '#/$defs/Inner'}},
                'required': ['inner'],
                'title': 'Outer',
                'type': 'object',
            },
        }
    }

    _, s_schema = models_json_schema([(Outer, 'serialization')])
    assert s_schema == {
        '$defs': {
            'Inner': {
                'properties': {'x': {'title': 'X', 'type': 'integer'}},
                'required': ['x'],
                'title': 'Inner',
                'type': 'object',
            },
            'Outer': {
                'properties': {'inner': {'$ref': '#/$defs/Inner'}},
                'required': ['inner'],
                'title': 'Outer',
                'type': 'object',
            },
        }
    }

    _, vs_schema = models_json_schema([(Outer, 'validation'), (Outer, 'serialization')])
    assert vs_schema == {
        '$defs': {
            'Inner-Input': {
                'properties': {
                    'x': {
                        'contentMediaType': 'application/json',
                        'contentSchema': {'type': 'integer'},
                        'title': 'X',
                        'type': 'string',
                    }
                },
                'required': ['x'],
                'title': 'Inner',
                'type': 'object',
            },
            'Inner-Output': {
                'properties': {'x': {'title': 'X', 'type': 'integer'}},
                'required': ['x'],
                'title': 'Inner',
                'type': 'object',
            },
            'Outer-Input': {
                'properties': {'inner': {'$ref': '#/$defs/Inner-Input'}},
                'required': ['inner'],
                'title': 'Outer',
                'type': 'object',
            },
            'Outer-Output': {
                'properties': {'inner': {'$ref': '#/$defs/Inner-Output'}},
                'required': ['inner'],
                'title': 'Outer',
                'type': 'object',
            },
        }
    }


def test_extras_and_examples_are_json_encoded():
    class Toy(BaseModel):
        name: Annotated[str, Field(examples=['mouse', 'ball'])]

    class Cat(BaseModel):
        toys: Annotated[
            List[Toy],
            Field(examples=[[Toy(name='mouse'), Toy(name='ball')]], json_schema_extra={'special': Toy(name='bird')}),
        ]

    assert Cat.model_json_schema()['properties']['toys']['examples'] == [[{'name': 'mouse'}, {'name': 'ball'}]]
    assert Cat.model_json_schema()['properties']['toys']['special'] == {'name': 'bird'}


def test_computed_field():
    class Model(BaseModel):
        x: int

        @computed_field
        @property
        def double_x(self) -> int:
            return 2 * self.x

    assert Model.model_json_schema(mode='validation') == {
        'properties': {'x': {'title': 'X', 'type': 'integer'}},
        'required': ['x'],
        'title': 'Model',
        'type': 'object',
    }
    assert Model.model_json_schema(mode='serialization') == {
        'properties': {
            'double_x': {'readOnly': True, 'title': 'Double X', 'type': 'integer'},
            'x': {'title': 'X', 'type': 'integer'},
        },
        'required': ['x', 'double_x'],
        'title': 'Model',
        'type': 'object',
    }


def test_serialization_schema_with_exclude():
    class MyGenerateJsonSchema(GenerateJsonSchema):
        def field_is_present(self, field) -> bool:
            # Always include fields in the JSON schema, even if excluded from serialization
            return True

    class Model(BaseModel):
        x: int
        y: int = Field(exclude=True)

    assert Model(x=1, y=1).model_dump() == {'x': 1}

    assert Model.model_json_schema(mode='serialization') == {
        'properties': {'x': {'title': 'X', 'type': 'integer'}},
        'required': ['x'],
        'title': 'Model',
        'type': 'object',
    }
    assert Model.model_json_schema(mode='serialization', schema_generator=MyGenerateJsonSchema) == {
        'properties': {'x': {'title': 'X', 'type': 'integer'}, 'y': {'title': 'Y', 'type': 'integer'}},
        'required': ['x', 'y'],
        'title': 'Model',
        'type': 'object',
    }


@pytest.mark.parametrize('mapping_type', [typing.Dict, typing.Mapping])
def test_mappings_str_int_json_schema(mapping_type: Any):
    class Model(BaseModel):
        str_int_map: mapping_type[str, int]

    assert Model.model_json_schema() == {
        'title': 'Model',
        'type': 'object',
        'properties': {
            'str_int_map': {
                'title': 'Str Int Map',
                'type': 'object',
                'additionalProperties': {'type': 'integer'},
            }
        },
        'required': ['str_int_map'],
    }


@pytest.mark.parametrize(('sequence_type'), [pytest.param(List), pytest.param(Sequence)])
def test_sequence_schema(sequence_type):
    class Model(BaseModel):
        field: sequence_type[int]

    assert Model.model_json_schema() == {
        'properties': {
            'field': {'items': {'type': 'integer'}, 'title': 'Field', 'type': 'array'},
        },
        'required': ['field'],
        'title': 'Model',
        'type': 'object',
    }


@pytest.mark.parametrize(('sequence_type',), [pytest.param(List), pytest.param(Sequence)])
def test_sequence_schema_with_max_length(sequence_type):
    class Model(BaseModel):
        field: sequence_type[int] = Field(max_length=5)

    assert Model.model_json_schema() == {
        'properties': {
            'field': {'items': {'type': 'integer'}, 'maxItems': 5, 'title': 'Field', 'type': 'array'},
        },
        'required': ['field'],
        'title': 'Model',
        'type': 'object',
    }


@pytest.mark.parametrize(('sequence_type',), [pytest.param(List), pytest.param(Sequence)])
def test_sequence_schema_with_min_length(sequence_type):
    class Model(BaseModel):
        field: sequence_type[int] = Field(min_length=1)

    assert Model.model_json_schema() == {
        'properties': {
            'field': {'items': {'type': 'integer'}, 'minItems': 1, 'title': 'Field', 'type': 'array'},
        },
        'required': ['field'],
        'title': 'Model',
        'type': 'object',
    }


@pytest.mark.parametrize(('sequence_type',), [pytest.param(List), pytest.param(Sequence)])
def test_sequences_int_json_schema(sequence_type):
    class Model(BaseModel):
        int_seq: sequence_type[int]

    assert Model.model_json_schema() == {
        'title': 'Model',
        'type': 'object',
        'properties': {
            'int_seq': {
                'title': 'Int Seq',
                'type': 'array',
                'items': {'type': 'integer'},
            },
        },
        'required': ['int_seq'],
    }
    assert Model.model_validate_json('{"int_seq": [1, 2, 3]}')


@pytest.mark.parametrize(
    'field_schema,model_schema',
    [
        (None, {'properties': {}, 'title': 'Model', 'type': 'object'}),
        (
            {'a': 'b'},
            {'properties': {'x': {'a': 'b', 'title': 'X'}}, 'required': ['x'], 'title': 'Model', 'type': 'object'},
        ),
    ],
)
@pytest.mark.parametrize('instance_of', [True, False])
def test_arbitrary_type_json_schema(field_schema, model_schema, instance_of):
    class ArbitraryClass:
        pass

    if instance_of:

        class Model(BaseModel):
            x: Annotated[InstanceOf[ArbitraryClass], WithJsonSchema(field_schema)]

    else:

        class Model(BaseModel):
            model_config = dict(arbitrary_types_allowed=True)

            x: Annotated[ArbitraryClass, WithJsonSchema(field_schema)]

    assert Model.model_json_schema() == model_schema


@pytest.mark.parametrize(
    'metadata,json_schema',
    [
        (
            WithJsonSchema({'type': 'number'}),
            {
                'properties': {'x': {'anyOf': [{'type': 'number'}, {'type': 'null'}], 'title': 'X'}},
                'required': ['x'],
                'title': 'Model',
                'type': 'object',
            },
        ),
        (
            Examples([1, 2, 3]),
            {
                'properties': {
                    'x': {
                        'anyOf': [{'examples': [1, 2, 3], 'type': 'integer'}, {'type': 'null'}],
                        'title': 'X',
                    }
                },
                'required': ['x'],
                'title': 'Model',
                'type': 'object',
            },
        ),
    ],
)
def test_hashable_types(metadata, json_schema):
    class Model(BaseModel):
        x: Union[Annotated[int, metadata], None]

    assert Model.model_json_schema() == json_schema


def test_root_model():
    class A(RootModel[int]):
        """A Model docstring"""

    assert A.model_json_schema() == {'title': 'A', 'description': 'A Model docstring', 'type': 'integer'}

    class B(RootModel[A]):
        pass

    assert B.model_json_schema() == {
        '$defs': {'A': {'description': 'A Model docstring', 'title': 'A', 'type': 'integer'}},
        '$ref': '#/$defs/A',
        'title': 'B',
    }

    class C(RootModel[A]):
        """C Model docstring"""

    assert C.model_json_schema() == {
        '$defs': {'A': {'description': 'A Model docstring', 'title': 'A', 'type': 'integer'}},
        '$ref': '#/$defs/A',
        'title': 'C',
        'description': 'C Model docstring',
    }


def test_core_metadata_core_schema_metadata():
    with pytest.raises(TypeError, match=re.escape("CoreSchema metadata should be a dict; got 'test'.")):
        CoreMetadataHandler({'metadata': 'test'})

    core_metadata_handler = CoreMetadataHandler({})
    core_metadata_handler._schema = {}
    assert core_metadata_handler.metadata == {}
    core_metadata_handler._schema = {'metadata': 'test'}
    with pytest.raises(TypeError, match=re.escape("CoreSchema metadata should be a dict; got 'test'.")):
        core_metadata_handler.metadata


def test_type_adapter_json_schemas_title_description():
    class Model(BaseModel):
        a: str

    _, json_schema = TypeAdapter.json_schemas([(Model, 'validation', TypeAdapter(Model))])
    assert 'title' not in json_schema
    assert 'description' not in json_schema

    _, json_schema = TypeAdapter.json_schemas(
        [(Model, 'validation', TypeAdapter(Model))],
        title='test title',
        description='test description',
    )
    assert json_schema['title'] == 'test title'
    assert json_schema['description'] == 'test description'


def test_type_adapter_json_schemas_without_definitions():
    _, json_schema = TypeAdapter.json_schemas(
        [(int, 'validation', TypeAdapter(int))],
        ref_template='#/components/schemas/{model}',
    )

    assert 'definitions' not in json_schema


def test_custom_chain_schema():
    class MySequence:
        @classmethod
        def __get_pydantic_core_schema__(cls, source_type: Any, handler: GetCoreSchemaHandler) -> CoreSchema:
            list_schema = core_schema.list_schema()
            return core_schema.chain_schema([list_schema])

    class Model(BaseModel):
        model_config = ConfigDict(arbitrary_types_allowed=True)

        a: MySequence

    assert Model.model_json_schema() == {
        'properties': {'a': {'items': {}, 'title': 'A', 'type': 'array'}},
        'required': ['a'],
        'title': 'Model',
        'type': 'object',
    }


def test_json_or_python_schema():
    class MyJsonOrPython:
        @classmethod
        def __get_pydantic_core_schema__(cls, source_type: Any, handler: GetCoreSchemaHandler) -> CoreSchema:
            int_schema = core_schema.int_schema()
            return core_schema.json_or_python_schema(json_schema=int_schema, python_schema=int_schema)

    class Model(BaseModel):
        model_config = ConfigDict(arbitrary_types_allowed=True)

        a: MyJsonOrPython

    assert Model.model_json_schema() == {
        'properties': {'a': {'title': 'A', 'type': 'integer'}},
        'required': ['a'],
        'title': 'Model',
        'type': 'object',
    }


def test_lax_or_strict_schema():
    class MyLaxOrStrict:
        @classmethod
        def __get_pydantic_core_schema__(cls, source_type: Any, handler: GetCoreSchemaHandler) -> CoreSchema:
            int_schema = core_schema.int_schema()
            return core_schema.lax_or_strict_schema(lax_schema=int_schema, strict_schema=int_schema, strict=True)

    class Model(BaseModel):
        model_config = ConfigDict(arbitrary_types_allowed=True)

        a: MyLaxOrStrict

    assert Model.model_json_schema() == {
        'properties': {'a': {'title': 'A', 'type': 'integer'}},
        'required': ['a'],
        'title': 'Model',
        'type': 'object',
    }


def test_override_enum_json_schema():
    class CustomType(Enum):
        A = 'a'
        B = 'b'

        @classmethod
        def __get_pydantic_json_schema__(
            cls, core_schema: core_schema.CoreSchema, handler: GetJsonSchemaHandler
        ) -> core_schema.CoreSchema:
            json_schema = handler(core_schema)
            json_schema.update(title='CustomType title', type='string')
            return json_schema

    class Model(BaseModel):
        x: CustomType

    # insert_assert(Model.model_json_schema())
    assert Model.model_json_schema() == {
        '$defs': {'CustomType': {'enum': ['a', 'b'], 'title': 'CustomType title', 'type': 'string'}},
        'properties': {'x': {'$ref': '#/$defs/CustomType'}},
        'required': ['x'],
        'title': 'Model',
        'type': 'object',
    }


def test_json_schema_extras_on_ref() -> None:
    @dataclass
    class JsonSchemaExamples:
        examples: List[Any]

        def __get_pydantic_json_schema__(
            self, core_schema: CoreSchema, handler: GetJsonSchemaHandler
        ) -> JsonSchemaValue:
            json_schema = handler(core_schema)
            assert json_schema.keys() == {'$ref'}
            json_schema['examples'] = to_jsonable_python(self.examples)
            return json_schema

    @dataclass
    class JsonSchemaTitle:
        title: str

        def __get_pydantic_json_schema__(
            self, core_schema: CoreSchema, handler: GetJsonSchemaHandler
        ) -> JsonSchemaValue:
            json_schema = handler(core_schema)
            assert json_schema.keys() == {'$ref', 'examples'}
            json_schema['title'] = self.title
            return json_schema

    class Model(BaseModel):
        name: str
        age: int

    ta = TypeAdapter(Annotated[Model, JsonSchemaExamples([Model(name='John', age=28)]), JsonSchemaTitle('ModelTitle')])

    # insert_assert(ta.json_schema())
    assert ta.json_schema() == {
        '$defs': {
            'Model': {
                'properties': {'age': {'title': 'Age', 'type': 'integer'}, 'name': {'title': 'Name', 'type': 'string'}},
                'required': ['name', 'age'],
                'title': 'Model',
                'type': 'object',
            }
        },
        '$ref': '#/$defs/Model',
        'examples': [{'name': 'John', 'age': 28}],
        'title': 'ModelTitle',
    }


def test_inclusion_of_defaults():
    class Model(BaseModel):
        x: int = 1
        y: int = Field(default_factory=lambda: 2)

    assert Model.model_json_schema() == {
        'properties': {'x': {'default': 1, 'title': 'X', 'type': 'integer'}, 'y': {'title': 'Y', 'type': 'integer'}},
        'title': 'Model',
        'type': 'object',
    }


def test_resolve_def_schema_from_core_schema() -> None:
    class Inner(BaseModel):
        x: int

    class Marker:
        def __get_pydantic_json_schema__(
            self, core_schema: CoreSchema, handler: GetJsonSchemaHandler
        ) -> JsonSchemaValue:
            field_schema = handler(core_schema)
            field_schema['title'] = 'Foo'
            original_schema = handler.resolve_ref_schema(field_schema)
            original_schema['title'] = 'Bar'
            return field_schema

    class Outer(BaseModel):
        inner: Annotated[Inner, Marker()]

    # insert_assert(Outer.model_json_schema())
    assert Outer.model_json_schema() == {
        '$defs': {
            'Inner': {
                'properties': {'x': {'title': 'X', 'type': 'integer'}},
                'required': ['x'],
                'title': 'Bar',
                'type': 'object',
            }
        },
        'properties': {'inner': {'$ref': '#/$defs/Inner', 'title': 'Foo'}},
        'required': ['inner'],
        'title': 'Outer',
        'type': 'object',
    }


def test_examples_annotation() -> None:
    ListWithExamples = Annotated[
        List[float],
        Examples([[1, 1, 2, 3, 5], [1, 2, 3]]),
    ]

    ta = TypeAdapter(ListWithExamples)

    assert ta.json_schema() == {
        'examples': [[1, 1, 2, 3, 5], [1, 2, 3]],
        'items': {'type': 'number'},
        'type': 'array',
    }

    ListWithExtraExample = Annotated[
        ListWithExamples,
        Examples([[3.14, 2.71]]),
    ]

    ta = TypeAdapter(ListWithExtraExample)

    assert ta.json_schema() == {
        'examples': [[1, 1, 2, 3, 5], [1, 2, 3], [3.14, 2.71]],
        'items': {'type': 'number'},
        'type': 'array',
    }


@pytest.mark.skip_json_schema_validation(reason='Uses old examples format, planned for removal in v3.0.')
def test_examples_annotation_dict() -> None:
    with pytest.warns(PydanticDeprecatedSince29):
        ListWithExamples = Annotated[
            List[float],
            Examples({'Fibonacci': [1, 1, 2, 3, 5]}),
        ]

    ta = TypeAdapter(ListWithExamples)

    # insert_assert(ta.json_schema())
    assert ta.json_schema() == {
        'examples': {'Fibonacci': [1, 1, 2, 3, 5]},
        'items': {'type': 'number'},
        'type': 'array',
    }

    with pytest.warns(PydanticDeprecatedSince29):
        ListWithMoreExamples = Annotated[
            ListWithExamples,
            Examples(
                {
                    'Constants': [
                        3.14,
                        2.71,
                    ]
                }
            ),
        ]

    ta = TypeAdapter(ListWithMoreExamples)

    assert ta.json_schema() == {
        'examples': {'Constants': [3.14, 2.71], 'Fibonacci': [1, 1, 2, 3, 5]},
        'items': {'type': 'number'},
        'type': 'array',
    }


def test_examples_mixed_types() -> None:
    with pytest.warns(PydanticDeprecatedSince29):
        ListThenDict = Annotated[
            int,
            Examples([1, 2]),
            Examples({'some_example': [3, 4]}),
        ]

        DictThenList = Annotated[
            int,
            Examples({'some_example': [3, 4]}),
            Examples([1, 2]),
        ]

    list_then_dict_ta = TypeAdapter(ListThenDict)
    dict_then_list_ta = TypeAdapter(DictThenList)

    with pytest.warns(
        UserWarning,
        match=re.escape('Updating existing JSON Schema examples of type list with examples of type dict.'),
    ):
        assert list_then_dict_ta.json_schema() == {
            'examples': [1, 2, 3, 4],
            'type': 'integer',
        }

    with pytest.warns(
        UserWarning,
        match=re.escape('Updating existing JSON Schema examples of type dict with examples of type list.'),
    ):
        assert dict_then_list_ta.json_schema() == {
            'examples': [3, 4, 1, 2],
            'type': 'integer',
        }


def test_skip_json_schema_annotation() -> None:
    class Model(BaseModel):
        x: Union[int, SkipJsonSchema[None]] = None
        y: Union[int, SkipJsonSchema[None]] = 1
        z: Union[int, SkipJsonSchema[str]] = 'foo'

    assert Model(y=None).y is None
    # insert_assert(Model.model_json_schema())
    assert Model.model_json_schema() == {
        'properties': {
            'x': {'default': None, 'title': 'X', 'type': 'integer'},
            'y': {'default': 1, 'title': 'Y', 'type': 'integer'},
            'z': {'default': 'foo', 'title': 'Z', 'type': 'integer'},
        },
        'title': 'Model',
        'type': 'object',
    }


def test_skip_json_schema_exclude_default():
    class Model(BaseModel):
        x: Union[int, SkipJsonSchema[None]] = Field(default=None, json_schema_extra=lambda s: s.pop('default'))

    assert Model().x is None
    # insert_assert(Model.model_json_schema())
    assert Model.model_json_schema() == {
        'properties': {
            'x': {'title': 'X', 'type': 'integer'},
        },
        'title': 'Model',
        'type': 'object',
    }


def test_typeddict_field_required_missing() -> None:
    """https://github.com/pydantic/pydantic/issues/6192"""

    class CustomType:
        def __init__(self, data: Dict[str, int]) -> None:
            self.data = data

        @classmethod
        def __get_pydantic_core_schema__(cls, source_type: Any, handler: GetCoreSchemaHandler) -> CoreSchema:
            data_schema = core_schema.typed_dict_schema(
                {
                    'subunits': core_schema.typed_dict_field(
                        core_schema.int_schema(),
                    ),
                }
            )
            return core_schema.no_info_after_validator_function(cls, data_schema)

    class Model(BaseModel):
        t: CustomType

    m = Model(t={'subunits': 123})
    assert type(m.t) is CustomType
    assert m.t.data == {'subunits': 123}

    with pytest.raises(ValidationError) as exc_info:
        Model(t={'subunits': 'abc'})

    # insert_assert(exc_info.value.errors(include_url=False))
    assert exc_info.value.errors(include_url=False) == [
        {
            'type': 'int_parsing',
            'loc': ('t', 'subunits'),
            'msg': 'Input should be a valid integer, unable to parse string as an integer',
            'input': 'abc',
        }
    ]


def test_json_schema_keys_sorting() -> None:
    """We sort all keys except those under a 'property' parent key"""

    class Model(BaseModel):
        b: int
        a: str

    class OuterModel(BaseModel):
        inner: List[Model] = Field(default=[Model(b=1, a='fruit')])

    # verify the schema contents
    # this is just to get a nicer error message / diff if it fails
    expected = {
        '$defs': {
            'Model': {
                'properties': {'b': {'title': 'B', 'type': 'integer'}, 'a': {'title': 'A', 'type': 'string'}},
                'required': ['b', 'a'],
                'title': 'Model',
                'type': 'object',
            }
        },
        'properties': {
            'inner': {
                'default': [{'b': 1, 'a': 'fruit'}],
                'items': {'$ref': '#/$defs/Model'},
                'title': 'Inner',
                'type': 'array',
            }
        },
        'title': 'OuterModel',
        'type': 'object',
    }
    actual = OuterModel.model_json_schema()
    assert actual == expected

    # verify order
    # dumping to json just happens to be a simple way to verify the order
    assert json.dumps(actual, indent=2) == json.dumps(expected, indent=2)


def test_custom_type_gets_unpacked_ref() -> None:
    class Annotation:
        def __get_pydantic_json_schema__(
            self, schema: core_schema.CoreSchema, handler: GetJsonSchemaHandler
        ) -> JsonSchemaValue:
            json_schema = handler(schema)
            assert '$ref' in json_schema
            json_schema['title'] = 'Set from annotation'
            return json_schema

    class Model(BaseModel):
        x: int

        @classmethod
        def __get_pydantic_json_schema__(
            cls, schema: core_schema.CoreSchema, handler: GetJsonSchemaHandler
        ) -> JsonSchemaValue:
            json_schema = handler(schema)
            assert json_schema['type'] == 'object' and '$ref' not in json_schema
            return json_schema

    ta = TypeAdapter(Annotated[Model, Annotation()])
    # insert_assert(ta.json_schema())
    assert ta.json_schema() == {
        '$defs': {
            'Model': {
                'properties': {'x': {'title': 'X', 'type': 'integer'}},
                'required': ['x'],
                'title': 'Model',
                'type': 'object',
            }
        },
        '$ref': '#/$defs/Model',
        'title': 'Set from annotation',
    }


@pytest.mark.parametrize(
    'annotation, expected',
    [
        (Annotated[int, Field(json_schema_extra={'title': 'abc'})], {'type': 'integer', 'title': 'abc'}),
        (
            Annotated[int, Field(title='abc'), Field(description='xyz')],
            {'type': 'integer', 'title': 'abc', 'description': 'xyz'},
        ),
        (Annotated[int, Field(gt=0)], {'type': 'integer', 'exclusiveMinimum': 0}),
        (
            Annotated[int, Field(gt=0), Field(lt=100)],
            {'type': 'integer', 'exclusiveMinimum': 0, 'exclusiveMaximum': 100},
        ),
        (Annotated[int, Field(examples=[1])], {'type': 'integer', 'examples': [1]}),
    ],
    ids=repr,
)
def test_field_json_schema_metadata(annotation: Type[Any], expected: JsonSchemaValue) -> None:
    ta = TypeAdapter(annotation)
    assert ta.json_schema() == expected


def test_multiple_models_with_same_qualname():
    from pydantic import create_model

    model_a1 = create_model(
        'A',
        inner_a1=(str, ...),
    )
    model_a2 = create_model(
        'A',
        inner_a2=(str, ...),
    )

    model_c = create_model(
        'B',
        outer_a1=(model_a1, ...),
        outer_a2=(model_a2, ...),
    )

    # insert_assert(model_c.model_json_schema())
    assert model_c.model_json_schema() == {
        '$defs': {
            'tests__test_json_schema__A__1': {
                'properties': {'inner_a1': {'title': 'Inner A1', 'type': 'string'}},
                'required': ['inner_a1'],
                'title': 'A',
                'type': 'object',
            },
            'tests__test_json_schema__A__2': {
                'properties': {'inner_a2': {'title': 'Inner A2', 'type': 'string'}},
                'required': ['inner_a2'],
                'title': 'A',
                'type': 'object',
            },
        },
        'properties': {
            'outer_a1': {'$ref': '#/$defs/tests__test_json_schema__A__1'},
            'outer_a2': {'$ref': '#/$defs/tests__test_json_schema__A__2'},
        },
        'required': ['outer_a1', 'outer_a2'],
        'title': 'B',
        'type': 'object',
    }


def test_generate_definitions_for_no_ref_schemas():
    decimal_schema = TypeAdapter(Decimal).core_schema

    class Model(BaseModel):
        pass

    result = GenerateJsonSchema().generate_definitions(
        [
            ('Decimal', 'validation', decimal_schema),
            ('Decimal', 'serialization', decimal_schema),
            ('Model', 'validation', Model.__pydantic_core_schema__),
        ]
    )
    assert result == (
        {
            ('Decimal', 'serialization'): {'type': 'string'},
            ('Decimal', 'validation'): {'anyOf': [{'type': 'number'}, {'type': 'string'}]},
            ('Model', 'validation'): {'$ref': '#/$defs/Model'},
        },
        {'Model': {'properties': {}, 'title': 'Model', 'type': 'object'}},
    )


def test_chain_schema():
    # this is a contrived schema which requires a string input that can be coerced to an int:
    s = core_schema.chain_schema([core_schema.str_schema(), core_schema.int_schema()])
    assert SchemaValidator(s).validate_python('1') == 1  # proof it works this way

    assert GenerateJsonSchema().generate(s, mode='validation') == {'type': 'string'}
    assert GenerateJsonSchema().generate(s, mode='serialization') == {'type': 'integer'}


def test_deferred_json_schema():
    class Foo(BaseModel):
        x: 'Bar'

    with pytest.raises(PydanticUserError, match='`Foo` is not fully defined'):
        Foo.model_json_schema()

    class Bar(BaseModel):
        pass

    Foo.model_rebuild()
    assert Foo.model_json_schema() == {
        '$defs': {'Bar': {'properties': {}, 'title': 'Bar', 'type': 'object'}},
        'properties': {'x': {'$ref': '#/$defs/Bar'}},
        'required': ['x'],
        'title': 'Foo',
        'type': 'object',
    }


def test_dollar_ref_alias():
    class MyModel(BaseModel):
        my_field: str = Field(alias='$ref')

    assert MyModel.model_json_schema() == {
        'properties': {'$ref': {'title': '$Ref', 'type': 'string'}},
        'required': ['$ref'],
        'title': 'MyModel',
        'type': 'object',
    }


def test_multiple_parametrization_of_generic_model() -> None:
    """https://github.com/pydantic/pydantic/issues/6708"""
    T = TypeVar('T')

    calls = 0

    class Inner(BaseModel):
        a: int

        @classmethod
        def __get_pydantic_json_schema__(
            cls, core_schema: CoreSchema, handler: GetJsonSchemaHandler
        ) -> JsonSchemaValue:
            nonlocal calls
            calls += 1
            json_schema = handler(core_schema)
            return json_schema

    class Outer(BaseModel, Generic[T]):
        b: Optional[T]

    class ModelTest(BaseModel):
        c: Outer[Inner]

    for _ in range(sys.getrecursionlimit() + 1):

        class ModelTest(BaseModel):
            c: Outer[Inner]

    ModelTest.model_json_schema()

    # this is not necessarily a promise we make
    # (in fact, we've had bugs in the past where this was not the case and we'd
    # call the __get_pydantic_json_schema__ method multiple times)
    # but it's much easier to test for than absence of a recursion limit
    assert calls == 1


def test_callable_json_schema_extra():
    def pop_default(s):
        s.pop('default')

    class Model(BaseModel):
        a: int = Field(default=1, json_schema_extra=pop_default)
        b: Annotated[int, Field(default=2), Field(json_schema_extra=pop_default)]
        c: Annotated[int, Field(default=3)] = Field(json_schema_extra=pop_default)

    assert Model().model_dump() == {'a': 1, 'b': 2, 'c': 3}
    assert Model(a=11, b=12, c=13).model_dump() == {
        'a': 11,
        'b': 12,
        'c': 13,
    }

    json_schema = Model.model_json_schema()
    for key in 'abc':
        assert json_schema['properties'][key] == {'title': key.upper(), 'type': 'integer'}  # default is not present


def test_callable_json_schema_extra_dataclass():
    def pop_default(s):
        s.pop('default')

    @pydantic.dataclasses.dataclass
    class MyDataclass:
        # Note that a and b here have to come first since dataclasses requires annotation-only fields to come before
        # fields with defaults (for similar reasons to why function arguments with defaults must come later)
        # But otherwise, evnerything seems to work properly
        a: Annotated[int, Field(json_schema_extra=pop_default), Field(default=1)]
        b: Annotated[int, Field(default=2), Field(json_schema_extra=pop_default)]
        c: int = Field(default=3, json_schema_extra=pop_default)
        d: Annotated[int, Field(json_schema_extra=pop_default)] = 4
        e: Annotated[int, Field(json_schema_extra=pop_default)] = Field(default=5)
        f: Annotated[int, Field(default=6)] = Field(json_schema_extra=pop_default)

    adapter = TypeAdapter(MyDataclass)
    assert adapter.dump_python(MyDataclass()) == {'a': 1, 'b': 2, 'c': 3, 'd': 4, 'e': 5, 'f': 6}
    assert adapter.dump_python(MyDataclass(a=11, b=12, c=13, d=14, e=15, f=16)) == {
        'a': 11,
        'b': 12,
        'c': 13,
        'd': 14,
        'e': 15,
        'f': 16,
    }

    json_schema = adapter.json_schema()
    for key in 'abcdef':
        assert json_schema['properties'][key] == {'title': key.upper(), 'type': 'integer'}  # default is not present


def test_model_rebuild_happens_even_with_parent_classes(create_module):
    module = create_module(
        # language=Python
        """
from __future__ import annotations
from pydantic import BaseModel

class MyBaseModel(BaseModel):
    pass

class B(MyBaseModel):
    b: A

class A(MyBaseModel):
    a: str
    """
    )
    assert module.B.model_json_schema() == {
        '$defs': {
            'A': {
                'properties': {'a': {'title': 'A', 'type': 'string'}},
                'required': ['a'],
                'title': 'A',
                'type': 'object',
            }
        },
        'properties': {'b': {'$ref': '#/$defs/A'}},
        'required': ['b'],
        'title': 'B',
        'type': 'object',
    }


def test_enum_complex_value() -> None:
    """https://github.com/pydantic/pydantic/issues/7045"""

    class MyEnum(Enum):
        foo = (1, 2)
        bar = (2, 3)

    ta = TypeAdapter(MyEnum)

    # insert_assert(ta.json_schema())
    assert ta.json_schema() == {'enum': [[1, 2], [2, 3]], 'title': 'MyEnum', 'type': 'array'}


def test_json_schema_serialization_defaults_required():
    class Model(BaseModel):
        a: str = 'a'

    class SerializationDefaultsRequiredModel(Model):
        model_config = ConfigDict(json_schema_serialization_defaults_required=True)

    model_schema = Model.model_json_schema(mode='serialization')
    sdr_model_schema = SerializationDefaultsRequiredModel.model_json_schema(mode='serialization')

    assert 'required' not in model_schema
    assert sdr_model_schema['required'] == ['a']


def test_json_schema_mode_override():
    class Model(BaseModel):
        a: Json[int]  # requires a string to validate, but will dump an int

    class ValidationModel(Model):
        model_config = ConfigDict(json_schema_mode_override='validation', title='Model')

    class SerializationModel(Model):
        model_config = ConfigDict(json_schema_mode_override='serialization', title='Model')

    # Ensure the ValidationModel and SerializationModel schemas do not depend on the value of the mode
    assert ValidationModel.model_json_schema(mode='validation') == ValidationModel.model_json_schema(
        mode='serialization'
    )
    assert SerializationModel.model_json_schema(mode='validation') == SerializationModel.model_json_schema(
        mode='serialization'
    )

    # Ensure the two submodels models have different JSON schemas
    assert ValidationModel.model_json_schema() != SerializationModel.model_json_schema()

    # Ensure the submodels' JSON schemas match the expected mode even when the opposite value is specified:
    assert ValidationModel.model_json_schema(mode='serialization') == Model.model_json_schema(mode='validation')
    assert SerializationModel.model_json_schema(mode='validation') == Model.model_json_schema(mode='serialization')


def test_models_json_schema_generics() -> None:
    class G(BaseModel, Generic[T]):
        foo: T

    class M(BaseModel):
        foo: Literal['a', 'b']

    GLiteral = G[Literal['a', 'b']]

    assert models_json_schema(
        [
            (GLiteral, 'serialization'),
            (GLiteral, 'validation'),
            (M, 'validation'),
        ]
    ) == (
        {
            (GLiteral, 'serialization'): {'$ref': '#/$defs/G_Literal__a____b___'},
            (GLiteral, 'validation'): {'$ref': '#/$defs/G_Literal__a____b___'},
            (M, 'validation'): {'$ref': '#/$defs/M'},
        },
        {
            '$defs': {
                'G_Literal__a____b___': {
                    'properties': {'foo': {'enum': ['a', 'b'], 'title': 'Foo', 'type': 'string'}},
                    'required': ['foo'],
                    'title': "G[Literal['a', 'b']]",
                    'type': 'object',
                },
                'M': {
                    'properties': {'foo': {'enum': ['a', 'b'], 'title': 'Foo', 'type': 'string'}},
                    'required': ['foo'],
                    'title': 'M',
                    'type': 'object',
                },
            }
        },
    )


def test_recursive_non_generic_model() -> None:
    class Foo(BaseModel):
        maybe_bar: Union[None, 'Bar']

    class Bar(BaseModel):
        foo: Foo

    # insert_assert(Bar(foo=Foo(maybe_bar=None)).model_dump())
    assert Bar.model_validate({'foo': {'maybe_bar': None}}).model_dump() == {'foo': {'maybe_bar': None}}
    # insert_assert(Bar.model_json_schema())
    assert Bar.model_json_schema() == {
        '$defs': {
            'Bar': {
                'properties': {'foo': {'$ref': '#/$defs/Foo'}},
                'required': ['foo'],
                'title': 'Bar',
                'type': 'object',
            },
            'Foo': {
                'properties': {'maybe_bar': {'anyOf': [{'$ref': '#/$defs/Bar'}, {'type': 'null'}]}},
                'required': ['maybe_bar'],
                'title': 'Foo',
                'type': 'object',
            },
        },
        '$ref': '#/$defs/Bar',
    }


def test_module_with_colon_in_name(create_module):
    module = create_module(
        # language=Python
        """
from pydantic import BaseModel

class Foo(BaseModel):
    x: int
        """,
        module_name_prefix='C:\\',
    )

    foo_model = module.Foo
    _, v_schema = models_json_schema([(foo_model, 'validation')])
    assert v_schema == {
        '$defs': {
            'Foo': {
                'properties': {'x': {'title': 'X', 'type': 'integer'}},
                'required': ['x'],
                'title': 'Foo',
                'type': 'object',
            }
        }
    }


def test_repeated_custom_type():
    class Numeric(pydantic.BaseModel):
        value: float

        @classmethod
        def __get_pydantic_core_schema__(cls, source_type: Any, handler: pydantic.GetCoreSchemaHandler) -> CoreSchema:
            return core_schema.no_info_before_validator_function(cls.validate, handler(source_type))

        @classmethod
        def validate(cls, v: Any) -> Union[Dict[str, Any], Self]:
            if isinstance(v, (str, float, int)):
                return cls(value=v)
            if isinstance(v, Numeric):
                return v
            if isinstance(v, dict):
                return v
            raise ValueError(f'Invalid value for {cls}: {v}')

    def is_positive(value: Numeric):
        assert value.value > 0.0, 'Must be positive'

    class OuterModel(pydantic.BaseModel):
        x: Numeric
        y: Numeric
        z: Annotated[Numeric, AfterValidator(is_positive)]

    assert OuterModel(x=2, y=-1, z=1)

    with pytest.raises(ValidationError):
        OuterModel(x=2, y=-1, z=-1)


def test_description_not_included_for_basemodel() -> None:
    class Model(BaseModel):
        x: BaseModel

    assert 'description' not in Model.model_json_schema()['$defs']['BaseModel']


def test_recursive_json_schema_build() -> None:
    """
    Schema build for this case is a bit complicated due to the recursive nature of the models.
    This was reported as broken in https://github.com/pydantic/pydantic/issues/8689, which was
    originally caused by the change made in https://github.com/pydantic/pydantic/pull/8583, which has
    since been reverted.
    """

    class AllowedValues(str, Enum):
        VAL1 = 'Val1'
        VAL2 = 'Val2'

    class ModelA(BaseModel):
        modelA_1: AllowedValues = Field(..., max_length=60)

    class ModelB(ModelA):
        modelB_1: typing.List[ModelA]

    class ModelC(BaseModel):
        modelC_1: ModelB

    class Model(BaseModel):
        b: ModelB
        c: ModelC

    assert Model.model_json_schema()


def test_json_schema_annotated_with_field() -> None:
    """Ensure field specified with Annotated in create_model call is still marked as required."""

    from pydantic import create_model

    Model = create_model(
        'test_model',
        bar=(Annotated[int, Field(description='Bar description')], ...),
    )

    assert Model.model_json_schema() == {
        'properties': {
            'bar': {'description': 'Bar description', 'title': 'Bar', 'type': 'integer'},
        },
        'required': ['bar'],
        'title': 'test_model',
        'type': 'object',
    }


def test_required_fields_in_annotated_with_create_model() -> None:
    """Ensure multiple field specified with Annotated in create_model call is still marked as required."""

    from pydantic import create_model

    Model = create_model(
        'test_model',
        foo=(int, ...),
        bar=(Annotated[int, Field(description='Bar description')], ...),
        baz=(Annotated[int, Field(..., description='Baz description')], ...),
    )

    assert Model.model_json_schema() == {
        'properties': {
            'foo': {'title': 'Foo', 'type': 'integer'},
            'bar': {'description': 'Bar description', 'title': 'Bar', 'type': 'integer'},
            'baz': {'description': 'Baz description', 'title': 'Baz', 'type': 'integer'},
        },
        'required': ['foo', 'bar', 'baz'],
        'title': 'test_model',
        'type': 'object',
    }


def test_required_fields_in_annotated_with_basemodel() -> None:
    """
    Ensure multiple field specified with Annotated in BaseModel is marked as required.
    """

    class Model(BaseModel):
        a: int = ...
        b: Annotated[int, 'placeholder'] = ...
        c: Annotated[int, Field()] = ...

    assert Model.model_fields['a'].is_required()
    assert Model.model_fields['b'].is_required()
    assert Model.model_fields['c'].is_required()


@pytest.mark.parametrize(
    'field_type,default_value,expected_schema',
    [
        (
            IPvAnyAddress,
            IPv4Address('127.0.0.1'),
            {
                'properties': {
                    'field': {'default': '127.0.0.1', 'format': 'ipvanyaddress', 'title': 'Field', 'type': 'string'}
                },
                'title': 'Model',
                'type': 'object',
            },
        ),
        (
            IPvAnyAddress,
            IPv6Address('::1'),
            {
                'properties': {
                    'field': {'default': '::1', 'format': 'ipvanyaddress', 'title': 'Field', 'type': 'string'}
                },
                'title': 'Model',
                'type': 'object',
            },
        ),
    ],
)
def test_default_value_encoding(field_type, default_value, expected_schema):
    class Model(BaseModel):
        field: field_type = default_value

    schema = Model.model_json_schema()
    assert schema == expected_schema


def _generate_deprecated_classes():
    @deprecated('MyModel is deprecated')
    class MyModel(BaseModel):
        pass

    @deprecated('MyPydanticDataclass is deprecated')
    @pydantic.dataclasses.dataclass
    class MyPydanticDataclass:
        pass

    @deprecated('MyBuiltinDataclass is deprecated')
    @dataclasses.dataclass
    class MyBuiltinDataclass:
        pass

    @deprecated('MyTypedDict is deprecated')
    class MyTypedDict(TypedDict):
        pass

    return [
        pytest.param(MyModel, id='BaseModel'),
        pytest.param(MyPydanticDataclass, id='pydantic-dataclass'),
        pytest.param(MyBuiltinDataclass, id='builtin-dataclass'),
        pytest.param(MyTypedDict, id='TypedDict'),
    ]


@pytest.mark.skipif(
    Version(importlib.metadata.version('typing_extensions')) < Version('4.9'),
    reason='`deprecated` type annotation requires typing_extensions>=4.9',
)
@pytest.mark.parametrize('cls', _generate_deprecated_classes())
def test_deprecated_classes_json_schema(cls):
    assert hasattr(cls, '__deprecated__')
    assert TypeAdapter(cls).json_schema()['deprecated']


@pytest.mark.skipif(
    Version(importlib.metadata.version('typing_extensions')) < Version('4.9'),
    reason='`deprecated` type annotation requires typing_extensions>=4.9',
)
@pytest.mark.parametrize('cls', _generate_deprecated_classes())
def test_deprecated_subclasses_json_schema(cls):
    class Model(BaseModel):
        subclass: cls

    assert Model.model_json_schema() == {
        '$defs': {cls.__name__: {'deprecated': True, 'properties': {}, 'title': f'{cls.__name__}', 'type': 'object'}},
        'properties': {'subclass': {'$ref': f'#/$defs/{cls.__name__}'}},
        'required': ['subclass'],
        'title': 'Model',
        'type': 'object',
    }


@pytest.mark.skipif(
    Version(importlib.metadata.version('typing_extensions')) < Version('4.9'),
    reason='`deprecated` type annotation requires typing_extensions>=4.9',
)
@pytest.mark.parametrize('cls', _generate_deprecated_classes())
def test_deprecated_class_usage_warns(cls):
    if issubclass(cls, dict):
        pytest.skip('TypedDict does not generate a DeprecationWarning on usage')
    with pytest.warns(DeprecationWarning, match=f'{cls.__name__} is deprecated'):
        cls()


@dataclasses.dataclass
class BuiltinDataclassParent:
    name: str


@pydantic.dataclasses.dataclass
class PydanticDataclassParent:
    name: str


class TypedDictParent(TypedDict):
    name: str


class ModelParent(BaseModel):
    name: str


@pytest.mark.parametrize(
    'pydantic_type,expected_json_schema',
    [
        pytest.param(
            BuiltinDataclassParent,
            {
                '$defs': {
                    'BuiltinDataclassParent': {
                        'properties': {'name': {'title': 'Name', 'type': 'string'}},
                        'required': ['name'],
                        'title': 'BuiltinDataclassParent',
                        'type': 'object',
                    }
                },
                'properties': {'parent': {'$ref': '#/$defs/BuiltinDataclassParent', 'default': {'name': 'Jon Doe'}}},
                'title': 'child',
                'type': 'object',
            },
            id='builtin-dataclass',
        ),
        pytest.param(
            PydanticDataclassParent,
            {
                '$defs': {
                    'PydanticDataclassParent': {
                        'properties': {'name': {'title': 'Name', 'type': 'string'}},
                        'required': ['name'],
                        'title': 'PydanticDataclassParent',
                        'type': 'object',
                    }
                },
                'properties': {'parent': {'$ref': '#/$defs/PydanticDataclassParent', 'default': {'name': 'Jon Doe'}}},
                'title': 'child',
                'type': 'object',
            },
            id='pydantic-dataclass',
        ),
        pytest.param(
            TypedDictParent,
            {
                '$defs': {
                    'TypedDictParent': {
                        'properties': {'name': {'title': 'Name', 'type': 'string'}},
                        'required': ['name'],
                        'title': 'TypedDictParent',
                        'type': 'object',
                    }
                },
                'properties': {'parent': {'$ref': '#/$defs/TypedDictParent', 'default': {'name': 'Jon Doe'}}},
                'title': 'child',
                'type': 'object',
            },
            id='typeddict',
        ),
        pytest.param(
            ModelParent,
            {
                '$defs': {
                    'ModelParent': {
                        'properties': {'name': {'title': 'Name', 'type': 'string'}},
                        'required': ['name'],
                        'title': 'ModelParent',
                        'type': 'object',
                    }
                },
                'properties': {'parent': {'$ref': '#/$defs/ModelParent', 'default': {'name': 'Jon Doe'}}},
                'title': 'child',
                'type': 'object',
            },
            id='model',
        ),
    ],
)
def test_pydantic_types_as_default_values(pydantic_type, expected_json_schema):
    class Child(BaseModel):
        model_config = ConfigDict(title='child')
        parent: pydantic_type = pydantic_type(name='Jon Doe')

    assert Child.model_json_schema() == expected_json_schema


def test_str_schema_with_pattern() -> None:
    assert TypeAdapter(Annotated[str, Field(pattern='abc')]).json_schema() == {'type': 'string', 'pattern': 'abc'}
    assert TypeAdapter(Annotated[str, Field(pattern=re.compile('abc'))]).json_schema() == {
        'type': 'string',
        'pattern': 'abc',
    }


def test_plain_serializer_applies_to_default() -> None:
    class Model(BaseModel):
        custom_str: Annotated[str, PlainSerializer(lambda x: f'serialized-{x}', return_type=str)] = 'foo'

    assert Model.model_json_schema(mode='validation') == {
        'properties': {'custom_str': {'default': 'foo', 'title': 'Custom Str', 'type': 'string'}},
        'title': 'Model',
        'type': 'object',
    }
    assert Model.model_json_schema(mode='serialization') == {
        'properties': {'custom_str': {'default': 'serialized-foo', 'title': 'Custom Str', 'type': 'string'}},
        'title': 'Model',
        'type': 'object',
    }


def test_plain_serializer_does_not_apply_with_unless_none() -> None:
    """Test plain serializers aren't used to compute the JSON Schema default if mode is 'json-unless-none'
    and default value is `None`."""

    class Model(BaseModel):
        custom_decimal_json_unless_none: Annotated[
            Optional[Decimal], PlainSerializer(lambda x: float(x), when_used='json-unless-none', return_type=float)
        ] = None
        custom_decimal_unless_none: Annotated[
            Optional[Decimal], PlainSerializer(lambda x: float(x), when_used='unless-none', return_type=float)
        ] = None

    assert Model.model_json_schema(mode='serialization') == {
        'properties': {
            'custom_decimal_json_unless_none': {
                'anyOf': [{'type': 'null'}, {'type': 'number'}],
                'default': None,
                'title': 'Custom Decimal Json Unless None',
            },
            'custom_decimal_unless_none': {
                'anyOf': [{'type': 'null'}, {'type': 'number'}],
                'default': None,
                'title': 'Custom Decimal Unless None',
            },
        },
        'title': 'Model',
        'type': 'object',
    }


def test_merge_json_schema_extra_from_field_infos() -> None:
    class Model(BaseModel):
        f: Annotated[str, Field(json_schema_extra={'a': 1, 'b': 2})]
        f_with_overwrite: Annotated[str, Field('bar', json_schema_extra={'a': 1}), Field(json_schema_extra={'a': 2})]
        f_with_additional: Annotated[str, Field('bar', json_schema_extra={'a': 1}), Field(json_schema_extra={'b': 2})]

    # insert_assert(Model.model_json_schema())
    assert Model.model_json_schema() == {
        'properties': {
            'f': {'a': 1, 'b': 2, 'title': 'F', 'type': 'string'},
            'f_with_overwrite': {
                'a': 2,
                'default': 'bar',
                'title': 'F With Overwrite',
                'type': 'string',
            },
            'f_with_additional': {
                'a': 1,
                'b': 2,
                'default': 'bar',
                'title': 'F With Additional',
                'type': 'string',
            },
        },
        'required': ['f'],
        'title': 'Model',
        'type': 'object',
    }


def test_remove_key_from_like_parent_annotation() -> None:
    class Model(BaseModel):
        a: Annotated[
            int,
            Field(json_schema_extra={'key_to_remove': 'value'}),
            Field(json_schema_extra=lambda _: None),
        ]

    assert Model.model_json_schema()['properties']['a'] == {'title': 'A', 'type': 'integer'}


def test_ta_and_bm_same_json_schema() -> None:
    MyStr = Annotated[str, Field(json_schema_extra={'key1': 'value1'}), Field(json_schema_extra={'key2': 'value2'})]

    class Foo(BaseModel):
        v: MyStr

    ta_json_schema = TypeAdapter(MyStr).json_schema()
    bm_json_schema = Foo.model_json_schema()['properties']['v']
    bm_json_schema.pop('title')
    assert ta_json_schema == bm_json_schema


def test_min_and_max_in_schema() -> None:
    TSeq = TypeAdapter(Annotated[Sequence[int], Field(min_length=2, max_length=5)])
    assert TSeq.json_schema() == {'items': {'type': 'integer'}, 'maxItems': 5, 'minItems': 2, 'type': 'array'}


def test_plain_field_validator_serialization() -> None:
    """`PlainValidator` internally creates a wrap ser. schema. This tests that we can
    still generate a JSON Schema in `'serialization'` mode.
    """

    class Foo(BaseModel):
        a: Annotated[int, PlainValidator(lambda x: x)]

    assert Foo.model_json_schema(mode='serialization') == {
        'properties': {'a': {'title': 'A', 'type': 'integer'}},
        'required': ['a'],
        'title': 'Foo',
        'type': 'object',
    }


def test_annotated_field_validator_input_type() -> None:
    class Model(BaseModel):
        # `json_schema_input_type` defaults to `PydanticUndefined`, so `int` will be used to generate the JSON Schema:
        a: Annotated[int, BeforeValidator(lambda v: v)]
        b: Annotated[int, WrapValidator(lambda v, h: h(v))]
        # `json_schema_input_type` defaults to `Any`:
        c: Annotated[int, PlainValidator(lambda v: v)]

        d: Annotated[int, BeforeValidator(lambda v: v, json_schema_input_type=Union[int, str])]
        e: Annotated[int, WrapValidator(lambda v, h: h(v), json_schema_input_type=Union[int, str])]
        f: Annotated[int, PlainValidator(lambda v: v, json_schema_input_type=Union[int, str])]

    assert Model.model_json_schema(mode='validation')['properties'] == {
        'a': {'type': 'integer', 'title': 'A'},
        'b': {'type': 'integer', 'title': 'B'},
        'c': {'title': 'C'},
        'd': {'anyOf': [{'type': 'integer'}, {'type': 'string'}], 'title': 'D'},
        'e': {'anyOf': [{'type': 'integer'}, {'type': 'string'}], 'title': 'E'},
        'f': {'anyOf': [{'type': 'integer'}, {'type': 'string'}], 'title': 'F'},
    }

    assert Model.model_json_schema(mode='serialization')['properties'] == {
        'a': {'title': 'A', 'type': 'integer'},
        'b': {'title': 'B', 'type': 'integer'},
        'c': {'title': 'C', 'type': 'integer'},
        'd': {'title': 'D', 'type': 'integer'},
        'e': {'title': 'E', 'type': 'integer'},
        'f': {'title': 'F', 'type': 'integer'},
    }


def test_decorator_field_validator_input_type() -> None:
    class Model(BaseModel):
        a: int
        b: int
        c: int
        d: int
        e: int
        f: int

        @field_validator('a', mode='before')
        @classmethod
        def validate_a(cls, value: Any) -> int: ...

        @field_validator('b', mode='wrap')
        @classmethod
        def validate_b(cls, value: Any, handler: ValidatorFunctionWrapHandler) -> int: ...

        @field_validator('c', mode='plain')
        @classmethod
        def validate_c(cls, value: Any) -> int: ...

        @field_validator('d', mode='before', json_schema_input_type=Union[int, str])
        @classmethod
        def validate_d(cls, value: Any) -> int: ...

        @field_validator('e', mode='wrap', json_schema_input_type=Union[int, str])
        @classmethod
        def validate_e(cls, value: Any, handler: ValidatorFunctionWrapHandler) -> int: ...

        @field_validator('f', mode='plain', json_schema_input_type=Union[int, str])
        @classmethod
        def validate_f(cls, value: Any) -> int: ...

    assert Model.model_json_schema(mode='validation')['properties'] == {
        'a': {'type': 'integer', 'title': 'A'},
        'b': {'type': 'integer', 'title': 'B'},
        'c': {'title': 'C'},
        'd': {'anyOf': [{'type': 'integer'}, {'type': 'string'}], 'title': 'D'},
        'e': {'anyOf': [{'type': 'integer'}, {'type': 'string'}], 'title': 'E'},
        'f': {'anyOf': [{'type': 'integer'}, {'type': 'string'}], 'title': 'F'},
    }

    assert Model.model_json_schema(mode='serialization')['properties'] == {
        'a': {'title': 'A', 'type': 'integer'},
        'b': {'title': 'B', 'type': 'integer'},
        'c': {'title': 'C', 'type': 'integer'},
        'd': {'title': 'D', 'type': 'integer'},
        'e': {'title': 'E', 'type': 'integer'},
        'f': {'title': 'F', 'type': 'integer'},
    }


@pytest.mark.parametrize(
    'validator',
    [
        PlainValidator(lambda v: v, json_schema_input_type='Sub'),
        BeforeValidator(lambda v: v, json_schema_input_type='Sub'),
        WrapValidator(lambda v, h: h(v), json_schema_input_type='Sub'),
    ],
)
def test_json_schema_input_type_with_refs(validator) -> None:
    """Test that `'definition-ref` schemas for `json_schema_input_type` are inlined.

    See: https://github.com/pydantic/pydantic/issues/10434.
    """

    class Sub(BaseModel):
        pass

    class Model(BaseModel):
        sub: Annotated[
            Sub,
            PlainSerializer(lambda v: v, return_type=Sub),
            validator,
        ]

    json_schema = Model.model_json_schema()

    assert 'Sub' in json_schema['$defs']
    assert json_schema['properties']['sub']['$ref'] == '#/$defs/Sub'


@pytest.mark.parametrize(
    'validator',
    [
        PlainValidator(lambda v: v, json_schema_input_type='Model'),
        BeforeValidator(lambda v: v, json_schema_input_type='Model'),
        WrapValidator(lambda v, h: h(v), json_schema_input_type='Model'),
    ],
)
def test_json_schema_input_type_with_recursive_refs(validator) -> None:
    """Test that recursive `'definition-ref` schemas for `json_schema_input_type` are not inlined."""

    class Model(BaseModel):
        model: Annotated[
            'Model',
            PlainSerializer(lambda v: v, return_type='Model'),
            validator,
        ]

    json_schema = Model.model_json_schema()

    assert 'Model' in json_schema['$defs']
    assert json_schema['$ref'] == '#/$defs/Model'


def test_title_strip() -> None:
    class Model(BaseModel):
        some_field: str = Field(alias='_some_field')

    assert Model.model_json_schema()['properties']['_some_field']['title'] == 'Some Field'


def test_arbitrary_ref_in_json_schema() -> None:
    """See https://github.com/pydantic/pydantic/issues/9981."""

    class Test(BaseModel):
        x: dict = Field(examples=[{'$ref': '#/components/schemas/Pet'}])

    assert Test.model_json_schema() == {
        'properties': {'x': {'examples': [{'$ref': '#/components/schemas/Pet'}], 'title': 'X', 'type': 'object'}},
        'required': ['x'],
        'title': 'Test',
        'type': 'object',
    }

    # raises KeyError: '#/components/schemas/Pet'<|MERGE_RESOLUTION|>--- conflicted
+++ resolved
@@ -1800,7 +1800,6 @@
     }
 
 
-<<<<<<< HEAD
 @pytest.mark.parametrize(
     'ser_json_datetime,properties',
     [
@@ -1830,10 +1829,7 @@
     }
 
 
-def test_model_default_timedelta():
-=======
 def test_model_default_timedelta_deprecated_float():
->>>>>>> 43ed0d3f
     with pytest.warns(PydanticDeprecatedSince210):
 
         class Model(BaseModel):
