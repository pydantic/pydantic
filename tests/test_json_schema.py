import json
import math
import re
import sys
import typing
from datetime import date, datetime, time, timedelta
from decimal import Decimal
from enum import Enum, IntEnum
from ipaddress import IPv4Address, IPv4Interface, IPv4Network, IPv6Address, IPv6Interface, IPv6Network
from pathlib import Path
from typing import (
    Any,
    Callable,
    Deque,
    Dict,
    FrozenSet,
    Generic,
    Iterable,
    List,
    NamedTuple,
    NewType,
    Optional,
    Pattern,
    Sequence,
    Set,
    Tuple,
    Type,
    TypeVar,
    Union,
)
from uuid import UUID

import pytest
from dirty_equals import HasRepr
from pydantic_core import CoreSchema, SchemaValidator, core_schema, to_json
from typing_extensions import Annotated, Literal, TypedDict

import pydantic
from pydantic import (
    BaseModel,
    Field,
    GetCoreSchemaHandler,
    GetJsonSchemaHandler,
    ImportString,
    InstanceOf,
    PydanticDeprecatedSince20,
    PydanticUserError,
    RootModel,
    ValidationError,
    WithJsonSchema,
    computed_field,
    field_serializer,
    field_validator,
)
from pydantic._internal._core_metadata import CoreMetadataHandler, build_metadata_dict
from pydantic.color import Color
from pydantic.config import ConfigDict
from pydantic.dataclasses import dataclass
from pydantic.errors import PydanticInvalidForJsonSchema
from pydantic.json_schema import (
    DEFAULT_REF_TEMPLATE,
    Examples,
    GenerateJsonSchema,
    JsonSchemaValue,
    PydanticJsonSchemaWarning,
    SkipJsonSchema,
    model_json_schema,
    models_json_schema,
)
from pydantic.networks import AnyUrl, EmailStr, IPvAnyAddress, IPvAnyInterface, IPvAnyNetwork, MultiHostUrl, NameEmail
from pydantic.type_adapter import TypeAdapter
from pydantic.types import (
    UUID1,
    UUID3,
    UUID4,
    UUID5,
    DirectoryPath,
    FilePath,
    Json,
    NegativeFloat,
    NegativeInt,
    NewPath,
    NonNegativeFloat,
    NonNegativeInt,
    NonPositiveFloat,
    NonPositiveInt,
    PositiveFloat,
    PositiveInt,
    SecretBytes,
    SecretStr,
    StrictBool,
    StrictStr,
    conbytes,
    condate,
    condecimal,
    confloat,
    conint,
    constr,
)

try:
    import email_validator
except ImportError:
    email_validator = None

T = TypeVar('T')


def test_by_alias():
    class ApplePie(BaseModel):
        model_config = ConfigDict(title='Apple Pie')
        a: float = Field(alias='Snap')
        b: int = Field(10, alias='Crackle')

    assert ApplePie.model_json_schema() == {
        'type': 'object',
        'title': 'Apple Pie',
        'properties': {
            'Snap': {'type': 'number', 'title': 'Snap'},
            'Crackle': {'type': 'integer', 'title': 'Crackle', 'default': 10},
        },
        'required': ['Snap'],
    }
    assert list(ApplePie.model_json_schema(by_alias=True)['properties'].keys()) == ['Snap', 'Crackle']
    assert list(ApplePie.model_json_schema(by_alias=False)['properties'].keys()) == ['a', 'b']


def test_ref_template():
    class KeyLimePie(BaseModel):
        x: str = None

    class ApplePie(BaseModel):
        model_config = ConfigDict(title='Apple Pie')
        a: float = None
        key_lime: Optional[KeyLimePie] = None

    assert ApplePie.model_json_schema(ref_template='foobar/{model}.json') == {
        'title': 'Apple Pie',
        'type': 'object',
        'properties': {
            'a': {'default': None, 'title': 'A', 'type': 'number'},
            'key_lime': {
                'anyOf': [{'$ref': 'foobar/KeyLimePie.json'}, {'type': 'null'}],
                'default': None,
            },
        },
        '$defs': {
            'KeyLimePie': {
                'title': 'KeyLimePie',
                'type': 'object',
                'properties': {'x': {'default': None, 'title': 'X', 'type': 'string'}},
            }
        },
    }
    assert ApplePie.model_json_schema()['properties']['key_lime'] == {
        'anyOf': [{'$ref': '#/$defs/KeyLimePie'}, {'type': 'null'}],
        'default': None,
    }
    json_schema = json.dumps(ApplePie.model_json_schema(ref_template='foobar/{model}.json'))
    assert 'foobar/KeyLimePie.json' in json_schema
    assert '#/$defs/KeyLimePie' not in json_schema


def test_by_alias_generator():
    class ApplePie(BaseModel):
        model_config = ConfigDict(alias_generator=lambda x: x.upper())
        a: float
        b: int = 10

    assert ApplePie.model_json_schema() == {
        'title': 'ApplePie',
        'type': 'object',
        'properties': {'A': {'title': 'A', 'type': 'number'}, 'B': {'title': 'B', 'default': 10, 'type': 'integer'}},
        'required': ['A'],
    }
    assert ApplePie.model_json_schema(by_alias=False)['properties'].keys() == {'a', 'b'}


def test_sub_model():
    class Foo(BaseModel):
        """hello"""

        b: float

    class Bar(BaseModel):
        a: int
        b: Optional[Foo] = None

    assert Bar.model_json_schema() == {
        'type': 'object',
        'title': 'Bar',
        '$defs': {
            'Foo': {
                'type': 'object',
                'title': 'Foo',
                'description': 'hello',
                'properties': {'b': {'type': 'number', 'title': 'B'}},
                'required': ['b'],
            }
        },
        'properties': {
            'a': {'type': 'integer', 'title': 'A'},
            'b': {'anyOf': [{'$ref': '#/$defs/Foo'}, {'type': 'null'}], 'default': None},
        },
        'required': ['a'],
    }


def test_schema_class():
    class Model(BaseModel):
        foo: int = Field(4, title='Foo is Great')
        bar: str = Field(..., description='this description of bar')

    with pytest.raises(ValidationError):
        Model()

    m = Model(bar='123')
    assert m.model_dump() == {'foo': 4, 'bar': '123'}

    assert Model.model_json_schema() == {
        'type': 'object',
        'title': 'Model',
        'properties': {
            'foo': {'type': 'integer', 'title': 'Foo is Great', 'default': 4},
            'bar': {'type': 'string', 'title': 'Bar', 'description': 'this description of bar'},
        },
        'required': ['bar'],
    }


def test_schema_repr():
    s = Field(4, title='Foo is Great')
    assert str(s) == "annotation=NoneType required=False default=4 title='Foo is Great'"
    assert repr(s) == "FieldInfo(annotation=NoneType, required=False, default=4, title='Foo is Great')"


def test_schema_class_by_alias():
    class Model(BaseModel):
        foo: int = Field(4, alias='foofoo')

    assert list(Model.model_json_schema()['properties'].keys()) == ['foofoo']
    assert list(Model.model_json_schema(by_alias=False)['properties'].keys()) == ['foo']


def test_choices():
    FooEnum = Enum('FooEnum', {'foo': 'f', 'bar': 'b'})
    BarEnum = IntEnum('BarEnum', {'foo': 1, 'bar': 2})

    class SpamEnum(str, Enum):
        foo = 'f'
        bar = 'b'

    class Model(BaseModel):
        foo: FooEnum
        bar: BarEnum
        spam: SpamEnum = Field(None)

    # insert_assert(Model.model_json_schema())
    assert Model.model_json_schema() == {
        '$defs': {
            'BarEnum': {'enum': [1, 2], 'title': 'BarEnum', 'type': 'integer'},
            'FooEnum': {'enum': ['f', 'b'], 'title': 'FooEnum', 'type': 'string'},
            'SpamEnum': {'enum': ['f', 'b'], 'title': 'SpamEnum', 'type': 'string'},
        },
        'properties': {
            'foo': {'$ref': '#/$defs/FooEnum'},
            'bar': {'$ref': '#/$defs/BarEnum'},
            'spam': {'allOf': [{'$ref': '#/$defs/SpamEnum'}], 'default': None},
        },
        'required': ['foo', 'bar'],
        'title': 'Model',
        'type': 'object',
    }


def test_enum_modify_schema():
    class SpamEnum(str, Enum):
        """
        Spam enum.
        """

        foo = 'f'
        bar = 'b'

        @classmethod
        def __get_pydantic_json_schema__(
            cls, core_schema: CoreSchema, handler: GetJsonSchemaHandler
        ) -> JsonSchemaValue:
            field_schema = handler(core_schema)
            field_schema = handler.resolve_ref_schema(field_schema)
            existing_comment = field_schema.get('$comment', '')
            field_schema['$comment'] = existing_comment + 'comment'  # make sure this function is only called once
            field_schema['tsEnumNames'] = [e.name for e in cls]
            return field_schema

    class Model(BaseModel):
        spam: Optional[SpamEnum] = Field(None)

    # insert_assert(Model.model_json_schema())
    assert Model.model_json_schema() == {
        '$defs': {
            'SpamEnum': {
                '$comment': 'comment',
                'description': 'Spam enum.',
                'enum': ['f', 'b'],
                'title': 'SpamEnum',
                'tsEnumNames': ['foo', 'bar'],
                'type': 'string',
            }
        },
        'properties': {'spam': {'anyOf': [{'$ref': '#/$defs/SpamEnum'}, {'type': 'null'}], 'default': None}},
        'title': 'Model',
        'type': 'object',
    }


def test_enum_schema_custom_field():
    class FooBarEnum(str, Enum):
        foo = 'foo'
        bar = 'bar'

    class Model(BaseModel):
        pika: FooBarEnum = Field(alias='pikalias', title='Pikapika!', description='Pika is definitely the best!')
        bulbi: FooBarEnum = Field('foo', alias='bulbialias', title='Bulbibulbi!', description='Bulbi is not...')
        cara: FooBarEnum

    # insert_assert(Model.model_json_schema())
    assert Model.model_json_schema() == {
        'type': 'object',
        'properties': {
            'pikalias': {
                'title': 'Pikapika!',
                'description': 'Pika is definitely the best!',
                'allOf': [{'$ref': '#/$defs/FooBarEnum'}],
            },
            'bulbialias': {
                'allOf': [{'$ref': '#/$defs/FooBarEnum'}],
                'default': 'foo',
                'title': 'Bulbibulbi!',
                'description': 'Bulbi is not...',
            },
            'cara': {'$ref': '#/$defs/FooBarEnum'},
        },
        'required': ['pikalias', 'cara'],
        'title': 'Model',
        '$defs': {'FooBarEnum': {'enum': ['foo', 'bar'], 'title': 'FooBarEnum', 'type': 'string'}},
    }


def test_enum_and_model_have_same_behaviour():
    class Names(str, Enum):
        rick = 'Rick'
        morty = 'Morty'
        summer = 'Summer'

    class Pika(BaseModel):
        a: str

    class Foo(BaseModel):
        enum: Names
        titled_enum: Names = Field(
            ...,
            title='Title of enum',
            description='Description of enum',
        )
        model: Pika
        titled_model: Pika = Field(
            ...,
            title='Title of model',
            description='Description of model',
        )

    # insert_assert(Foo.model_json_schema())
    assert Foo.model_json_schema() == {
        'type': 'object',
        'properties': {
            'enum': {'$ref': '#/$defs/Names'},
            'titled_enum': {
                'title': 'Title of enum',
                'description': 'Description of enum',
                'allOf': [{'$ref': '#/$defs/Names'}],
            },
            'model': {'$ref': '#/$defs/Pika'},
            'titled_model': {
                'title': 'Title of model',
                'description': 'Description of model',
                'allOf': [{'$ref': '#/$defs/Pika'}],
            },
        },
        'required': ['enum', 'titled_enum', 'model', 'titled_model'],
        'title': 'Foo',
        '$defs': {
            'Names': {'enum': ['Rick', 'Morty', 'Summer'], 'title': 'Names', 'type': 'string'},
            'Pika': {
                'type': 'object',
                'properties': {'a': {'type': 'string', 'title': 'A'}},
                'required': ['a'],
                'title': 'Pika',
            },
        },
    }


def test_enum_includes_extra_without_other_params():
    class Names(str, Enum):
        rick = 'Rick'
        morty = 'Morty'
        summer = 'Summer'

    class Foo(BaseModel):
        enum: Names
        extra_enum: Names = Field(..., json_schema_extra={'extra': 'Extra field'})

    assert Foo.model_json_schema() == {
        '$defs': {
            'Names': {
                'enum': ['Rick', 'Morty', 'Summer'],
                'title': 'Names',
                'type': 'string',
            },
        },
        'properties': {
            'enum': {'$ref': '#/$defs/Names'},
            'extra_enum': {'allOf': [{'$ref': '#/$defs/Names'}], 'extra': 'Extra field'},
        },
        'required': ['enum', 'extra_enum'],
        'title': 'Foo',
        'type': 'object',
    }


def test_invalid_json_schema_extra():
    class MyModel(BaseModel):
        model_config = ConfigDict(json_schema_extra=1)

        name: str

    with pytest.raises(
        ValueError, match=re.escape("model_config['json_schema_extra']=1 should be a dict, callable, or None")
    ):
        MyModel.model_json_schema()


def test_list_enum_schema_extras():
    class FoodChoice(str, Enum):
        spam = 'spam'
        egg = 'egg'
        chips = 'chips'

    class Model(BaseModel):
        foods: List[FoodChoice] = Field(examples=[['spam', 'egg']])

    assert Model.model_json_schema() == {
        '$defs': {
            'FoodChoice': {
                'enum': ['spam', 'egg', 'chips'],
                'title': 'FoodChoice',
                'type': 'string',
            }
        },
        'properties': {
            'foods': {
                'title': 'Foods',
                'type': 'array',
                'items': {'$ref': '#/$defs/FoodChoice'},
                'examples': [['spam', 'egg']],
            },
        },
        'required': ['foods'],
        'title': 'Model',
        'type': 'object',
    }


def test_enum_schema_cleandoc():
    class FooBar(str, Enum):
        """
        This is docstring which needs to be cleaned up
        """

        foo = 'foo'
        bar = 'bar'

    class Model(BaseModel):
        enum: FooBar

    assert Model.model_json_schema() == {
        'title': 'Model',
        'type': 'object',
        'properties': {'enum': {'$ref': '#/$defs/FooBar'}},
        'required': ['enum'],
        '$defs': {
            'FooBar': {
                'title': 'FooBar',
                'description': 'This is docstring which needs to be cleaned up',
                'enum': ['foo', 'bar'],
                'type': 'string',
            }
        },
    }


def test_decimal_json_schema():
    class Model(BaseModel):
        a: bytes = b'foobar'
        b: Decimal = Decimal('12.34')

    model_json_schema_validation = Model.model_json_schema(mode='validation')
    model_json_schema_serialization = Model.model_json_schema(mode='serialization')

    assert model_json_schema_validation == {
        'properties': {
            'a': {'default': 'foobar', 'format': 'binary', 'title': 'A', 'type': 'string'},
            'b': {'anyOf': [{'type': 'number'}, {'type': 'string'}], 'default': '12.34', 'title': 'B'},
        },
        'title': 'Model',
        'type': 'object',
    }
    assert model_json_schema_serialization == {
        'properties': {
            'a': {'default': 'foobar', 'format': 'binary', 'title': 'A', 'type': 'string'},
            'b': {'default': '12.34', 'title': 'B', 'type': 'string'},
        },
        'required': ['a', 'b'],
        'title': 'Model',
        'type': 'object',
    }


def test_list_sub_model():
    class Foo(BaseModel):
        a: float

    class Bar(BaseModel):
        b: List[Foo]

    assert Bar.model_json_schema() == {
        'title': 'Bar',
        'type': 'object',
        '$defs': {
            'Foo': {
                'title': 'Foo',
                'type': 'object',
                'properties': {'a': {'type': 'number', 'title': 'A'}},
                'required': ['a'],
            }
        },
        'properties': {'b': {'type': 'array', 'items': {'$ref': '#/$defs/Foo'}, 'title': 'B'}},
        'required': ['b'],
    }


def test_optional():
    class Model(BaseModel):
        a: Optional[str]

    assert Model.model_json_schema() == {
        'title': 'Model',
        'type': 'object',
        'properties': {'a': {'anyOf': [{'type': 'string'}, {'type': 'null'}], 'title': 'A'}},
        'required': ['a'],
    }


def test_optional_modify_schema():
    class MyNone(Type[None]):
        @classmethod
        def __get_pydantic_core_schema__(
            cls, source_type: Any, handler: GetCoreSchemaHandler
        ) -> core_schema.CoreSchema:
            return core_schema.nullable_schema(core_schema.none_schema())

    class Model(BaseModel):
        x: MyNone

    assert Model.model_json_schema() == {
        'properties': {'x': {'title': 'X', 'type': 'null'}},
        'required': ['x'],
        'title': 'Model',
        'type': 'object',
    }


def test_any():
    class Model(BaseModel):
        a: Any
        b: object

    assert Model.model_json_schema() == {
        'title': 'Model',
        'type': 'object',
        'properties': {
            'a': {'title': 'A'},
            'b': {'title': 'B'},
        },
        'required': ['a', 'b'],
    }


def test_set():
    class Model(BaseModel):
        a: Set[int]
        b: set
        c: set = {1}

    assert Model.model_json_schema() == {
        'title': 'Model',
        'type': 'object',
        'properties': {
            'a': {'title': 'A', 'type': 'array', 'uniqueItems': True, 'items': {'type': 'integer'}},
            'b': {'title': 'B', 'type': 'array', 'items': {}, 'uniqueItems': True},
            'c': {'title': 'C', 'type': 'array', 'items': {}, 'default': [1], 'uniqueItems': True},
        },
        'required': ['a', 'b'],
    }


@pytest.mark.parametrize(
    'field_type,extra_props',
    [
        pytest.param(tuple, {'items': {}}, id='tuple'),
        pytest.param(Tuple, {'items': {}}, id='Tuple'),
        pytest.param(
            Tuple[str, int, Union[str, int, float], float],
            {
                'prefixItems': [
                    {'type': 'string'},
                    {'type': 'integer'},
                    {'anyOf': [{'type': 'string'}, {'type': 'integer'}, {'type': 'number'}]},
                    {'type': 'number'},
                ],
                'minItems': 4,
                'maxItems': 4,
            },
            id='Tuple[str, int, Union[str, int, float], float]',
        ),
        pytest.param(Tuple[str], {'prefixItems': [{'type': 'string'}], 'minItems': 1, 'maxItems': 1}, id='Tuple[str]'),
        pytest.param(Tuple[()], {'maxItems': 0, 'minItems': 0}, id='Tuple[()]'),
        pytest.param(Tuple[str, ...], {'items': {'type': 'string'}, 'type': 'array'}, id='Tuple[str, ...]'),
    ],
)
def test_tuple(field_type, extra_props):
    class Model(BaseModel):
        a: field_type

    assert Model.model_json_schema() == {
        'title': 'Model',
        'type': 'object',
        'properties': {'a': {'title': 'A', 'type': 'array', **extra_props}},
        'required': ['a'],
    }

    ta = TypeAdapter(field_type)

    assert ta.json_schema() == {'type': 'array', **extra_props}


def test_deque():
    class Model(BaseModel):
        a: Deque[str]

    assert Model.model_json_schema() == {
        'title': 'Model',
        'type': 'object',
        'properties': {'a': {'title': 'A', 'type': 'array', 'items': {'type': 'string'}}},
        'required': ['a'],
    }


def test_bool():
    class Model(BaseModel):
        a: bool

    assert Model.model_json_schema() == {
        'title': 'Model',
        'type': 'object',
        'properties': {'a': {'title': 'A', 'type': 'boolean'}},
        'required': ['a'],
    }


def test_strict_bool():
    class Model(BaseModel):
        a: StrictBool

    assert Model.model_json_schema() == {
        'title': 'Model',
        'type': 'object',
        'properties': {'a': {'title': 'A', 'type': 'boolean'}},
        'required': ['a'],
    }


def test_dict():
    class Model(BaseModel):
        a: dict

    assert Model.model_json_schema() == {
        'title': 'Model',
        'type': 'object',
        'properties': {'a': {'title': 'A', 'type': 'object'}},
        'required': ['a'],
    }


def test_list():
    class Model(BaseModel):
        a: list

    assert Model.model_json_schema() == {
        'title': 'Model',
        'type': 'object',
        'properties': {'a': {'title': 'A', 'type': 'array', 'items': {}}},
        'required': ['a'],
    }


class Foo(BaseModel):
    a: float


@pytest.mark.parametrize(
    'field_type,expected_schema',
    [
        (
            Union[int, str],
            {
                'properties': {'a': {'title': 'A', 'anyOf': [{'type': 'integer'}, {'type': 'string'}]}},
                'required': ['a'],
            },
        ),
        (
            List[int],
            {'properties': {'a': {'title': 'A', 'type': 'array', 'items': {'type': 'integer'}}}, 'required': ['a']},
        ),
        (
            Dict[str, Foo],
            {
                '$defs': {
                    'Foo': {
                        'title': 'Foo',
                        'type': 'object',
                        'properties': {'a': {'title': 'A', 'type': 'number'}},
                        'required': ['a'],
                    }
                },
                'properties': {'a': {'title': 'A', 'type': 'object', 'additionalProperties': {'$ref': '#/$defs/Foo'}}},
                'required': ['a'],
            },
        ),
        (
            Union[None, Foo],
            {
                '$defs': {
                    'Foo': {
                        'title': 'Foo',
                        'type': 'object',
                        'properties': {'a': {'title': 'A', 'type': 'number'}},
                        'required': ['a'],
                    }
                },
                'properties': {'a': {'anyOf': [{'$ref': '#/$defs/Foo'}, {'type': 'null'}]}},
                'required': ['a'],
                'title': 'Model',
                'type': 'object',
            },
        ),
        (
            Union[int, int],
            {'properties': {'a': {'title': 'A', 'type': 'integer'}}, 'required': ['a']},
        ),
        (Dict[str, Any], {'properties': {'a': {'title': 'A', 'type': 'object'}}, 'required': ['a']}),
    ],
)
def test_list_union_dict(field_type, expected_schema):
    class Model(BaseModel):
        a: field_type

    base_schema = {'title': 'Model', 'type': 'object'}
    base_schema.update(expected_schema)

    assert Model.model_json_schema() == base_schema


@pytest.mark.parametrize(
    'field_type,expected_schema',
    [
        (datetime, {'type': 'string', 'format': 'date-time'}),
        (date, {'type': 'string', 'format': 'date'}),
        (time, {'type': 'string', 'format': 'time'}),
        (timedelta, {'type': 'string', 'format': 'duration'}),
    ],
)
def test_date_types(field_type, expected_schema):
    class Model(BaseModel):
        a: field_type

    attribute_schema = {'title': 'A'}
    attribute_schema.update(expected_schema)

    base_schema = {'title': 'Model', 'type': 'object', 'properties': {'a': attribute_schema}, 'required': ['a']}

    assert Model.model_json_schema() == base_schema


@pytest.mark.parametrize(
    'field_type,expected_schema',
    [
        (condate(), {}),
        (
            condate(gt=date(2010, 1, 1), lt=date(2021, 2, 2)),
            {'exclusiveMinimum': date(2010, 1, 1), 'exclusiveMaximum': date(2021, 2, 2)},
        ),
        (condate(ge=date(2010, 1, 1), le=date(2021, 2, 2)), {'minimum': date(2010, 1, 1), 'maximum': date(2021, 2, 2)}),
    ],
)
def test_date_constrained_types(field_type, expected_schema):
    class Model(BaseModel):
        a: field_type

    assert Model.model_json_schema() == {
        'title': 'Model',
        'type': 'object',
        'properties': {'a': {'title': 'A', 'type': 'string', 'format': 'date', **expected_schema}},
        'required': ['a'],
    }


@pytest.mark.parametrize(
    'field_type,expected_schema',
    [
        (Optional[str], {'properties': {'a': {'anyOf': [{'type': 'string'}, {'type': 'null'}], 'title': 'A'}}}),
        (
            Optional[bytes],
            {'properties': {'a': {'title': 'A', 'anyOf': [{'type': 'string', 'format': 'binary'}, {'type': 'null'}]}}},
        ),
        (
            Union[str, bytes],
            {
                'properties': {
                    'a': {'title': 'A', 'anyOf': [{'type': 'string'}, {'type': 'string', 'format': 'binary'}]}
                },
            },
        ),
        (
            Union[None, str, bytes],
            {
                'properties': {
                    'a': {
                        'title': 'A',
                        'anyOf': [{'type': 'string'}, {'type': 'string', 'format': 'binary'}, {'type': 'null'}],
                    }
                }
            },
        ),
    ],
)
def test_str_basic_types(field_type, expected_schema):
    class Model(BaseModel):
        a: field_type

    base_schema = {'title': 'Model', 'type': 'object', 'required': ['a']}
    base_schema.update(expected_schema)
    assert Model.model_json_schema() == base_schema


@pytest.mark.parametrize(
    'field_type,expected_schema',
    [
        (Pattern, {'type': 'string', 'format': 'regex'}),
        (Pattern[str], {'type': 'string', 'format': 'regex'}),
        (Pattern[bytes], {'type': 'string', 'format': 'regex'}),
    ],
)
def test_pattern(field_type, expected_schema) -> None:
    class Model(BaseModel):
        a: field_type

    expected_schema.update({'title': 'A'})
    full_schema = {'title': 'Model', 'type': 'object', 'required': ['a'], 'properties': {'a': expected_schema}}
    assert Model.model_json_schema() == full_schema


@pytest.mark.parametrize(
    'field_type,expected_schema',
    [
        (StrictStr, {'title': 'A', 'type': 'string'}),
        # (ConstrainedStr, {'title': 'A', 'type': 'string'}),
        (
            constr(min_length=3, max_length=5, pattern='^text$'),
            {'title': 'A', 'type': 'string', 'minLength': 3, 'maxLength': 5, 'pattern': '^text$'},
        ),
    ],
)
def test_str_constrained_types(field_type, expected_schema):
    class Model(BaseModel):
        a: field_type

    model_schema = Model.model_json_schema()
    assert model_schema['properties']['a'] == expected_schema

    base_schema = {'title': 'Model', 'type': 'object', 'properties': {'a': expected_schema}, 'required': ['a']}

    assert model_schema == base_schema


@pytest.mark.parametrize(
    'field_type,expected_schema',
    [
        (AnyUrl, {'title': 'A', 'type': 'string', 'format': 'uri', 'minLength': 1}),
        (
            Annotated[AnyUrl, Field(max_length=2**16)],
            {'title': 'A', 'type': 'string', 'format': 'uri', 'minLength': 1, 'maxLength': 2**16},
        ),
        (MultiHostUrl, {'title': 'A', 'type': 'string', 'format': 'multi-host-uri', 'minLength': 1}),
    ],
)
def test_special_str_types(field_type, expected_schema):
    class Model(BaseModel):
        a: field_type

    base_schema = {'title': 'Model', 'type': 'object', 'properties': {'a': {}}, 'required': ['a']}
    base_schema['properties']['a'] = expected_schema

    assert Model.model_json_schema() == base_schema


@pytest.mark.skipif(not email_validator, reason='email_validator not installed')
@pytest.mark.parametrize('field_type,expected_schema', [(EmailStr, 'email'), (NameEmail, 'name-email')])
def test_email_str_types(field_type, expected_schema):
    class Model(BaseModel):
        a: field_type

    base_schema = {
        'title': 'Model',
        'type': 'object',
        'properties': {'a': {'title': 'A', 'type': 'string'}},
        'required': ['a'],
    }
    base_schema['properties']['a']['format'] = expected_schema

    assert Model.model_json_schema() == base_schema


@pytest.mark.parametrize('field_type,inner_type', [(SecretBytes, 'string'), (SecretStr, 'string')])
def test_secret_types(field_type, inner_type):
    class Model(BaseModel):
        a: field_type

    base_schema = {
        'title': 'Model',
        'type': 'object',
        'properties': {'a': {'title': 'A', 'type': inner_type, 'writeOnly': True, 'format': 'password'}},
        'required': ['a'],
    }

    assert Model.model_json_schema() == base_schema


@pytest.mark.parametrize(
    'field_type,expected_schema',
    [
        # (ConstrainedInt, {}),
        (conint(gt=5, lt=10), {'exclusiveMinimum': 5, 'exclusiveMaximum': 10}),
        (conint(ge=5, le=10), {'minimum': 5, 'maximum': 10}),
        (conint(multiple_of=5), {'multipleOf': 5}),
        (PositiveInt, {'exclusiveMinimum': 0}),
        (NegativeInt, {'exclusiveMaximum': 0}),
        (NonNegativeInt, {'minimum': 0}),
        (NonPositiveInt, {'maximum': 0}),
    ],
)
def test_special_int_types(field_type, expected_schema):
    class Model(BaseModel):
        a: field_type

    base_schema = {
        'title': 'Model',
        'type': 'object',
        'properties': {'a': {'title': 'A', 'type': 'integer'}},
        'required': ['a'],
    }
    base_schema['properties']['a'].update(expected_schema)

    assert Model.model_json_schema() == base_schema


@pytest.mark.parametrize(
    'field_type,expected_schema',
    [
        (confloat(gt=5, lt=10), {'exclusiveMinimum': 5, 'exclusiveMaximum': 10}),
        (confloat(ge=5, le=10), {'minimum': 5, 'maximum': 10}),
        (confloat(multiple_of=5), {'multipleOf': 5}),
        (PositiveFloat, {'exclusiveMinimum': 0}),
        (NegativeFloat, {'exclusiveMaximum': 0}),
        (NonNegativeFloat, {'minimum': 0}),
        (NonPositiveFloat, {'maximum': 0}),
    ],
)
def test_special_float_types(field_type, expected_schema):
    class Model(BaseModel):
        a: field_type

    base_schema = {
        'title': 'Model',
        'type': 'object',
        'properties': {'a': {'title': 'A', 'type': 'number'}},
        'required': ['a'],
    }
    base_schema['properties']['a'].update(expected_schema)

    assert Model.model_json_schema() == base_schema


@pytest.mark.parametrize(
    'field_type,expected_schema',
    [
        (condecimal(gt=5, lt=10), {'exclusiveMinimum': 5, 'exclusiveMaximum': 10}),
        (condecimal(ge=5, le=10), {'minimum': 5, 'maximum': 10}),
        (condecimal(multiple_of=5), {'multipleOf': 5}),
    ],
)
def test_special_decimal_types(field_type, expected_schema):
    class Model(BaseModel):
        a: field_type

    base_schema = {
        'title': 'Model',
        'type': 'object',
        'properties': {'a': {'anyOf': [{'type': 'number'}, {'type': 'string'}], 'title': 'A'}},
        'required': ['a'],
    }
    base_schema['properties']['a']['anyOf'][0].update(expected_schema)

    assert Model.model_json_schema() == base_schema


@pytest.mark.parametrize(
    'field_type,expected_schema',
    [(UUID, 'uuid'), (UUID1, 'uuid1'), (UUID3, 'uuid3'), (UUID4, 'uuid4'), (UUID5, 'uuid5')],
)
def test_uuid_types(field_type, expected_schema):
    class Model(BaseModel):
        a: field_type

    base_schema = {
        'title': 'Model',
        'type': 'object',
        'properties': {'a': {'title': 'A', 'type': 'string', 'format': 'uuid'}},
        'required': ['a'],
    }
    base_schema['properties']['a']['format'] = expected_schema

    assert Model.model_json_schema() == base_schema


@pytest.mark.parametrize(
    'field_type,expected_schema',
    [(FilePath, 'file-path'), (DirectoryPath, 'directory-path'), (NewPath, 'path'), (Path, 'path')],
)
def test_path_types(field_type, expected_schema):
    class Model(BaseModel):
        a: field_type

    base_schema = {
        'title': 'Model',
        'type': 'object',
        'properties': {'a': {'title': 'A', 'type': 'string', 'format': ''}},
        'required': ['a'],
    }
    base_schema['properties']['a']['format'] = expected_schema

    assert Model.model_json_schema() == base_schema


def test_json_type():
    class Model(BaseModel):
        a: Json
        b: Json[int]
        c: Json[Any]

    assert Model.model_json_schema() == {
        'properties': {
            'a': {'contentMediaType': 'application/json', 'contentSchema': {}, 'title': 'A', 'type': 'string'},
            'b': {
                'contentMediaType': 'application/json',
                'contentSchema': {'type': 'integer'},
                'title': 'B',
                'type': 'string',
            },
            'c': {'contentMediaType': 'application/json', 'contentSchema': {}, 'title': 'C', 'type': 'string'},
        },
        'required': ['a', 'b', 'c'],
        'title': 'Model',
        'type': 'object',
    }
    assert Model.model_json_schema(mode='serialization') == {
        'properties': {'a': {'title': 'A'}, 'b': {'title': 'B', 'type': 'integer'}, 'c': {'title': 'C'}},
        'required': ['a', 'b', 'c'],
        'title': 'Model',
        'type': 'object',
    }


def test_ipv4address_type():
    class Model(BaseModel):
        ip_address: IPv4Address

    model_schema = Model.model_json_schema()
    assert model_schema == {
        'title': 'Model',
        'type': 'object',
        'properties': {'ip_address': {'title': 'Ip Address', 'type': 'string', 'format': 'ipv4'}},
        'required': ['ip_address'],
    }


def test_ipv6address_type():
    class Model(BaseModel):
        ip_address: IPv6Address

    model_schema = Model.model_json_schema()
    assert model_schema == {
        'title': 'Model',
        'type': 'object',
        'properties': {'ip_address': {'title': 'Ip Address', 'type': 'string', 'format': 'ipv6'}},
        'required': ['ip_address'],
    }


def test_ipvanyaddress_type():
    class Model(BaseModel):
        ip_address: IPvAnyAddress

    model_schema = Model.model_json_schema()
    assert model_schema == {
        'title': 'Model',
        'type': 'object',
        'properties': {'ip_address': {'title': 'Ip Address', 'type': 'string', 'format': 'ipvanyaddress'}},
        'required': ['ip_address'],
    }


def test_ipv4interface_type():
    class Model(BaseModel):
        ip_interface: IPv4Interface

    model_schema = Model.model_json_schema()
    assert model_schema == {
        'title': 'Model',
        'type': 'object',
        'properties': {'ip_interface': {'title': 'Ip Interface', 'type': 'string', 'format': 'ipv4interface'}},
        'required': ['ip_interface'],
    }


def test_ipv6interface_type():
    class Model(BaseModel):
        ip_interface: IPv6Interface

    model_schema = Model.model_json_schema()
    assert model_schema == {
        'title': 'Model',
        'type': 'object',
        'properties': {'ip_interface': {'title': 'Ip Interface', 'type': 'string', 'format': 'ipv6interface'}},
        'required': ['ip_interface'],
    }


def test_ipvanyinterface_type():
    class Model(BaseModel):
        ip_interface: IPvAnyInterface

    model_schema = Model.model_json_schema()
    assert model_schema == {
        'title': 'Model',
        'type': 'object',
        'properties': {'ip_interface': {'title': 'Ip Interface', 'type': 'string', 'format': 'ipvanyinterface'}},
        'required': ['ip_interface'],
    }


def test_ipv4network_type():
    class Model(BaseModel):
        ip_network: IPv4Network

    model_schema = Model.model_json_schema()
    assert model_schema == {
        'title': 'Model',
        'type': 'object',
        'properties': {'ip_network': {'title': 'Ip Network', 'type': 'string', 'format': 'ipv4network'}},
        'required': ['ip_network'],
    }


def test_ipv6network_type():
    class Model(BaseModel):
        ip_network: IPv6Network

    model_schema = Model.model_json_schema()
    assert model_schema == {
        'title': 'Model',
        'type': 'object',
        'properties': {'ip_network': {'title': 'Ip Network', 'type': 'string', 'format': 'ipv6network'}},
        'required': ['ip_network'],
    }


def test_ipvanynetwork_type():
    class Model(BaseModel):
        ip_network: IPvAnyNetwork

    model_schema = Model.model_json_schema()
    assert model_schema == {
        'title': 'Model',
        'type': 'object',
        'properties': {'ip_network': {'title': 'Ip Network', 'type': 'string', 'format': 'ipvanynetwork'}},
        'required': ['ip_network'],
    }


@pytest.mark.parametrize(
    'type_,default_value',
    (
        (Callable, ...),
        (Callable, lambda x: x),
        (Callable[[int], int], ...),
        (Callable[[int], int], lambda x: x),
    ),
)
@pytest.mark.parametrize(
    'base_json_schema,properties',
    [
        (
            {'a': 'b'},
            {
                'callback': {'title': 'Callback', 'a': 'b'},
                'foo': {'title': 'Foo', 'type': 'integer'},
            },
        ),
        (
            None,
            {
                'foo': {'title': 'Foo', 'type': 'integer'},
            },
        ),
    ],
)
def test_callable_type(type_, default_value, base_json_schema, properties):
    class Model(BaseModel):
        callback: type_ = default_value
        foo: int

    with pytest.raises(PydanticInvalidForJsonSchema):
        Model.model_json_schema()

    class ModelWithOverride(BaseModel):
        callback: Annotated[type_, WithJsonSchema(base_json_schema)] = default_value
        foo: int

    if default_value is Ellipsis or base_json_schema is None:
        model_schema = ModelWithOverride.model_json_schema()
    else:
        with pytest.warns(
            PydanticJsonSchemaWarning,
            match='Default value .* is not JSON serializable; excluding'
            r' default from JSON schema \[non-serializable-default]',
        ):
            model_schema = ModelWithOverride.model_json_schema()
    assert model_schema['properties'] == properties


@pytest.mark.parametrize(
    'default_value,properties',
    (
        (Field(...), {'callback': {'title': 'Callback', 'type': 'integer'}}),
        (1, {'callback': {'default': 1, 'title': 'Callback', 'type': 'integer'}}),
    ),
)
def test_callable_type_with_fallback(default_value, properties):
    class Model(BaseModel):
        callback: Union[int, Callable[[int], int]] = default_value

    class MyGenerator(GenerateJsonSchema):
        ignored_warning_kinds = ()

    with pytest.warns(
        PydanticJsonSchemaWarning,
        match=re.escape('Cannot generate a JsonSchema for core_schema.CallableSchema [skipped-choice]'),
    ):
        model_schema = Model.model_json_schema(schema_generator=MyGenerator)
    assert model_schema['properties'] == properties


@pytest.mark.parametrize(
    'type_,default_value,properties',
    (
        (
            Dict[Any, Any],
            {(lambda x: x): 1},
            {'callback': {'title': 'Callback', 'type': 'object'}},
        ),
        (
            Union[int, Callable[[int], int]],
            lambda x: x,
            {'callback': {'title': 'Callback', 'type': 'integer'}},
        ),
    ),
)
def test_non_serializable_default(type_, default_value, properties):
    class Model(BaseModel):
        callback: type_ = default_value

    with pytest.warns(
        PydanticJsonSchemaWarning,
        match=(
            'Default value .* is not JSON serializable; excluding default from JSON schema '
            r'\[non-serializable-default\]'
        ),
    ):
        model_schema = Model.model_json_schema()
    assert model_schema['properties'] == properties
    assert model_schema.get('required') is None


@pytest.mark.parametrize(
    'warning_match',
    (
        r'Cannot generate a JsonSchema for core_schema.CallableSchema \[skipped-choice\]',
        r'Default value .* is not JSON serializable; excluding default from JSON schema \[non-serializable-default\]',
    ),
)
def test_callable_fallback_with_non_serializable_default(warning_match):
    class Model(BaseModel):
        callback: Union[int, Callable[[int], int]] = lambda x: x  # noqa E731

    class MyGenerator(GenerateJsonSchema):
        ignored_warning_kinds = ()

    with pytest.warns(PydanticJsonSchemaWarning, match=warning_match):
        model_schema = Model.model_json_schema(schema_generator=MyGenerator)
    assert model_schema == {
        'properties': {'callback': {'title': 'Callback', 'type': 'integer'}},
        'title': 'Model',
        'type': 'object',
    }


def test_error_non_supported_types():
    class Model(BaseModel):
        a: ImportString

    with pytest.raises(PydanticInvalidForJsonSchema):
        Model.model_json_schema()


def test_schema_overrides():
    class Foo(BaseModel):
        a: str

    class Bar(BaseModel):
        b: Foo = Foo(a='foo')

    class Baz(BaseModel):
        c: Optional[Bar]

    class Model(BaseModel):
        d: Baz

    model_schema = Model.model_json_schema()
    assert model_schema == {
        'title': 'Model',
        'type': 'object',
        '$defs': {
            'Foo': {
                'title': 'Foo',
                'type': 'object',
                'properties': {'a': {'title': 'A', 'type': 'string'}},
                'required': ['a'],
            },
            'Bar': {
                'title': 'Bar',
                'type': 'object',
                'properties': {'b': {'allOf': [{'$ref': '#/$defs/Foo'}], 'default': {'a': 'foo'}}},
            },
            'Baz': {
                'title': 'Baz',
                'type': 'object',
                'properties': {'c': {'anyOf': [{'$ref': '#/$defs/Bar'}, {'type': 'null'}]}},
                'required': ['c'],
            },
        },
        'properties': {'d': {'$ref': '#/$defs/Baz'}},
        'required': ['d'],
    }


def test_schema_overrides_w_union():
    class Foo(BaseModel):
        pass

    class Bar(BaseModel):
        pass

    class Spam(BaseModel):
        a: Union[Foo, Bar] = Field(..., description='xxx')

    assert Spam.model_json_schema()['properties'] == {
        'a': {
            'title': 'A',
            'description': 'xxx',
            'anyOf': [{'$ref': '#/$defs/Foo'}, {'$ref': '#/$defs/Bar'}],
        },
    }


def test_schema_from_models():
    class Foo(BaseModel):
        a: str

    class Bar(BaseModel):
        b: Foo

    class Baz(BaseModel):
        c: Bar

    class Model(BaseModel):
        d: Baz

    class Ingredient(BaseModel):
        name: str

    class Pizza(BaseModel):
        name: str
        ingredients: List[Ingredient]

    json_schemas_map, model_schema = models_json_schema(
        [(Model, 'validation'), (Pizza, 'validation')],
        title='Multi-model schema',
        description='Single JSON Schema with multiple definitions',
    )
    assert json_schemas_map == {
        (Pizza, 'validation'): {'$ref': '#/$defs/Pizza'},
        (Model, 'validation'): {'$ref': '#/$defs/Model'},
    }
    assert model_schema == {
        'title': 'Multi-model schema',
        'description': 'Single JSON Schema with multiple definitions',
        '$defs': {
            'Pizza': {
                'title': 'Pizza',
                'type': 'object',
                'properties': {
                    'name': {'title': 'Name', 'type': 'string'},
                    'ingredients': {
                        'title': 'Ingredients',
                        'type': 'array',
                        'items': {'$ref': '#/$defs/Ingredient'},
                    },
                },
                'required': ['name', 'ingredients'],
            },
            'Ingredient': {
                'title': 'Ingredient',
                'type': 'object',
                'properties': {'name': {'title': 'Name', 'type': 'string'}},
                'required': ['name'],
            },
            'Model': {
                'title': 'Model',
                'type': 'object',
                'properties': {'d': {'$ref': '#/$defs/Baz'}},
                'required': ['d'],
            },
            'Baz': {
                'title': 'Baz',
                'type': 'object',
                'properties': {'c': {'$ref': '#/$defs/Bar'}},
                'required': ['c'],
            },
            'Bar': {
                'title': 'Bar',
                'type': 'object',
                'properties': {'b': {'$ref': '#/$defs/Foo'}},
                'required': ['b'],
            },
            'Foo': {
                'title': 'Foo',
                'type': 'object',
                'properties': {'a': {'title': 'A', 'type': 'string'}},
                'required': ['a'],
            },
        },
    }


def test_schema_with_refs():
    ref_template = '#/components/schemas/{model}'

    class Foo(BaseModel):
        a: str

    class Bar(BaseModel):
        b: Foo

    class Baz(BaseModel):
        c: Bar

    keys_map, model_schema = models_json_schema([(Bar, 'validation'), (Baz, 'validation')], ref_template=ref_template)
    assert keys_map == {
        (Bar, 'validation'): {'$ref': '#/components/schemas/Bar'},
        (Baz, 'validation'): {'$ref': '#/components/schemas/Baz'},
    }
    assert model_schema == {
        '$defs': {
            'Baz': {
                'title': 'Baz',
                'type': 'object',
                'properties': {'c': {'$ref': '#/components/schemas/Bar'}},
                'required': ['c'],
            },
            'Bar': {
                'title': 'Bar',
                'type': 'object',
                'properties': {'b': {'$ref': '#/components/schemas/Foo'}},
                'required': ['b'],
            },
            'Foo': {
                'title': 'Foo',
                'type': 'object',
                'properties': {'a': {'title': 'A', 'type': 'string'}},
                'required': ['a'],
            },
        }
    }


def test_schema_with_custom_ref_template():
    class Foo(BaseModel):
        a: str

    class Bar(BaseModel):
        b: Foo

    class Baz(BaseModel):
        c: Bar

    keys_map, model_schema = models_json_schema(
        [(Bar, 'validation'), (Baz, 'validation')], ref_template='/schemas/{model}.json#/'
    )
    assert keys_map == {
        (Bar, 'validation'): {'$ref': '/schemas/Bar.json#/'},
        (Baz, 'validation'): {'$ref': '/schemas/Baz.json#/'},
    }
    assert model_schema == {
        '$defs': {
            'Baz': {
                'title': 'Baz',
                'type': 'object',
                'properties': {'c': {'$ref': '/schemas/Bar.json#/'}},
                'required': ['c'],
            },
            'Bar': {
                'title': 'Bar',
                'type': 'object',
                'properties': {'b': {'$ref': '/schemas/Foo.json#/'}},
                'required': ['b'],
            },
            'Foo': {
                'title': 'Foo',
                'type': 'object',
                'properties': {'a': {'title': 'A', 'type': 'string'}},
                'required': ['a'],
            },
        }
    }


def test_schema_ref_template_key_error():
    class Foo(BaseModel):
        a: str

    class Bar(BaseModel):
        b: Foo

    class Baz(BaseModel):
        c: Bar

    with pytest.raises(KeyError):
        models_json_schema([(Bar, 'validation'), (Baz, 'validation')], ref_template='/schemas/{bad_name}.json#/')


def test_schema_no_definitions():
    keys_map, model_schema = models_json_schema([], title='Schema without definitions')
    assert keys_map == {}
    assert model_schema == {'title': 'Schema without definitions'}


def test_list_default():
    class UserModel(BaseModel):
        friends: List[int] = [1]

    assert UserModel.model_json_schema() == {
        'title': 'UserModel',
        'type': 'object',
        'properties': {'friends': {'title': 'Friends', 'default': [1], 'type': 'array', 'items': {'type': 'integer'}}},
    }


def test_enum_str_default():
    class MyEnum(str, Enum):
        FOO = 'foo'

    class UserModel(BaseModel):
        friends: MyEnum = MyEnum.FOO

    assert UserModel.model_json_schema()['properties']['friends']['default'] is MyEnum.FOO.value


def test_enum_int_default():
    class MyEnum(IntEnum):
        FOO = 1

    class UserModel(BaseModel):
        friends: MyEnum = MyEnum.FOO

    assert UserModel.model_json_schema()['properties']['friends']['default'] is MyEnum.FOO.value


def test_dict_default():
    class UserModel(BaseModel):
        friends: Dict[str, float] = {'a': 1.1, 'b': 2.2}

    assert UserModel.model_json_schema() == {
        'title': 'UserModel',
        'type': 'object',
        'properties': {
            'friends': {
                'title': 'Friends',
                'default': {'a': 1.1, 'b': 2.2},
                'type': 'object',
                'additionalProperties': {'type': 'number'},
            }
        },
    }


def test_model_default():
    """Make sure inner model types are encoded properly"""

    class Inner(BaseModel):
        a: Dict[Path, str] = {Path(): ''}

    class Outer(BaseModel):
        inner: Inner = Inner()

    assert Outer.model_json_schema() == {
        '$defs': {
            'Inner': {
                'properties': {
                    'a': {
                        'additionalProperties': {'type': 'string'},
                        'default': {'.': ''},
                        'title': 'A',
                        'type': 'object',
                    }
                },
                'title': 'Inner',
                'type': 'object',
            }
        },
        'properties': {'inner': {'allOf': [{'$ref': '#/$defs/Inner'}], 'default': {'a': {'.': ''}}}},
        'title': 'Outer',
        'type': 'object',
    }


def test_model_subclass_metadata():
    class A(BaseModel):
        """A Model docstring"""

    class B(A):
        pass

    assert A.model_json_schema() == {
        'title': 'A',
        'description': 'A Model docstring',
        'type': 'object',
        'properties': {},
    }
    assert B.model_json_schema() == {'title': 'B', 'type': 'object', 'properties': {}}


@pytest.mark.parametrize(
    'kwargs,type_,expected_extra',
    [
        ({'max_length': 5}, str, {'type': 'string', 'maxLength': 5}),
        ({}, constr(max_length=6), {'type': 'string', 'maxLength': 6}),
        ({'min_length': 2}, str, {'type': 'string', 'minLength': 2}),
        ({'max_length': 5}, bytes, {'type': 'string', 'maxLength': 5, 'format': 'binary'}),
        ({'pattern': '^foo$'}, str, {'type': 'string', 'pattern': '^foo$'}),
        ({'gt': 2}, int, {'type': 'integer', 'exclusiveMinimum': 2}),
        ({'lt': 5}, int, {'type': 'integer', 'exclusiveMaximum': 5}),
        ({'ge': 2}, int, {'type': 'integer', 'minimum': 2}),
        ({'le': 5}, int, {'type': 'integer', 'maximum': 5}),
        ({'multiple_of': 5}, int, {'type': 'integer', 'multipleOf': 5}),
        ({'gt': 2}, float, {'type': 'number', 'exclusiveMinimum': 2}),
        ({'lt': 5}, float, {'type': 'number', 'exclusiveMaximum': 5}),
        ({'ge': 2}, float, {'type': 'number', 'minimum': 2}),
        ({'le': 5}, float, {'type': 'number', 'maximum': 5}),
        ({'gt': -math.inf}, float, {'type': 'number'}),
        ({'lt': math.inf}, float, {'type': 'number'}),
        ({'ge': -math.inf}, float, {'type': 'number'}),
        ({'le': math.inf}, float, {'type': 'number'}),
        ({'multiple_of': 5}, float, {'type': 'number', 'multipleOf': 5}),
        ({'gt': 2}, Decimal, {'anyOf': [{'exclusiveMinimum': 2.0, 'type': 'number'}, {'type': 'string'}]}),
        ({'lt': 5}, Decimal, {'anyOf': [{'type': 'number', 'exclusiveMaximum': 5}, {'type': 'string'}]}),
        ({'ge': 2}, Decimal, {'anyOf': [{'type': 'number', 'minimum': 2}, {'type': 'string'}]}),
        ({'le': 5}, Decimal, {'anyOf': [{'type': 'number', 'maximum': 5}, {'type': 'string'}]}),
        ({'multiple_of': 5}, Decimal, {'anyOf': [{'type': 'number', 'multipleOf': 5}, {'type': 'string'}]}),
    ],
)
def test_constraints_schema_validation(kwargs, type_, expected_extra):
    class Foo(BaseModel):
        a: type_ = Field('foo', title='A title', description='A description', **kwargs)

    expected_schema = {
        'title': 'Foo',
        'type': 'object',
        'properties': {'a': {'title': 'A title', 'description': 'A description', 'default': 'foo'}},
    }

    expected_schema['properties']['a'].update(expected_extra)
    assert Foo.model_json_schema(mode='validation') == expected_schema


@pytest.mark.parametrize(
    'kwargs,type_,expected_extra',
    [
        ({'max_length': 5}, str, {'type': 'string', 'maxLength': 5}),
        ({}, constr(max_length=6), {'type': 'string', 'maxLength': 6}),
        ({'min_length': 2}, str, {'type': 'string', 'minLength': 2}),
        ({'max_length': 5}, bytes, {'type': 'string', 'maxLength': 5, 'format': 'binary'}),
        ({'pattern': '^foo$'}, str, {'type': 'string', 'pattern': '^foo$'}),
        ({'gt': 2}, int, {'type': 'integer', 'exclusiveMinimum': 2}),
        ({'lt': 5}, int, {'type': 'integer', 'exclusiveMaximum': 5}),
        ({'ge': 2}, int, {'type': 'integer', 'minimum': 2}),
        ({'le': 5}, int, {'type': 'integer', 'maximum': 5}),
        ({'multiple_of': 5}, int, {'type': 'integer', 'multipleOf': 5}),
        ({'gt': 2}, float, {'type': 'number', 'exclusiveMinimum': 2}),
        ({'lt': 5}, float, {'type': 'number', 'exclusiveMaximum': 5}),
        ({'ge': 2}, float, {'type': 'number', 'minimum': 2}),
        ({'le': 5}, float, {'type': 'number', 'maximum': 5}),
        ({'gt': -math.inf}, float, {'type': 'number'}),
        ({'lt': math.inf}, float, {'type': 'number'}),
        ({'ge': -math.inf}, float, {'type': 'number'}),
        ({'le': math.inf}, float, {'type': 'number'}),
        ({'multiple_of': 5}, float, {'type': 'number', 'multipleOf': 5}),
        ({'gt': 2}, Decimal, {'type': 'string'}),
        ({'lt': 5}, Decimal, {'type': 'string'}),
        ({'ge': 2}, Decimal, {'type': 'string'}),
        ({'le': 5}, Decimal, {'type': 'string'}),
        ({'multiple_of': 5}, Decimal, {'type': 'string'}),
    ],
)
def test_constraints_schema_serialization(kwargs, type_, expected_extra):
    class Foo(BaseModel):
        a: type_ = Field('foo', title='A title', description='A description', **kwargs)

    expected_schema = {
        'title': 'Foo',
        'type': 'object',
        'properties': {'a': {'title': 'A title', 'description': 'A description', 'default': 'foo'}},
        'required': ['a'],
    }

    expected_schema['properties']['a'].update(expected_extra)
    assert Foo.model_json_schema(mode='serialization') == expected_schema


@pytest.mark.parametrize(
    'kwargs,type_,value',
    [
        ({'max_length': 5}, str, 'foo'),
        ({'min_length': 2}, str, 'foo'),
        ({'max_length': 5}, bytes, b'foo'),
        ({'pattern': '^foo$'}, str, 'foo'),
        ({'gt': 2}, int, 3),
        ({'lt': 5}, int, 3),
        ({'ge': 2}, int, 3),
        ({'ge': 2}, int, 2),
        ({'gt': 2}, int, '3'),
        ({'le': 5}, int, 3),
        ({'le': 5}, int, 5),
        ({'gt': 2}, float, 3.0),
        ({'gt': 2}, float, 2.1),
        ({'lt': 5}, float, 3.0),
        ({'lt': 5}, float, 4.9),
        ({'ge': 2}, float, 3.0),
        ({'ge': 2}, float, 2.0),
        ({'le': 5}, float, 3.0),
        ({'le': 5}, float, 5.0),
        ({'gt': 2}, float, 3),
        ({'gt': 2}, float, '3'),
        ({'gt': 2}, Decimal, Decimal(3)),
        ({'lt': 5}, Decimal, Decimal(3)),
        ({'ge': 2}, Decimal, Decimal(3)),
        ({'ge': 2}, Decimal, Decimal(2)),
        ({'le': 5}, Decimal, Decimal(3)),
        ({'le': 5}, Decimal, Decimal(5)),
    ],
)
def test_constraints_schema_validation_passes(kwargs, type_, value):
    class Foo(BaseModel):
        a: type_ = Field('foo', title='A title', description='A description', **kwargs)

    assert Foo(a=value)


@pytest.mark.parametrize(
    'kwargs,type_,value',
    [
        ({'max_length': 5}, str, 'foobar'),
        ({'min_length': 2}, str, 'f'),
        ({'pattern': '^foo$'}, str, 'bar'),
        ({'gt': 2}, int, 2),
        ({'lt': 5}, int, 5),
        ({'ge': 2}, int, 1),
        ({'le': 5}, int, 6),
        ({'gt': 2}, float, 2.0),
        ({'lt': 5}, float, 5.0),
        ({'ge': 2}, float, 1.9),
        ({'le': 5}, float, 5.1),
        ({'gt': 2}, Decimal, Decimal(2)),
        ({'lt': 5}, Decimal, Decimal(5)),
        ({'ge': 2}, Decimal, Decimal(1)),
        ({'le': 5}, Decimal, Decimal(6)),
    ],
)
def test_constraints_schema_validation_raises(kwargs, type_, value):
    class Foo(BaseModel):
        a: type_ = Field('foo', title='A title', description='A description', **kwargs)

    with pytest.raises(ValidationError):
        Foo(a=value)


def test_schema_kwargs():
    class Foo(BaseModel):
        a: str = Field('foo', examples=['bar'])

    assert Foo.model_json_schema() == {
        'title': 'Foo',
        'type': 'object',
        'properties': {'a': {'type': 'string', 'title': 'A', 'default': 'foo', 'examples': ['bar']}},
    }


def test_schema_dict_constr():
    regex_str = r'^([a-zA-Z_][a-zA-Z0-9_]*)$'
    ConStrType = constr(pattern=regex_str)
    ConStrKeyDict = Dict[ConStrType, str]

    class Foo(BaseModel):
        a: ConStrKeyDict = {}

    assert Foo.model_json_schema() == {
        'title': 'Foo',
        'type': 'object',
        'properties': {
            'a': {'type': 'object', 'title': 'A', 'default': {}, 'patternProperties': {regex_str: {'type': 'string'}}}
        },
    }


@pytest.mark.parametrize(
    'field_type,expected_schema',
    [
        # (ConstrainedBytes, {'title': 'A', 'type': 'string', 'format': 'binary'}),
        (
            conbytes(min_length=3, max_length=5),
            {'title': 'A', 'type': 'string', 'format': 'binary', 'minLength': 3, 'maxLength': 5},
        ),
    ],
)
def test_bytes_constrained_types(field_type, expected_schema):
    class Model(BaseModel):
        a: field_type

    base_schema = {'title': 'Model', 'type': 'object', 'properties': {'a': {}}, 'required': ['a']}
    base_schema['properties']['a'] = expected_schema

    assert Model.model_json_schema() == base_schema


def test_optional_dict():
    class Model(BaseModel):
        something: Optional[Dict[str, Any]] = None

    assert Model.model_json_schema() == {
        'title': 'Model',
        'type': 'object',
        'properties': {
            'something': {'anyOf': [{'type': 'object'}, {'type': 'null'}], 'default': None, 'title': 'Something'}
        },
    }

    assert Model().model_dump() == {'something': None}
    assert Model(something={'foo': 'Bar'}).model_dump() == {'something': {'foo': 'Bar'}}


def test_optional_validator():
    class Model(BaseModel):
        something: Optional[str] = None

        @field_validator('something')
        def check_something(cls, v):
            if v is not None and 'x' in v:
                raise ValueError('should not contain x')
            return v

    assert Model.model_json_schema() == {
        'title': 'Model',
        'type': 'object',
        'properties': {
            'something': {
                'title': 'Something',
                'anyOf': [{'type': 'string'}, {'type': 'null'}],
                'default': None,
            }
        },
    }

    assert Model().model_dump() == {'something': None}
    assert Model(something=None).model_dump() == {'something': None}
    assert Model(something='hello').model_dump() == {'something': 'hello'}
    with pytest.raises(ValidationError) as exc_info:
        Model(something='hellox')
    assert exc_info.value.errors(include_url=False) == [
        {
            'ctx': {'error': HasRepr(repr(ValueError('should not contain x')))},
            'input': 'hellox',
            'loc': ('something',),
            'msg': 'Value error, should not contain x',
            'type': 'value_error',
        }
    ]


def test_field_with_validator():
    class Model(BaseModel):
        something: Optional[int] = None

        @field_validator('something')
        def check_field(cls, v, info):
            return v

    assert Model.model_json_schema() == {
        'title': 'Model',
        'type': 'object',
        'properties': {
            'something': {'anyOf': [{'type': 'integer'}, {'type': 'null'}], 'default': None, 'title': 'Something'}
        },
    }


def test_unparameterized_schema_generation():
    class FooList(BaseModel):
        d: List

    class BarList(BaseModel):
        d: list

    assert model_json_schema(FooList) == {
        'title': 'FooList',
        'type': 'object',
        'properties': {'d': {'items': {}, 'title': 'D', 'type': 'array'}},
        'required': ['d'],
    }

    foo_list_schema = model_json_schema(FooList)
    bar_list_schema = model_json_schema(BarList)
    bar_list_schema['title'] = 'FooList'  # to check for equality
    assert foo_list_schema == bar_list_schema

    class FooDict(BaseModel):
        d: Dict

    class BarDict(BaseModel):
        d: dict

    model_json_schema(Foo)
    assert model_json_schema(FooDict) == {
        'title': 'FooDict',
        'type': 'object',
        'properties': {'d': {'title': 'D', 'type': 'object'}},
        'required': ['d'],
    }

    foo_dict_schema = model_json_schema(FooDict)
    bar_dict_schema = model_json_schema(BarDict)
    bar_dict_schema['title'] = 'FooDict'  # to check for equality
    assert foo_dict_schema == bar_dict_schema


def test_known_model_optimization():
    class Dep(BaseModel):
        number: int

    class Model(BaseModel):
        dep: Dep
        dep_l: List[Dep]

    expected = {
        'title': 'Model',
        'type': 'object',
        'properties': {
            'dep': {'$ref': '#/$defs/Dep'},
            'dep_l': {'title': 'Dep L', 'type': 'array', 'items': {'$ref': '#/$defs/Dep'}},
        },
        'required': ['dep', 'dep_l'],
        '$defs': {
            'Dep': {
                'title': 'Dep',
                'type': 'object',
                'properties': {'number': {'title': 'Number', 'type': 'integer'}},
                'required': ['number'],
            }
        },
    }

    assert Model.model_json_schema() == expected


def test_new_type_schema():
    a_type = NewType('a_type', int)
    b_type = NewType('b_type', a_type)
    c_type = NewType('c_type', str)

    class Model(BaseModel):
        a: a_type
        b: b_type
        c: c_type

    assert Model.model_json_schema() == {
        'properties': {
            'a': {'title': 'A', 'type': 'integer'},
            'b': {'title': 'B', 'type': 'integer'},
            'c': {'title': 'C', 'type': 'string'},
        },
        'required': ['a', 'b', 'c'],
        'title': 'Model',
        'type': 'object',
    }


def test_literal_schema():
    class Model(BaseModel):
        a: Literal[1]
        b: Literal['a']
        c: Literal['a', 1]
        d: Literal['a', Literal['b'], 1, 2]

    assert Model.model_json_schema() == {
        'properties': {
            'a': {'const': 1, 'title': 'A'},
            'b': {'const': 'a', 'title': 'B'},
            'c': {'enum': ['a', 1], 'title': 'C'},
            'd': {'enum': ['a', 'b', 1, 2], 'title': 'D'},
        },
        'required': ['a', 'b', 'c', 'd'],
        'title': 'Model',
        'type': 'object',
    }


def test_literal_enum():
    class MyEnum(str, Enum):
        FOO = 'foo'
        BAR = 'bar'

    class Model(BaseModel):
        kind: Literal[MyEnum.FOO]
        other: Literal[MyEnum.FOO, MyEnum.BAR]

    # insert_assert(Model.model_json_schema())
    assert Model.model_json_schema() == {
        'properties': {
            'kind': {'const': 'foo', 'title': 'Kind'},
            'other': {'enum': ['foo', 'bar'], 'title': 'Other', 'type': 'string'},
        },
        'required': ['kind', 'other'],
        'title': 'Model',
        'type': 'object',
    }


@pytest.mark.skipif(sys.version_info[:2] == (3, 8), reason="ListEnum doesn't work in 3.8")
def test_literal_types() -> None:
    """Test that we properly add `type` to json schema enums when there is a single type."""

    # for float and array we use an Enum because Literal can only accept str, int, bool or None
    class FloatEnum(float, Enum):
        a = 123.0
        b = 123.1

    class ListEnum(List[int], Enum):
        a = [123]
        b = [456]

    class Model(BaseModel):
        str_literal: Literal['foo', 'bar']
        int_literal: Literal[123, 456]
        float_literal: FloatEnum
        bool_literal: Literal[True, False]
        none_literal: Literal[None]  # ends up as a const since there's only 1
        list_literal: ListEnum
        mixed_literal: Literal[123, 'abc']

    # insert_assert(Model.model_json_schema())
    assert Model.model_json_schema() == {
        '$defs': {
            'FloatEnum': {'enum': [123.0, 123.1], 'title': 'FloatEnum', 'type': 'numeric'},
            'ListEnum': {'enum': [[123], [456]], 'title': 'ListEnum', 'type': 'array'},
        },
        'properties': {
            'str_literal': {'enum': ['foo', 'bar'], 'title': 'Str Literal', 'type': 'string'},
            'int_literal': {'enum': [123, 456], 'title': 'Int Literal', 'type': 'integer'},
            'float_literal': {'$ref': '#/$defs/FloatEnum'},
            'bool_literal': {'enum': [True, False], 'title': 'Bool Literal', 'type': 'boolean'},
            'none_literal': {'const': None, 'title': 'None Literal'},
            'list_literal': {'$ref': '#/$defs/ListEnum'},
            'mixed_literal': {'enum': [123, 'abc'], 'title': 'Mixed Literal'},
        },
        'required': [
            'str_literal',
            'int_literal',
            'float_literal',
            'bool_literal',
            'none_literal',
            'list_literal',
            'mixed_literal',
        ],
        'title': 'Model',
        'type': 'object',
    }


def test_color_type():
    class Model(BaseModel):
        color: Color

    model_schema = Model.model_json_schema()
    assert model_schema == {
        'title': 'Model',
        'type': 'object',
        'properties': {'color': {'title': 'Color', 'type': 'string', 'format': 'color'}},
        'required': ['color'],
    }


def test_model_with_extra_forbidden():
    class Model(BaseModel):
        model_config = ConfigDict(extra='forbid')
        a: str

    assert Model.model_json_schema() == {
        'title': 'Model',
        'type': 'object',
        'properties': {'a': {'title': 'A', 'type': 'string'}},
        'required': ['a'],
        'additionalProperties': False,
    }


def test_model_with_extra_allow():
    class Model(BaseModel):
        model_config = ConfigDict(extra='allow')
        a: str

    assert Model.model_json_schema() == {
        'title': 'Model',
        'type': 'object',
        'properties': {'a': {'title': 'A', 'type': 'string'}},
        'required': ['a'],
        'additionalProperties': True,
    }


def test_model_with_extra_ignore():
    class Model(BaseModel):
        model_config = ConfigDict(extra='ignore')
        a: str

    assert Model.model_json_schema() == {
        'title': 'Model',
        'type': 'object',
        'properties': {'a': {'title': 'A', 'type': 'string'}},
        'required': ['a'],
    }


def test_dataclass_with_extra_allow():
    @pydantic.dataclasses.dataclass
    class Model:
        __pydantic_config__ = ConfigDict(extra='allow')
        a: str

    assert TypeAdapter(Model).json_schema() == {
        'title': 'Model',
        'type': 'object',
        'properties': {'a': {'title': 'A', 'type': 'string'}},
        'required': ['a'],
        'additionalProperties': True,
    }


def test_dataclass_with_extra_ignore():
    @pydantic.dataclasses.dataclass
    class Model:
        __pydantic_config__ = ConfigDict(extra='ignore')
        a: str

    assert TypeAdapter(Model).json_schema() == {
        'title': 'Model',
        'type': 'object',
        'properties': {'a': {'title': 'A', 'type': 'string'}},
        'required': ['a'],
    }


def test_dataclass_with_extra_forbid():
    @pydantic.dataclasses.dataclass
    class Model:
        __pydantic_config__ = ConfigDict(extra='ignore')
        a: str

    assert TypeAdapter(Model).json_schema() == {
        'title': 'Model',
        'type': 'object',
        'properties': {'a': {'title': 'A', 'type': 'string'}},
        'required': ['a'],
    }


def test_typeddict_with_extra_allow():
    class Model(TypedDict):
        __pydantic_config__ = ConfigDict(extra='allow')  # type: ignore
        a: str

    assert TypeAdapter(Model).json_schema() == {
        'title': 'Model',
        'type': 'object',
        'properties': {'a': {'title': 'A', 'type': 'string'}},
        'required': ['a'],
        'additionalProperties': True,
    }


def test_typeddict_with_extra_ignore():
    class Model(TypedDict):
        __pydantic_config__ = ConfigDict(extra='ignore')  # type: ignore
        a: str

    assert TypeAdapter(Model).json_schema() == {
        'title': 'Model',
        'type': 'object',
        'properties': {'a': {'title': 'A', 'type': 'string'}},
        'required': ['a'],
    }


def test_typeddict_with_extra_forbid():
    @pydantic.dataclasses.dataclass
    class Model:
        __pydantic_config__ = ConfigDict(extra='forbid')
        a: str

    assert TypeAdapter(Model).json_schema() == {
        'title': 'Model',
        'type': 'object',
        'properties': {'a': {'title': 'A', 'type': 'string'}},
        'required': ['a'],
        'additionalProperties': False,
    }


@pytest.mark.parametrize(
    'annotation,kwargs,field_schema',
    [
        (int, dict(gt=0), {'title': 'A', 'exclusiveMinimum': 0, 'type': 'integer'}),
        (
            Optional[int],
            dict(gt=0),
            {'title': 'A', 'anyOf': [{'exclusiveMinimum': 0, 'type': 'integer'}, {'type': 'null'}]},
        ),
        (
            Tuple[Annotated[int, Field(gt=0)], ...],
            {},
            {'items': {'exclusiveMinimum': 0, 'type': 'integer'}, 'title': 'A', 'type': 'array'},
        ),
        (
            Tuple[Annotated[int, Field(gt=0)], Annotated[int, Field(gt=0)], Annotated[int, Field(gt=0)]],
            {},
            {
                'title': 'A',
                'type': 'array',
                'prefixItems': [
                    {'exclusiveMinimum': 0, 'type': 'integer'},
                    {'exclusiveMinimum': 0, 'type': 'integer'},
                    {'exclusiveMinimum': 0, 'type': 'integer'},
                ],
                'minItems': 3,
                'maxItems': 3,
            },
        ),
        (
            Union[Annotated[int, Field(gt=0)], Annotated[float, Field(gt=0)]],
            {},
            {
                'title': 'A',
                'anyOf': [{'exclusiveMinimum': 0, 'type': 'integer'}, {'exclusiveMinimum': 0, 'type': 'number'}],
            },
        ),
        (
            List[Annotated[int, Field(gt=0)]],
            {},
            {'title': 'A', 'type': 'array', 'items': {'exclusiveMinimum': 0, 'type': 'integer'}},
        ),
        (
            Dict[str, Annotated[int, Field(gt=0)]],
            {},
            {
                'title': 'A',
                'type': 'object',
                'additionalProperties': {'exclusiveMinimum': 0, 'type': 'integer'},
            },
        ),
        (
            Union[Annotated[str, Field(max_length=5)], Annotated[int, Field(gt=0)]],
            {},
            {'title': 'A', 'anyOf': [{'maxLength': 5, 'type': 'string'}, {'exclusiveMinimum': 0, 'type': 'integer'}]},
        ),
    ],
)
def test_enforced_constraints(annotation, kwargs, field_schema):
    class Model(BaseModel):
        a: annotation = Field(..., **kwargs)

    schema = Model.model_json_schema()
    # debug(schema['properties']['a'])
    assert schema['properties']['a'] == field_schema


def test_real_constraints():
    class Model1(BaseModel):
        model_config = ConfigDict(title='Test Model')
        foo: int = Field(..., gt=123)

    with pytest.raises(ValidationError, match='should be greater than 123'):
        Model1(foo=123)

    assert Model1(foo=124).model_dump() == {'foo': 124}

    assert Model1.model_json_schema() == {
        'title': 'Test Model',
        'type': 'object',
        'properties': {'foo': {'title': 'Foo', 'exclusiveMinimum': 123, 'type': 'integer'}},
        'required': ['foo'],
    }


def test_subfield_field_info():
    class MyModel(BaseModel):
        entries: Dict[str, List[int]]

    assert MyModel.model_json_schema() == {
        'title': 'MyModel',
        'type': 'object',
        'properties': {
            'entries': {
                'title': 'Entries',
                'type': 'object',
                'additionalProperties': {'type': 'array', 'items': {'type': 'integer'}},
            }
        },
        'required': ['entries'],
    }


def test_dataclass():
    @dataclass
    class Model:
        a: bool

    assert models_json_schema([(Model, 'validation')]) == (
        {(Model, 'validation'): {'$ref': '#/$defs/Model'}},
        {
            '$defs': {
                'Model': {
                    'title': 'Model',
                    'type': 'object',
                    'properties': {'a': {'title': 'A', 'type': 'boolean'}},
                    'required': ['a'],
                }
            }
        },
    )

    assert model_json_schema(Model) == {
        'title': 'Model',
        'type': 'object',
        'properties': {'a': {'title': 'A', 'type': 'boolean'}},
        'required': ['a'],
    }


def test_schema_attributes():
    class ExampleEnum(Enum):
        """This is a test description."""

        gt = 'GT'
        lt = 'LT'
        ge = 'GE'
        le = 'LE'
        max_length = 'ML'
        multiple_of = 'MO'
        regex = 'RE'

    class Example(BaseModel):
        example: ExampleEnum

    # insert_assert(Example.model_json_schema())
    assert Example.model_json_schema() == {
        '$defs': {
            'ExampleEnum': {
                'description': 'This is a test description.',
                'enum': ['GT', 'LT', 'GE', 'LE', 'ML', 'MO', 'RE'],
                'title': 'ExampleEnum',
                'type': 'string',
            }
        },
        'properties': {'example': {'$ref': '#/$defs/ExampleEnum'}},
        'required': ['example'],
        'title': 'Example',
        'type': 'object',
    }


def test_tuple_with_extra_schema():
    class MyTuple(Tuple[int, str]):
        @classmethod
        def __get_pydantic_core_schema__(cls, _source_type: Any, handler: GetCoreSchemaHandler) -> CoreSchema:
            return core_schema.tuple_positional_schema(
                [core_schema.int_schema(), core_schema.str_schema()], extra_schema=core_schema.int_schema()
            )

    class Model(BaseModel):
        x: MyTuple

    assert Model.model_json_schema() == {
        'properties': {
            'x': {
                'items': {'type': 'integer'},
                'minItems': 2,
                'prefixItems': [{'type': 'integer'}, {'type': 'string'}],
                'title': 'X',
                'type': 'array',
            }
        },
        'required': ['x'],
        'title': 'Model',
        'type': 'object',
    }


def test_path_modify_schema():
    class MyPath(Path):
        @classmethod
        def __get_pydantic_core_schema__(cls, _source_type: Any, handler: GetCoreSchemaHandler) -> CoreSchema:
            return handler(Path)

        @classmethod
        def __get_pydantic_json_schema__(
            cls, core_schema: core_schema.CoreSchema, handler: GetJsonSchemaHandler
        ) -> JsonSchemaValue:
            schema = handler(core_schema)
            schema.update(foobar=123)
            return schema

    class Model(BaseModel):
        path1: Path
        path2: MyPath
        path3: List[MyPath]

    assert Model.model_json_schema() == {
        'title': 'Model',
        'type': 'object',
        'properties': {
            'path1': {'title': 'Path1', 'type': 'string', 'format': 'path'},
            'path2': {'title': 'Path2', 'type': 'string', 'format': 'path', 'foobar': 123},
            'path3': {'title': 'Path3', 'type': 'array', 'items': {'type': 'string', 'format': 'path', 'foobar': 123}},
        },
        'required': ['path1', 'path2', 'path3'],
    }


def test_frozen_set():
    class Model(BaseModel):
        a: FrozenSet[int] = frozenset({1, 2, 3})
        b: FrozenSet = frozenset({1, 2, 3})
        c: frozenset = frozenset({1, 2, 3})
        d: frozenset = ...

    assert Model.model_json_schema() == {
        'title': 'Model',
        'type': 'object',
        'properties': {
            'a': {
                'title': 'A',
                'default': [1, 2, 3],
                'type': 'array',
                'items': {'type': 'integer'},
                'uniqueItems': True,
            },
            'b': {'title': 'B', 'default': [1, 2, 3], 'type': 'array', 'items': {}, 'uniqueItems': True},
            'c': {'title': 'C', 'default': [1, 2, 3], 'type': 'array', 'items': {}, 'uniqueItems': True},
            'd': {'title': 'D', 'type': 'array', 'items': {}, 'uniqueItems': True},
        },
        'required': ['d'],
    }


def test_iterable():
    class Model(BaseModel):
        a: Iterable[int]

    assert Model.model_json_schema() == {
        'title': 'Model',
        'type': 'object',
        'properties': {'a': {'title': 'A', 'type': 'array', 'items': {'type': 'integer'}}},
        'required': ['a'],
    }


def test_new_type():
    new_type = NewType('NewStr', str)

    class Model(BaseModel):
        a: new_type

    assert Model.model_json_schema() == {
        'title': 'Model',
        'type': 'object',
        'properties': {'a': {'title': 'A', 'type': 'string'}},
        'required': ['a'],
    }


def test_multiple_models_with_same_input_output(create_module):
    module = create_module(
        # language=Python
        """
from pydantic import BaseModel


class ModelOne(BaseModel):
    class NestedModel(BaseModel):
        a: float

    nested: NestedModel


class ModelTwo(BaseModel):
    class NestedModel(BaseModel):
        b: float

    nested: NestedModel


class NestedModel(BaseModel):
    c: float
        """
    )

    # All validation
    keys_map, schema = models_json_schema(
        [(module.ModelOne, 'validation'), (module.ModelTwo, 'validation'), (module.NestedModel, 'validation')]
    )
    model_names = set(schema['$defs'].keys())
    expected_model_names = {
        'ModelOne',
        'ModelTwo',
        f'{module.__name__}__ModelOne__NestedModel',
        f'{module.__name__}__ModelTwo__NestedModel',
        f'{module.__name__}__NestedModel',
    }
    assert model_names == expected_model_names

    # Validation + serialization
    keys_map, schema = models_json_schema(
        [
            (module.ModelOne, 'validation'),
            (module.ModelTwo, 'validation'),
            (module.NestedModel, 'validation'),
            (module.ModelOne, 'serialization'),
            (module.ModelTwo, 'serialization'),
            (module.NestedModel, 'serialization'),
        ]
    )
    model_names = set(schema['$defs'].keys())
    expected_model_names = {
        'ModelOne',
        'ModelTwo',
        f'{module.__name__}__ModelOne__NestedModel',
        f'{module.__name__}__ModelTwo__NestedModel',
        f'{module.__name__}__NestedModel',
    }
    assert model_names == expected_model_names


def test_multiple_models_with_same_name_different_input_output(create_module):
    module = create_module(
        # language=Python
        """
from decimal import Decimal

from pydantic import BaseModel


class ModelOne(BaseModel):
    class NestedModel(BaseModel):
        a: Decimal

    nested: NestedModel


class ModelTwo(BaseModel):
    class NestedModel(BaseModel):
        b: Decimal

    nested: NestedModel


class NestedModel(BaseModel):
    c: Decimal
        """
    )

    # All validation
    keys_map, schema = models_json_schema(
        [(module.ModelOne, 'validation'), (module.ModelTwo, 'validation'), (module.NestedModel, 'validation')]
    )
    model_names = set(schema['$defs'].keys())
    expected_model_names = {
        'ModelOne',
        'ModelTwo',
        f'{module.__name__}__ModelOne__NestedModel',
        f'{module.__name__}__ModelTwo__NestedModel',
        f'{module.__name__}__NestedModel',
    }
    assert model_names == expected_model_names

    # Validation + serialization
    keys_map, schema = models_json_schema(
        [
            (module.ModelOne, 'validation'),
            (module.ModelTwo, 'validation'),
            (module.NestedModel, 'validation'),
            (module.ModelOne, 'serialization'),
            (module.ModelTwo, 'serialization'),
            (module.NestedModel, 'serialization'),
        ]
    )
    model_names = set(schema['$defs'].keys())
    expected_model_names = {
        'ModelOne-Input',
        'ModelOne-Output',
        'ModelTwo-Input',
        'ModelTwo-Output',
        f'{module.__name__}__ModelOne__NestedModel-Input',
        f'{module.__name__}__ModelOne__NestedModel-Output',
        f'{module.__name__}__ModelTwo__NestedModel-Input',
        f'{module.__name__}__ModelTwo__NestedModel-Output',
        f'{module.__name__}__NestedModel-Input',
        f'{module.__name__}__NestedModel-Output',
    }
    assert model_names == expected_model_names


def test_multiple_enums_with_same_name(create_module):
    module_1 = create_module(
        # language=Python
        """
from enum import Enum

from pydantic import BaseModel


class MyEnum(str, Enum):
    a = 'a'
    b = 'b'
    c = 'c'


class MyModel(BaseModel):
    my_enum_1: MyEnum
        """
    )

    module_2 = create_module(
        # language=Python
        """
from enum import Enum

from pydantic import BaseModel


class MyEnum(str, Enum):
    d = 'd'
    e = 'e'
    f = 'f'


class MyModel(BaseModel):
    my_enum_2: MyEnum
        """
    )

    class Model(BaseModel):
        my_model_1: module_1.MyModel
        my_model_2: module_2.MyModel

    assert len(Model.model_json_schema()['$defs']) == 4
    assert set(Model.model_json_schema()['$defs']) == {
        f'{module_1.__name__}__MyEnum',
        f'{module_1.__name__}__MyModel',
        f'{module_2.__name__}__MyEnum',
        f'{module_2.__name__}__MyModel',
    }


def test_mode_name_causes_no_conflict():
    class Organization(BaseModel):
        pass

    class OrganizationInput(BaseModel):
        pass

    class OrganizationOutput(BaseModel):
        pass

    class Model(BaseModel):
        # Ensure the validation and serialization schemas are different:
        x: Organization = Field(validation_alias='x_validation', serialization_alias='x_serialization')
        y: OrganizationInput
        z: OrganizationOutput

    assert Model.model_json_schema(mode='validation') == {
        '$defs': {
            'Organization': {'properties': {}, 'title': 'Organization', 'type': 'object'},
            'OrganizationInput': {'properties': {}, 'title': 'OrganizationInput', 'type': 'object'},
            'OrganizationOutput': {'properties': {}, 'title': 'OrganizationOutput', 'type': 'object'},
        },
        'properties': {
            'x_validation': {'$ref': '#/$defs/Organization'},
            'y': {'$ref': '#/$defs/OrganizationInput'},
            'z': {'$ref': '#/$defs/OrganizationOutput'},
        },
        'required': ['x_validation', 'y', 'z'],
        'title': 'Model',
        'type': 'object',
    }
    assert Model.model_json_schema(mode='serialization') == {
        '$defs': {
            'Organization': {'properties': {}, 'title': 'Organization', 'type': 'object'},
            'OrganizationInput': {'properties': {}, 'title': 'OrganizationInput', 'type': 'object'},
            'OrganizationOutput': {'properties': {}, 'title': 'OrganizationOutput', 'type': 'object'},
        },
        'properties': {
            'x_serialization': {'$ref': '#/$defs/Organization'},
            'y': {'$ref': '#/$defs/OrganizationInput'},
            'z': {'$ref': '#/$defs/OrganizationOutput'},
        },
        'required': ['x_serialization', 'y', 'z'],
        'title': 'Model',
        'type': 'object',
    }


def test_ref_conflict_resolution_without_mode_difference():
    class OrganizationInput(BaseModel):
        pass

    class Organization(BaseModel):
        x: int

    schema_with_defs, defs = GenerateJsonSchema().generate_definitions(
        [
            (Organization, 'validation', Organization.__pydantic_core_schema__),
            (Organization, 'serialization', Organization.__pydantic_core_schema__),
            (OrganizationInput, 'validation', OrganizationInput.__pydantic_core_schema__),
        ]
    )
    assert schema_with_defs == {
        (Organization, 'serialization'): {'$ref': '#/$defs/Organization'},
        (Organization, 'validation'): {'$ref': '#/$defs/Organization'},
        (OrganizationInput, 'validation'): {'$ref': '#/$defs/OrganizationInput'},
    }

    assert defs == {
        'OrganizationInput': {'properties': {}, 'title': 'OrganizationInput', 'type': 'object'},
        'Organization': {
            'properties': {'x': {'title': 'X', 'type': 'integer'}},
            'required': ['x'],
            'title': 'Organization',
            'type': 'object',
        },
    }


def test_ref_conflict_resolution_with_mode_difference():
    class OrganizationInput(BaseModel):
        pass

    class Organization(BaseModel):
        x: int

        @field_serializer('x')
        def serialize_x(self, v: int) -> str:
            return str(v)

    schema_with_defs, defs = GenerateJsonSchema().generate_definitions(
        [
            (Organization, 'validation', Organization.__pydantic_core_schema__),
            (Organization, 'serialization', Organization.__pydantic_core_schema__),
            (OrganizationInput, 'validation', OrganizationInput.__pydantic_core_schema__),
        ]
    )
    assert schema_with_defs == {
        (Organization, 'serialization'): {'$ref': '#/$defs/Organization-Output'},
        (Organization, 'validation'): {'$ref': '#/$defs/Organization-Input'},
        (OrganizationInput, 'validation'): {'$ref': '#/$defs/OrganizationInput'},
    }

    assert defs == {
        'OrganizationInput': {'properties': {}, 'title': 'OrganizationInput', 'type': 'object'},
        'Organization-Input': {
            'properties': {'x': {'title': 'X', 'type': 'integer'}},
            'required': ['x'],
            'title': 'Organization',
            'type': 'object',
        },
        'Organization-Output': {
            'properties': {'x': {'title': 'X', 'type': 'string'}},
            'required': ['x'],
            'title': 'Organization',
            'type': 'object',
        },
    }


def test_conflicting_names():
    class Organization__Input(BaseModel):
        pass

    class Organization(BaseModel):
        x: int

        @field_serializer('x')
        def serialize_x(self, v: int) -> str:
            return str(v)

    schema_with_defs, defs = GenerateJsonSchema().generate_definitions(
        [
            (Organization, 'validation', Organization.__pydantic_core_schema__),
            (Organization, 'serialization', Organization.__pydantic_core_schema__),
            (Organization__Input, 'validation', Organization__Input.__pydantic_core_schema__),
        ]
    )
    assert schema_with_defs == {
        (Organization, 'serialization'): {'$ref': '#/$defs/Organization-Output'},
        (Organization, 'validation'): {'$ref': '#/$defs/Organization-Input'},
        (Organization__Input, 'validation'): {'$ref': '#/$defs/Organization__Input'},
    }

    assert defs == {
        'Organization__Input': {'properties': {}, 'title': 'Organization__Input', 'type': 'object'},
        'Organization-Input': {
            'properties': {'x': {'title': 'X', 'type': 'integer'}},
            'required': ['x'],
            'title': 'Organization',
            'type': 'object',
        },
        'Organization-Output': {
            'properties': {'x': {'title': 'X', 'type': 'string'}},
            'required': ['x'],
            'title': 'Organization',
            'type': 'object',
        },
    }


def test_schema_for_generic_field():
    T = TypeVar('T')

    class GenModel(Generic[T]):
        def __init__(self, data: Any):
            self.data = data

        @classmethod
        def __get_validators__(cls):
            yield cls.validate

        @classmethod
        def validate(cls, v: Any):
            return v

        @classmethod
        def __get_pydantic_core_schema__(
            cls,
            source: Any,
            handler: GetCoreSchemaHandler,
        ) -> core_schema.PlainValidatorFunctionSchema:
            source_args = getattr(source, '__args__', [Any])
            param = source_args[0]
            metadata = build_metadata_dict(js_functions=[lambda _c, h: h(handler.generate_schema(param))])
            return core_schema.general_plain_validator_function(
                GenModel,
                metadata=metadata,
            )

    class Model(BaseModel):
        data: GenModel[str]
        data1: GenModel

        model_config = dict(arbitrary_types_allowed=True)

    assert Model.model_json_schema() == {
        'title': 'Model',
        'type': 'object',
        'properties': {
            'data': {'type': 'string', 'title': 'Data'},
            'data1': {
                'title': 'Data1',
            },
        },
        'required': ['data', 'data1'],
    }

    class GenModelModified(GenModel, Generic[T]):
        @classmethod
        def __get_pydantic_json_schema__(
            cls, core_schema: core_schema.CoreSchema, handler: GetJsonSchemaHandler
        ) -> JsonSchemaValue:
            field_schema = handler(core_schema)
            type = field_schema.pop('type', 'other')
            field_schema.update(anyOf=[{'type': type}, {'type': 'array', 'items': {'type': type}}])
            return field_schema

    class ModelModified(BaseModel):
        data: GenModelModified[str]
        data1: GenModelModified

        model_config = dict(arbitrary_types_allowed=True)

    assert ModelModified.model_json_schema() == {
        'title': 'ModelModified',
        'type': 'object',
        'properties': {
            'data': {'title': 'Data', 'anyOf': [{'type': 'string'}, {'type': 'array', 'items': {'type': 'string'}}]},
            'data1': {'title': 'Data1', 'anyOf': [{'type': 'other'}, {'type': 'array', 'items': {'type': 'other'}}]},
        },
        'required': ['data', 'data1'],
    }


def test_namedtuple_default():
    class Coordinates(NamedTuple):
        x: float
        y: float

    class LocationBase(BaseModel):
        coords: Coordinates = Coordinates(34, 42)

    assert LocationBase(coords=Coordinates(1, 2)).coords == Coordinates(1, 2)

    assert LocationBase.model_json_schema() == {
        '$defs': {
            'Coordinates': {
                'maxItems': 2,
                'minItems': 2,
                'prefixItems': [{'title': 'X', 'type': 'number'}, {'title': 'Y', 'type': 'number'}],
                'type': 'array',
            }
        },
        'properties': {'coords': {'allOf': [{'$ref': '#/$defs/Coordinates'}], 'default': [34, 42]}},
        'title': 'LocationBase',
        'type': 'object',
    }


def test_namedtuple_modify_schema():
    class Coordinates(NamedTuple):
        x: float
        y: float

    class CustomCoordinates(Coordinates):
        @classmethod
        def __get_pydantic_core_schema__(cls, source: Any, handler: GetCoreSchemaHandler) -> core_schema.CoreSchema:
            schema = handler(source)
            schema['arguments_schema']['metadata']['pydantic_js_prefer_positional_arguments'] = False
            return schema

    class Location(BaseModel):
        coords: CustomCoordinates = CustomCoordinates(34, 42)

    assert Location.model_json_schema() == {
        '$defs': {
            'CustomCoordinates': {
                'additionalProperties': False,
                'properties': {'x': {'title': 'X', 'type': 'number'}, 'y': {'title': 'Y', 'type': 'number'}},
                'required': ['x', 'y'],
                'type': 'object',
            }
        },
        'properties': {'coords': {'allOf': [{'$ref': '#/$defs/CustomCoordinates'}], 'default': [34, 42]}},
        'title': 'Location',
        'type': 'object',
    }


def test_advanced_generic_schema():  # noqa: C901
    T = TypeVar('T')
    K = TypeVar('K')

    class Gen(Generic[T]):
        def __init__(self, data: Any):
            self.data = data

        @classmethod
        def __get_validators__(cls):
            yield cls.validate

        @classmethod
        def validate(cls, v: Any):
            return v

        @classmethod
        def __get_pydantic_core_schema__(cls, source: Any, handler: GetCoreSchemaHandler) -> core_schema.CoreSchema:
            if hasattr(source, '__args__'):
                arg = source.__args__[0]

                def js_func(s, h):
                    # ignore the schema we were given and get a new CoreSchema
                    s = handler.generate_schema(Optional[arg])
                    return h(s)

                return core_schema.general_plain_validator_function(
                    Gen,
                    metadata={'pydantic_js_annotation_functions': [js_func]},
                )
            else:
                return handler(source)

        @classmethod
        def __get_pydantic_json_schema__(
            cls, core_schema: core_schema.CoreSchema, handler: GetJsonSchemaHandler
        ) -> JsonSchemaValue:
            try:
                field_schema = handler(core_schema)
            except PydanticInvalidForJsonSchema:
                field_schema = {}
            the_type = field_schema.pop('anyOf', [{'type': 'string'}])[0]
            field_schema.update(title='Gen title', anyOf=[the_type, {'type': 'array', 'items': the_type}])
            return field_schema

    class GenTwoParams(Generic[T, K]):
        def __init__(self, x: str, y: Any):
            self.x = x
            self.y = y

        @classmethod
        def __get_validators__(cls):
            yield cls.validate

        @classmethod
        def validate(cls, v: Any):
            return cls(*v)

        @classmethod
        def __get_pydantic_core_schema__(
            cls, source: Any, handler: GetCoreSchemaHandler, **_kwargs: Any
        ) -> core_schema.CoreSchema:
            if hasattr(source, '__args__'):
                # the js_function ignores the schema we were given and gets a new Tuple CoreSchema
                metadata = build_metadata_dict(js_functions=[lambda _c, h: h(handler(Tuple[source.__args__]))])
                return core_schema.general_plain_validator_function(
                    GenTwoParams,
                    metadata=metadata,
                )
            return handler(source)

        @classmethod
        def __get_pydantic_json_schema__(
            cls, core_schema: core_schema.CoreSchema, handler: GetJsonSchemaHandler
        ) -> JsonSchemaValue:
            field_schema = handler(core_schema)
            field_schema.pop('minItems')
            field_schema.pop('maxItems')
            field_schema.update(examples='examples')
            return field_schema

    class CustomType(Enum):
        A = 'a'
        B = 'b'

        @classmethod
        def __get_pydantic_json_schema__(
            cls, core_schema: core_schema.CoreSchema, handler: GetJsonSchemaHandler
        ) -> core_schema.CoreSchema:
            json_schema = handler(core_schema)
            json_schema.update(title='CustomType title', type='string')
            return json_schema

    class Model(BaseModel):
        data0: Gen
        data1: Gen[CustomType] = Field(title='Data1 title', description='Data 1 description')
        data2: GenTwoParams[CustomType, UUID4] = Field(title='Data2 title', description='Data 2')
        # check Tuple because changes in code touch that type
        data3: Tuple
        data4: Tuple[CustomType]
        data5: Tuple[CustomType, str]

        model_config = {'arbitrary_types_allowed': True}

    # insert_assert(Model.model_json_schema())
    assert Model.model_json_schema() == {
        '$defs': {'CustomType': {'enum': ['a', 'b'], 'title': 'CustomType title', 'type': 'string'}},
        'properties': {
            'data0': {
                'anyOf': [{'type': 'string'}, {'items': {'type': 'string'}, 'type': 'array'}],
                'title': 'Gen title',
            },
            'data1': {
                'anyOf': [{'$ref': '#/$defs/CustomType'}, {'items': {'$ref': '#/$defs/CustomType'}, 'type': 'array'}],
                'description': 'Data 1 description',
                'title': 'Data1 title',
            },
            'data2': {
                'description': 'Data 2',
                'examples': 'examples',
                'prefixItems': [{'$ref': '#/$defs/CustomType'}, {'format': 'uuid4', 'type': 'string'}],
                'title': 'Data2 title',
                'type': 'array',
            },
            'data3': {'items': {}, 'title': 'Data3', 'type': 'array'},
            'data4': {
                'maxItems': 1,
                'minItems': 1,
                'prefixItems': [{'$ref': '#/$defs/CustomType'}],
                'title': 'Data4',
                'type': 'array',
            },
            'data5': {
                'maxItems': 2,
                'minItems': 2,
                'prefixItems': [{'$ref': '#/$defs/CustomType'}, {'type': 'string'}],
                'title': 'Data5',
                'type': 'array',
            },
        },
        'required': ['data0', 'data1', 'data2', 'data3', 'data4', 'data5'],
        'title': 'Model',
        'type': 'object',
    }


def test_nested_generic():
    """
    Test a nested BaseModel that is also a Generic
    """

    class Ref(BaseModel, Generic[T]):
        uuid: str

        def resolve(self) -> T:
            ...

    class Model(BaseModel):
        ref: Ref['Model']

    assert Model.model_json_schema() == {
        'title': 'Model',
        'type': 'object',
        '$defs': {
            'Ref_Model_': {
                'title': 'Ref[Model]',
                'type': 'object',
                'properties': {
                    'uuid': {'title': 'Uuid', 'type': 'string'},
                },
                'required': ['uuid'],
            },
        },
        'properties': {
            'ref': {'$ref': '#/$defs/Ref_Model_'},
        },
        'required': ['ref'],
    }


def test_nested_generic_model():
    """
    Test a nested generic model
    """

    class Box(BaseModel, Generic[T]):
        uuid: str
        data: T

    class Model(BaseModel):
        box_str: Box[str]
        box_int: Box[int]

    assert Model.model_json_schema() == {
        'title': 'Model',
        'type': 'object',
        '$defs': {
            'Box_str_': Box[str].model_json_schema(),
            'Box_int_': Box[int].model_json_schema(),
        },
        'properties': {
            'box_str': {'$ref': '#/$defs/Box_str_'},
            'box_int': {'$ref': '#/$defs/Box_int_'},
        },
        'required': ['box_str', 'box_int'],
    }


def test_complex_nested_generic():
    """
    Handle a union of a generic.
    """

    class Ref(BaseModel, Generic[T]):
        uuid: str

        def resolve(self) -> T:
            ...

    class Model(BaseModel):
        uuid: str
        model: Union[Ref['Model'], 'Model']

        def resolve(self) -> 'Model':
            ...

    Model.model_rebuild()

    assert Model.model_json_schema() == {
        '$defs': {
            'Model': {
                'title': 'Model',
                'type': 'object',
                'properties': {
                    'uuid': {'title': 'Uuid', 'type': 'string'},
                    'model': {
                        'title': 'Model',
                        'anyOf': [
                            {'$ref': '#/$defs/Ref_Model_'},
                            {'$ref': '#/$defs/Model'},
                        ],
                    },
                },
                'required': ['uuid', 'model'],
            },
            'Ref_Model_': {
                'title': 'Ref[Model]',
                'type': 'object',
                'properties': {'uuid': {'title': 'Uuid', 'type': 'string'}},
                'required': ['uuid'],
            },
        },
        'allOf': [{'$ref': '#/$defs/Model'}],
    }


def test_modify_schema_dict_keys() -> None:
    class MyType:
        @classmethod
        def __get_pydantic_json_schema__(
            cls, core_schema: core_schema.CoreSchema, handler: GetJsonSchemaHandler
        ) -> JsonSchemaValue:
            return {'test': 'passed'}

    class MyModel(BaseModel):
        my_field: Dict[str, MyType]

        model_config = dict(arbitrary_types_allowed=True)

    assert MyModel.model_json_schema() == {
        'properties': {
            'my_field': {'additionalProperties': {'test': 'passed'}, 'title': 'My Field', 'type': 'object'}  # <----
        },
        'required': ['my_field'],
        'title': 'MyModel',
        'type': 'object',
    }


def test_remove_anyof_redundancy() -> None:
    class A:
        @classmethod
        def __get_pydantic_json_schema__(
            cls, core_schema: core_schema.CoreSchema, handler: GetJsonSchemaHandler
        ) -> JsonSchemaValue:
            return handler({'type': 'str'})

    class B:
        @classmethod
        def __get_pydantic_json_schema__(
            cls, core_schema: core_schema.CoreSchema, handler: GetJsonSchemaHandler
        ) -> JsonSchemaValue:
            return handler({'type': 'str'})

    class MyModel(BaseModel):
        model_config = ConfigDict(arbitrary_types_allowed=True)

        # Union of two objects should give a JSON with an `anyOf` field, but in this case
        # since the fields are the same, the `anyOf` is removed.
        field: Union[A, B]

    assert MyModel.model_json_schema() == {
        'properties': {'field': {'title': 'Field', 'type': 'string'}},
        'required': ['field'],
        'title': 'MyModel',
        'type': 'object',
    }


def test_discriminated_union():
    class Cat(BaseModel):
        pet_type: Literal['cat']

    class Dog(BaseModel):
        pet_type: Literal['dog']

    class Lizard(BaseModel):
        pet_type: Literal['reptile', 'lizard']

    class Model(BaseModel):
        pet: Union[Cat, Dog, Lizard] = Field(..., discriminator='pet_type')

    # insert_assert(Model.model_json_schema())
    assert Model.model_json_schema() == {
        '$defs': {
            'Cat': {
                'properties': {'pet_type': {'const': 'cat', 'title': 'Pet Type'}},
                'required': ['pet_type'],
                'title': 'Cat',
                'type': 'object',
            },
            'Dog': {
                'properties': {'pet_type': {'const': 'dog', 'title': 'Pet Type'}},
                'required': ['pet_type'],
                'title': 'Dog',
                'type': 'object',
            },
            'Lizard': {
                'properties': {'pet_type': {'enum': ['reptile', 'lizard'], 'title': 'Pet Type', 'type': 'string'}},
                'required': ['pet_type'],
                'title': 'Lizard',
                'type': 'object',
            },
        },
        'properties': {
            'pet': {
                'discriminator': {
                    'mapping': {
                        'cat': '#/$defs/Cat',
                        'dog': '#/$defs/Dog',
                        'lizard': '#/$defs/Lizard',
                        'reptile': '#/$defs/Lizard',
                    },
                    'propertyName': 'pet_type',
                },
                'oneOf': [{'$ref': '#/$defs/Cat'}, {'$ref': '#/$defs/Dog'}, {'$ref': '#/$defs/Lizard'}],
                'title': 'Pet',
            }
        },
        'required': ['pet'],
        'title': 'Model',
        'type': 'object',
    }


def test_discriminated_annotated_union():
    class Cat(BaseModel):
        pet_type: Literal['cat']

    class Dog(BaseModel):
        pet_type: Literal['dog']

    class Lizard(BaseModel):
        pet_type: Literal['reptile', 'lizard']

    class Model(BaseModel):
        pet: Annotated[Union[Cat, Dog, Lizard], Field(..., discriminator='pet_type')]

    # insert_assert(Model.model_json_schema())
    assert Model.model_json_schema() == {
        '$defs': {
            'Cat': {
                'properties': {'pet_type': {'const': 'cat', 'title': 'Pet Type'}},
                'required': ['pet_type'],
                'title': 'Cat',
                'type': 'object',
            },
            'Dog': {
                'properties': {'pet_type': {'const': 'dog', 'title': 'Pet Type'}},
                'required': ['pet_type'],
                'title': 'Dog',
                'type': 'object',
            },
            'Lizard': {
                'properties': {'pet_type': {'enum': ['reptile', 'lizard'], 'title': 'Pet Type', 'type': 'string'}},
                'required': ['pet_type'],
                'title': 'Lizard',
                'type': 'object',
            },
        },
        'properties': {
            'pet': {
                'discriminator': {
                    'mapping': {
                        'cat': '#/$defs/Cat',
                        'dog': '#/$defs/Dog',
                        'lizard': '#/$defs/Lizard',
                        'reptile': '#/$defs/Lizard',
                    },
                    'propertyName': 'pet_type',
                },
                'oneOf': [{'$ref': '#/$defs/Cat'}, {'$ref': '#/$defs/Dog'}, {'$ref': '#/$defs/Lizard'}],
                'title': 'Pet',
            }
        },
        'required': ['pet'],
        'title': 'Model',
        'type': 'object',
    }


def test_nested_discriminated_union():
    class BlackCatWithHeight(BaseModel):
        color: Literal['black']
        info: Literal['height']
        height: float

    class BlackCatWithWeight(BaseModel):
        color: Literal['black']
        info: Literal['weight']
        weight: float

    BlackCat = Annotated[Union[BlackCatWithHeight, BlackCatWithWeight], Field(discriminator='info')]

    class WhiteCat(BaseModel):
        color: Literal['white']
        white_cat_info: str

    class Cat(BaseModel):
        pet: Annotated[Union[BlackCat, WhiteCat], Field(discriminator='color')]

    assert Cat.model_json_schema() == {
        '$defs': {
            'BlackCatWithHeight': {
                'properties': {
                    'color': {'const': 'black', 'title': 'Color'},
                    'height': {'title': 'Height', 'type': 'number'},
                    'info': {'const': 'height', 'title': 'Info'},
                },
                'required': ['color', 'info', 'height'],
                'title': 'BlackCatWithHeight',
                'type': 'object',
            },
            'BlackCatWithWeight': {
                'properties': {
                    'color': {'const': 'black', 'title': 'Color'},
                    'info': {'const': 'weight', 'title': 'Info'},
                    'weight': {'title': 'Weight', 'type': 'number'},
                },
                'required': ['color', 'info', 'weight'],
                'title': 'BlackCatWithWeight',
                'type': 'object',
            },
            'WhiteCat': {
                'properties': {
                    'color': {'const': 'white', 'title': 'Color'},
                    'white_cat_info': {'title': 'White Cat Info', 'type': 'string'},
                },
                'required': ['color', 'white_cat_info'],
                'title': 'WhiteCat',
                'type': 'object',
            },
        },
        'properties': {
            'pet': {
                'discriminator': {
                    'mapping': {
                        'black': {
                            'discriminator': {
                                'mapping': {
                                    'height': '#/$defs/BlackCatWithHeight',
                                    'weight': '#/$defs/BlackCatWithWeight',
                                },
                                'propertyName': 'info',
                            },
                            'oneOf': [{'$ref': '#/$defs/BlackCatWithHeight'}, {'$ref': '#/$defs/BlackCatWithWeight'}],
                        },
                        'white': '#/$defs/WhiteCat',
                    },
                    'propertyName': 'color',
                },
                'oneOf': [
                    {
                        'discriminator': {
                            'mapping': {'height': '#/$defs/BlackCatWithHeight', 'weight': '#/$defs/BlackCatWithWeight'},
                            'propertyName': 'info',
                        },
                        'oneOf': [{'$ref': '#/$defs/BlackCatWithHeight'}, {'$ref': '#/$defs/BlackCatWithWeight'}],
                    },
                    {'$ref': '#/$defs/WhiteCat'},
                ],
                'title': 'Pet',
            }
        },
        'required': ['pet'],
        'title': 'Cat',
        'type': 'object',
    }


def test_deeper_nested_discriminated_annotated_union():
    class BlackCatWithHeight(BaseModel):
        pet_type: Literal['cat']
        color: Literal['black']
        info: Literal['height']
        black_infos: str

    class BlackCatWithWeight(BaseModel):
        pet_type: Literal['cat']
        color: Literal['black']
        info: Literal['weight']
        black_infos: str

    BlackCat = Annotated[Union[BlackCatWithHeight, BlackCatWithWeight], Field(discriminator='info')]

    class WhiteCat(BaseModel):
        pet_type: Literal['cat']
        color: Literal['white']
        white_infos: str

    Cat = Annotated[Union[BlackCat, WhiteCat], Field(discriminator='color')]

    class Dog(BaseModel):
        pet_type: Literal['dog']
        dog_name: str

    Pet = Annotated[Union[Cat, Dog], Field(discriminator='pet_type')]

    class Model(BaseModel):
        pet: Pet
        number: int

    # insert_assert(Model.model_json_schema())
    assert Model.model_json_schema() == {
        '$defs': {
            'BlackCatWithHeight': {
                'properties': {
                    'black_infos': {'title': 'Black Infos', 'type': 'string'},
                    'color': {'const': 'black', 'title': 'Color'},
                    'info': {'const': 'height', 'title': 'Info'},
                    'pet_type': {'const': 'cat', 'title': 'Pet Type'},
                },
                'required': ['pet_type', 'color', 'info', 'black_infos'],
                'title': 'BlackCatWithHeight',
                'type': 'object',
            },
            'BlackCatWithWeight': {
                'properties': {
                    'black_infos': {'title': 'Black Infos', 'type': 'string'},
                    'color': {'const': 'black', 'title': 'Color'},
                    'info': {'const': 'weight', 'title': 'Info'},
                    'pet_type': {'const': 'cat', 'title': 'Pet Type'},
                },
                'required': ['pet_type', 'color', 'info', 'black_infos'],
                'title': 'BlackCatWithWeight',
                'type': 'object',
            },
            'Dog': {
                'properties': {
                    'dog_name': {'title': 'Dog Name', 'type': 'string'},
                    'pet_type': {'const': 'dog', 'title': 'Pet Type'},
                },
                'required': ['pet_type', 'dog_name'],
                'title': 'Dog',
                'type': 'object',
            },
            'WhiteCat': {
                'properties': {
                    'color': {'const': 'white', 'title': 'Color'},
                    'pet_type': {'const': 'cat', 'title': 'Pet Type'},
                    'white_infos': {'title': 'White Infos', 'type': 'string'},
                },
                'required': ['pet_type', 'color', 'white_infos'],
                'title': 'WhiteCat',
                'type': 'object',
            },
        },
        'properties': {
            'number': {'title': 'Number', 'type': 'integer'},
            'pet': {
                'discriminator': {
                    'mapping': {
                        'cat': {
                            'discriminator': {
                                'mapping': {
                                    'black': {
                                        'discriminator': {
                                            'mapping': {
                                                'height': '#/$defs/BlackCatWithHeight',
                                                'weight': '#/$defs/BlackCatWithWeight',
                                            },
                                            'propertyName': 'info',
                                        },
                                        'oneOf': [
                                            {'$ref': '#/$defs/BlackCatWithHeight'},
                                            {'$ref': '#/$defs/BlackCatWithWeight'},
                                        ],
                                    },
                                    'white': '#/$defs/WhiteCat',
                                },
                                'propertyName': 'color',
                            },
                            'oneOf': [
                                {
                                    'discriminator': {
                                        'mapping': {
                                            'height': '#/$defs/BlackCatWithHeight',
                                            'weight': '#/$defs/BlackCatWithWeight',
                                        },
                                        'propertyName': 'info',
                                    },
                                    'oneOf': [
                                        {'$ref': '#/$defs/BlackCatWithHeight'},
                                        {'$ref': '#/$defs/BlackCatWithWeight'},
                                    ],
                                },
                                {'$ref': '#/$defs/WhiteCat'},
                            ],
                        },
                        'dog': '#/$defs/Dog',
                    },
                    'propertyName': 'pet_type',
                },
                'oneOf': [
                    {
                        'discriminator': {
                            'mapping': {
                                'black': {
                                    'discriminator': {
                                        'mapping': {
                                            'height': '#/$defs/BlackCatWithHeight',
                                            'weight': '#/$defs/BlackCatWithWeight',
                                        },
                                        'propertyName': 'info',
                                    },
                                    'oneOf': [
                                        {'$ref': '#/$defs/BlackCatWithHeight'},
                                        {'$ref': '#/$defs/BlackCatWithWeight'},
                                    ],
                                },
                                'white': '#/$defs/WhiteCat',
                            },
                            'propertyName': 'color',
                        },
                        'oneOf': [
                            {
                                'discriminator': {
                                    'mapping': {
                                        'height': '#/$defs/BlackCatWithHeight',
                                        'weight': '#/$defs/BlackCatWithWeight',
                                    },
                                    'propertyName': 'info',
                                },
                                'oneOf': [
                                    {'$ref': '#/$defs/BlackCatWithHeight'},
                                    {'$ref': '#/$defs/BlackCatWithWeight'},
                                ],
                            },
                            {'$ref': '#/$defs/WhiteCat'},
                        ],
                    },
                    {'$ref': '#/$defs/Dog'},
                ],
                'title': 'Pet',
            },
        },
        'required': ['pet', 'number'],
        'title': 'Model',
        'type': 'object',
    }


def test_discriminated_annotated_union_literal_enum():
    class PetType(Enum):
        cat = 'cat'
        dog = 'dog'

    class PetColor(str, Enum):
        black = 'black'
        white = 'white'

    class PetInfo(Enum):
        height = 0
        weight = 1

    class BlackCatWithHeight(BaseModel):
        pet_type: Literal[PetType.cat]
        color: Literal[PetColor.black]
        info: Literal[PetInfo.height]
        black_infos: str

    class BlackCatWithWeight(BaseModel):
        pet_type: Literal[PetType.cat]
        color: Literal[PetColor.black]
        info: Literal[PetInfo.weight]
        black_infos: str

    BlackCat = Annotated[Union[BlackCatWithHeight, BlackCatWithWeight], Field(discriminator='info')]

    class WhiteCat(BaseModel):
        pet_type: Literal[PetType.cat]
        color: Literal[PetColor.white]
        white_infos: str

    Cat = Annotated[Union[BlackCat, WhiteCat], Field(discriminator='color')]

    class Dog(BaseModel):
        pet_type: Literal[PetType.dog]
        dog_name: str

    Pet = Annotated[Union[Cat, Dog], Field(discriminator='pet_type')]

    class Model(BaseModel):
        pet: Pet
        number: int

    # insert_assert(Model.model_json_schema())
    assert Model.model_json_schema() == {
        '$defs': {
            'BlackCatWithHeight': {
                'properties': {
                    'black_infos': {'title': 'Black Infos', 'type': 'string'},
                    'color': {'const': 'black', 'title': 'Color'},
                    'info': {'const': 0, 'title': 'Info'},
                    'pet_type': {'const': 'cat', 'title': 'Pet Type'},
                },
                'required': ['pet_type', 'color', 'info', 'black_infos'],
                'title': 'BlackCatWithHeight',
                'type': 'object',
            },
            'BlackCatWithWeight': {
                'properties': {
                    'black_infos': {'title': 'Black Infos', 'type': 'string'},
                    'color': {'const': 'black', 'title': 'Color'},
                    'info': {'const': 1, 'title': 'Info'},
                    'pet_type': {'const': 'cat', 'title': 'Pet Type'},
                },
                'required': ['pet_type', 'color', 'info', 'black_infos'],
                'title': 'BlackCatWithWeight',
                'type': 'object',
            },
            'Dog': {
                'properties': {
                    'dog_name': {'title': 'Dog Name', 'type': 'string'},
                    'pet_type': {'const': 'dog', 'title': 'Pet Type'},
                },
                'required': ['pet_type', 'dog_name'],
                'title': 'Dog',
                'type': 'object',
            },
            'WhiteCat': {
                'properties': {
                    'color': {'const': 'white', 'title': 'Color'},
                    'pet_type': {'const': 'cat', 'title': 'Pet Type'},
                    'white_infos': {'title': 'White Infos', 'type': 'string'},
                },
                'required': ['pet_type', 'color', 'white_infos'],
                'title': 'WhiteCat',
                'type': 'object',
            },
        },
        'properties': {
            'number': {'title': 'Number', 'type': 'integer'},
            'pet': {
                'discriminator': {
                    'mapping': {
                        'cat': {
                            'discriminator': {
                                'mapping': {
                                    'black': {
                                        'discriminator': {
                                            'mapping': {
                                                '0': '#/$defs/BlackCatWithHeight',
                                                '1': '#/$defs/BlackCatWithWeight',
                                            },
                                            'propertyName': 'info',
                                        },
                                        'oneOf': [
                                            {'$ref': '#/$defs/BlackCatWithHeight'},
                                            {'$ref': '#/$defs/BlackCatWithWeight'},
                                        ],
                                    },
                                    'white': '#/$defs/WhiteCat',
                                },
                                'propertyName': 'color',
                            },
                            'oneOf': [
                                {
                                    'discriminator': {
                                        'mapping': {
                                            '0': '#/$defs/BlackCatWithHeight',
                                            '1': '#/$defs/BlackCatWithWeight',
                                        },
                                        'propertyName': 'info',
                                    },
                                    'oneOf': [
                                        {'$ref': '#/$defs/BlackCatWithHeight'},
                                        {'$ref': '#/$defs/BlackCatWithWeight'},
                                    ],
                                },
                                {'$ref': '#/$defs/WhiteCat'},
                            ],
                        },
                        'dog': '#/$defs/Dog',
                    },
                    'propertyName': 'pet_type',
                },
                'oneOf': [
                    {
                        'discriminator': {
                            'mapping': {
                                'black': {
                                    'discriminator': {
                                        'mapping': {
                                            '0': '#/$defs/BlackCatWithHeight',
                                            '1': '#/$defs/BlackCatWithWeight',
                                        },
                                        'propertyName': 'info',
                                    },
                                    'oneOf': [
                                        {'$ref': '#/$defs/BlackCatWithHeight'},
                                        {'$ref': '#/$defs/BlackCatWithWeight'},
                                    ],
                                },
                                'white': '#/$defs/WhiteCat',
                            },
                            'propertyName': 'color',
                        },
                        'oneOf': [
                            {
                                'discriminator': {
                                    'mapping': {'0': '#/$defs/BlackCatWithHeight', '1': '#/$defs/BlackCatWithWeight'},
                                    'propertyName': 'info',
                                },
                                'oneOf': [
                                    {'$ref': '#/$defs/BlackCatWithHeight'},
                                    {'$ref': '#/$defs/BlackCatWithWeight'},
                                ],
                            },
                            {'$ref': '#/$defs/WhiteCat'},
                        ],
                    },
                    {'$ref': '#/$defs/Dog'},
                ],
                'title': 'Pet',
            },
        },
        'required': ['pet', 'number'],
        'title': 'Model',
        'type': 'object',
    }


@pytest.mark.xfail(reason='json schema generation for tagged unions is fundamentally incompatible with references')
def test_alias_same():
    class Cat(BaseModel):
        pet_type: Literal['cat'] = Field(alias='typeOfPet')
        c: str

    class Dog(BaseModel):
        pet_type: Literal['dog'] = Field(alias='typeOfPet')
        d: str

    class Model(BaseModel):
        pet: Union[Cat, Dog] = Field(discriminator='pet_type')
        number: int

    # insert_assert(Model.model_json_schema())
    assert Model.model_json_schema() == {
        '$defs': {
            'Cat': {
                'properties': {
                    'c': {'title': 'C', 'type': 'string'},
                    'typeOfPet': {'const': 'cat', 'title': 'Typeofpet'},
                },
                'required': ['typeOfPet', 'c'],
                'title': 'Cat',
                'type': 'object',
            },
            'Dog': {
                'properties': {
                    'd': {'title': 'D', 'type': 'string'},
                    'typeOfPet': {'const': 'dog', 'title': 'Typeofpet'},
                },
                'required': ['typeOfPet', 'd'],
                'title': 'Dog',
                'type': 'object',
            },
        },
        'properties': {
            'number': {'title': 'Number', 'type': 'integer'},
            'pet': {
                'oneOf': [{'$ref': '#/$defs/Cat'}, {'$ref': '#/$defs/Dog'}],
                'title': 'Pet',
                'discriminator': 'something',
            },
        },
        'required': ['pet', 'number'],
        'title': 'Model',
        'type': 'object',
    }


def test_nested_python_dataclasses():
    """
    Test schema generation for nested python dataclasses
    """

    from dataclasses import dataclass as python_dataclass

    @python_dataclass
    class ChildModel:
        name: str

    @python_dataclass
    class NestedModel:
        """
        Custom description
        """

        # Note: the Custom description will not be preserved as this is a vanilla dataclass
        # This is the same behavior as in v1
        child: List[ChildModel]

    assert model_json_schema(dataclass(NestedModel)) == {
        '$defs': {
            'ChildModel': {
                'properties': {'name': {'title': 'Name', 'type': 'string'}},
                'required': ['name'],
                'title': 'ChildModel',
                'type': 'object',
            }
        },
        'properties': {'child': {'items': {'$ref': '#/$defs/ChildModel'}, 'title': 'Child', 'type': 'array'}},
        'required': ['child'],
        'title': 'NestedModel',
        'type': 'object',
    }


def test_discriminated_union_in_list():
    class BlackCat(BaseModel):
        pet_type: Literal['cat']
        color: Literal['black']
        black_name: str

    class WhiteCat(BaseModel):
        pet_type: Literal['cat']
        color: Literal['white']
        white_name: str

    Cat = Annotated[Union[BlackCat, WhiteCat], Field(discriminator='color')]

    class Dog(BaseModel):
        pet_type: Literal['dog']
        name: str

    Pet = Annotated[Union[Cat, Dog], Field(discriminator='pet_type')]

    class Model(BaseModel):
        pets: Pet
        n: int

    assert Model.model_json_schema() == {
        '$defs': {
            'BlackCat': {
                'properties': {
                    'black_name': {'title': 'Black Name', 'type': 'string'},
                    'color': {'const': 'black', 'title': 'Color'},
                    'pet_type': {'const': 'cat', 'title': 'Pet Type'},
                },
                'required': ['pet_type', 'color', 'black_name'],
                'title': 'BlackCat',
                'type': 'object',
            },
            'Dog': {
                'properties': {
                    'name': {'title': 'Name', 'type': 'string'},
                    'pet_type': {'const': 'dog', 'title': 'Pet Type'},
                },
                'required': ['pet_type', 'name'],
                'title': 'Dog',
                'type': 'object',
            },
            'WhiteCat': {
                'properties': {
                    'color': {'const': 'white', 'title': 'Color'},
                    'pet_type': {'const': 'cat', 'title': 'Pet Type'},
                    'white_name': {'title': 'White Name', 'type': 'string'},
                },
                'required': ['pet_type', 'color', 'white_name'],
                'title': 'WhiteCat',
                'type': 'object',
            },
        },
        'properties': {
            'n': {'title': 'N', 'type': 'integer'},
            'pets': {
                'discriminator': {
                    'mapping': {
                        'cat': {
                            'discriminator': {
                                'mapping': {'black': '#/$defs/BlackCat', 'white': '#/$defs/WhiteCat'},
                                'propertyName': 'color',
                            },
                            'oneOf': [{'$ref': '#/$defs/BlackCat'}, {'$ref': '#/$defs/WhiteCat'}],
                        },
                        'dog': '#/$defs/Dog',
                    },
                    'propertyName': 'pet_type',
                },
                'oneOf': [
                    {
                        'discriminator': {
                            'mapping': {'black': '#/$defs/BlackCat', 'white': '#/$defs/WhiteCat'},
                            'propertyName': 'color',
                        },
                        'oneOf': [{'$ref': '#/$defs/BlackCat'}, {'$ref': '#/$defs/WhiteCat'}],
                    },
                    {'$ref': '#/$defs/Dog'},
                ],
                'title': 'Pets',
            },
        },
        'required': ['pets', 'n'],
        'title': 'Model',
        'type': 'object',
    }


def test_model_with_type_attributes():
    class Foo:
        a: float

    class Bar(BaseModel):
        b: int

    class Baz(BaseModel):
        a: Type[Foo]
        b: Type[Bar]

    assert Baz.model_json_schema() == {
        'title': 'Baz',
        'type': 'object',
        'properties': {'a': {'title': 'A'}, 'b': {'title': 'B'}},
        'required': ['a', 'b'],
    }


@pytest.mark.parametrize('secret_cls', [SecretStr, SecretBytes])
@pytest.mark.parametrize(
    'field_kw,schema_kw',
    [
        # [{}, {}],
        [{'min_length': 6}, {'minLength': 6}],
        [{'max_length': 10}, {'maxLength': 10}],
        [{'min_length': 6, 'max_length': 10}, {'minLength': 6, 'maxLength': 10}],
    ],
    ids=['min-constraint', 'max-constraint', 'min-max-constraints'],
)
def test_secrets_schema(secret_cls, field_kw, schema_kw):
    class Foobar(BaseModel):
        password: secret_cls = Field(**field_kw)

    assert Foobar.model_json_schema() == {
        'title': 'Foobar',
        'type': 'object',
        'properties': {
            'password': {'title': 'Password', 'type': 'string', 'writeOnly': True, 'format': 'password', **schema_kw}
        },
        'required': ['password'],
    }


def test_override_generate_json_schema():
    class MyGenerateJsonSchema(GenerateJsonSchema):
        def generate(self, schema, mode='validation'):
            json_schema = super().generate(schema, mode=mode)
            json_schema['$schema'] = self.schema_dialect
            return json_schema

    class MyBaseModel(BaseModel):
        @classmethod
        def model_json_schema(
            cls,
            by_alias: bool = True,
            ref_template: str = DEFAULT_REF_TEMPLATE,
            schema_generator: Type[GenerateJsonSchema] = MyGenerateJsonSchema,
            mode='validation',
        ) -> Dict[str, Any]:
            return super().model_json_schema(by_alias, ref_template, schema_generator, mode)

    class MyModel(MyBaseModel):
        x: int

    assert MyModel.model_json_schema() == {
        '$schema': 'https://json-schema.org/draft/2020-12/schema',
        'properties': {'x': {'title': 'X', 'type': 'integer'}},
        'required': ['x'],
        'title': 'MyModel',
        'type': 'object',
    }


def test_generate_json_schema_generate_twice():
    generator = GenerateJsonSchema()

    class Model(BaseModel):
        title: str

    generator.generate(Model.__pydantic_core_schema__)

    with pytest.raises(
        PydanticUserError,
        match=re.escape(
            'This JSON schema generator has already been used to generate a JSON schema. '
            'You must create a new instance of GenerateJsonSchema to generate a new JSON schema.'
        ),
    ):
        generator.generate(Model.__pydantic_core_schema__)

    generator = GenerateJsonSchema()
    generator.generate_definitions([(Model, 'validation', Model.__pydantic_core_schema__)])

    with pytest.raises(
        PydanticUserError,
        match=re.escape(
            'This JSON schema generator has already been used to generate a JSON schema. '
            'You must create a new instance of GenerateJsonSchema to generate a new JSON schema.'
        ),
    ):
        generator.generate_definitions([(Model, 'validation', Model.__pydantic_core_schema__)])


def test_nested_default_json_schema():
    class InnerModel(BaseModel):
        foo: str = 'bar'
        baz: str = Field(default='foobar', alias='my_alias')

    class OuterModel(BaseModel):
        nested_field: InnerModel = InnerModel()

    assert OuterModel.model_json_schema() == {
        '$defs': {
            'InnerModel': {
                'properties': {
                    'foo': {'default': 'bar', 'title': 'Foo', 'type': 'string'},
                    'my_alias': {'default': 'foobar', 'title': 'My Alias', 'type': 'string'},
                },
                'title': 'InnerModel',
                'type': 'object',
            }
        },
        'properties': {
            'nested_field': {'allOf': [{'$ref': '#/$defs/InnerModel'}], 'default': {'my_alias': 'foobar', 'foo': 'bar'}}
        },
        'title': 'OuterModel',
        'type': 'object',
    }


@pytest.mark.xfail(
    reason=(
        'We are calling __get_pydantic_json_schema__ too many times.'
        ' The second time we analyze a model we get the CoreSchema from __pydantic_core_schema__.'
        ' But then we proceed to append to the metadata json schema functions.'
    )
)
def test_get_pydantic_core_schema_calls() -> None:
    """Verify when/how many times `__get_pydantic_core_schema__` gets called"""

    calls: List[str] = []

    class Model(BaseModel):
        @classmethod
        def __get_pydantic_json_schema__(cls, schema: CoreSchema, handler: GetJsonSchemaHandler) -> JsonSchemaValue:
            calls.append('Model::before')
            json_schema = handler(schema)
            calls.append('Model::after')
            return json_schema

    schema = Model.model_json_schema()
    expected: JsonSchemaValue = {'type': 'object', 'properties': {}, 'title': 'Model'}

    assert schema == expected
    assert calls == ['Model::before', 'Model::after']

    calls.clear()

    class CustomAnnotation(NamedTuple):
        name: str

        def __get_pydantic_json_schema__(self, schema: CoreSchema, handler: GetJsonSchemaHandler) -> JsonSchemaValue:
            calls.append(f'CustomAnnotation({self.name})::before')
            json_schema = handler(schema)
            calls.append(f'CustomAnnotation({self.name})::after')
            return json_schema

    AnnotatedType = Annotated[str, CustomAnnotation('foo'), CustomAnnotation('bar')]

    schema = TypeAdapter(AnnotatedType).json_schema()
    expected: JsonSchemaValue = {'type': 'string'}

    assert schema == expected
    assert calls == [
        'CustomAnnotation(bar)::before',
        'CustomAnnotation(foo)::before',
        'CustomAnnotation(foo)::after',
        'CustomAnnotation(bar)::after',
    ]

    calls.clear()

    class OuterModel(BaseModel):
        x: Model

        @classmethod
        def __get_pydantic_json_schema__(cls, schema: CoreSchema, handler: GetJsonSchemaHandler) -> JsonSchemaValue:
            calls.append('OuterModel::before')
            json_schema = handler(schema)
            calls.append('OuterModel::after')
            return json_schema

    schema = OuterModel.model_json_schema()
    expected: JsonSchemaValue = {
        'type': 'object',
        'properties': {'x': {'$ref': '#/$defs/Model'}},
        'required': ['x'],
        'title': 'OuterModel',
        '$defs': {'Model': {'type': 'object', 'properties': {}, 'title': 'Model'}},
    }

    assert schema == expected
    assert calls == [
        'OuterModel::before',
        'Model::before',
        'Model::after',
        'OuterModel::after',
    ]

    calls.clear()

    AnnotatedModel = Annotated[Model, CustomAnnotation('foo')]

    schema = TypeAdapter(AnnotatedModel).json_schema()
    expected: JsonSchemaValue = {}

    assert schema == expected
    assert calls == [
        'CustomAnnotation(foo)::before',
        'Model::before',
        'Model::after',
        'CustomAnnotation(foo)::after',
    ]

    calls.clear()

    class OuterModelWithAnnotatedField(BaseModel):
        x: AnnotatedModel

    schema = OuterModelWithAnnotatedField.model_json_schema()
    expected: JsonSchemaValue = {
        'type': 'object',
        'properties': {'x': {'$ref': '#/$defs/Model'}},
        'required': ['x'],
        'title': 'OuterModel',
        '$defs': {'Model': {'type': 'object', 'properties': {}, 'title': 'Model'}},
    }

    assert schema == expected
    assert calls == [
        'OuterModel::before',
        'CustomAnnotation(foo)::before',
        'Model::before',
        'Model::after',
        'CustomAnnotation(foo)::after',
        'OuterModel::after',
    ]

    calls.clear()


def test_annotated_get_json_schema() -> None:
    calls: List[int] = []

    class CustomType(str):
        @classmethod
        def __get_pydantic_core_schema__(
            cls, source_type: Any, handler: GetCoreSchemaHandler
        ) -> core_schema.CoreSchema:
            return handler(str)

        @classmethod
        def __get_pydantic_json_schema__(cls, schema: CoreSchema, handler: GetJsonSchemaHandler) -> JsonSchemaValue:
            calls.append(1)
            json_schema = handler(schema)
            return json_schema

    TypeAdapter(Annotated[CustomType, 123]).json_schema()

    assert sum(calls) == 1


def test_model_with_strict_mode():
    class Model(BaseModel):
        model_config = ConfigDict(strict=True)

        a: str

    assert Model.model_json_schema() == {
        'properties': {'a': {'title': 'A', 'type': 'string'}},
        'required': ['a'],
        'title': 'Model',
        'type': 'object',
    }


def test_model_with_schema_extra():
    class Model(BaseModel):
        a: str

        model_config = dict(json_schema_extra={'examples': [{'a': 'Foo'}]})

    assert Model.model_json_schema() == {
        'title': 'Model',
        'type': 'object',
        'properties': {'a': {'title': 'A', 'type': 'string'}},
        'required': ['a'],
        'examples': [{'a': 'Foo'}],
    }


def test_model_with_schema_extra_callable():
    class Model(BaseModel):
        name: str = None

        @staticmethod
        def json_schema_extra(schema, model_class):
            schema.pop('properties')
            schema['type'] = 'override'
            assert model_class is Model

        model_config = dict(json_schema_extra=json_schema_extra)

    assert Model.model_json_schema() == {'title': 'Model', 'type': 'override'}


def test_model_with_schema_extra_callable_no_model_class():
    class Model(BaseModel):
        name: str = None

        @classmethod
        def json_schema_extra(cls, schema):
            schema.pop('properties')
            schema['type'] = 'override'

        model_config = dict(json_schema_extra=json_schema_extra)

    assert Model.model_json_schema() == {'title': 'Model', 'type': 'override'}


def test_model_with_schema_extra_callable_config_class():
    with pytest.warns(PydanticDeprecatedSince20, match='use ConfigDict instead'):

        class Model(BaseModel):
            name: str = None

            class Config:
                @staticmethod
                def json_schema_extra(schema, model_class):
                    schema.pop('properties')
                    schema['type'] = 'override'
                    assert model_class is Model

    assert Model.model_json_schema() == {'title': 'Model', 'type': 'override'}


def test_model_with_schema_extra_callable_no_model_class_config_class():
    with pytest.warns(PydanticDeprecatedSince20):

        class Model(BaseModel):
            name: str = None

            class Config:
                @staticmethod
                def json_schema_extra(schema):
                    schema.pop('properties')
                    schema['type'] = 'override'

        assert Model.model_json_schema() == {'title': 'Model', 'type': 'override'}


def test_model_with_schema_extra_callable_classmethod():
    with pytest.warns(PydanticDeprecatedSince20):

        class Model(BaseModel):
            name: str = None

            class Config:
                type = 'foo'

                @classmethod
                def json_schema_extra(cls, schema, model_class):
                    schema.pop('properties')
                    schema['type'] = cls.type
                    assert model_class is Model

        assert Model.model_json_schema() == {'title': 'Model', 'type': 'foo'}


def test_model_with_schema_extra_callable_instance_method():
    with pytest.warns(PydanticDeprecatedSince20):

        class Model(BaseModel):
            name: str = None

            class Config:
                def json_schema_extra(schema, model_class):
                    schema.pop('properties')
                    schema['type'] = 'override'
                    assert model_class is Model

        assert Model.model_json_schema() == {'title': 'Model', 'type': 'override'}


def test_serialization_validation_interaction():
    class Inner(BaseModel):
        x: Json[int]

    class Outer(BaseModel):
        inner: Inner

    _, v_schema = models_json_schema([(Outer, 'validation')])
    assert v_schema == {
        '$defs': {
            'Inner': {
                'properties': {
                    'x': {
                        'contentMediaType': 'application/json',
                        'contentSchema': {'type': 'integer'},
                        'title': 'X',
                        'type': 'string',
                    }
                },
                'required': ['x'],
                'title': 'Inner',
                'type': 'object',
            },
            'Outer': {
                'properties': {'inner': {'$ref': '#/$defs/Inner'}},
                'required': ['inner'],
                'title': 'Outer',
                'type': 'object',
            },
        }
    }

    _, s_schema = models_json_schema([(Outer, 'serialization')])
    assert s_schema == {
        '$defs': {
            'Inner': {
                'properties': {'x': {'title': 'X', 'type': 'integer'}},
                'required': ['x'],
                'title': 'Inner',
                'type': 'object',
            },
            'Outer': {
                'properties': {'inner': {'$ref': '#/$defs/Inner'}},
                'required': ['inner'],
                'title': 'Outer',
                'type': 'object',
            },
        }
    }

    _, vs_schema = models_json_schema([(Outer, 'validation'), (Outer, 'serialization')])
    assert vs_schema == {
        '$defs': {
<<<<<<< HEAD
            'Inner-Input': {
                'properties': {'x': {'format': 'json-string', 'title': 'X', 'type': 'string'}},
=======
            'InnerInput': {
                'properties': {
                    'x': {
                        'contentMediaType': 'application/json',
                        'contentSchema': {'type': 'integer'},
                        'title': 'X',
                        'type': 'string',
                    }
                },
>>>>>>> 0008ed33
                'required': ['x'],
                'title': 'Inner',
                'type': 'object',
            },
            'Inner-Output': {
                'properties': {'x': {'title': 'X', 'type': 'integer'}},
                'required': ['x'],
                'title': 'Inner',
                'type': 'object',
            },
            'Outer-Input': {
                'properties': {'inner': {'$ref': '#/$defs/Inner-Input'}},
                'required': ['inner'],
                'title': 'Outer',
                'type': 'object',
            },
            'Outer-Output': {
                'properties': {'inner': {'$ref': '#/$defs/Inner-Output'}},
                'required': ['inner'],
                'title': 'Outer',
                'type': 'object',
            },
        }
    }


def test_computed_field():
    class Model(BaseModel):
        x: int

        @computed_field
        @property
        def double_x(self) -> int:
            return 2 * self.x

    assert Model.model_json_schema(mode='validation') == {
        'properties': {'x': {'title': 'X', 'type': 'integer'}},
        'required': ['x'],
        'title': 'Model',
        'type': 'object',
    }
    assert Model.model_json_schema(mode='serialization') == {
        'properties': {
            'double_x': {'readOnly': True, 'title': 'Double X', 'type': 'integer'},
            'x': {'title': 'X', 'type': 'integer'},
        },
        'required': ['x', 'double_x'],
        'title': 'Model',
        'type': 'object',
    }


def test_serialization_schema_with_exclude():
    class MyGenerateJsonSchema(GenerateJsonSchema):
        def field_is_present(self, field) -> bool:
            # Always include fields in the JSON schema, even if excluded from serialization
            return True

    class Model(BaseModel):
        x: int
        y: int = Field(exclude=True)

    assert Model(x=1, y=1).model_dump() == {'x': 1}

    assert Model.model_json_schema(mode='serialization') == {
        'properties': {'x': {'title': 'X', 'type': 'integer'}},
        'required': ['x'],
        'title': 'Model',
        'type': 'object',
    }
    assert Model.model_json_schema(mode='serialization', schema_generator=MyGenerateJsonSchema) == {
        'properties': {'x': {'title': 'X', 'type': 'integer'}, 'y': {'title': 'Y', 'type': 'integer'}},
        'required': ['x'],
        'title': 'Model',
        'type': 'object',
    }


@pytest.mark.parametrize('mapping_type', [typing.Dict, typing.Mapping])
def test_mappings_str_int_json_schema(mapping_type: Any):
    class Model(BaseModel):
        str_int_map: mapping_type[str, int]

    assert Model.model_json_schema() == {
        'title': 'Model',
        'type': 'object',
        'properties': {
            'str_int_map': {
                'title': 'Str Int Map',
                'type': 'object',
                'additionalProperties': {'type': 'integer'},
            }
        },
        'required': ['str_int_map'],
    }


@pytest.mark.parametrize(('sequence_type'), [pytest.param(List), pytest.param(Sequence)])
def test_sequence_schema(sequence_type):
    class Model(BaseModel):
        field: sequence_type[int]

    assert Model.model_json_schema() == {
        'properties': {
            'field': {'items': {'type': 'integer'}, 'title': 'Field', 'type': 'array'},
        },
        'required': ['field'],
        'title': 'Model',
        'type': 'object',
    }


@pytest.mark.parametrize(('sequence_type',), [pytest.param(List), pytest.param(Sequence)])
def test_sequences_int_json_schema(sequence_type):
    class Model(BaseModel):
        int_seq: sequence_type[int]

    assert Model.model_json_schema() == {
        'title': 'Model',
        'type': 'object',
        'properties': {
            'int_seq': {
                'title': 'Int Seq',
                'type': 'array',
                'items': {'type': 'integer'},
            },
        },
        'required': ['int_seq'],
    }
    assert Model.model_validate_json('{"int_seq": [1, 2, 3]}')


@pytest.mark.parametrize(
    'field_schema,model_schema',
    [
        (None, {'properties': {}, 'title': 'Model', 'type': 'object'}),
        (
            {'a': 'b'},
            {'properties': {'x': {'a': 'b', 'title': 'X'}}, 'required': ['x'], 'title': 'Model', 'type': 'object'},
        ),
    ],
)
@pytest.mark.parametrize('instance_of', [True, False])
def test_arbitrary_type_json_schema(field_schema, model_schema, instance_of):
    class ArbitraryClass:
        pass

    if instance_of:

        class Model(BaseModel):
            x: Annotated[InstanceOf[ArbitraryClass], WithJsonSchema(field_schema)]

    else:

        class Model(BaseModel):
            model_config = dict(arbitrary_types_allowed=True)

            x: Annotated[ArbitraryClass, WithJsonSchema(field_schema)]

    assert Model.model_json_schema() == model_schema


@pytest.mark.parametrize(
    'metadata,json_schema',
    [
        (
            WithJsonSchema({'type': 'float'}),
            {
                'properties': {'x': {'anyOf': [{'type': 'float'}, {'type': 'null'}], 'title': 'X'}},
                'required': ['x'],
                'title': 'Model',
                'type': 'object',
            },
        ),
        (
            Examples({'Custom Example': [1, 2, 3]}),
            {
                'properties': {
                    'x': {
                        'anyOf': [{'examples': {'Custom Example': [1, 2, 3]}, 'type': 'integer'}, {'type': 'null'}],
                        'title': 'X',
                    }
                },
                'required': ['x'],
                'title': 'Model',
                'type': 'object',
            },
        ),
    ],
)
def test_hashable_types(metadata, json_schema):
    class Model(BaseModel):
        x: Union[Annotated[int, metadata], None]

    assert Model.model_json_schema() == json_schema


def test_root_model():
    class A(RootModel[int]):
        """A Model docstring"""

    assert A.model_json_schema() == {'title': 'A', 'description': 'A Model docstring', 'type': 'integer'}

    class B(RootModel[A]):
        pass

    assert B.model_json_schema() == {
        '$defs': {'A': {'description': 'A Model docstring', 'title': 'A', 'type': 'integer'}},
        'allOf': [{'$ref': '#/$defs/A'}],
        'title': 'B',
    }

    class C(RootModel[A]):
        """C Model docstring"""

    assert C.model_json_schema() == {
        '$defs': {'A': {'description': 'A Model docstring', 'title': 'A', 'type': 'integer'}},
        'allOf': [{'$ref': '#/$defs/A'}],
        'title': 'C',
        'description': 'C Model docstring',
    }


def test_core_metadata_core_schema_metadata():
    with pytest.raises(TypeError, match=re.escape("CoreSchema metadata should be a dict; got 'test'.")):
        CoreMetadataHandler({'metadata': 'test'})

    core_metadata_handler = CoreMetadataHandler({})
    core_metadata_handler._schema = {}
    assert core_metadata_handler.metadata == {}
    core_metadata_handler._schema = {'metadata': 'test'}
    with pytest.raises(TypeError, match=re.escape("CoreSchema metadata should be a dict; got 'test'.")):
        core_metadata_handler.metadata


def test_build_metadata_dict_initial_metadata():
    assert build_metadata_dict(initial_metadata={'foo': 'bar'}) == {
        'foo': 'bar',
        'pydantic_js_functions': [],
        'pydantic_js_annotation_functions': [],
    }

    with pytest.raises(TypeError, match=re.escape("CoreSchema metadata should be a dict; got 'test'.")):
        build_metadata_dict(initial_metadata='test')


def test_type_adapter_json_schemas_title_description():
    class Model(BaseModel):
        a: str

    _, json_schema = TypeAdapter.json_schemas([(Model, 'validation', TypeAdapter(Model))])
    assert 'title' not in json_schema
    assert 'description' not in json_schema

    _, json_schema = TypeAdapter.json_schemas(
        [(Model, 'validation', TypeAdapter(Model))],
        title='test title',
        description='test description',
    )
    assert json_schema['title'] == 'test title'
    assert json_schema['description'] == 'test description'


def test_type_adapter_json_schemas_without_definitions():
    _, json_schema = TypeAdapter.json_schemas(
        [(int, 'validation', TypeAdapter(int))],
        ref_template='#/components/schemas/{model}',
    )

    assert 'definitions' not in json_schema


def test_custom_chain_schema():
    class MySequence:
        @classmethod
        def __get_pydantic_core_schema__(cls, source_type: Any, handler: GetCoreSchemaHandler) -> CoreSchema:
            list_schema = core_schema.list_schema()
            return core_schema.chain_schema([list_schema])

    class Model(BaseModel):
        model_config = ConfigDict(arbitrary_types_allowed=True)

        a: MySequence

    assert Model.model_json_schema() == {
        'properties': {'a': {'items': {}, 'title': 'A', 'type': 'array'}},
        'required': ['a'],
        'title': 'Model',
        'type': 'object',
    }


def test_json_or_python_schema():
    class MyJsonOrPython:
        @classmethod
        def __get_pydantic_core_schema__(cls, source_type: Any, handler: GetCoreSchemaHandler) -> CoreSchema:
            int_schema = core_schema.int_schema()
            return core_schema.json_or_python_schema(json_schema=int_schema, python_schema=int_schema)

    class Model(BaseModel):
        model_config = ConfigDict(arbitrary_types_allowed=True)

        a: MyJsonOrPython

    assert Model.model_json_schema() == {
        'properties': {'a': {'title': 'A', 'type': 'integer'}},
        'required': ['a'],
        'title': 'Model',
        'type': 'object',
    }


def test_lax_or_strict_schema():
    class MyLaxOrStrict:
        @classmethod
        def __get_pydantic_core_schema__(cls, source_type: Any, handler: GetCoreSchemaHandler) -> CoreSchema:
            int_schema = core_schema.int_schema()
            return core_schema.lax_or_strict_schema(lax_schema=int_schema, strict_schema=int_schema, strict=True)

    class Model(BaseModel):
        model_config = ConfigDict(arbitrary_types_allowed=True)

        a: MyLaxOrStrict

    assert Model.model_json_schema() == {
        'properties': {'a': {'title': 'A', 'type': 'integer'}},
        'required': ['a'],
        'title': 'Model',
        'type': 'object',
    }


def test_override_enum_json_schema():
    class CustomType(Enum):
        A = 'a'
        B = 'b'

        @classmethod
        def __get_pydantic_json_schema__(
            cls, core_schema: core_schema.CoreSchema, handler: GetJsonSchemaHandler
        ) -> core_schema.CoreSchema:
            json_schema = handler(core_schema)
            json_schema.update(title='CustomType title', type='string')
            return json_schema

    class Model(BaseModel):
        x: CustomType

    # insert_assert(Model.model_json_schema())
    assert Model.model_json_schema() == {
        '$defs': {'CustomType': {'enum': ['a', 'b'], 'title': 'CustomType title', 'type': 'string'}},
        'properties': {'x': {'$ref': '#/$defs/CustomType'}},
        'required': ['x'],
        'title': 'Model',
        'type': 'object',
    }


def test_json_schema_extras_on_ref() -> None:
    @dataclass
    class JsonSchemaExamples:
        examples: Dict[str, Any]

        def __get_pydantic_json_schema__(
            self, core_schema: CoreSchema, handler: GetJsonSchemaHandler
        ) -> JsonSchemaValue:
            json_schema = handler(core_schema)
            assert json_schema.keys() == {'$ref'}
            json_schema['examples'] = to_json(self.examples)
            return json_schema

    @dataclass
    class JsonSchemaTitle:
        title: str

        def __get_pydantic_json_schema__(
            self, core_schema: CoreSchema, handler: GetJsonSchemaHandler
        ) -> JsonSchemaValue:
            json_schema = handler(core_schema)
            assert json_schema.keys() == {'allOf', 'examples'}
            json_schema['title'] = self.title
            return json_schema

    class Model(BaseModel):
        name: str
        age: int

    ta = TypeAdapter(
        Annotated[Model, JsonSchemaExamples({'foo': Model(name='John', age=28)}), JsonSchemaTitle('ModelTitle')]
    )

    # insert_assert(ta.json_schema())
    assert ta.json_schema() == {
        '$defs': {
            'Model': {
                'properties': {'age': {'title': 'Age', 'type': 'integer'}, 'name': {'title': 'Name', 'type': 'string'}},
                'required': ['name', 'age'],
                'title': 'Model',
                'type': 'object',
            }
        },
        'allOf': [{'$ref': '#/$defs/Model'}],
        'examples': b'{"foo":{"name":"John","age":28}}',
        'title': 'ModelTitle',
    }


def test_inclusion_of_defaults():
    class Model(BaseModel):
        x: int = 1
        y: int = Field(default_factory=lambda: 2)

    assert Model.model_json_schema() == {
        'properties': {'x': {'default': 1, 'title': 'X', 'type': 'integer'}, 'y': {'title': 'Y', 'type': 'integer'}},
        'title': 'Model',
        'type': 'object',
    }


def test_resolve_def_schema_from_core_schema() -> None:
    class Inner(BaseModel):
        x: int

    class Marker:
        def __get_pydantic_json_schema__(
            self, core_schema: CoreSchema, handler: GetJsonSchemaHandler
        ) -> JsonSchemaValue:
            field_schema = handler(core_schema)
            field_schema['title'] = 'Foo'
            original_schema = handler.resolve_ref_schema(field_schema)
            original_schema['title'] = 'Bar'
            return field_schema

    class Outer(BaseModel):
        inner: Annotated[Inner, Marker()]

    # insert_assert(Outer.model_json_schema())
    assert Outer.model_json_schema() == {
        '$defs': {
            'Inner': {
                'properties': {'x': {'title': 'X', 'type': 'integer'}},
                'required': ['x'],
                'title': 'Bar',
                'type': 'object',
            }
        },
        'properties': {'inner': {'allOf': [{'$ref': '#/$defs/Inner'}], 'title': 'Foo'}},
        'required': ['inner'],
        'title': 'Outer',
        'type': 'object',
    }


def test_examples_annotation() -> None:
    ListWithExamples = Annotated[
        List[float],
        Examples({'Fibonacci': [1, 1, 2, 3, 5]}),
    ]

    ta = TypeAdapter(ListWithExamples)

    # insert_assert(ta.json_schema())
    assert ta.json_schema() == {
        'examples': {'Fibonacci': [1, 1, 2, 3, 5]},
        'items': {'type': 'number'},
        'type': 'array',
    }

    ListWithMoreExamples = Annotated[
        ListWithExamples,
        Examples(
            {
                'Constants': [
                    3.14,
                    2.71,
                ]
            }
        ),
    ]

    ta = TypeAdapter(ListWithMoreExamples)

    # insert_assert(ta.json_schema())
    assert ta.json_schema() == {
        'examples': {'Constants': [3.14, 2.71], 'Fibonacci': [1, 1, 2, 3, 5]},
        'items': {'type': 'number'},
        'type': 'array',
    }


def test_skip_json_schema_annotation() -> None:
    class Model(BaseModel):
        x: Union[int, SkipJsonSchema[None]] = None
        y: Union[int, SkipJsonSchema[None]] = 1
        z: Union[int, SkipJsonSchema[str]] = 'foo'

    assert Model(y=None).y is None
    # insert_assert(Model.model_json_schema())
    assert Model.model_json_schema() == {
        'properties': {
            'x': {'default': None, 'title': 'X', 'type': 'integer'},
            'y': {'default': 1, 'title': 'Y', 'type': 'integer'},
            'z': {'default': 'foo', 'title': 'Z', 'type': 'integer'},
        },
        'title': 'Model',
        'type': 'object',
    }


def test_skip_json_schema_exclude_default():
    class Model(BaseModel):
        x: Annotated[Union[int, SkipJsonSchema[None]], Field(json_schema_extra=lambda s: s.pop('default'))] = None

    assert Model().x is None
    # insert_assert(Model.model_json_schema())
    assert Model.model_json_schema() == {
        'properties': {
            'x': {'title': 'X', 'type': 'integer'},
        },
        'title': 'Model',
        'type': 'object',
    }


def test_typeddict_field_required_missing() -> None:
    """https://github.com/pydantic/pydantic/issues/6192"""

    class CustomType:
        def __init__(self, data: Dict[str, int]) -> None:
            self.data = data

        @classmethod
        def __get_pydantic_core_schema__(cls, source_type: Any, handler: GetCoreSchemaHandler) -> CoreSchema:
            data_schema = core_schema.typed_dict_schema(
                {
                    'subunits': core_schema.typed_dict_field(
                        core_schema.int_schema(),
                    ),
                }
            )
            return core_schema.no_info_after_validator_function(cls, data_schema)

    class Model(BaseModel):
        t: CustomType

    m = Model(t={'subunits': 123})
    assert type(m.t) is CustomType
    assert m.t.data == {'subunits': 123}

    with pytest.raises(ValidationError) as exc_info:
        Model(t={'subunits': 'abc'})

    # insert_assert(exc_info.value.errors(include_url=False))
    assert exc_info.value.errors(include_url=False) == [
        {
            'type': 'int_parsing',
            'loc': ('t', 'subunits'),
            'msg': 'Input should be a valid integer, unable to parse string as an integer',
            'input': 'abc',
        }
    ]


def test_json_schema_keys_sorting() -> None:
    """We sort all keys except those under a 'property' parent key"""

    class Model(BaseModel):
        b: int
        a: str

    class OuterModel(BaseModel):
        inner: List[Model]

    # verify the schema contents
    # this is just to get a nicer error message / diff if it fails
    expected = {
        '$defs': {
            'Model': {
                'properties': {'b': {'title': 'B', 'type': 'integer'}, 'a': {'title': 'A', 'type': 'string'}},
                'required': ['b', 'a'],
                'title': 'Model',
                'type': 'object',
            }
        },
        'properties': {'inner': {'items': {'$ref': '#/$defs/Model'}, 'title': 'Inner', 'type': 'array'}},
        'required': ['inner'],
        'title': 'OuterModel',
        'type': 'object',
    }
    actual = OuterModel.model_json_schema()
    assert actual == expected

    # verify order
    # dumping to json just happens to be a simple way to verify the order
    assert json.dumps(actual, indent=2) == json.dumps(expected, indent=2)


def test_custom_type_gets_unpacked_ref() -> None:
    class Annotation:
        def __get_pydantic_json_schema__(
            self, schema: core_schema.CoreSchema, handler: GetJsonSchemaHandler
        ) -> JsonSchemaValue:
            json_schema = handler(schema)
            assert '$ref' in json_schema
            json_schema['title'] = 'Set from annotation'
            return json_schema

    class Model(BaseModel):
        x: int

        @classmethod
        def __get_pydantic_json_schema__(
            cls, schema: core_schema.CoreSchema, handler: GetJsonSchemaHandler
        ) -> JsonSchemaValue:
            json_schema = handler(schema)
            assert json_schema['type'] == 'object' and '$ref' not in json_schema
            return json_schema

    ta = TypeAdapter(Annotated[Model, Annotation()])
    # insert_assert(ta.json_schema())
    assert ta.json_schema() == {
        '$defs': {
            'Model': {
                'properties': {'x': {'title': 'X', 'type': 'integer'}},
                'required': ['x'],
                'title': 'Model',
                'type': 'object',
            }
        },
        'allOf': [{'$ref': '#/$defs/Model'}],
        'title': 'Set from annotation',
    }


@pytest.mark.parametrize(
    'annotation, expected',
    [
        (Annotated[int, Field(json_schema_extra={'title': 'abc'})], {'type': 'integer', 'title': 'abc'}),
        (
            Annotated[int, Field(title='abc'), Field(description='xyz')],
            {'type': 'integer', 'title': 'abc', 'description': 'xyz'},
        ),
        (Annotated[int, Field(gt=0)], {'type': 'integer', 'exclusiveMinimum': 0}),
        (
            Annotated[int, Field(gt=0), Field(lt=100)],
            {'type': 'integer', 'exclusiveMinimum': 0, 'exclusiveMaximum': 100},
        ),
        (Annotated[int, Field(examples={'number': 1})], {'type': 'integer', 'examples': {'number': 1}}),
    ],
    ids=repr,
)
def test_field_json_schema_metadata(annotation: Type[Any], expected: JsonSchemaValue) -> None:
    ta = TypeAdapter(annotation)
    assert ta.json_schema() == expected


def test_multiple_models_with_same_qualname():
    from pydantic import create_model

    model_a1 = create_model(
        'A',
        inner_a1=(str, ...),
    )
    model_a2 = create_model(
        'A',
        inner_a2=(str, ...),
    )

    model_c = create_model(
        'B',
        outer_a1=(model_a1, ...),
        outer_a2=(model_a2, ...),
    )

    assert model_c.model_json_schema() == {
        '$defs': {
            'pydantic__main__A__1': {
                'properties': {'inner_a1': {'title': 'Inner ' 'A1', 'type': 'string'}},
                'required': ['inner_a1'],
                'title': 'A',
                'type': 'object',
            },
            'pydantic__main__A__2': {
                'properties': {'inner_a2': {'title': 'Inner ' 'A2', 'type': 'string'}},
                'required': ['inner_a2'],
                'title': 'A',
                'type': 'object',
            },
        },
        'properties': {
            'outer_a1': {'$ref': '#/$defs/pydantic__main__A__1'},
            'outer_a2': {'$ref': '#/$defs/pydantic__main__A__2'},
        },
        'required': ['outer_a1', 'outer_a2'],
        'title': 'B',
        'type': 'object',
    }


def test_generate_definitions_for_no_ref_schemas():
    decimal_schema = TypeAdapter(Decimal).core_schema

    class Model(BaseModel):
        pass

    result = GenerateJsonSchema().generate_definitions(
        [
            ('Decimal', 'validation', decimal_schema),
            ('Decimal', 'serialization', decimal_schema),
            ('Model', 'validation', Model.__pydantic_core_schema__),
        ]
    )
    assert result == (
        {
            ('Decimal', 'serialization'): {'type': 'string'},
            ('Decimal', 'validation'): {'anyOf': [{'type': 'number'}, {'type': 'string'}]},
            ('Model', 'validation'): {'$ref': '#/$defs/Model'},
        },
        {'Model': {'properties': {}, 'title': 'Model', 'type': 'object'}},
    )


def test_chain_schema():
    # this is a contrived schema which requires a string input that can be coerced to an int:
    s = core_schema.chain_schema([core_schema.str_schema(), core_schema.int_schema()])
    assert SchemaValidator(s).validate_python('1') == 1  # proof it works this way

    assert GenerateJsonSchema().generate(s, mode='validation') == {'type': 'string'}
    assert GenerateJsonSchema().generate(s, mode='serialization') == {'type': 'integer'}


def test_deferred_json_schema():
    class Foo(BaseModel):
        x: 'Bar'

    with pytest.raises(PydanticUserError, match='`Foo` is not fully defined'):
        Foo.model_json_schema()

    class Bar(BaseModel):
        pass

    Foo.model_rebuild()
    assert Foo.model_json_schema() == {
        '$defs': {'Bar': {'properties': {}, 'title': 'Bar', 'type': 'object'}},
        'properties': {'x': {'$ref': '#/$defs/Bar'}},
        'required': ['x'],
        'title': 'Foo',
        'type': 'object',
    }


def test_dollar_ref_alias():
    class MyModel(BaseModel):
        my_field: str = Field(alias='$ref')

    assert MyModel.model_json_schema() == {
        'properties': {'$ref': {'title': '$Ref', 'type': 'string'}},
        'required': ['$ref'],
        'title': 'MyModel',
        'type': 'object',
    }


def test_multiple_parametrization_of_generic_model() -> None:
    """https://github.com/pydantic/pydantic/issues/6708"""
    T = TypeVar('T')

    calls = 0

    class Inner(BaseModel):
        a: int

        @classmethod
        def __get_pydantic_json_schema__(
            cls, core_schema: CoreSchema, handler: GetJsonSchemaHandler
        ) -> JsonSchemaValue:
            nonlocal calls
            calls += 1
            json_schema = handler(core_schema)
            return json_schema

    class Outer(BaseModel, Generic[T]):
        b: Optional[T]

    class ModelTest(BaseModel):
        c: Outer[Inner]

    for _ in range(sys.getrecursionlimit() + 1):

        class ModelTest(BaseModel):  # noqa: F811
            c: Outer[Inner]

    ModelTest.model_json_schema()

    # this is not necessarily a promise we make
    # (in fact, we've had bugs in the past where this was not the case and we'd
    # call the __get_pydantic_json_schema__ method multiple times)
    # but it's much easier to test for than absence of a recursion limit
    assert calls == 1


def test_callable_json_schema_extra():
    def pop_default(s):
        s.pop('default')

    class Model(BaseModel):
        a: int = Field(default=1, json_schema_extra=pop_default)
        b: Annotated[int, Field(json_schema_extra=pop_default)] = 2
        c: Annotated[int, Field(json_schema_extra=pop_default), Field(default=3)]
        d: Annotated[int, Field(default=4), Field(json_schema_extra=pop_default)]
        e: Annotated[int, Field(json_schema_extra=pop_default)] = Field(default=5)
        f: Annotated[int, Field(default=6)] = Field(json_schema_extra=pop_default)

    assert Model().model_dump() == {'a': 1, 'b': 2, 'c': 3, 'd': 4, 'e': 5, 'f': 6}
    assert Model(a=11, b=12, c=13, d=14, e=15, f=16).model_dump() == {
        'a': 11,
        'b': 12,
        'c': 13,
        'd': 14,
        'e': 15,
        'f': 16,
    }

    json_schema = Model.model_json_schema()
    for key in 'abcdef':
        assert json_schema['properties'][key] == {'title': key.upper(), 'type': 'integer'}  # default is not present


def test_callable_json_schema_extra_dataclass():
    def pop_default(s):
        s.pop('default')

    @pydantic.dataclasses.dataclass
    class MyDataclass:
        # Note that a and b here have to come first since dataclasses requires annotation-only fields to come before
        # fields with defaults (for similar reasons to why function arguments with defaults must come later)
        # But otherwise, evnerything seems to work properly
        a: Annotated[int, Field(json_schema_extra=pop_default), Field(default=1)]
        b: Annotated[int, Field(default=2), Field(json_schema_extra=pop_default)]
        c: int = Field(default=3, json_schema_extra=pop_default)
        d: Annotated[int, Field(json_schema_extra=pop_default)] = 4
        e: Annotated[int, Field(json_schema_extra=pop_default)] = Field(default=5)
        f: Annotated[int, Field(default=6)] = Field(json_schema_extra=pop_default)

    adapter = TypeAdapter(MyDataclass)
    assert adapter.dump_python(MyDataclass()) == {'a': 1, 'b': 2, 'c': 3, 'd': 4, 'e': 5, 'f': 6}
    assert adapter.dump_python(MyDataclass(a=11, b=12, c=13, d=14, e=15, f=16)) == {
        'a': 11,
        'b': 12,
        'c': 13,
        'd': 14,
        'e': 15,
        'f': 16,
    }

    json_schema = adapter.json_schema()
    for key in 'abcdef':
        assert json_schema['properties'][key] == {'title': key.upper(), 'type': 'integer'}  # default is not present<|MERGE_RESOLUTION|>--- conflicted
+++ resolved
@@ -4518,11 +4518,7 @@
     _, vs_schema = models_json_schema([(Outer, 'validation'), (Outer, 'serialization')])
     assert vs_schema == {
         '$defs': {
-<<<<<<< HEAD
             'Inner-Input': {
-                'properties': {'x': {'format': 'json-string', 'title': 'X', 'type': 'string'}},
-=======
-            'InnerInput': {
                 'properties': {
                     'x': {
                         'contentMediaType': 'application/json',
@@ -4531,7 +4527,6 @@
                         'type': 'string',
                     }
                 },
->>>>>>> 0008ed33
                 'required': ['x'],
                 'title': 'Inner',
                 'type': 'object',
