import json
import math
import re
import typing
from datetime import date, datetime, time, timedelta
from decimal import Decimal
from enum import Enum, IntEnum
from ipaddress import IPv4Address, IPv4Interface, IPv4Network, IPv6Address, IPv6Interface, IPv6Network
from pathlib import Path
from typing import (
    Any,
    Callable,
    Deque,
    Dict,
    FrozenSet,
    Generic,
    Iterable,
    List,
    NamedTuple,
    NewType,
    Optional,
    Pattern,
    Sequence,
    Set,
    Tuple,
    Type,
    TypeVar,
    Union,
)
from uuid import UUID

import pytest
from pydantic_core import CoreSchema, core_schema
from typing_extensions import Annotated, Literal

from pydantic import (
    BaseModel,
    Field,
    ImportString,
    ValidationError,
    computed_field,
    field_validator,
)
from pydantic._internal._core_metadata import build_metadata_dict
from pydantic.annotated import GetCoreSchemaHandler
from pydantic.color import Color
from pydantic.config import ConfigDict
from pydantic.dataclasses import dataclass
from pydantic.errors import PydanticInvalidForJsonSchema
from pydantic.json_schema import (
    DEFAULT_REF_TEMPLATE,
    GenerateJsonSchema,
    GetJsonSchemaHandler,
    JsonSchemaValue,
    PydanticJsonSchemaWarning,
    model_json_schema,
    models_json_schema,
)
from pydantic.networks import AnyUrl, EmailStr, IPvAnyAddress, IPvAnyInterface, IPvAnyNetwork, NameEmail
from pydantic.type_adapter import TypeAdapter
from pydantic.types import (
    UUID1,
    UUID3,
    UUID4,
    UUID5,
    DirectoryPath,
    FilePath,
    Json,
    NegativeFloat,
    NegativeInt,
    NewPath,
    NonNegativeFloat,
    NonNegativeInt,
    NonPositiveFloat,
    NonPositiveInt,
    PositiveFloat,
    PositiveInt,
    SecretBytes,
    SecretStr,
    StrictBool,
    StrictStr,
    conbytes,
    condate,
    condecimal,
    confloat,
    conint,
    constr,
)

try:
    import email_validator
except ImportError:
    email_validator = None

T = TypeVar('T')


def test_by_alias():
    class ApplePie(BaseModel):
        model_config = ConfigDict(title='Apple Pie')
        a: float = Field(alias='Snap')
        b: int = Field(10, alias='Crackle')

    assert ApplePie.model_json_schema() == {
        'type': 'object',
        'title': 'Apple Pie',
        'properties': {
            'Snap': {'type': 'number', 'title': 'Snap'},
            'Crackle': {'type': 'integer', 'title': 'Crackle', 'default': 10},
        },
        'required': ['Snap'],
    }
    assert list(ApplePie.model_json_schema(by_alias=True)['properties'].keys()) == ['Snap', 'Crackle']
    assert list(ApplePie.model_json_schema(by_alias=False)['properties'].keys()) == ['a', 'b']


def test_ref_template():
    class KeyLimePie(BaseModel):
        x: str = None

    class ApplePie(BaseModel):
        model_config = ConfigDict(title='Apple Pie')
        a: float = None
        key_lime: Optional[KeyLimePie] = None

    assert ApplePie.model_json_schema(ref_template='foobar/{model}.json') == {
        'title': 'Apple Pie',
        'type': 'object',
        'properties': {
            'a': {'default': None, 'title': 'A', 'type': 'number'},
            'key_lime': {
                'anyOf': [{'$ref': 'foobar/KeyLimePie.json'}, {'type': 'null'}],
                'default': None,
            },
        },
        '$defs': {
            'KeyLimePie': {
                'title': 'KeyLimePie',
                'type': 'object',
                'properties': {'x': {'default': None, 'title': 'X', 'type': 'string'}},
            }
        },
    }
    assert ApplePie.model_json_schema()['properties']['key_lime'] == {
        'anyOf': [{'$ref': '#/$defs/KeyLimePie'}, {'type': 'null'}],
        'default': None,
    }
    json_schema = json.dumps(ApplePie.model_json_schema(ref_template='foobar/{model}.json'))
    assert 'foobar/KeyLimePie.json' in json_schema
    assert '#/$defs/KeyLimePie' not in json_schema


def test_by_alias_generator():
    class ApplePie(BaseModel):
        model_config = ConfigDict(alias_generator=lambda x: x.upper())
        a: float
        b: int = 10

    assert ApplePie.model_json_schema() == {
        'title': 'ApplePie',
        'type': 'object',
        'properties': {'A': {'title': 'A', 'type': 'number'}, 'B': {'title': 'B', 'default': 10, 'type': 'integer'}},
        'required': ['A'],
    }
    assert ApplePie.model_json_schema(by_alias=False)['properties'].keys() == {'a', 'b'}


def test_sub_model():
    class Foo(BaseModel):
        """hello"""

        b: float

    class Bar(BaseModel):
        a: int
        b: Optional[Foo] = None

    assert Bar.model_json_schema() == {
        'type': 'object',
        'title': 'Bar',
        '$defs': {
            'Foo': {
                'type': 'object',
                'title': 'Foo',
                'description': 'hello',
                'properties': {'b': {'type': 'number', 'title': 'B'}},
                'required': ['b'],
            }
        },
        'properties': {
            'a': {'type': 'integer', 'title': 'A'},
            'b': {'anyOf': [{'$ref': '#/$defs/Foo'}, {'type': 'null'}], 'default': None},
        },
        'required': ['a'],
    }


def test_schema_class():
    class Model(BaseModel):
        foo: int = Field(4, title='Foo is Great')
        bar: str = Field(..., description='this description of bar')

    with pytest.raises(ValidationError):
        Model()

    m = Model(bar='123')
    assert m.model_dump() == {'foo': 4, 'bar': '123'}

    assert Model.model_json_schema() == {
        'type': 'object',
        'title': 'Model',
        'properties': {
            'foo': {'type': 'integer', 'title': 'Foo is Great', 'default': 4},
            'bar': {'type': 'string', 'title': 'Bar', 'description': 'this description of bar'},
        },
        'required': ['bar'],
    }


def test_schema_repr():
    s = Field(4, title='Foo is Great')
    assert str(s) == "annotation=NoneType required=False default=4 title='Foo is Great'"
    assert repr(s) == "FieldInfo(annotation=NoneType, required=False, default=4, title='Foo is Great')"


def test_schema_class_by_alias():
    class Model(BaseModel):
        foo: int = Field(4, alias='foofoo')

    assert list(Model.model_json_schema()['properties'].keys()) == ['foofoo']
    assert list(Model.model_json_schema(by_alias=False)['properties'].keys()) == ['foo']


def test_choices():
    FooEnum = Enum('FooEnum', {'foo': 'f', 'bar': 'b'})
    BarEnum = IntEnum('BarEnum', {'foo': 1, 'bar': 2})

    class SpamEnum(str, Enum):
        foo = 'f'
        bar = 'b'

    class Model(BaseModel):
        foo: FooEnum
        bar: BarEnum
        spam: SpamEnum = Field(None)

    assert Model.model_json_schema() == {
        'title': 'Model',
        'type': 'object',
        'properties': {
            'foo': {'$ref': '#/$defs/FooEnum'},
            'bar': {'$ref': '#/$defs/BarEnum'},
            'spam': {'allOf': [{'$ref': '#/$defs/SpamEnum'}], 'default': None},
        },
        'required': ['foo', 'bar'],
        '$defs': {
            'FooEnum': {'title': 'FooEnum', 'enum': ['f', 'b']},
            'BarEnum': {'title': 'BarEnum', 'type': 'integer', 'enum': [1, 2]},
            'SpamEnum': {'title': 'SpamEnum', 'type': 'string', 'enum': ['f', 'b']},
        },
    }


def test_enum_modify_schema():
    class SpamEnum(str, Enum):
        """
        Spam enum.
        """

        foo = 'f'
        bar = 'b'

        @classmethod
        def __get_pydantic_json_schema__(
            cls, core_schema: CoreSchema, handler: GetJsonSchemaHandler
        ) -> JsonSchemaValue:
            field_schema = handler(core_schema)
            existing_comment = field_schema.get('$comment', '')
            field_schema['$comment'] = existing_comment + 'comment'  # make sure this function is only called once

            field_schema['tsEnumNames'] = [e.name for e in cls]
            return field_schema

    class Model(BaseModel):
        spam: Optional[SpamEnum] = Field(None)

    assert Model.model_json_schema() == {
        '$defs': {
            'SpamEnum': {
                '$comment': 'comment',
                'description': 'Spam enum.',
                'enum': ['f', 'b'],
                'title': 'SpamEnum',
                'tsEnumNames': ['foo', 'bar'],
                'type': 'string',
            }
        },
        'properties': {'spam': {'anyOf': [{'$ref': '#/$defs/SpamEnum'}, {'type': 'null'}], 'default': None}},
        'title': 'Model',
        'type': 'object',
    }


def test_enum_schema_custom_field():
    class FooBarEnum(str, Enum):
        foo = 'foo'
        bar = 'bar'

    class Model(BaseModel):
        pika: FooBarEnum = Field(alias='pikalias', title='Pikapika!', description='Pika is definitely the best!')
        bulbi: FooBarEnum = Field('foo', alias='bulbialias', title='Bulbibulbi!', description='Bulbi is not...')
        cara: FooBarEnum

    assert Model.model_json_schema() == {
        '$defs': {
            'FooBarEnum': {
                'enum': ['foo', 'bar'],
                'title': 'FooBarEnum',
                'type': 'string',
            }
        },
        'properties': {
            'pikalias': {
                'allOf': [{'$ref': '#/$defs/FooBarEnum'}],
                'description': 'Pika is definitely the best!',
                'title': 'Pikapika!',
            },
            'bulbialias': {
                'allOf': [{'$ref': '#/$defs/FooBarEnum'}],
                'description': 'Bulbi is not...',
                'title': 'Bulbibulbi!',
                'default': 'foo',
            },
            'cara': {'$ref': '#/$defs/FooBarEnum'},
        },
        'required': ['pikalias', 'cara'],
        'title': 'Model',
        'type': 'object',
    }


def test_enum_and_model_have_same_behaviour():
    class Names(str, Enum):
        rick = 'Rick'
        morty = 'Morty'
        summer = 'Summer'

    class Pika(BaseModel):
        a: str

    class Foo(BaseModel):
        enum: Names
        titled_enum: Names = Field(
            ...,
            title='Title of enum',
            description='Description of enum',
        )
        model: Pika
        titled_model: Pika = Field(
            ...,
            title='Title of model',
            description='Description of model',
        )

    assert Foo.model_json_schema() == {
        '$defs': {
            'Pika': {
                'properties': {'a': {'title': 'A', 'type': 'string'}},
                'required': ['a'],
                'title': 'Pika',
                'type': 'object',
            },
            'Names': {
                'enum': ['Rick', 'Morty', 'Summer'],
                'title': 'Names',
                'type': 'string',
            },
        },
        'properties': {
            'enum': {'$ref': '#/$defs/Names'},
            'model': {'$ref': '#/$defs/Pika'},
            'titled_enum': {
                'allOf': [{'$ref': '#/$defs/Names'}],
                'description': 'Description of enum',
                'title': 'Title of enum',
            },
            'titled_model': {
                'allOf': [{'$ref': '#/$defs/Pika'}],
                'description': 'Description of model',
                'title': 'Title of model',
            },
        },
        'required': ['enum', 'titled_enum', 'model', 'titled_model'],
        'title': 'Foo',
        'type': 'object',
    }


def test_enum_includes_extra_without_other_params():
    class Names(str, Enum):
        rick = 'Rick'
        morty = 'Morty'
        summer = 'Summer'

    class Foo(BaseModel):
        enum: Names
        extra_enum: Names = Field(..., json_schema_extra={'extra': 'Extra field'})

    assert Foo.model_json_schema() == {
        '$defs': {
            'Names': {
                'enum': ['Rick', 'Morty', 'Summer'],
                'title': 'Names',
                'type': 'string',
            },
        },
        'properties': {
            'enum': {'$ref': '#/$defs/Names'},
            'extra_enum': {'allOf': [{'$ref': '#/$defs/Names'}], 'extra': 'Extra field'},
        },
        'required': ['enum', 'extra_enum'],
        'title': 'Foo',
        'type': 'object',
    }


def test_list_enum_schema_extras():
    class FoodChoice(str, Enum):
        spam = 'spam'
        egg = 'egg'
        chips = 'chips'

    class Model(BaseModel):
        foods: List[FoodChoice] = Field(examples=[['spam', 'egg']])

    assert Model.model_json_schema() == {
        '$defs': {
            'FoodChoice': {
                'enum': ['spam', 'egg', 'chips'],
                'title': 'FoodChoice',
                'type': 'string',
            }
        },
        'properties': {
            'foods': {
                'title': 'Foods',
                'type': 'array',
                'items': {'$ref': '#/$defs/FoodChoice'},
                'examples': [['spam', 'egg']],
            },
        },
        'required': ['foods'],
        'title': 'Model',
        'type': 'object',
    }


def test_enum_schema_cleandoc():
    class FooBar(str, Enum):
        """
        This is docstring which needs to be cleaned up
        """

        foo = 'foo'
        bar = 'bar'

    class Model(BaseModel):
        enum: FooBar

    assert Model.model_json_schema() == {
        'title': 'Model',
        'type': 'object',
        'properties': {'enum': {'$ref': '#/$defs/FooBar'}},
        'required': ['enum'],
        '$defs': {
            'FooBar': {
                'title': 'FooBar',
                'description': 'This is docstring which needs to be cleaned up',
                'enum': ['foo', 'bar'],
                'type': 'string',
            }
        },
    }


def test_decimal_json_schema():
    class Model(BaseModel):
        a: bytes = b'foobar'
        b: Decimal = Decimal('12.34')

    with pytest.warns(
        DeprecationWarning,
        match=re.escape('The `schema_json` method is deprecated; use `model_json_schema` and json.dumps instead.'),
    ):
        schema_json = Model.schema_json(indent=2)
        loaded_schema_json = json.loads(schema_json)
    model_json_schema_validation = Model.model_json_schema(mode='validation')
    model_json_schema_serialization = Model.model_json_schema(mode='serialization')

    assert (
        loaded_schema_json
        == model_json_schema_validation
        == {
            'properties': {
                'a': {'default': 'foobar', 'format': 'binary', 'title': 'A', 'type': 'string'},
                'b': {'anyOf': [{'type': 'number'}, {'type': 'string'}], 'default': '12.34', 'title': 'B'},
            },
            'title': 'Model',
            'type': 'object',
        }
    )
    assert model_json_schema_serialization == {
        'properties': {
            'a': {'default': 'foobar', 'format': 'binary', 'title': 'A', 'type': 'string'},
            'b': {'default': '12.34', 'title': 'B', 'type': 'string'},
        },
        'required': ['a', 'b'],
        'title': 'Model',
        'type': 'object',
    }


def test_list_sub_model():
    class Foo(BaseModel):
        a: float

    class Bar(BaseModel):
        b: List[Foo]

    assert Bar.model_json_schema() == {
        'title': 'Bar',
        'type': 'object',
        '$defs': {
            'Foo': {
                'title': 'Foo',
                'type': 'object',
                'properties': {'a': {'type': 'number', 'title': 'A'}},
                'required': ['a'],
            }
        },
        'properties': {'b': {'type': 'array', 'items': {'$ref': '#/$defs/Foo'}, 'title': 'B'}},
        'required': ['b'],
    }


def test_optional():
    class Model(BaseModel):
        a: Optional[str]

    assert Model.model_json_schema() == {
        'title': 'Model',
        'type': 'object',
        'properties': {'a': {'anyOf': [{'type': 'string'}, {'type': 'null'}], 'title': 'A'}},
        'required': ['a'],
    }


def test_any():
    class Model(BaseModel):
        a: Any
        b: object

    assert Model.model_json_schema() == {
        'title': 'Model',
        'type': 'object',
        'properties': {
            'a': {'title': 'A'},
            'b': {'title': 'B'},
        },
        'required': ['a', 'b'],
    }


def test_set():
    class Model(BaseModel):
        a: Set[int]
        b: set
        c: set = {1}

    assert Model.model_json_schema() == {
        'title': 'Model',
        'type': 'object',
        'properties': {
            'a': {'title': 'A', 'type': 'array', 'uniqueItems': True, 'items': {'type': 'integer'}},
            'b': {'title': 'B', 'type': 'array', 'items': {}, 'uniqueItems': True},
            'c': {'title': 'C', 'type': 'array', 'items': {}, 'default': [1], 'uniqueItems': True},
        },
        'required': ['a', 'b'],
    }


@pytest.mark.parametrize(
    'field_type,extra_props',
    [
        (tuple, {'items': {}}),
        (
            Tuple[str, int, Union[str, int, float], float],
            {
                'prefixItems': [
                    {'type': 'string'},
                    {'type': 'integer'},
                    {'anyOf': [{'type': 'string'}, {'type': 'integer'}, {'type': 'number'}]},
                    {'type': 'number'},
                ],
                'minItems': 4,
                'maxItems': 4,
            },
        ),
        (Tuple[str], {'prefixItems': [{'type': 'string'}], 'minItems': 1, 'maxItems': 1}),
        (Tuple[()], {'maxItems': 0, 'minItems': 0}),
        (
            Tuple[str, ...],
            {'items': {'type': 'string'}, 'title': 'A', 'type': 'array'},
        ),
    ],
)
def test_tuple(field_type, extra_props):
    class Model(BaseModel):
        a: field_type

    assert Model.model_json_schema() == {
        'title': 'Model',
        'type': 'object',
        'properties': {'a': {'title': 'A', 'type': 'array', **extra_props}},
        'required': ['a'],
    }


def test_deque():
    class Model(BaseModel):
        a: Deque[str]

    assert Model.model_json_schema() == {
        'title': 'Model',
        'type': 'object',
        'properties': {'a': {'title': 'A', 'type': 'array', 'items': {'type': 'string'}}},
        'required': ['a'],
    }


def test_bool():
    class Model(BaseModel):
        a: bool

    assert Model.model_json_schema() == {
        'title': 'Model',
        'type': 'object',
        'properties': {'a': {'title': 'A', 'type': 'boolean'}},
        'required': ['a'],
    }


def test_strict_bool():
    class Model(BaseModel):
        a: StrictBool

    assert Model.model_json_schema() == {
        'title': 'Model',
        'type': 'object',
        'properties': {'a': {'title': 'A', 'type': 'boolean'}},
        'required': ['a'],
    }


def test_dict():
    class Model(BaseModel):
        a: dict

    assert Model.model_json_schema() == {
        'title': 'Model',
        'type': 'object',
        'properties': {'a': {'title': 'A', 'type': 'object'}},
        'required': ['a'],
    }


def test_list():
    class Model(BaseModel):
        a: list

    assert Model.model_json_schema() == {
        'title': 'Model',
        'type': 'object',
        'properties': {'a': {'title': 'A', 'type': 'array', 'items': {}}},
        'required': ['a'],
    }


class Foo(BaseModel):
    a: float


@pytest.mark.parametrize(
    'field_type,expected_schema',
    [
        (
            Union[int, str],
            {
                'properties': {'a': {'title': 'A', 'anyOf': [{'type': 'integer'}, {'type': 'string'}]}},
                'required': ['a'],
            },
        ),
        (
            List[int],
            {'properties': {'a': {'title': 'A', 'type': 'array', 'items': {'type': 'integer'}}}, 'required': ['a']},
        ),
        (
            Dict[str, Foo],
            {
                '$defs': {
                    'Foo': {
                        'title': 'Foo',
                        'type': 'object',
                        'properties': {'a': {'title': 'A', 'type': 'number'}},
                        'required': ['a'],
                    }
                },
                'properties': {'a': {'title': 'A', 'type': 'object', 'additionalProperties': {'$ref': '#/$defs/Foo'}}},
                'required': ['a'],
            },
        ),
        (
            Union[None, Foo],
            {
                '$defs': {
                    'Foo': {
                        'title': 'Foo',
                        'type': 'object',
                        'properties': {'a': {'title': 'A', 'type': 'number'}},
                        'required': ['a'],
                    }
                },
                'properties': {'a': {'anyOf': [{'$ref': '#/$defs/Foo'}, {'type': 'null'}]}},
                'required': ['a'],
                'title': 'Model',
                'type': 'object',
            },
        ),
        (Dict[str, Any], {'properties': {'a': {'title': 'A', 'type': 'object'}}, 'required': ['a']}),
    ],
)
def test_list_union_dict(field_type, expected_schema):
    class Model(BaseModel):
        a: field_type

    base_schema = {'title': 'Model', 'type': 'object'}
    base_schema.update(expected_schema)

    assert Model.model_json_schema() == base_schema


@pytest.mark.parametrize(
    'field_type,expected_schema',
    [
        (datetime, {'type': 'string', 'format': 'date-time'}),
        (date, {'type': 'string', 'format': 'date'}),
        (time, {'type': 'string', 'format': 'time'}),
        (timedelta, {'type': 'number', 'format': 'time-delta'}),
    ],
)
def test_date_types(field_type, expected_schema):
    class Model(BaseModel):
        a: field_type

    attribute_schema = {'title': 'A'}
    attribute_schema.update(expected_schema)

    base_schema = {'title': 'Model', 'type': 'object', 'properties': {'a': attribute_schema}, 'required': ['a']}

    assert Model.model_json_schema() == base_schema


@pytest.mark.parametrize(
    'field_type,expected_schema',
    [
        (condate(), {}),
        (
            condate(gt=date(2010, 1, 1), lt=date(2021, 2, 2)),
            {'exclusiveMinimum': date(2010, 1, 1), 'exclusiveMaximum': date(2021, 2, 2)},
        ),
        (condate(ge=date(2010, 1, 1), le=date(2021, 2, 2)), {'minimum': date(2010, 1, 1), 'maximum': date(2021, 2, 2)}),
    ],
)
def test_date_constrained_types(field_type, expected_schema):
    class Model(BaseModel):
        a: field_type

    assert Model.model_json_schema() == {
        'title': 'Model',
        'type': 'object',
        'properties': {'a': {'title': 'A', 'type': 'string', 'format': 'date', **expected_schema}},
        'required': ['a'],
    }


@pytest.mark.parametrize(
    'field_type,expected_schema',
    [
        (Optional[str], {'properties': {'a': {'anyOf': [{'type': 'string'}, {'type': 'null'}], 'title': 'A'}}}),
        (
            Optional[bytes],
            {'properties': {'a': {'title': 'A', 'anyOf': [{'type': 'string', 'format': 'binary'}, {'type': 'null'}]}}},
        ),
        (
            Union[str, bytes],
            {
                'properties': {
                    'a': {'title': 'A', 'anyOf': [{'type': 'string'}, {'type': 'string', 'format': 'binary'}]}
                },
            },
        ),
        (
            Union[None, str, bytes],
            {
                'properties': {
                    'a': {
                        'title': 'A',
                        'anyOf': [{'type': 'string'}, {'type': 'string', 'format': 'binary'}, {'type': 'null'}],
                    }
                }
            },
        ),
    ],
)
def test_str_basic_types(field_type, expected_schema):
    class Model(BaseModel):
        a: field_type

    base_schema = {'title': 'Model', 'type': 'object', 'required': ['a']}
    base_schema.update(expected_schema)
    assert Model.model_json_schema() == base_schema


@pytest.mark.parametrize(
    'field_type,expected_schema',
    [
        (Pattern, {'type': 'string', 'format': 'regex'}),
        (Pattern[str], {'type': 'string', 'format': 'regex'}),
        (Pattern[bytes], {'type': 'string', 'format': 'regex'}),
    ],
)
def test_pattern(field_type, expected_schema) -> None:
    class Model(BaseModel):
        a: field_type

    expected_schema.update({'title': 'A'})
    full_schema = {'title': 'Model', 'type': 'object', 'required': ['a'], 'properties': {'a': expected_schema}}
    assert Model.model_json_schema() == full_schema


@pytest.mark.parametrize(
    'field_type,expected_schema',
    [
        (StrictStr, {'title': 'A', 'type': 'string'}),
        # (ConstrainedStr, {'title': 'A', 'type': 'string'}),
        (
            constr(min_length=3, max_length=5, pattern='^text$'),
            {'title': 'A', 'type': 'string', 'minLength': 3, 'maxLength': 5, 'pattern': '^text$'},
        ),
    ],
)
def test_str_constrained_types(field_type, expected_schema):
    class Model(BaseModel):
        a: field_type

    model_schema = Model.model_json_schema()
    assert model_schema['properties']['a'] == expected_schema

    base_schema = {'title': 'Model', 'type': 'object', 'properties': {'a': expected_schema}, 'required': ['a']}

    assert model_schema == base_schema


@pytest.mark.parametrize(
    'field_type,expected_schema',
    [
        (AnyUrl, {'title': 'A', 'type': 'string', 'format': 'uri', 'minLength': 1}),
        (
            Annotated[AnyUrl, Field(max_length=2**16)],
            {'title': 'A', 'type': 'string', 'format': 'uri', 'minLength': 1, 'maxLength': 2**16},
        ),
    ],
)
def test_special_str_types(field_type, expected_schema):
    class Model(BaseModel):
        a: field_type

    base_schema = {'title': 'Model', 'type': 'object', 'properties': {'a': {}}, 'required': ['a']}
    base_schema['properties']['a'] = expected_schema

    assert Model.model_json_schema() == base_schema


@pytest.mark.skipif(not email_validator, reason='email_validator not installed')
@pytest.mark.parametrize('field_type,expected_schema', [(EmailStr, 'email'), (NameEmail, 'name-email')])
def test_email_str_types(field_type, expected_schema):
    class Model(BaseModel):
        a: field_type

    base_schema = {
        'title': 'Model',
        'type': 'object',
        'properties': {'a': {'title': 'A', 'type': 'string'}},
        'required': ['a'],
    }
    base_schema['properties']['a']['format'] = expected_schema

    assert Model.model_json_schema() == base_schema


@pytest.mark.parametrize('field_type,inner_type', [(SecretBytes, 'string'), (SecretStr, 'string')])
def test_secret_types(field_type, inner_type):
    class Model(BaseModel):
        a: field_type

    base_schema = {
        'title': 'Model',
        'type': 'object',
        'properties': {'a': {'title': 'A', 'type': inner_type, 'writeOnly': True, 'format': 'password'}},
        'required': ['a'],
    }

    assert Model.model_json_schema() == base_schema


@pytest.mark.parametrize(
    'field_type,expected_schema',
    [
        # (ConstrainedInt, {}),
        (conint(gt=5, lt=10), {'exclusiveMinimum': 5, 'exclusiveMaximum': 10}),
        (conint(ge=5, le=10), {'minimum': 5, 'maximum': 10}),
        (conint(multiple_of=5), {'multipleOf': 5}),
        (PositiveInt, {'exclusiveMinimum': 0}),
        (NegativeInt, {'exclusiveMaximum': 0}),
        (NonNegativeInt, {'minimum': 0}),
        (NonPositiveInt, {'maximum': 0}),
    ],
)
def test_special_int_types(field_type, expected_schema):
    class Model(BaseModel):
        a: field_type

    base_schema = {
        'title': 'Model',
        'type': 'object',
        'properties': {'a': {'title': 'A', 'type': 'integer'}},
        'required': ['a'],
    }
    base_schema['properties']['a'].update(expected_schema)

    assert Model.model_json_schema() == base_schema


@pytest.mark.parametrize(
    'field_type,expected_schema',
    [
        (confloat(gt=5, lt=10), {'exclusiveMinimum': 5, 'exclusiveMaximum': 10}),
        (confloat(ge=5, le=10), {'minimum': 5, 'maximum': 10}),
        (confloat(multiple_of=5), {'multipleOf': 5}),
        (PositiveFloat, {'exclusiveMinimum': 0}),
        (NegativeFloat, {'exclusiveMaximum': 0}),
        (NonNegativeFloat, {'minimum': 0}),
        (NonPositiveFloat, {'maximum': 0}),
    ],
)
def test_special_float_types(field_type, expected_schema):
    class Model(BaseModel):
        a: field_type

    base_schema = {
        'title': 'Model',
        'type': 'object',
        'properties': {'a': {'title': 'A', 'type': 'number'}},
        'required': ['a'],
    }
    base_schema['properties']['a'].update(expected_schema)

    assert Model.model_json_schema() == base_schema


@pytest.mark.parametrize(
    'field_type,expected_schema',
    [
        (condecimal(gt=5, lt=10), {'exclusiveMinimum': 5, 'exclusiveMaximum': 10}),
        (condecimal(ge=5, le=10), {'minimum': 5, 'maximum': 10}),
        (condecimal(multiple_of=5), {'multipleOf': 5}),
    ],
)
def test_special_decimal_types(field_type, expected_schema):
    class Model(BaseModel):
        a: field_type

    base_schema = {
        'title': 'Model',
        'type': 'object',
        'properties': {'a': {'anyOf': [{'type': 'number'}, {'type': 'string'}], 'title': 'A'}},
        'required': ['a'],
    }
    base_schema['properties']['a']['anyOf'][0].update(expected_schema)

    assert Model.model_json_schema() == base_schema


@pytest.mark.parametrize(
    'field_type,expected_schema',
    [(UUID, 'uuid'), (UUID1, 'uuid1'), (UUID3, 'uuid3'), (UUID4, 'uuid4'), (UUID5, 'uuid5')],
)
def test_uuid_types(field_type, expected_schema):
    class Model(BaseModel):
        a: field_type

    base_schema = {
        'title': 'Model',
        'type': 'object',
        'properties': {'a': {'title': 'A', 'type': 'string', 'format': 'uuid'}},
        'required': ['a'],
    }
    base_schema['properties']['a']['format'] = expected_schema

    assert Model.model_json_schema() == base_schema


@pytest.mark.parametrize(
    'field_type,expected_schema',
    [(FilePath, 'file-path'), (DirectoryPath, 'directory-path'), (NewPath, 'path'), (Path, 'path')],
)
def test_path_types(field_type, expected_schema):
    class Model(BaseModel):
        a: field_type

    base_schema = {
        'title': 'Model',
        'type': 'object',
        'properties': {'a': {'title': 'A', 'type': 'string', 'format': ''}},
        'required': ['a'],
    }
    base_schema['properties']['a']['format'] = expected_schema

    assert Model.model_json_schema() == base_schema


def test_json_type():
    class Model(BaseModel):
        a: Json
        b: Json[int]
        c: Json[Any]

    assert Model.model_json_schema() == {
        'title': 'Model',
        'type': 'object',
        'properties': {
            'a': {'title': 'A', 'type': 'string', 'format': 'json-string'},
            'b': {'title': 'B', 'type': 'string', 'format': 'json-string'},
            'c': {'title': 'C', 'type': 'string', 'format': 'json-string'},
        },
        'required': ['a', 'b', 'c'],
    }


def test_ipv4address_type():
    class Model(BaseModel):
        ip_address: IPv4Address

    model_schema = Model.model_json_schema()
    assert model_schema == {
        'title': 'Model',
        'type': 'object',
        'properties': {'ip_address': {'title': 'Ip Address', 'type': 'string', 'format': 'ipv4'}},
        'required': ['ip_address'],
    }


def test_ipv6address_type():
    class Model(BaseModel):
        ip_address: IPv6Address

    model_schema = Model.model_json_schema()
    assert model_schema == {
        'title': 'Model',
        'type': 'object',
        'properties': {'ip_address': {'title': 'Ip Address', 'type': 'string', 'format': 'ipv6'}},
        'required': ['ip_address'],
    }


def test_ipvanyaddress_type():
    class Model(BaseModel):
        ip_address: IPvAnyAddress

    model_schema = Model.model_json_schema()
    assert model_schema == {
        'title': 'Model',
        'type': 'object',
        'properties': {'ip_address': {'title': 'Ip Address', 'type': 'string', 'format': 'ipvanyaddress'}},
        'required': ['ip_address'],
    }


def test_ipv4interface_type():
    class Model(BaseModel):
        ip_interface: IPv4Interface

    model_schema = Model.model_json_schema()
    assert model_schema == {
        'title': 'Model',
        'type': 'object',
        'properties': {'ip_interface': {'title': 'Ip Interface', 'type': 'string', 'format': 'ipv4interface'}},
        'required': ['ip_interface'],
    }


def test_ipv6interface_type():
    class Model(BaseModel):
        ip_interface: IPv6Interface

    model_schema = Model.model_json_schema()
    assert model_schema == {
        'title': 'Model',
        'type': 'object',
        'properties': {'ip_interface': {'title': 'Ip Interface', 'type': 'string', 'format': 'ipv6interface'}},
        'required': ['ip_interface'],
    }


def test_ipvanyinterface_type():
    class Model(BaseModel):
        ip_interface: IPvAnyInterface

    model_schema = Model.model_json_schema()
    assert model_schema == {
        'title': 'Model',
        'type': 'object',
        'properties': {'ip_interface': {'title': 'Ip Interface', 'type': 'string', 'format': 'ipvanyinterface'}},
        'required': ['ip_interface'],
    }


def test_ipv4network_type():
    class Model(BaseModel):
        ip_network: IPv4Network

    model_schema = Model.model_json_schema()
    assert model_schema == {
        'title': 'Model',
        'type': 'object',
        'properties': {'ip_network': {'title': 'Ip Network', 'type': 'string', 'format': 'ipv4network'}},
        'required': ['ip_network'],
    }


def test_ipv6network_type():
    class Model(BaseModel):
        ip_network: IPv6Network

    model_schema = Model.model_json_schema()
    assert model_schema == {
        'title': 'Model',
        'type': 'object',
        'properties': {'ip_network': {'title': 'Ip Network', 'type': 'string', 'format': 'ipv6network'}},
        'required': ['ip_network'],
    }


def test_ipvanynetwork_type():
    class Model(BaseModel):
        ip_network: IPvAnyNetwork

    model_schema = Model.model_json_schema()
    assert model_schema == {
        'title': 'Model',
        'type': 'object',
        'properties': {'ip_network': {'title': 'Ip Network', 'type': 'string', 'format': 'ipvanynetwork'}},
        'required': ['ip_network'],
    }


@pytest.mark.parametrize(
    'type_,default_value',
    (
        (Callable, ...),
        (Callable, lambda x: x),
        (Callable[[int], int], ...),
        (Callable[[int], int], lambda x: x),
    ),
)
def test_callable_type(type_, default_value):
    # TODO: Is this still how we want to handle this?
    #   With my current changes, it raises
    #       InvalidForJsonSchema('Cannot generate a JsonSchema for core_schema.CallableSchema')
    #   We could continue the practice of just not creating such fields,
    #   but producing a UserWarning when a field is ignored
    # TODO: If the default value is not JSON encodable, should we just not include it in the schema?
    #   This seems preferable to me over erroring, but maybe we should also produce a UserWarning for that?

    # Decision: Different user warning depending on if there's a default or not

    class Model(BaseModel):
        callback: type_ = default_value
        foo: int

    with pytest.raises(PydanticInvalidForJsonSchema):
        model_schema = Model.model_json_schema()
        assert 'callback' not in model_schema['properties']


@pytest.mark.parametrize(
    'default_value,properties',
    (
        (Field(...), {'callback': {'title': 'Callback', 'type': 'integer'}}),
        (1, {'callback': {'default': 1, 'title': 'Callback', 'type': 'integer'}}),
    ),
)
def test_callable_type_with_fallback(default_value, properties):
    class Model(BaseModel):
        callback: Union[int, Callable[[int], int]] = default_value

    class MyGenerator(GenerateJsonSchema):
        ignored_warning_kinds = ()

    with pytest.warns(
        PydanticJsonSchemaWarning,
        match=re.escape('Cannot generate a JsonSchema for core_schema.CallableSchema [skipped-choice]'),
    ):
        model_schema = Model.model_json_schema(schema_generator=MyGenerator)
    assert model_schema['properties'] == properties


@pytest.mark.parametrize(
    'type_,default_value,properties',
    (
        (
            Dict[Any, Any],
            {(lambda x: x): 1},
            {'callback': {'title': 'Callback', 'type': 'object'}},
        ),
        (
            Union[int, Callable[[int], int]],
            lambda x: x,
            {'callback': {'title': 'Callback', 'type': 'integer'}},
        ),
    ),
)
def test_non_serializable_default(type_, default_value, properties):
    class Model(BaseModel):
        callback: type_ = default_value

    with pytest.warns(
        PydanticJsonSchemaWarning,
        match=(
            'Default value .* is not JSON serializable; excluding default from JSON schema '
            r'\[non-serializable-default\]'
        ),
    ):
        model_schema = Model.model_json_schema()
    assert model_schema['properties'] == properties
    assert model_schema.get('required') is None


@pytest.mark.parametrize(
    'warning_match',
    (
        r'Cannot generate a JsonSchema for core_schema.CallableSchema \[skipped-choice\]',
        r'Default value .* is not JSON serializable; excluding default from JSON schema \[non-serializable-default\]',
    ),
)
def test_callable_fallback_with_non_serializable_default(warning_match):
    class Model(BaseModel):
        callback: Union[int, Callable[[int], int]] = lambda x: x  # noqa E731

    class MyGenerator(GenerateJsonSchema):
        ignored_warning_kinds = ()

    with pytest.warns(PydanticJsonSchemaWarning, match=warning_match):
        model_schema = Model.model_json_schema(schema_generator=MyGenerator)
    assert model_schema == {
        'properties': {'callback': {'title': 'Callback', 'type': 'integer'}},
        'title': 'Model',
        'type': 'object',
    }


def test_error_non_supported_types():
    class Model(BaseModel):
        a: ImportString

    with pytest.raises(PydanticInvalidForJsonSchema):
        Model.model_json_schema()


def test_schema_overrides():
    class Foo(BaseModel):
        a: str

    class Bar(BaseModel):
        b: Foo = Foo(a='foo')

    class Baz(BaseModel):
        c: Optional[Bar]

    class Model(BaseModel):
        d: Baz

    model_schema = Model.model_json_schema()
    assert model_schema == {
        'title': 'Model',
        'type': 'object',
        '$defs': {
            'Foo': {
                'title': 'Foo',
                'type': 'object',
                'properties': {'a': {'title': 'A', 'type': 'string'}},
                'required': ['a'],
            },
            'Bar': {
                'title': 'Bar',
                'type': 'object',
                'properties': {'b': {'allOf': [{'$ref': '#/$defs/Foo'}], 'default': {'a': 'foo'}}},
            },
            'Baz': {
                'title': 'Baz',
                'type': 'object',
                'properties': {'c': {'anyOf': [{'$ref': '#/$defs/Bar'}, {'type': 'null'}]}},
                'required': ['c'],
            },
        },
        'properties': {'d': {'$ref': '#/$defs/Baz'}},
        'required': ['d'],
    }


def test_schema_overrides_w_union():
    class Foo(BaseModel):
        pass

    class Bar(BaseModel):
        pass

    class Spam(BaseModel):
        a: Union[Foo, Bar] = Field(..., description='xxx')

    assert Spam.model_json_schema()['properties'] == {
        'a': {
            'title': 'A',
            'description': 'xxx',
            'anyOf': [{'$ref': '#/$defs/Foo'}, {'$ref': '#/$defs/Bar'}],
        },
    }


def test_schema_from_models():
    class Foo(BaseModel):
        a: str

    class Bar(BaseModel):
        b: Foo

    class Baz(BaseModel):
        c: Bar

    class Model(BaseModel):
        d: Baz

    class Ingredient(BaseModel):
        name: str

    class Pizza(BaseModel):
        name: str
        ingredients: List[Ingredient]

    keys_map, model_schema = models_json_schema(
        [(Model, 'validation'), (Pizza, 'validation')],
        title='Multi-model schema',
        description='Single JSON Schema with multiple definitions',
    )
    assert keys_map == {(Pizza, 'validation'): 'Pizza', (Model, 'validation'): 'Model'}
    assert model_schema == {
        'title': 'Multi-model schema',
        'description': 'Single JSON Schema with multiple definitions',
        '$defs': {
            'Pizza': {
                'title': 'Pizza',
                'type': 'object',
                'properties': {
                    'name': {'title': 'Name', 'type': 'string'},
                    'ingredients': {
                        'title': 'Ingredients',
                        'type': 'array',
                        'items': {'$ref': '#/$defs/Ingredient'},
                    },
                },
                'required': ['name', 'ingredients'],
            },
            'Ingredient': {
                'title': 'Ingredient',
                'type': 'object',
                'properties': {'name': {'title': 'Name', 'type': 'string'}},
                'required': ['name'],
            },
            'Model': {
                'title': 'Model',
                'type': 'object',
                'properties': {'d': {'$ref': '#/$defs/Baz'}},
                'required': ['d'],
            },
            'Baz': {
                'title': 'Baz',
                'type': 'object',
                'properties': {'c': {'$ref': '#/$defs/Bar'}},
                'required': ['c'],
            },
            'Bar': {
                'title': 'Bar',
                'type': 'object',
                'properties': {'b': {'$ref': '#/$defs/Foo'}},
                'required': ['b'],
            },
            'Foo': {
                'title': 'Foo',
                'type': 'object',
                'properties': {'a': {'title': 'A', 'type': 'string'}},
                'required': ['a'],
            },
        },
    }


def test_schema_with_refs():
    ref_template = '#/components/schemas/{model}'

    class Foo(BaseModel):
        a: str

    class Bar(BaseModel):
        b: Foo

    class Baz(BaseModel):
        c: Bar

    keys_map, model_schema = models_json_schema([(Bar, 'validation'), (Baz, 'validation')], ref_template=ref_template)
    assert keys_map == {(Bar, 'validation'): 'Bar', (Baz, 'validation'): 'Baz'}
    assert model_schema == {
        '$defs': {
            'Baz': {
                'title': 'Baz',
                'type': 'object',
                'properties': {'c': {'$ref': '#/components/schemas/Bar'}},
                'required': ['c'],
            },
            'Bar': {
                'title': 'Bar',
                'type': 'object',
                'properties': {'b': {'$ref': '#/components/schemas/Foo'}},
                'required': ['b'],
            },
            'Foo': {
                'title': 'Foo',
                'type': 'object',
                'properties': {'a': {'title': 'A', 'type': 'string'}},
                'required': ['a'],
            },
        }
    }


def test_schema_with_custom_ref_template():
    class Foo(BaseModel):
        a: str

    class Bar(BaseModel):
        b: Foo

    class Baz(BaseModel):
        c: Bar

    keys_map, model_schema = models_json_schema(
        [(Bar, 'validation'), (Baz, 'validation')], ref_template='/schemas/{model}.json#/'
    )
    assert keys_map == {(Bar, 'validation'): 'Bar', (Baz, 'validation'): 'Baz'}
    assert model_schema == {
        '$defs': {
            'Baz': {
                'title': 'Baz',
                'type': 'object',
                'properties': {'c': {'$ref': '/schemas/Bar.json#/'}},
                'required': ['c'],
            },
            'Bar': {
                'title': 'Bar',
                'type': 'object',
                'properties': {'b': {'$ref': '/schemas/Foo.json#/'}},
                'required': ['b'],
            },
            'Foo': {
                'title': 'Foo',
                'type': 'object',
                'properties': {'a': {'title': 'A', 'type': 'string'}},
                'required': ['a'],
            },
        }
    }


def test_schema_ref_template_key_error():
    class Foo(BaseModel):
        a: str

    class Bar(BaseModel):
        b: Foo

    class Baz(BaseModel):
        c: Bar

    with pytest.raises(KeyError):
        models_json_schema([(Bar, 'validation'), (Baz, 'validation')], ref_template='/schemas/{bad_name}.json#/')


def test_schema_no_definitions():
    keys_map, model_schema = models_json_schema([], title='Schema without definitions')
    assert keys_map == {}
    assert model_schema == {'title': 'Schema without definitions'}


def test_list_default():
    class UserModel(BaseModel):
        friends: List[int] = [1]

    assert UserModel.model_json_schema() == {
        'title': 'UserModel',
        'type': 'object',
        'properties': {'friends': {'title': 'Friends', 'default': [1], 'type': 'array', 'items': {'type': 'integer'}}},
    }


def test_enum_str_default():
    class MyEnum(str, Enum):
        FOO = 'foo'

    class UserModel(BaseModel):
        friends: MyEnum = MyEnum.FOO

    assert UserModel.model_json_schema()['properties']['friends']['default'] is MyEnum.FOO.value


def test_enum_int_default():
    class MyEnum(IntEnum):
        FOO = 1

    class UserModel(BaseModel):
        friends: MyEnum = MyEnum.FOO

    assert UserModel.model_json_schema()['properties']['friends']['default'] is MyEnum.FOO.value


def test_dict_default():
    class UserModel(BaseModel):
        friends: Dict[str, float] = {'a': 1.1, 'b': 2.2}

    assert UserModel.model_json_schema() == {
        'title': 'UserModel',
        'type': 'object',
        'properties': {
            'friends': {
                'title': 'Friends',
                'default': {'a': 1.1, 'b': 2.2},
                'type': 'object',
                'additionalProperties': {'type': 'number'},
            }
        },
    }


def test_model_default():
    """Make sure inner model types are encoded properly"""

    class Inner(BaseModel):
        a: Dict[Path, str] = {Path(): ''}

    class Outer(BaseModel):
        inner: Inner = Inner()

    assert Outer.model_json_schema() == {
        '$defs': {
            'Inner': {
                'properties': {
                    'a': {
                        'additionalProperties': {'type': 'string'},
                        'default': {'.': ''},
                        'title': 'A',
                        'type': 'object',
                    }
                },
                'title': 'Inner',
                'type': 'object',
            }
        },
        'properties': {'inner': {'allOf': [{'$ref': '#/$defs/Inner'}], 'default': {'a': {'.': ''}}}},
        'title': 'Outer',
        'type': 'object',
    }


@pytest.mark.parametrize(
    'kwargs,type_,expected_extra',
    [
        ({'max_length': 5}, str, {'type': 'string', 'maxLength': 5}),
        ({}, constr(max_length=6), {'type': 'string', 'maxLength': 6}),
        ({'min_length': 2}, str, {'type': 'string', 'minLength': 2}),
        ({'max_length': 5}, bytes, {'type': 'string', 'maxLength': 5, 'format': 'binary'}),
        ({'pattern': '^foo$'}, str, {'type': 'string', 'pattern': '^foo$'}),
        ({'gt': 2}, int, {'type': 'integer', 'exclusiveMinimum': 2}),
        ({'lt': 5}, int, {'type': 'integer', 'exclusiveMaximum': 5}),
        ({'ge': 2}, int, {'type': 'integer', 'minimum': 2}),
        ({'le': 5}, int, {'type': 'integer', 'maximum': 5}),
        ({'multiple_of': 5}, int, {'type': 'integer', 'multipleOf': 5}),
        ({'gt': 2}, float, {'type': 'number', 'exclusiveMinimum': 2}),
        ({'lt': 5}, float, {'type': 'number', 'exclusiveMaximum': 5}),
        ({'ge': 2}, float, {'type': 'number', 'minimum': 2}),
        ({'le': 5}, float, {'type': 'number', 'maximum': 5}),
        ({'gt': -math.inf}, float, {'type': 'number'}),
        ({'lt': math.inf}, float, {'type': 'number'}),
        ({'ge': -math.inf}, float, {'type': 'number'}),
        ({'le': math.inf}, float, {'type': 'number'}),
        ({'multiple_of': 5}, float, {'type': 'number', 'multipleOf': 5}),
        ({'gt': 2}, Decimal, {'anyOf': [{'exclusiveMinimum': 2.0, 'type': 'number'}, {'type': 'string'}]}),
        ({'lt': 5}, Decimal, {'anyOf': [{'type': 'number', 'exclusiveMaximum': 5}, {'type': 'string'}]}),
        ({'ge': 2}, Decimal, {'anyOf': [{'type': 'number', 'minimum': 2}, {'type': 'string'}]}),
        ({'le': 5}, Decimal, {'anyOf': [{'type': 'number', 'maximum': 5}, {'type': 'string'}]}),
        ({'multiple_of': 5}, Decimal, {'anyOf': [{'type': 'number', 'multipleOf': 5}, {'type': 'string'}]}),
    ],
)
def test_constraints_schema_validation(kwargs, type_, expected_extra):
    class Foo(BaseModel):
        a: type_ = Field('foo', title='A title', description='A description', **kwargs)

    expected_schema = {
        'title': 'Foo',
        'type': 'object',
        'properties': {'a': {'title': 'A title', 'description': 'A description', 'default': 'foo'}},
    }

    expected_schema['properties']['a'].update(expected_extra)
    assert Foo.model_json_schema(mode='validation') == expected_schema


@pytest.mark.parametrize(
    'kwargs,type_,expected_extra',
    [
        ({'max_length': 5}, str, {'type': 'string', 'maxLength': 5}),
        ({}, constr(max_length=6), {'type': 'string', 'maxLength': 6}),
        ({'min_length': 2}, str, {'type': 'string', 'minLength': 2}),
        ({'max_length': 5}, bytes, {'type': 'string', 'maxLength': 5, 'format': 'binary'}),
        ({'pattern': '^foo$'}, str, {'type': 'string', 'pattern': '^foo$'}),
        ({'gt': 2}, int, {'type': 'integer', 'exclusiveMinimum': 2}),
        ({'lt': 5}, int, {'type': 'integer', 'exclusiveMaximum': 5}),
        ({'ge': 2}, int, {'type': 'integer', 'minimum': 2}),
        ({'le': 5}, int, {'type': 'integer', 'maximum': 5}),
        ({'multiple_of': 5}, int, {'type': 'integer', 'multipleOf': 5}),
        ({'gt': 2}, float, {'type': 'number', 'exclusiveMinimum': 2}),
        ({'lt': 5}, float, {'type': 'number', 'exclusiveMaximum': 5}),
        ({'ge': 2}, float, {'type': 'number', 'minimum': 2}),
        ({'le': 5}, float, {'type': 'number', 'maximum': 5}),
        ({'gt': -math.inf}, float, {'type': 'number'}),
        ({'lt': math.inf}, float, {'type': 'number'}),
        ({'ge': -math.inf}, float, {'type': 'number'}),
        ({'le': math.inf}, float, {'type': 'number'}),
        ({'multiple_of': 5}, float, {'type': 'number', 'multipleOf': 5}),
        ({'gt': 2}, Decimal, {'type': 'string'}),
        ({'lt': 5}, Decimal, {'type': 'string'}),
        ({'ge': 2}, Decimal, {'type': 'string'}),
        ({'le': 5}, Decimal, {'type': 'string'}),
        ({'multiple_of': 5}, Decimal, {'type': 'string'}),
    ],
)
def test_constraints_schema_serialization(kwargs, type_, expected_extra):
    class Foo(BaseModel):
        a: type_ = Field('foo', title='A title', description='A description', **kwargs)

    expected_schema = {
        'title': 'Foo',
        'type': 'object',
        'properties': {'a': {'title': 'A title', 'description': 'A description', 'default': 'foo'}},
        'required': ['a'],
    }

    expected_schema['properties']['a'].update(expected_extra)
    assert Foo.model_json_schema(mode='serialization') == expected_schema


@pytest.mark.parametrize(
    'kwargs,type_,value',
    [
        ({'max_length': 5}, str, 'foo'),
        ({'min_length': 2}, str, 'foo'),
        ({'max_length': 5}, bytes, b'foo'),
        ({'pattern': '^foo$'}, str, 'foo'),
        ({'gt': 2}, int, 3),
        ({'lt': 5}, int, 3),
        ({'ge': 2}, int, 3),
        ({'ge': 2}, int, 2),
        ({'gt': 2}, int, '3'),
        ({'le': 5}, int, 3),
        ({'le': 5}, int, 5),
        ({'gt': 2}, float, 3.0),
        ({'gt': 2}, float, 2.1),
        ({'lt': 5}, float, 3.0),
        ({'lt': 5}, float, 4.9),
        ({'ge': 2}, float, 3.0),
        ({'ge': 2}, float, 2.0),
        ({'le': 5}, float, 3.0),
        ({'le': 5}, float, 5.0),
        ({'gt': 2}, float, 3),
        ({'gt': 2}, float, '3'),
        ({'gt': 2}, Decimal, Decimal(3)),
        ({'lt': 5}, Decimal, Decimal(3)),
        ({'ge': 2}, Decimal, Decimal(3)),
        ({'ge': 2}, Decimal, Decimal(2)),
        ({'le': 5}, Decimal, Decimal(3)),
        ({'le': 5}, Decimal, Decimal(5)),
    ],
)
def test_constraints_schema_validation_passes(kwargs, type_, value):
    class Foo(BaseModel):
        a: type_ = Field('foo', title='A title', description='A description', **kwargs)

    assert Foo(a=value)


@pytest.mark.parametrize(
    'kwargs,type_,value',
    [
        ({'max_length': 5}, str, 'foobar'),
        ({'min_length': 2}, str, 'f'),
        ({'pattern': '^foo$'}, str, 'bar'),
        ({'gt': 2}, int, 2),
        ({'lt': 5}, int, 5),
        ({'ge': 2}, int, 1),
        ({'le': 5}, int, 6),
        ({'gt': 2}, float, 2.0),
        ({'lt': 5}, float, 5.0),
        ({'ge': 2}, float, 1.9),
        ({'le': 5}, float, 5.1),
        ({'gt': 2}, Decimal, Decimal(2)),
        ({'lt': 5}, Decimal, Decimal(5)),
        ({'ge': 2}, Decimal, Decimal(1)),
        ({'le': 5}, Decimal, Decimal(6)),
    ],
)
def test_constraints_schema_validation_raises(kwargs, type_, value):
    class Foo(BaseModel):
        a: type_ = Field('foo', title='A title', description='A description', **kwargs)

    with pytest.raises(ValidationError):
        Foo(a=value)


def test_schema_kwargs():
    class Foo(BaseModel):
        a: str = Field('foo', examples=['bar'])

    assert Foo.model_json_schema() == {
        'title': 'Foo',
        'type': 'object',
        'properties': {'a': {'type': 'string', 'title': 'A', 'default': 'foo', 'examples': ['bar']}},
    }


def test_schema_dict_constr():
    regex_str = r'^([a-zA-Z_][a-zA-Z0-9_]*)$'
    ConStrType = constr(pattern=regex_str)
    ConStrKeyDict = Dict[ConStrType, str]

    class Foo(BaseModel):
        a: ConStrKeyDict = {}

    assert Foo.model_json_schema() == {
        'title': 'Foo',
        'type': 'object',
        'properties': {
            'a': {'type': 'object', 'title': 'A', 'default': {}, 'patternProperties': {regex_str: {'type': 'string'}}}
        },
    }


@pytest.mark.parametrize(
    'field_type,expected_schema',
    [
        # (ConstrainedBytes, {'title': 'A', 'type': 'string', 'format': 'binary'}),
        (
            conbytes(min_length=3, max_length=5),
            {'title': 'A', 'type': 'string', 'format': 'binary', 'minLength': 3, 'maxLength': 5},
        ),
    ],
)
def test_bytes_constrained_types(field_type, expected_schema):
    class Model(BaseModel):
        a: field_type

    base_schema = {'title': 'Model', 'type': 'object', 'properties': {'a': {}}, 'required': ['a']}
    base_schema['properties']['a'] = expected_schema

    assert Model.model_json_schema() == base_schema


def test_optional_dict():
    class Model(BaseModel):
        something: Optional[Dict[str, Any]] = None

    assert Model.model_json_schema() == {
        'title': 'Model',
        'type': 'object',
        'properties': {
            'something': {'anyOf': [{'type': 'object'}, {'type': 'null'}], 'default': None, 'title': 'Something'}
        },
    }

    assert Model().model_dump() == {'something': None}
    assert Model(something={'foo': 'Bar'}).model_dump() == {'something': {'foo': 'Bar'}}


def test_optional_validator():
    class Model(BaseModel):
        something: Optional[str] = None

        @field_validator('something')
        def check_something(cls, v):
            if v is not None and 'x' in v:
                raise ValueError('should not contain x')
            return v

    assert Model.model_json_schema() == {
        'title': 'Model',
        'type': 'object',
        'properties': {
            'something': {
                'title': 'Something',
                'anyOf': [{'type': 'string'}, {'type': 'null'}],
                'default': None,
            }
        },
    }

    assert Model().model_dump() == {'something': None}
    assert Model(something=None).model_dump() == {'something': None}
    assert Model(something='hello').model_dump() == {'something': 'hello'}
    with pytest.raises(ValidationError) as exc_info:
        Model(something='hellox')
    assert exc_info.value.errors(include_url=False) == [
        {
            'ctx': {'error': 'should not contain x'},
            'input': 'hellox',
            'loc': ('something',),
            'msg': 'Value error, should not contain x',
            'type': 'value_error',
        }
    ]


def test_field_with_validator():
    class Model(BaseModel):
        something: Optional[int] = None

        @field_validator('something')
        def check_field(cls, v, info):
            return v

    assert Model.model_json_schema() == {
        'title': 'Model',
        'type': 'object',
        'properties': {
            'something': {'anyOf': [{'type': 'integer'}, {'type': 'null'}], 'default': None, 'title': 'Something'}
        },
    }


def test_unparameterized_schema_generation():
    class FooList(BaseModel):
        d: List

    class BarList(BaseModel):
        d: list

    assert model_json_schema(FooList) == {
        'title': 'FooList',
        'type': 'object',
        'properties': {'d': {'items': {}, 'title': 'D', 'type': 'array'}},
        'required': ['d'],
    }

    foo_list_schema = model_json_schema(FooList)
    bar_list_schema = model_json_schema(BarList)
    bar_list_schema['title'] = 'FooList'  # to check for equality
    assert foo_list_schema == bar_list_schema

    class FooDict(BaseModel):
        d: Dict

    class BarDict(BaseModel):
        d: dict

    model_json_schema(Foo)
    assert model_json_schema(FooDict) == {
        'title': 'FooDict',
        'type': 'object',
        'properties': {'d': {'title': 'D', 'type': 'object'}},
        'required': ['d'],
    }

    foo_dict_schema = model_json_schema(FooDict)
    bar_dict_schema = model_json_schema(BarDict)
    bar_dict_schema['title'] = 'FooDict'  # to check for equality
    assert foo_dict_schema == bar_dict_schema


def test_known_model_optimization():
    class Dep(BaseModel):
        number: int

    class Model(BaseModel):
        dep: Dep
        dep_l: List[Dep]

    expected = {
        'title': 'Model',
        'type': 'object',
        'properties': {
            'dep': {'$ref': '#/$defs/Dep'},
            'dep_l': {'title': 'Dep L', 'type': 'array', 'items': {'$ref': '#/$defs/Dep'}},
        },
        'required': ['dep', 'dep_l'],
        '$defs': {
            'Dep': {
                'title': 'Dep',
                'type': 'object',
                'properties': {'number': {'title': 'Number', 'type': 'integer'}},
                'required': ['number'],
            }
        },
    }

    assert Model.model_json_schema() == expected


def test_new_type_schema():
    a_type = NewType('a_type', int)
    b_type = NewType('b_type', a_type)
    c_type = NewType('c_type', str)

    class Model(BaseModel):
        a: a_type
        b: b_type
        c: c_type

    assert Model.model_json_schema() == {
        'properties': {
            'a': {'title': 'A', 'type': 'integer'},
            'b': {'title': 'B', 'type': 'integer'},
            'c': {'title': 'C', 'type': 'string'},
        },
        'required': ['a', 'b', 'c'],
        'title': 'Model',
        'type': 'object',
    }


def test_literal_schema():
    class Model(BaseModel):
        a: Literal[1]
        b: Literal['a']
        c: Literal['a', 1]
        d: Literal['a', Literal['b'], 1, 2]

    assert Model.model_json_schema() == {
        'properties': {
            'a': {'const': 1, 'title': 'A'},
            'b': {'const': 'a', 'title': 'B'},
            'c': {'enum': ['a', 1], 'title': 'C'},
            'd': {'enum': ['a', 'b', 1, 2], 'title': 'D'},
        },
        'required': ['a', 'b', 'c', 'd'],
        'title': 'Model',
        'type': 'object',
    }


def test_literal_enum():
    class MyEnum(str, Enum):
        FOO = 'foo'
        BAR = 'bar'

    class Model(BaseModel):
        kind: Literal[MyEnum.FOO]
        other: Literal[MyEnum.FOO, MyEnum.BAR]

    assert Model.model_json_schema() == {
        'title': 'Model',
        'type': 'object',
        'properties': {'kind': {'const': 'foo', 'title': 'Kind'}, 'other': {'enum': ['foo', 'bar'], 'title': 'Other'}},
        'required': ['kind', 'other'],
    }


def test_color_type():
    class Model(BaseModel):
        color: Color

    model_schema = Model.model_json_schema()
    assert model_schema == {
        'title': 'Model',
        'type': 'object',
        'properties': {'color': {'title': 'Color', 'type': 'string', 'format': 'color'}},
        'required': ['color'],
    }


def test_model_with_extra_forbidden():
    class Model(BaseModel):
        model_config = ConfigDict(extra='forbid')
        a: str

    assert Model.model_json_schema() == {
        'title': 'Model',
        'type': 'object',
        'properties': {'a': {'title': 'A', 'type': 'string'}},
        'required': ['a'],
        'additionalProperties': False,
    }


@pytest.mark.parametrize(
    'annotation,kwargs,field_schema',
    [
        (int, dict(gt=0), {'title': 'A', 'exclusiveMinimum': 0, 'type': 'integer'}),
        (
            Optional[int],
            dict(gt=0),
            {'title': 'A', 'anyOf': [{'exclusiveMinimum': 0, 'type': 'integer'}, {'type': 'null'}]},
        ),
        (
            Tuple[Annotated[int, Field(gt=0)], ...],
            {},
            {'items': {'exclusiveMinimum': 0, 'type': 'integer'}, 'title': 'A', 'type': 'array'},
        ),
        (
            Tuple[Annotated[int, Field(gt=0)], Annotated[int, Field(gt=0)], Annotated[int, Field(gt=0)]],
            {},
            {
                'title': 'A',
                'type': 'array',
                'prefixItems': [
                    {'exclusiveMinimum': 0, 'type': 'integer'},
                    {'exclusiveMinimum': 0, 'type': 'integer'},
                    {'exclusiveMinimum': 0, 'type': 'integer'},
                ],
                'minItems': 3,
                'maxItems': 3,
            },
        ),
        (
            Union[Annotated[int, Field(gt=0)], Annotated[float, Field(gt=0)]],
            {},
            {
                'title': 'A',
                'anyOf': [{'exclusiveMinimum': 0, 'type': 'integer'}, {'exclusiveMinimum': 0, 'type': 'number'}],
            },
        ),
        (
            List[Annotated[int, Field(gt=0)]],
            {},
            {'title': 'A', 'type': 'array', 'items': {'exclusiveMinimum': 0, 'type': 'integer'}},
        ),
        (
            Dict[str, Annotated[int, Field(gt=0)]],
            {},
            {
                'title': 'A',
                'type': 'object',
                'additionalProperties': {'exclusiveMinimum': 0, 'type': 'integer'},
            },
        ),
        (
            Union[Annotated[str, Field(max_length=5)], Annotated[int, Field(gt=0)]],
            {},
            {'title': 'A', 'anyOf': [{'maxLength': 5, 'type': 'string'}, {'exclusiveMinimum': 0, 'type': 'integer'}]},
        ),
    ],
)
def test_enforced_constraints(annotation, kwargs, field_schema):
    class Model(BaseModel):
        a: annotation = Field(..., **kwargs)

    schema = Model.model_json_schema()
    # debug(schema['properties']['a'])
    assert schema['properties']['a'] == field_schema


def test_real_constraints():
    class Model1(BaseModel):
        model_config = ConfigDict(title='Test Model')
        foo: int = Field(..., gt=123)

    with pytest.raises(ValidationError, match='should be greater than 123'):
        Model1(foo=123)

    assert Model1(foo=124).model_dump() == {'foo': 124}

    assert Model1.model_json_schema() == {
        'title': 'Test Model',
        'type': 'object',
        'properties': {'foo': {'title': 'Foo', 'exclusiveMinimum': 123, 'type': 'integer'}},
        'required': ['foo'],
    }


def test_subfield_field_info():
    class MyModel(BaseModel):
        entries: Dict[str, List[int]]

    assert MyModel.model_json_schema() == {
        'title': 'MyModel',
        'type': 'object',
        'properties': {
            'entries': {
                'title': 'Entries',
                'type': 'object',
                'additionalProperties': {'type': 'array', 'items': {'type': 'integer'}},
            }
        },
        'required': ['entries'],
    }


def test_dataclass():
    @dataclass
    class Model:
        a: bool

    assert models_json_schema([(Model, 'validation')]) == (
        {(Model, 'validation'): 'Model'},
        {
            '$defs': {
                'Model': {
                    'title': 'Model',
                    'type': 'object',
                    'properties': {'a': {'title': 'A', 'type': 'boolean'}},
                    'required': ['a'],
                }
            }
        },
    )

    assert model_json_schema(Model) == {
        'title': 'Model',
        'type': 'object',
        'properties': {'a': {'title': 'A', 'type': 'boolean'}},
        'required': ['a'],
    }


def test_schema_attributes():
    class ExampleEnum(Enum):
        """This is a test description."""

        gt = 'GT'
        lt = 'LT'
        ge = 'GE'
        le = 'LE'
        max_length = 'ML'
        multiple_of = 'MO'
        regex = 'RE'

    class Example(BaseModel):
        example: ExampleEnum

    assert Example.model_json_schema() == {
        'title': 'Example',
        'type': 'object',
        'properties': {'example': {'$ref': '#/$defs/ExampleEnum'}},
        'required': ['example'],
        '$defs': {
            'ExampleEnum': {
                'title': 'ExampleEnum',
                'description': 'This is a test description.',
                'enum': ['GT', 'LT', 'GE', 'LE', 'ML', 'MO', 'RE'],
            }
        },
    }


def test_path_modify_schema():
    class MyPath(Path):
        @classmethod
        def __get_pydantic_core_schema__(cls, _source_type: Any, handler: GetCoreSchemaHandler) -> CoreSchema:
            return handler(Path)

        @classmethod
        def __get_pydantic_json_schema__(
            cls, core_schema: core_schema.CoreSchema, handler: GetJsonSchemaHandler
        ) -> JsonSchemaValue:
            schema = handler(core_schema)
            schema.update(foobar=123)
            return schema

    class Model(BaseModel):
        path1: Path
        path2: MyPath
        path3: List[MyPath]

    assert Model.model_json_schema() == {
        'title': 'Model',
        'type': 'object',
        'properties': {
            'path1': {'title': 'Path1', 'type': 'string', 'format': 'path'},
            'path2': {'title': 'Path2', 'type': 'string', 'format': 'path', 'foobar': 123},
            'path3': {'title': 'Path3', 'type': 'array', 'items': {'type': 'string', 'format': 'path', 'foobar': 123}},
        },
        'required': ['path1', 'path2', 'path3'],
    }


def test_frozen_set():
    class Model(BaseModel):
        a: FrozenSet[int] = frozenset({1, 2, 3})
        b: FrozenSet = frozenset({1, 2, 3})
        c: frozenset = frozenset({1, 2, 3})
        d: frozenset = ...

    assert Model.model_json_schema() == {
        'title': 'Model',
        'type': 'object',
        'properties': {
            'a': {
                'title': 'A',
                'default': [1, 2, 3],
                'type': 'array',
                'items': {'type': 'integer'},
                'uniqueItems': True,
            },
            'b': {'title': 'B', 'default': [1, 2, 3], 'type': 'array', 'items': {}, 'uniqueItems': True},
            'c': {'title': 'C', 'default': [1, 2, 3], 'type': 'array', 'items': {}, 'uniqueItems': True},
            'd': {'title': 'D', 'type': 'array', 'items': {}, 'uniqueItems': True},
        },
        'required': ['d'],
    }


def test_iterable():
    class Model(BaseModel):
        a: Iterable[int]

    assert Model.model_json_schema() == {
        'title': 'Model',
        'type': 'object',
        'properties': {'a': {'title': 'A', 'type': 'array', 'items': {'type': 'integer'}}},
        'required': ['a'],
    }


def test_new_type():
    new_type = NewType('NewStr', str)

    class Model(BaseModel):
        a: new_type

    assert Model.model_json_schema() == {
        'title': 'Model',
        'type': 'object',
        'properties': {'a': {'title': 'A', 'type': 'string'}},
        'required': ['a'],
    }


def test_multiple_models_with_same_name(create_module):
    module = create_module(
        # language=Python
        """
from pydantic import BaseModel


class ModelOne(BaseModel):
    class NestedModel(BaseModel):
        a: float

    nested: NestedModel


class ModelTwo(BaseModel):
    class NestedModel(BaseModel):
        b: float

    nested: NestedModel


class NestedModel(BaseModel):
    c: float
        """
    )

    # All validation
    keys_map, schema = models_json_schema(
        [(module.ModelOne, 'validation'), (module.ModelTwo, 'validation'), (module.NestedModel, 'validation')]
    )
    model_names = set(schema['$defs'].keys())
    expected_model_names = {
        'ModelOne',
        'ModelTwo',
        f'{module.__name__}__ModelOne__NestedModel',
        f'{module.__name__}__ModelTwo__NestedModel',
        f'{module.__name__}__NestedModel',
    }
    assert model_names == expected_model_names

    # Validation + serialization
    keys_map, schema = models_json_schema(
        [
            (module.ModelOne, 'validation'),
            (module.ModelTwo, 'validation'),
            (module.NestedModel, 'validation'),
            (module.ModelOne, 'serialization'),
            (module.ModelTwo, 'serialization'),
            (module.NestedModel, 'serialization'),
        ]
    )
    model_names = set(schema['$defs'].keys())
    expected_model_names = {
        'ModelOneInput',
        'ModelOneOutput',
        'ModelTwoInput',
        'ModelTwoOutput',
        f'{module.__name__}__ModelOne__NestedModelInput',
        f'{module.__name__}__ModelOne__NestedModelOutput',
        f'{module.__name__}__ModelTwo__NestedModelInput',
        f'{module.__name__}__ModelTwo__NestedModelOutput',
        f'{module.__name__}__NestedModelInput',
        f'{module.__name__}__NestedModelOutput',
    }
    assert model_names == expected_model_names


def test_multiple_enums_with_same_name(create_module):
    module_1 = create_module(
        # language=Python
        """
from enum import Enum

from pydantic import BaseModel


class MyEnum(str, Enum):
    a = 'a'
    b = 'b'
    c = 'c'


class MyModel(BaseModel):
    my_enum_1: MyEnum
        """
    )

    module_2 = create_module(
        # language=Python
        """
from enum import Enum

from pydantic import BaseModel


class MyEnum(str, Enum):
    d = 'd'
    e = 'e'
    f = 'f'


class MyModel(BaseModel):
    my_enum_2: MyEnum
        """
    )

    class Model(BaseModel):
        my_model_1: module_1.MyModel
        my_model_2: module_2.MyModel

    assert len(Model.model_json_schema()['$defs']) == 4
    assert set(Model.model_json_schema()['$defs']) == {
        f'{module_1.__name__}__MyEnum',
        f'{module_1.__name__}__MyModel',
        f'{module_2.__name__}__MyEnum',
        f'{module_2.__name__}__MyModel',
    }


def test_schema_for_generic_field():
    T = TypeVar('T')

    class GenModel(Generic[T]):
        def __init__(self, data: Any):
            self.data = data

        @classmethod
        def __get_validators__(cls):
            yield cls.validate

        @classmethod
        def validate(cls, v: Any):
            return v

        @classmethod
        def __get_pydantic_core_schema__(
            cls,
            source: Any,
            handler: Callable[[Any], core_schema.CoreSchema],
        ) -> core_schema.PlainValidatorFunctionSchema:
            source_args = getattr(source, '__args__', [Any])
            param = source_args[0]
            metadata = build_metadata_dict(js_functions=[lambda _c, h: h(handler(param))])
            return core_schema.general_plain_validator_function(
                GenModel,
                metadata=metadata,
            )

    class Model(BaseModel):
        data: GenModel[str]
        data1: GenModel

        model_config = dict(arbitrary_types_allowed=True)

    assert Model.model_json_schema() == {
        'title': 'Model',
        'type': 'object',
        'properties': {
            'data': {'type': 'string', 'title': 'Data'},
            'data1': {
                'title': 'Data1',
            },
        },
        'required': ['data', 'data1'],
    }

    class GenModelModified(GenModel, Generic[T]):
        @classmethod
        def __get_pydantic_json_schema__(
            cls, core_schema: core_schema.CoreSchema, handler: GetJsonSchemaHandler
        ) -> JsonSchemaValue:
            field_schema = handler(core_schema)
            type = field_schema.pop('type', 'other')
            field_schema.update(anyOf=[{'type': type}, {'type': 'array', 'items': {'type': type}}])
            return field_schema

    class ModelModified(BaseModel):
        data: GenModelModified[str]
        data1: GenModelModified

        model_config = dict(arbitrary_types_allowed=True)

    assert ModelModified.model_json_schema() == {
        'title': 'ModelModified',
        'type': 'object',
        'properties': {
            'data': {'title': 'Data', 'anyOf': [{'type': 'string'}, {'type': 'array', 'items': {'type': 'string'}}]},
            'data1': {'title': 'Data1', 'anyOf': [{'type': 'other'}, {'type': 'array', 'items': {'type': 'other'}}]},
        },
        'required': ['data', 'data1'],
    }


def test_namedtuple_default():
    class Coordinates(NamedTuple):
        x: float
        y: float

    class LocationBase(BaseModel):
        coords: Coordinates = Coordinates(34, 42)

    assert LocationBase(coords=Coordinates(1, 2)).coords == Coordinates(1, 2)

    assert LocationBase.model_json_schema() == {
        'title': 'LocationBase',
        'type': 'object',
        'properties': {
            'coords': {
                'title': 'Coords',
                'default': [34, 42],
                'type': 'array',
                'prefixItems': [{'title': 'X', 'type': 'number'}, {'title': 'Y', 'type': 'number'}],
                'minItems': 2,
                'maxItems': 2,
            }
        },
    }


def test_advanced_generic_schema():  # noqa: C901
    T = TypeVar('T')
    K = TypeVar('K')

    class Gen(Generic[T]):
        def __init__(self, data: Any):
            self.data = data

        @classmethod
        def __get_validators__(cls):
            yield cls.validate

        @classmethod
        def validate(cls, v: Any):
            return v

        @classmethod
        def __get_pydantic_core_schema__(
            cls, source: Any, handler: Callable[[Any], core_schema.CoreSchema]
        ) -> core_schema.CoreSchema:
            if hasattr(source, '__args__'):
                arg = source.__args__[0]

                def js_func(s, h):
                    # ignore the schema we were given and get a new CoreSchema
                    s = handler(Optional[arg])
                    return h(s)

                return core_schema.general_plain_validator_function(
                    Gen,
                    metadata={'pydantic_js_functions': [js_func]},
                )
            else:
                return handler(source)

        @classmethod
        def __get_pydantic_json_schema__(
            cls, core_schema: core_schema.CoreSchema, handler: GetJsonSchemaHandler
        ) -> JsonSchemaValue:
            try:
                field_schema = handler(core_schema)
            except PydanticInvalidForJsonSchema:
                field_schema = {}
            the_type = field_schema.pop('anyOf', [{'type': 'string'}])[0]
            field_schema.update(title='Gen title', anyOf=[the_type, {'type': 'array', 'items': the_type}])
            return field_schema

    class GenTwoParams(Generic[T, K]):
        def __init__(self, x: str, y: Any):
            self.x = x
            self.y = y

        @classmethod
        def __get_validators__(cls):
            yield cls.validate

        @classmethod
        def validate(cls, v: Any):
            return cls(*v)

        @classmethod
        def __get_pydantic_core_schema__(
            cls, source: Any, handler: GetCoreSchemaHandler, **_kwargs: Any
        ) -> core_schema.CoreSchema:
            if hasattr(source, '__args__'):
                # the js_function ignores the schema we were given and gets a new Tuple CoreSchema
                metadata = build_metadata_dict(js_functions=[lambda _c, h: h(handler(Tuple[source.__args__]))])
                return core_schema.general_plain_validator_function(
                    GenTwoParams,
                    metadata=metadata,
                )
            return handler(source)

        @classmethod
        def __get_pydantic_json_schema__(
            cls, core_schema: core_schema.CoreSchema, handler: GetJsonSchemaHandler
        ) -> JsonSchemaValue:
            field_schema = handler(core_schema)
            field_schema.pop('minItems')
            field_schema.pop('maxItems')
            field_schema.update(examples='examples')
            return field_schema

    class CustomType(Enum):
        A = 'a'
        B = 'b'

        @classmethod
        def __get_pydantic_json_schema__(
            cls, core_schema: core_schema.CoreSchema, handler: GetJsonSchemaHandler
        ) -> core_schema.CoreSchema:
            json_schema = handler(core_schema)
            json_schema.update(title='CustomType title', type='string')
            return json_schema

    class Model(BaseModel):
        data0: Gen
        data1: Gen[CustomType] = Field(title='Data1 title', description='Data 1 description')
        data2: GenTwoParams[CustomType, UUID4] = Field(title='Data2 title', description='Data 2')
        # check Tuple because changes in code touch that type
        data3: Tuple
        data4: Tuple[CustomType]
        data5: Tuple[CustomType, str]

        model_config = {'arbitrary_types_allowed': True}

    assert Model.model_json_schema() == {
        'title': 'Model',
        'type': 'object',
        'properties': {
            'data0': {
                'anyOf': [{'type': 'string'}, {'items': {'type': 'string'}, 'type': 'array'}],
                'title': 'Gen title',
            },
            'data1': {
                'title': 'Data1 title',
                'description': 'Data 1 description',
                'anyOf': [
                    {'$ref': '#/$defs/CustomType'},
                    {'type': 'array', 'items': {'$ref': '#/$defs/CustomType'}},
                ],
            },
            'data2': {
                'description': 'Data 2',
                'examples': 'examples',
                'prefixItems': [{'$ref': '#/$defs/CustomType'}, {'format': 'uuid4', 'type': 'string'}],
                'title': 'Data2 title',
                'type': 'array',
            },
            'data3': {'title': 'Data3', 'type': 'array', 'items': {}},
            'data4': {
                'title': 'Data4',
                'type': 'array',
                'prefixItems': [{'$ref': '#/$defs/CustomType'}],
                'minItems': 1,
                'maxItems': 1,
            },
            'data5': {
                'title': 'Data5',
                'type': 'array',
                'prefixItems': [{'$ref': '#/$defs/CustomType'}, {'type': 'string'}],
                'minItems': 2,
                'maxItems': 2,
            },
        },
        'required': ['data0', 'data1', 'data2', 'data3', 'data4', 'data5'],
        '$defs': {
            'CustomType': {
                'title': 'CustomType title',
                'enum': ['a', 'b'],
                'type': 'string',
            }
        },
    }


def test_nested_generic():
    """
    Test a nested BaseModel that is also a Generic
    """

    class Ref(BaseModel, Generic[T]):
        uuid: str

        def resolve(self) -> T:
            ...

    class Model(BaseModel):
        ref: Ref['Model']

    assert Model.model_json_schema() == {
        'title': 'Model',
        'type': 'object',
        '$defs': {
            'Ref_Model_': {
                'title': 'Ref[Model]',
                'type': 'object',
                'properties': {
                    'uuid': {'title': 'Uuid', 'type': 'string'},
                },
                'required': ['uuid'],
            },
        },
        'properties': {
            'ref': {'$ref': '#/$defs/Ref_Model_'},
        },
        'required': ['ref'],
    }


def test_nested_generic_model():
    """
    Test a nested generic model
    """

    class Box(BaseModel, Generic[T]):
        uuid: str
        data: T

    class Model(BaseModel):
        box_str: Box[str]
        box_int: Box[int]

    assert Model.model_json_schema() == {
        'title': 'Model',
        'type': 'object',
        '$defs': {
            'Box_str_': Box[str].model_json_schema(),
            'Box_int_': Box[int].model_json_schema(),
        },
        'properties': {
            'box_str': {'$ref': '#/$defs/Box_str_'},
            'box_int': {'$ref': '#/$defs/Box_int_'},
        },
        'required': ['box_str', 'box_int'],
    }


def test_complex_nested_generic():
    """
    Handle a union of a generic.
    """

    class Ref(BaseModel, Generic[T]):
        uuid: str

        def resolve(self) -> T:
            ...

    class Model(BaseModel):
        uuid: str
        model: Union[Ref['Model'], 'Model']

        def resolve(self) -> 'Model':
            ...

    Model.model_rebuild()

    assert Model.model_json_schema() == {
        '$defs': {
            'Model': {
                'title': 'Model',
                'type': 'object',
                'properties': {
                    'uuid': {'title': 'Uuid', 'type': 'string'},
                    'model': {
                        'title': 'Model',
                        'anyOf': [
                            {'$ref': '#/$defs/Ref_Model_'},
                            {'$ref': '#/$defs/Model'},
                        ],
                    },
                },
                'required': ['uuid', 'model'],
            },
            'Ref_Model_': {
                'title': 'Ref[Model]',
                'type': 'object',
                'properties': {'uuid': {'title': 'Uuid', 'type': 'string'}},
                'required': ['uuid'],
            },
        },
        'allOf': [{'$ref': '#/$defs/Model'}],
    }


def test_modify_schema_dict_keys() -> None:
    class MyType:
        @classmethod
        def __get_pydantic_json_schema__(
            cls, core_schema: core_schema.CoreSchema, handler: GetJsonSchemaHandler
        ) -> JsonSchemaValue:
            return {'test': 'passed'}

    class MyModel(BaseModel):
        my_field: Dict[str, MyType]

        model_config = dict(arbitrary_types_allowed=True)

    assert MyModel.model_json_schema() == {
        'properties': {
            'my_field': {'additionalProperties': {'test': 'passed'}, 'title': 'My Field', 'type': 'object'}  # <----
        },
        'required': ['my_field'],
        'title': 'MyModel',
        'type': 'object',
    }


def test_discriminated_union():
    class Cat(BaseModel):
        pet_type: Literal['cat']

    class Dog(BaseModel):
        pet_type: Literal['dog']

    class Lizard(BaseModel):
        pet_type: Literal['reptile', 'lizard']

    class Model(BaseModel):
        pet: Union[Cat, Dog, Lizard] = Field(..., discriminator='pet_type')

    assert Model.model_json_schema() == {
        '$defs': {
            'Cat': {
                'properties': {'pet_type': {'const': 'cat', 'title': 'Pet Type'}},
                'required': ['pet_type'],
                'title': 'Cat',
                'type': 'object',
            },
            'Dog': {
                'properties': {'pet_type': {'const': 'dog', 'title': 'Pet Type'}},
                'required': ['pet_type'],
                'title': 'Dog',
                'type': 'object',
            },
            'Lizard': {
                'properties': {'pet_type': {'enum': ['reptile', 'lizard'], 'title': 'Pet Type'}},
                'required': ['pet_type'],
                'title': 'Lizard',
                'type': 'object',
            },
        },
        'properties': {
            'pet': {
                'discriminator': {
                    'mapping': {
                        'cat': '#/$defs/Cat',
                        'dog': '#/$defs/Dog',
                        'lizard': '#/$defs/Lizard',
                        'reptile': '#/$defs/Lizard',
                    },
                    'propertyName': 'pet_type',
                },
                'oneOf': [
                    {'$ref': '#/$defs/Cat'},
                    {'$ref': '#/$defs/Dog'},
                    {'$ref': '#/$defs/Lizard'},
                ],
                'title': 'Pet',
            }
        },
        'required': ['pet'],
        'title': 'Model',
        'type': 'object',
    }


def test_discriminated_annotated_union():
    class Cat(BaseModel):
        pet_type: Literal['cat']

    class Dog(BaseModel):
        pet_type: Literal['dog']

    class Lizard(BaseModel):
        pet_type: Literal['reptile', 'lizard']

    class Model(BaseModel):
        pet: Annotated[Union[Cat, Dog, Lizard], Field(..., discriminator='pet_type')]

    assert Model.model_json_schema() == {
        '$defs': {
            'Cat': {
                'properties': {'pet_type': {'const': 'cat', 'title': 'Pet Type'}},
                'required': ['pet_type'],
                'title': 'Cat',
                'type': 'object',
            },
            'Dog': {
                'properties': {'pet_type': {'const': 'dog', 'title': 'Pet Type'}},
                'required': ['pet_type'],
                'title': 'Dog',
                'type': 'object',
            },
            'Lizard': {
                'properties': {'pet_type': {'enum': ['reptile', 'lizard'], 'title': 'Pet Type'}},
                'required': ['pet_type'],
                'title': 'Lizard',
                'type': 'object',
            },
        },
        'properties': {
            'pet': {
                'discriminator': {
                    'mapping': {
                        'cat': '#/$defs/Cat',
                        'dog': '#/$defs/Dog',
                        'lizard': '#/$defs/Lizard',
                        'reptile': '#/$defs/Lizard',
                    },
                    'propertyName': 'pet_type',
                },
                'oneOf': [
                    {'$ref': '#/$defs/Cat'},
                    {'$ref': '#/$defs/Dog'},
                    {'$ref': '#/$defs/Lizard'},
                ],
                'title': 'Pet',
            }
        },
        'required': ['pet'],
        'title': 'Model',
        'type': 'object',
    }


def test_nested_discriminated_union():
    class BlackCatWithHeight(BaseModel):
        color: Literal['black']
        info: Literal['height']
        height: float

    class BlackCatWithWeight(BaseModel):
        color: Literal['black']
        info: Literal['weight']
        weight: float

    BlackCat = Annotated[Union[BlackCatWithHeight, BlackCatWithWeight], Field(discriminator='info')]

    class WhiteCat(BaseModel):
        color: Literal['white']
        white_cat_info: str

    class Cat(BaseModel):
        pet: Annotated[Union[BlackCat, WhiteCat], Field(discriminator='color')]

    assert Cat.model_json_schema() == {
        '$defs': {
            'BlackCatWithHeight': {
                'properties': {
                    'color': {'const': 'black', 'title': 'Color'},
                    'height': {'title': 'Height', 'type': 'number'},
                    'info': {'const': 'height', 'title': 'Info'},
                },
                'required': ['color', 'info', 'height'],
                'title': 'BlackCatWithHeight',
                'type': 'object',
            },
            'BlackCatWithWeight': {
                'properties': {
                    'color': {'const': 'black', 'title': 'Color'},
                    'info': {'const': 'weight', 'title': 'Info'},
                    'weight': {'title': 'Weight', 'type': 'number'},
                },
                'required': ['color', 'info', 'weight'],
                'title': 'BlackCatWithWeight',
                'type': 'object',
            },
            'WhiteCat': {
                'properties': {
                    'color': {'const': 'white', 'title': 'Color'},
                    'white_cat_info': {'title': 'White Cat Info', 'type': 'string'},
                },
                'required': ['color', 'white_cat_info'],
                'title': 'WhiteCat',
                'type': 'object',
            },
        },
        'properties': {
            'pet': {
                'discriminator': {
                    'mapping': {
                        'black': {
                            'discriminator': {
                                'mapping': {
                                    'height': '#/$defs/BlackCatWithHeight',
                                    'weight': '#/$defs/BlackCatWithWeight',
                                },
                                'propertyName': 'info',
                            },
                            'oneOf': [{'$ref': '#/$defs/BlackCatWithHeight'}, {'$ref': '#/$defs/BlackCatWithWeight'}],
                        },
                        'white': '#/$defs/WhiteCat',
                    },
                    'propertyName': 'color',
                },
                'oneOf': [
                    {
                        'discriminator': {
                            'mapping': {'height': '#/$defs/BlackCatWithHeight', 'weight': '#/$defs/BlackCatWithWeight'},
                            'propertyName': 'info',
                        },
                        'oneOf': [{'$ref': '#/$defs/BlackCatWithHeight'}, {'$ref': '#/$defs/BlackCatWithWeight'}],
                    },
                    {'$ref': '#/$defs/WhiteCat'},
                ],
                'title': 'Pet',
            }
        },
        'required': ['pet'],
        'title': 'Cat',
        'type': 'object',
    }


def test_deeper_nested_discriminated_annotated_union():
    class BlackCatWithHeight(BaseModel):
        pet_type: Literal['cat']
        color: Literal['black']
        info: Literal['height']
        black_infos: str

    class BlackCatWithWeight(BaseModel):
        pet_type: Literal['cat']
        color: Literal['black']
        info: Literal['weight']
        black_infos: str

    BlackCat = Annotated[Union[BlackCatWithHeight, BlackCatWithWeight], Field(discriminator='info')]

    class WhiteCat(BaseModel):
        pet_type: Literal['cat']
        color: Literal['white']
        white_infos: str

    Cat = Annotated[Union[BlackCat, WhiteCat], Field(discriminator='color')]

    class Dog(BaseModel):
        pet_type: Literal['dog']
        dog_name: str

    Pet = Annotated[Union[Cat, Dog], Field(discriminator='pet_type')]

    class Model(BaseModel):
        pet: Pet
        number: int

    assert Model.model_json_schema() == {
        '$defs': {
            'BlackCatWithHeight': {
                'properties': {
                    'black_infos': {'title': 'Black ' 'Infos', 'type': 'string'},
                    'color': {'const': 'black', 'title': 'Color'},
                    'info': {'const': 'height', 'title': 'Info'},
                    'pet_type': {'const': 'cat', 'title': 'Pet ' 'Type'},
                },
                'required': ['pet_type', 'color', 'info', 'black_infos'],
                'title': 'BlackCatWithHeight',
                'type': 'object',
            },
            'BlackCatWithWeight': {
                'properties': {
                    'black_infos': {'title': 'Black ' 'Infos', 'type': 'string'},
                    'color': {'const': 'black', 'title': 'Color'},
                    'info': {'const': 'weight', 'title': 'Info'},
                    'pet_type': {'const': 'cat', 'title': 'Pet ' 'Type'},
                },
                'required': ['pet_type', 'color', 'info', 'black_infos'],
                'title': 'BlackCatWithWeight',
                'type': 'object',
            },
            'Dog': {
                'properties': {
                    'dog_name': {'title': 'Dog Name', 'type': 'string'},
                    'pet_type': {'const': 'dog', 'title': 'Pet Type'},
                },
                'required': ['pet_type', 'dog_name'],
                'title': 'Dog',
                'type': 'object',
            },
            'WhiteCat': {
                'properties': {
                    'color': {'const': 'white', 'title': 'Color'},
                    'pet_type': {'const': 'cat', 'title': 'Pet Type'},
                    'white_infos': {'title': 'White Infos', 'type': 'string'},
                },
                'required': ['pet_type', 'color', 'white_infos'],
                'title': 'WhiteCat',
                'type': 'object',
            },
        },
        'properties': {
            'number': {'title': 'Number', 'type': 'integer'},
            'pet': {
                'discriminator': {
                    'mapping': {
                        'cat': {
                            'discriminator': {
                                'mapping': {
                                    'black': {
                                        'discriminator': {
                                            'mapping': {
                                                'height': '#/$defs/BlackCatWithHeight',
                                                'weight': '#/$defs/BlackCatWithWeight',
                                            },
                                            'propertyName': 'info',
                                        },
                                        'oneOf': [
                                            {'$ref': '#/$defs/BlackCatWithHeight'},
                                            {'$ref': '#/$defs/BlackCatWithWeight'},
                                        ],
                                    },
                                    'white': '#/$defs/WhiteCat',
                                },
                                'propertyName': 'color',
                            },
                            'oneOf': [
                                {
                                    'discriminator': {
                                        'mapping': {
                                            'height': '#/$defs/BlackCatWithHeight',
                                            'weight': '#/$defs/BlackCatWithWeight',
                                        },
                                        'propertyName': 'info',
                                    },
                                    'oneOf': [
                                        {'$ref': '#/$defs/BlackCatWithHeight'},
                                        {'$ref': '#/$defs/BlackCatWithWeight'},
                                    ],
                                },
                                {'$ref': '#/$defs/WhiteCat'},
                            ],
                        },
                        'dog': '#/$defs/Dog',
                    },
                    'propertyName': 'pet_type',
                },
                'oneOf': [
                    {
                        'discriminator': {
                            'mapping': {
                                'black': {
                                    'discriminator': {
                                        'mapping': {
                                            'height': '#/$defs/BlackCatWithHeight',
                                            'weight': '#/$defs/BlackCatWithWeight',
                                        },
                                        'propertyName': 'info',
                                    },
                                    'oneOf': [
                                        {'$ref': '#/$defs/BlackCatWithHeight'},
                                        {'$ref': '#/$defs/BlackCatWithWeight'},
                                    ],
                                },
                                'white': '#/$defs/WhiteCat',
                            },
                            'propertyName': 'color',
                        },
                        'oneOf': [
                            {
                                'discriminator': {
                                    'mapping': {
                                        'height': '#/$defs/BlackCatWithHeight',
                                        'weight': '#/$defs/BlackCatWithWeight',
                                    },
                                    'propertyName': 'info',
                                },
                                'oneOf': [
                                    {'$ref': '#/$defs/BlackCatWithHeight'},
                                    {'$ref': '#/$defs/BlackCatWithWeight'},
                                ],
                            },
                            {'$ref': '#/$defs/WhiteCat'},
                        ],
                    },
                    {'$ref': '#/$defs/Dog'},
                ],
                'title': 'Pet',
            },
        },
        'required': ['pet', 'number'],
        'title': 'Model',
        'type': 'object',
    }


def test_discriminated_annotated_union_literal_enum():
    class PetType(Enum):
        cat = 'cat'
        dog = 'dog'

    class PetColor(str, Enum):
        black = 'black'
        white = 'white'

    class PetInfo(Enum):
        height = 0
        weight = 1

    class BlackCatWithHeight(BaseModel):
        pet_type: Literal[PetType.cat]
        color: Literal[PetColor.black]
        info: Literal[PetInfo.height]
        black_infos: str

    class BlackCatWithWeight(BaseModel):
        pet_type: Literal[PetType.cat]
        color: Literal[PetColor.black]
        info: Literal[PetInfo.weight]
        black_infos: str

    BlackCat = Annotated[Union[BlackCatWithHeight, BlackCatWithWeight], Field(discriminator='info')]

    class WhiteCat(BaseModel):
        pet_type: Literal[PetType.cat]
        color: Literal[PetColor.white]
        white_infos: str

    Cat = Annotated[Union[BlackCat, WhiteCat], Field(discriminator='color')]

    class Dog(BaseModel):
        pet_type: Literal[PetType.dog]
        dog_name: str

    Pet = Annotated[Union[Cat, Dog], Field(discriminator='pet_type')]

    class Model(BaseModel):
        pet: Pet
        number: int

    assert Model.model_json_schema() == {
        '$defs': {
            'BlackCatWithHeight': {
                'properties': {
                    'black_infos': {'title': 'Black ' 'Infos', 'type': 'string'},
                    'color': {'const': 'black', 'title': 'Color'},
                    'info': {'const': 0, 'title': 'Info'},
                    'pet_type': {'const': 'cat', 'title': 'Pet ' 'Type'},
                },
                'required': ['pet_type', 'color', 'info', 'black_infos'],
                'title': 'BlackCatWithHeight',
                'type': 'object',
            },
            'BlackCatWithWeight': {
                'properties': {
                    'black_infos': {'title': 'Black ' 'Infos', 'type': 'string'},
                    'color': {'const': 'black', 'title': 'Color'},
                    'info': {'const': 1, 'title': 'Info'},
                    'pet_type': {'const': 'cat', 'title': 'Pet ' 'Type'},
                },
                'required': ['pet_type', 'color', 'info', 'black_infos'],
                'title': 'BlackCatWithWeight',
                'type': 'object',
            },
            'Dog': {
                'properties': {
                    'dog_name': {'title': 'Dog Name', 'type': 'string'},
                    'pet_type': {'const': 'dog', 'title': 'Pet Type'},
                },
                'required': ['pet_type', 'dog_name'],
                'title': 'Dog',
                'type': 'object',
            },
            'WhiteCat': {
                'properties': {
                    'color': {'const': 'white', 'title': 'Color'},
                    'pet_type': {'const': 'cat', 'title': 'Pet Type'},
                    'white_infos': {'title': 'White Infos', 'type': 'string'},
                },
                'required': ['pet_type', 'color', 'white_infos'],
                'title': 'WhiteCat',
                'type': 'object',
            },
        },
        'properties': {
            'number': {'title': 'Number', 'type': 'integer'},
            'pet': {
                'discriminator': {
                    'mapping': {
                        'cat': {
                            'discriminator': {
                                'mapping': {
                                    'black': {
                                        'discriminator': {
                                            'mapping': {
                                                '0': '#/$defs/BlackCatWithHeight',
                                                '1': '#/$defs/BlackCatWithWeight',
                                            },
                                            'propertyName': 'info',
                                        },
                                        'oneOf': [
                                            {'$ref': '#/$defs/BlackCatWithHeight'},
                                            {'$ref': '#/$defs/BlackCatWithWeight'},
                                        ],
                                    },
                                    'white': '#/$defs/WhiteCat',
                                },
                                'propertyName': 'color',
                            },
                            'oneOf': [
                                {
                                    'discriminator': {
                                        'mapping': {
                                            '0': '#/$defs/BlackCatWithHeight',
                                            '1': '#/$defs/BlackCatWithWeight',
                                        },
                                        'propertyName': 'info',
                                    },
                                    'oneOf': [
                                        {'$ref': '#/$defs/BlackCatWithHeight'},
                                        {'$ref': '#/$defs/BlackCatWithWeight'},
                                    ],
                                },
                                {'$ref': '#/$defs/WhiteCat'},
                            ],
                        },
                        'dog': '#/$defs/Dog',
                    },
                    'propertyName': 'pet_type',
                },
                'oneOf': [
                    {
                        'discriminator': {
                            'mapping': {
                                'black': {
                                    'discriminator': {
                                        'mapping': {
                                            '0': '#/$defs/BlackCatWithHeight',
                                            '1': '#/$defs/BlackCatWithWeight',
                                        },
                                        'propertyName': 'info',
                                    },
                                    'oneOf': [
                                        {'$ref': '#/$defs/BlackCatWithHeight'},
                                        {'$ref': '#/$defs/BlackCatWithWeight'},
                                    ],
                                },
                                'white': '#/$defs/WhiteCat',
                            },
                            'propertyName': 'color',
                        },
                        'oneOf': [
                            {
                                'discriminator': {
                                    'mapping': {'0': '#/$defs/BlackCatWithHeight', '1': '#/$defs/BlackCatWithWeight'},
                                    'propertyName': 'info',
                                },
                                'oneOf': [
                                    {'$ref': '#/$defs/BlackCatWithHeight'},
                                    {'$ref': '#/$defs/BlackCatWithWeight'},
                                ],
                            },
                            {'$ref': '#/$defs/WhiteCat'},
                        ],
                    },
                    {'$ref': '#/$defs/Dog'},
                ],
                'title': 'Pet',
            },
        },
        'required': ['pet', 'number'],
        'title': 'Model',
        'type': 'object',
    }


def test_alias_same():
    class Cat(BaseModel):
        pet_type: Literal['cat'] = Field(alias='typeOfPet')
        c: str

    class Dog(BaseModel):
        pet_type: Literal['dog'] = Field(alias='typeOfPet')
        d: str

    class Model(BaseModel):
        pet: Union[Cat, Dog] = Field(discriminator='pet_type')
        number: int

    assert Model.model_json_schema() == {
        'type': 'object',
        'title': 'Model',
        'properties': {
            'number': {'title': 'Number', 'type': 'integer'},
            'pet': {
                'discriminator': {
                    'mapping': {'cat': '#/$defs/Cat', 'dog': '#/$defs/Dog'},
                    'propertyName': 'typeOfPet',
                },
                'oneOf': [{'$ref': '#/$defs/Cat'}, {'$ref': '#/$defs/Dog'}],
                'title': 'Pet',
            },
        },
        '$defs': {
            'Cat': {
                'properties': {
                    'c': {'title': 'C', 'type': 'string'},
                    'typeOfPet': {'const': 'cat', 'title': 'Typeofpet'},
                },
                'required': ['typeOfPet', 'c'],
                'title': 'Cat',
                'type': 'object',
            },
            'Dog': {
                'properties': {
                    'd': {'title': 'D', 'type': 'string'},
                    'typeOfPet': {'const': 'dog', 'title': 'Typeofpet'},
                },
                'required': ['typeOfPet', 'd'],
                'title': 'Dog',
                'type': 'object',
            },
        },
        'required': ['pet', 'number'],
    }


def test_nested_python_dataclasses():
    """
    Test schema generation for nested python dataclasses
    """

    from dataclasses import dataclass as python_dataclass

    @python_dataclass
    class ChildModel:
        name: str

    @python_dataclass
    class NestedModel:
        """
        Custom description
        """

        # Note: the Custom description will not be preserved as this is a vanilla dataclass
        # This is the same behavior as in v1
        child: List[ChildModel]

    assert model_json_schema(dataclass(NestedModel)) == {
        '$defs': {
            'ChildModel': {
                'properties': {'name': {'title': 'Name', 'type': 'string'}},
                'required': ['name'],
                'title': 'ChildModel',
                'type': 'object',
            }
        },
        'properties': {'child': {'items': {'$ref': '#/$defs/ChildModel'}, 'title': 'Child', 'type': 'array'}},
        'required': ['child'],
        'title': 'NestedModel',
        'type': 'object',
    }


def test_discriminated_union_in_list():
    class BlackCat(BaseModel):
        pet_type: Literal['cat']
        color: Literal['black']
        black_name: str

    class WhiteCat(BaseModel):
        pet_type: Literal['cat']
        color: Literal['white']
        white_name: str

    Cat = Annotated[Union[BlackCat, WhiteCat], Field(discriminator='color')]

    class Dog(BaseModel):
        pet_type: Literal['dog']
        name: str

    Pet = Annotated[Union[Cat, Dog], Field(discriminator='pet_type')]

    class Model(BaseModel):
        pets: Pet
        n: int

    assert Model.model_json_schema() == {
        '$defs': {
            'BlackCat': {
                'properties': {
                    'black_name': {'title': 'Black Name', 'type': 'string'},
                    'color': {'const': 'black', 'title': 'Color'},
                    'pet_type': {'const': 'cat', 'title': 'Pet Type'},
                },
                'required': ['pet_type', 'color', 'black_name'],
                'title': 'BlackCat',
                'type': 'object',
            },
            'Dog': {
                'properties': {
                    'name': {'title': 'Name', 'type': 'string'},
                    'pet_type': {'const': 'dog', 'title': 'Pet Type'},
                },
                'required': ['pet_type', 'name'],
                'title': 'Dog',
                'type': 'object',
            },
            'WhiteCat': {
                'properties': {
                    'color': {'const': 'white', 'title': 'Color'},
                    'pet_type': {'const': 'cat', 'title': 'Pet Type'},
                    'white_name': {'title': 'White Name', 'type': 'string'},
                },
                'required': ['pet_type', 'color', 'white_name'],
                'title': 'WhiteCat',
                'type': 'object',
            },
        },
        'properties': {
            'n': {'title': 'N', 'type': 'integer'},
            'pets': {
                'discriminator': {
                    'mapping': {
                        'cat': {
                            'discriminator': {
                                'mapping': {'black': '#/$defs/BlackCat', 'white': '#/$defs/WhiteCat'},
                                'propertyName': 'color',
                            },
                            'oneOf': [{'$ref': '#/$defs/BlackCat'}, {'$ref': '#/$defs/WhiteCat'}],
                        },
                        'dog': '#/$defs/Dog',
                    },
                    'propertyName': 'pet_type',
                },
                'oneOf': [
                    {
                        'discriminator': {
                            'mapping': {'black': '#/$defs/BlackCat', 'white': '#/$defs/WhiteCat'},
                            'propertyName': 'color',
                        },
                        'oneOf': [{'$ref': '#/$defs/BlackCat'}, {'$ref': '#/$defs/WhiteCat'}],
                    },
                    {'$ref': '#/$defs/Dog'},
                ],
                'title': 'Pets',
            },
        },
        'required': ['pets', 'n'],
        'title': 'Model',
        'type': 'object',
    }


def test_model_with_type_attributes():
    class Foo:
        a: float

    class Bar(BaseModel):
        b: int

    class Baz(BaseModel):
        a: Type[Foo]
        b: Type[Bar]

    assert Baz.model_json_schema() == {
        'title': 'Baz',
        'type': 'object',
        'properties': {'a': {'title': 'A'}, 'b': {'title': 'B'}},
        'required': ['a', 'b'],
    }


@pytest.mark.parametrize('secret_cls', [SecretStr, SecretBytes])
@pytest.mark.parametrize(
    'field_kw,schema_kw',
    [
        # [{}, {}],
        [{'min_length': 6}, {'minLength': 6}],
        [{'max_length': 10}, {'maxLength': 10}],
        [{'min_length': 6, 'max_length': 10}, {'minLength': 6, 'maxLength': 10}],
    ],
    ids=['min-constraint', 'max-constraint', 'min-max-constraints'],
)
def test_secrets_schema(secret_cls, field_kw, schema_kw):
    class Foobar(BaseModel):
        password: secret_cls = Field(**field_kw)

    assert Foobar.model_json_schema() == {
        'title': 'Foobar',
        'type': 'object',
        'properties': {
            'password': {'title': 'Password', 'type': 'string', 'writeOnly': True, 'format': 'password', **schema_kw}
        },
        'required': ['password'],
    }


def test_override_generate_json_schema():
    class MyGenerateJsonSchema(GenerateJsonSchema):
        def generate(self, schema, mode='validation'):
            json_schema = super().generate(schema, mode=mode)
            json_schema['$schema'] = self.schema_dialect
            return json_schema

    class MyBaseModel(BaseModel):
        @classmethod
        def model_json_schema(
            cls,
            by_alias: bool = True,
            ref_template: str = DEFAULT_REF_TEMPLATE,
            schema_generator: Type[GenerateJsonSchema] = MyGenerateJsonSchema,
            mode='validation',
        ) -> Dict[str, Any]:
            return super().model_json_schema(by_alias, ref_template, schema_generator, mode)

    class MyModel(MyBaseModel):
        x: int

    assert MyModel.model_json_schema() == {
        '$schema': 'https://json-schema.org/draft/2020-12/schema',
        'properties': {'x': {'title': 'X', 'type': 'integer'}},
        'required': ['x'],
        'title': 'MyModel',
        'type': 'object',
    }


def test_nested_default_json_schema():
    class InnerModel(BaseModel):
        foo: str = 'bar'
        baz: str = Field(default='foobar', alias='my_alias')

    class OuterModel(BaseModel):
        nested_field: InnerModel = InnerModel()

    assert OuterModel.model_json_schema() == {
        '$defs': {
            'InnerModel': {
                'properties': {
                    'foo': {'default': 'bar', 'title': 'Foo', 'type': 'string'},
                    'my_alias': {'default': 'foobar', 'title': 'My Alias', 'type': 'string'},
                },
                'title': 'InnerModel',
                'type': 'object',
            }
        },
        'properties': {
            'nested_field': {'allOf': [{'$ref': '#/$defs/InnerModel'}], 'default': {'my_alias': 'foobar', 'foo': 'bar'}}
        },
        'title': 'OuterModel',
        'type': 'object',
    }


@pytest.mark.xfail(
    reason=(
        'We are calling __get_pydantic_json_schema__ too many times.'
        ' The second time we analyze a model we get the CoreSchema from __pydantic_core_schema__.'
        ' But then we proceed to append to the metadata json schema functions.'
    )
)
def test_get_pydantic_core_schema_calls() -> None:
    """Verify when/how many times `__get_pydantic_core_schema__` gets called"""

    calls: List[str] = []

    class Model(BaseModel):
        @classmethod
        def __get_pydantic_json_schema__(cls, schema: CoreSchema, handler: GetJsonSchemaHandler) -> JsonSchemaValue:
            calls.append('Model::before')
            json_schema = handler(schema)
            calls.append('Model::after')
            return json_schema

    schema = Model.model_json_schema()
    expected: JsonSchemaValue = {'type': 'object', 'properties': {}, 'title': 'Model'}

    assert schema == expected
    assert calls == ['Model::before', 'Model::after']

    calls.clear()

    class CustomAnnotation(NamedTuple):
        name: str

        def __get_pydantic_json_schema__(self, schema: CoreSchema, handler: GetJsonSchemaHandler) -> JsonSchemaValue:
            calls.append(f'CustomAnnotation({self.name})::before')
            json_schema = handler(schema)
            calls.append(f'CustomAnnotation({self.name})::after')
            return json_schema

    AnnotatedType = Annotated[str, CustomAnnotation('foo'), CustomAnnotation('bar')]

    schema = TypeAdapter(AnnotatedType).json_schema()
    expected: JsonSchemaValue = {'type': 'string'}

    assert schema == expected
    assert calls == [
        'CustomAnnotation(bar)::before',
        'CustomAnnotation(foo)::before',
        'CustomAnnotation(foo)::after',
        'CustomAnnotation(bar)::after',
    ]

    calls.clear()

    class OuterModel(BaseModel):
        x: Model

        @classmethod
        def __get_pydantic_json_schema__(cls, schema: CoreSchema, handler: GetJsonSchemaHandler) -> JsonSchemaValue:
            calls.append('OuterModel::before')
            json_schema = handler(schema)
            calls.append('OuterModel::after')
            return json_schema

    schema = OuterModel.model_json_schema()
    expected: JsonSchemaValue = {
        'type': 'object',
        'properties': {'x': {'$ref': '#/$defs/Model'}},
        'required': ['x'],
        'title': 'OuterModel',
        '$defs': {'Model': {'type': 'object', 'properties': {}, 'title': 'Model'}},
    }

    assert schema == expected
    assert calls == [
        'OuterModel::before',
        'Model::before',
        'Model::after',
        'OuterModel::after',
    ]

    calls.clear()

    AnnotatedModel = Annotated[Model, CustomAnnotation('foo')]

    schema = TypeAdapter(AnnotatedModel).json_schema()
    expected: JsonSchemaValue = {}

    assert schema == expected
    assert calls == [
        'CustomAnnotation(foo)::before',
        'Model::before',
        'Model::after',
        'CustomAnnotation(foo)::after',
    ]

    calls.clear()

    class OuterModelWithAnnotatedField(BaseModel):
        x: AnnotatedModel

    schema = OuterModelWithAnnotatedField.model_json_schema()
    expected: JsonSchemaValue = {
        'type': 'object',
        'properties': {'x': {'$ref': '#/$defs/Model'}},
        'required': ['x'],
        'title': 'OuterModel',
        '$defs': {'Model': {'type': 'object', 'properties': {}, 'title': 'Model'}},
    }

    assert schema == expected
    assert calls == [
        'OuterModel::before',
        'CustomAnnotation(foo)::before',
        'Model::before',
        'Model::after',
        'CustomAnnotation(foo)::after',
        'OuterModel::after',
    ]

    calls.clear()


def test_annotated_get_json_schema() -> None:
    calls: List[int] = []

    class CustomType(str):
        @classmethod
        def __get_pydantic_core_schema__(
            cls, source_type: Any, handler: GetCoreSchemaHandler
        ) -> core_schema.CoreSchema:
            return handler(str)

        @classmethod
        def __get_pydantic_json_schema__(cls, schema: CoreSchema, handler: GetJsonSchemaHandler) -> JsonSchemaValue:
            calls.append(1)
            json_schema = handler(schema)
            return json_schema

    TypeAdapter(Annotated[CustomType, 123]).json_schema()

    assert sum(calls) == 1


def test_model_with_schema_extra():
    class Model(BaseModel):
        a: str

        model_config = dict(json_schema_extra={'examples': [{'a': 'Foo'}]})

    assert Model.model_json_schema() == {
        'title': 'Model',
        'type': 'object',
        'properties': {'a': {'title': 'A', 'type': 'string'}},
        'required': ['a'],
        'examples': [{'a': 'Foo'}],
    }


def test_model_with_schema_extra_callable():
    class Model(BaseModel):
        name: str = None

        @staticmethod
        def json_schema_extra(schema, model_class):
            schema.pop('properties')
            schema['type'] = 'override'
            assert model_class is Model

        model_config = dict(json_schema_extra=json_schema_extra)

    assert Model.model_json_schema() == {'title': 'Model', 'type': 'override'}


def test_model_with_schema_extra_callable_no_model_class():
    class Model(BaseModel):
        name: str = None

        @classmethod
        def json_schema_extra(cls, schema):
            schema.pop('properties')
            schema['type'] = 'override'

        model_config = dict(json_schema_extra=json_schema_extra)

    assert Model.model_json_schema() == {'title': 'Model', 'type': 'override'}


def test_model_with_schema_extra_callable_config_class():
    with pytest.warns(DeprecationWarning, match='use ConfigDict instead'):

        class Model(BaseModel):
            name: str = None

            class Config:
                @staticmethod
                def json_schema_extra(schema, model_class):
                    schema.pop('properties')
                    schema['type'] = 'override'
                    assert model_class is Model

    assert Model.model_json_schema() == {'title': 'Model', 'type': 'override'}


def test_model_with_schema_extra_callable_no_model_class_config_class():
    with pytest.warns(DeprecationWarning):

        class Model(BaseModel):
            name: str = None

            class Config:
                @staticmethod
                def json_schema_extra(schema):
                    schema.pop('properties')
                    schema['type'] = 'override'

        assert Model.model_json_schema() == {'title': 'Model', 'type': 'override'}


def test_model_with_schema_extra_callable_classmethod():
    with pytest.warns(DeprecationWarning):

        class Model(BaseModel):
            name: str = None

            class Config:
                type = 'foo'

                @classmethod
                def json_schema_extra(cls, schema, model_class):
                    schema.pop('properties')
                    schema['type'] = cls.type
                    assert model_class is Model

        assert Model.model_json_schema() == {'title': 'Model', 'type': 'foo'}


def test_model_with_schema_extra_callable_instance_method():
    with pytest.warns(DeprecationWarning):

        class Model(BaseModel):
            name: str = None

            class Config:
                def json_schema_extra(schema, model_class):
                    schema.pop('properties')
                    schema['type'] = 'override'
                    assert model_class is Model

        assert Model.model_json_schema() == {'title': 'Model', 'type': 'override'}


def test_serialization_validation_interaction():
    class Inner(BaseModel):
        x: Json[int]

    class Outer(BaseModel):
        inner: Inner

    _, v_schema = models_json_schema([(Outer, 'validation')])
    assert v_schema == {
        '$defs': {
            'Inner': {
                'properties': {'x': {'format': 'json-string', 'title': 'X', 'type': 'string'}},
                'required': ['x'],
                'title': 'Inner',
                'type': 'object',
            },
            'Outer': {
                'properties': {'inner': {'$ref': '#/$defs/Inner'}},
                'required': ['inner'],
                'title': 'Outer',
                'type': 'object',
            },
        }
    }

    _, s_schema = models_json_schema([(Outer, 'serialization')])
    assert s_schema == {
        '$defs': {
            'Inner': {
                'properties': {'x': {'title': 'X', 'type': 'integer'}},
                'required': ['x'],
                'title': 'Inner',
                'type': 'object',
            },
            'Outer': {
                'properties': {'inner': {'$ref': '#/$defs/Inner'}},
                'required': ['inner'],
                'title': 'Outer',
                'type': 'object',
            },
        }
    }

    _, vs_schema = models_json_schema([(Outer, 'validation'), (Outer, 'serialization')])
    assert vs_schema == {
        '$defs': {
            'InnerInput': {
                'properties': {'x': {'format': 'json-string', 'title': 'X', 'type': 'string'}},
                'required': ['x'],
                'title': 'Inner',
                'type': 'object',
            },
            'InnerOutput': {
                'properties': {'x': {'title': 'X', 'type': 'integer'}},
                'required': ['x'],
                'title': 'Inner',
                'type': 'object',
            },
            'OuterInput': {
                'properties': {'inner': {'$ref': '#/$defs/InnerInput'}},
                'required': ['inner'],
                'title': 'Outer',
                'type': 'object',
            },
            'OuterOutput': {
                'properties': {'inner': {'$ref': '#/$defs/InnerOutput'}},
                'required': ['inner'],
                'title': 'Outer',
                'type': 'object',
            },
        }
    }


def test_computed_field():
    class Model(BaseModel):
        x: int

        @computed_field
        @property
        def double_x(self) -> int:
            return 2 * self.x

    assert Model.model_json_schema(mode='validation') == {
        'properties': {'x': {'title': 'X', 'type': 'integer'}},
        'required': ['x'],
        'title': 'Model',
        'type': 'object',
    }
    assert Model.model_json_schema(mode='serialization') == {
        'properties': {'double_x': {'title': 'Double X', 'type': 'integer'}, 'x': {'title': 'X', 'type': 'integer'}},
        'required': ['x', 'double_x'],
        'title': 'Model',
        'type': 'object',
    }


def test_serialization_schema_with_exclude():
    class MyGenerateJsonSchema(GenerateJsonSchema):
        def field_is_present(self, field) -> bool:
            # Always include fields in the JSON schema, even if excluded from serialization
            return True

    class Model(BaseModel):
        x: int
        y: int = Field(exclude=True)

    assert Model(x=1, y=1).model_dump() == {'x': 1}

    assert Model.model_json_schema(mode='serialization') == {
        'properties': {'x': {'title': 'X', 'type': 'integer'}},
        'required': ['x'],
        'title': 'Model',
        'type': 'object',
    }
    assert Model.model_json_schema(mode='serialization', schema_generator=MyGenerateJsonSchema) == {
        'properties': {'x': {'title': 'X', 'type': 'integer'}, 'y': {'title': 'Y', 'type': 'integer'}},
        'required': ['x'],
        'title': 'Model',
        'type': 'object',
    }


<<<<<<< HEAD
@pytest.mark.parametrize(('sequence_type'), [pytest.param(List), pytest.param(Sequence)])
def test_sequence_schema(sequence_type):
    class Model(BaseModel):
        field: sequence_type[int]

    assert Model.model_json_schema() == {
        'properties': {
            'field': {'items': {'type': 'integer'}, 'title': 'Field', 'type': 'array'},
        },
        'required': ['field'],
        'title': 'Model',
        'type': 'object',
    }


@pytest.mark.parametrize(('sequence_type',), [pytest.param(List), pytest.param(Sequence)])
def test_sequences_int_json_schema(sequence_type):
    class Model(BaseModel):
        int_seq: sequence_type[int]
=======
@pytest.mark.parametrize('mapping_type', [typing.Dict, typing.Mapping])
def test_mappings_str_int_json_schema(mapping_type: Any):
    class Model(BaseModel):
        str_int_map: mapping_type[str, int]
>>>>>>> 70e7e99c

    assert Model.model_json_schema() == {
        'title': 'Model',
        'type': 'object',
        'properties': {
<<<<<<< HEAD
            'int_seq': {
                'title': 'Int Seq',
                'type': 'array',
                'items': {'type': 'integer'},
            },
        },
        'required': ['int_seq'],
    }
    assert Model.model_validate_json('{"int_seq": [1, 2, 3]}')
=======
            'str_int_map': {
                'title': 'Str Int Map',
                'type': 'object',
                'additionalProperties': {'type': 'integer'},
            }
        },
        'required': ['str_int_map'],
    }
>>>>>>> 70e7e99c
<|MERGE_RESOLUTION|>--- conflicted
+++ resolved
@@ -3987,7 +3987,25 @@
     }
 
 
-<<<<<<< HEAD
+@pytest.mark.parametrize('mapping_type', [typing.Dict, typing.Mapping])
+def test_mappings_str_int_json_schema(mapping_type: Any):
+    class Model(BaseModel):
+        str_int_map: mapping_type[str, int]
+
+    assert Model.model_json_schema() == {
+        'title': 'Model',
+        'type': 'object',
+        'properties': {
+            'str_int_map': {
+                'title': 'Str Int Map',
+                'type': 'object',
+                'additionalProperties': {'type': 'integer'},
+            }
+        },
+        'required': ['str_int_map'],
+    }
+
+
 @pytest.mark.parametrize(('sequence_type'), [pytest.param(List), pytest.param(Sequence)])
 def test_sequence_schema(sequence_type):
     class Model(BaseModel):
@@ -4007,18 +4025,11 @@
 def test_sequences_int_json_schema(sequence_type):
     class Model(BaseModel):
         int_seq: sequence_type[int]
-=======
-@pytest.mark.parametrize('mapping_type', [typing.Dict, typing.Mapping])
-def test_mappings_str_int_json_schema(mapping_type: Any):
-    class Model(BaseModel):
-        str_int_map: mapping_type[str, int]
->>>>>>> 70e7e99c
-
-    assert Model.model_json_schema() == {
-        'title': 'Model',
-        'type': 'object',
-        'properties': {
-<<<<<<< HEAD
+
+    assert Model.model_json_schema() == {
+        'title': 'Model',
+        'type': 'object',
+        'properties': {
             'int_seq': {
                 'title': 'Int Seq',
                 'type': 'array',
@@ -4027,14 +4038,4 @@
         },
         'required': ['int_seq'],
     }
-    assert Model.model_validate_json('{"int_seq": [1, 2, 3]}')
-=======
-            'str_int_map': {
-                'title': 'Str Int Map',
-                'type': 'object',
-                'additionalProperties': {'type': 'integer'},
-            }
-        },
-        'required': ['str_int_map'],
-    }
->>>>>>> 70e7e99c
+    assert Model.model_validate_json('{"int_seq": [1, 2, 3]}')