import sys
from typing import List

import pytest
from annotated_types import Gt, Lt
from typing_extensions import Annotated

from pydantic import BaseModel, Field
from pydantic.errors import PydanticSchemaGenerationError
from pydantic.fields import Undefined

NO_VALUE = object()


@pytest.mark.parametrize(
    'hint_fn,value,expected_repr',
    [
        (
            lambda: Annotated[int, Gt(0)],
            5,
            'FieldInfo(annotation=int, required=False, default=5, metadata=[Gt(gt=0)])',
        ),
        (
            lambda: Annotated[int, Field(gt=0)],
            5,
            'FieldInfo(annotation=int, required=False, default=5, metadata=[Gt(gt=0)])',
        ),
        (
            lambda: int,
            Field(5, gt=0),
            'FieldInfo(annotation=int, required=False, default=5, metadata=[Gt(gt=0)])',
        ),
        (
            lambda: int,
            Field(default_factory=lambda: 5, gt=0),
            'FieldInfo(annotation=int, required=False, default_factory=<lambda>, metadata=[Gt(gt=0)])',
        ),
        (
            lambda: Annotated[int, Lt(2)],
            Field(5, gt=0),
            'FieldInfo(annotation=int, required=False, default=5, metadata=[Gt(gt=0), Lt(lt=2)])',
        ),
        (
            lambda: Annotated[int, Gt(0)],
            NO_VALUE,
            'FieldInfo(annotation=int, required=True, metadata=[Gt(gt=0)])',
        ),
        (
            lambda: Annotated[int, Gt(0)],
            Field(),
            'FieldInfo(annotation=int, required=True, metadata=[Gt(gt=0)])',
        ),
        (
            lambda: int,
            Field(gt=0),
            'FieldInfo(annotation=int, required=True, metadata=[Gt(gt=0)])',
        ),
        (
            lambda: Annotated[int, Gt(0)],
            Undefined,
            'FieldInfo(annotation=int, required=True, metadata=[Gt(gt=0)])',
        ),
        (
            lambda: Annotated[int, Field(gt=0), Lt(2)],
            5,
            'FieldInfo(annotation=int, required=False, default=5, metadata=[Gt(gt=0), Lt(lt=2)])',
        ),
    ],
)
def test_annotated(hint_fn, value, expected_repr):
    hint = hint_fn()

    if value is NO_VALUE:

        class M(BaseModel):
            x: hint

    else:

        class M(BaseModel):
            x: hint = value

    assert repr(M.model_fields['x']) == expected_repr


@pytest.mark.parametrize(
    'hint_fn,value,exc_handler',
    [
        (
            lambda: Annotated[int, Field(0)],
            Field(default=5, ge=0),
            pytest.raises(TypeError, match='Field may not be used twice on the same field'),
        ),
        (
            lambda: Annotated[int, Field(0)],
            5,
            pytest.raises(TypeError, match='Default may not be specified twice on the same field'),
        ),
        (
            lambda: Annotated[int, 0],
            5,
            pytest.raises(PydanticSchemaGenerationError, match=r'Metadata must be instances of annotated_types\.'),
        ),
    ],
)
def test_annotated_model_exceptions(hint_fn, value, exc_handler):
    hint = hint_fn()
    with exc_handler:

        class M(BaseModel):
            x: hint = value


@pytest.mark.parametrize(
    ['hint_fn', 'value', 'empty_init_ctx'],
    [
        (
            lambda: int,
            Undefined,
            pytest.raises(ValueError, match=r'Field required \[type=missing,'),
        ),
        (
            lambda: Annotated[int, Field()],
            Undefined,
            pytest.raises(ValueError, match=r'Field required \[type=missing,'),
        ),
    ],
)
def test_annotated_instance_exceptions(hint_fn, value, empty_init_ctx):
    hint = hint_fn()

    class M(BaseModel):
        x: hint = value

    with empty_init_ctx:
        assert M().x == 5


def test_field_reuse():
    field = Field(description='Long description')

    class Model(BaseModel):
        one: int = field

    assert Model(one=1).model_dump() == {'one': 1}

    class AnnotatedModel(BaseModel):
        one: Annotated[int, field]

    assert AnnotatedModel(one=1).model_dump() == {'one': 1}


@pytest.mark.skip(reason='TODO JSON Schema')
def test_config_field_info():
    class Foo(BaseModel):
<<<<<<< HEAD
        a: Annotated[int, Field(foobar='hello', description='descr')]  # noqa: F821
=======
        a: Annotated[int, Field(foobar='hello')]

        class Config:
            fields = {'a': {'description': 'descr'}}
>>>>>>> ef3cc495

    assert Foo.model_json_schema(by_alias=True)['properties'] == {
        'a': {'title': 'A', 'description': 'descr', 'foobar': 'hello', 'type': 'integer'},
    }


@pytest.mark.skipif(sys.version_info < (3, 10), reason='repr different on older versions')
def test_annotated_alias() -> None:
    # https://github.com/pydantic/pydantic/issues/2971

    StrAlias = Annotated[str, Field(max_length=3)]
    IntAlias = Annotated[int, Field(default_factory=lambda: 2)]

    Nested = Annotated[List[StrAlias], Field(description='foo')]

    class MyModel(BaseModel):
        a: StrAlias = 'abc'
        b: StrAlias
        c: IntAlias
        d: IntAlias
        e: Nested

    fields_repr = {k: repr(v) for k, v in MyModel.model_fields.items()}
    assert fields_repr == {
        'a': "FieldInfo(annotation=str, required=False, default='abc', metadata=[MaxLen(max_length=3)])",
        'b': 'FieldInfo(annotation=str, required=True, metadata=[MaxLen(max_length=3)])',
        'c': 'FieldInfo(annotation=int, required=False, default_factory=<lambda>)',
        'd': 'FieldInfo(annotation=int, required=False, default_factory=<lambda>)',
        'e': (
            'FieldInfo(annotation=List[Annotated[str, FieldInfo(annotation=NoneType, required=True, metadata=[MaxLe'
            "n(max_length=3)])]], required=True, description='foo')"
        ),
    }
    assert MyModel(b='def', e=['xyz']).model_dump() == dict(a='abc', b='def', c=2, d=2, e=['xyz'])<|MERGE_RESOLUTION|>--- conflicted
+++ resolved
@@ -153,14 +153,7 @@
 @pytest.mark.skip(reason='TODO JSON Schema')
 def test_config_field_info():
     class Foo(BaseModel):
-<<<<<<< HEAD
-        a: Annotated[int, Field(foobar='hello', description='descr')]  # noqa: F821
-=======
-        a: Annotated[int, Field(foobar='hello')]
-
-        class Config:
-            fields = {'a': {'description': 'descr'}}
->>>>>>> ef3cc495
+        a: Annotated[int, Field(foobar='hello', description='descr')]
 
     assert Foo.model_json_schema(by_alias=True)['properties'] == {
         'a': {'title': 'A', 'description': 'descr', 'foobar': 'hello', 'type': 'integer'},
