--- conflicted
+++ resolved
@@ -822,8 +822,6 @@
     ]
 
 
-<<<<<<< HEAD
-=======
 @pytest.mark.skipif(sys.version_info < (3, 12), reason='requires Python 3.12+ for PEP 695 syntax with generics')
 def test_validate_call_with_pep_695_syntax(create_module) -> None:
     """Note: validate_call still doesn't work properly with generics, see https://github.com/pydantic/pydantic/issues/7796.
@@ -925,7 +923,6 @@
         )
 
 
->>>>>>> a764871d
 class M0(BaseModel):
     z: int
 
