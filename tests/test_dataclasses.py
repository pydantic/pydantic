import dataclasses
import pickle
import re
from collections.abc import Hashable
from datetime import datetime
from pathlib import Path
from typing import Callable, ClassVar, Dict, FrozenSet, List, Optional, Set, Union

import pytest
from typing_extensions import Literal

import pydantic
from pydantic import BaseModel, Extra, ValidationError, validator


def test_simple():
    @pydantic.dataclasses.dataclass
    class MyDataclass:
        a: int
        b: float

    d = MyDataclass('1', '2.5')
    assert d.a == 1
    assert d.b == 2.5
    d = MyDataclass(b=10, a=20)
    assert d.a == 20
    assert d.b == 10


def test_model_name():
    @pydantic.dataclasses.dataclass
    class MyDataClass:
        model_name: str

    d = MyDataClass('foo')
    assert d.model_name == 'foo'
    d = MyDataClass(model_name='foo')
    assert d.model_name == 'foo'


def test_value_error():
    @pydantic.dataclasses.dataclass
    class MyDataclass:
        a: int
        b: int

    with pytest.raises(ValidationError) as exc_info:
        MyDataclass(1, 'wrong')

    assert exc_info.value.errors() == [
        {'loc': ('b',), 'msg': 'value is not a valid integer', 'type': 'type_error.integer'}
    ]


def test_frozen():
    @pydantic.dataclasses.dataclass(frozen=True)
    class MyDataclass:
        a: int

    d = MyDataclass(1)
    assert d.a == 1

    with pytest.raises(AttributeError):
        d.a = 7


def test_validate_assignment():
    class Config:
        validate_assignment = True

    @pydantic.dataclasses.dataclass(config=Config)
    class MyDataclass:
        a: int

    d = MyDataclass(1)
    assert d.a == 1

    d.a = '7'
    assert d.a == 7


def test_validate_assignment_error():
    @pydantic.dataclasses.dataclass(config=dict(validate_assignment=True))
    class MyDataclass:
        a: int

    d = MyDataclass(1)

    with pytest.raises(ValidationError) as exc_info:
        d.a = 'xxx'
    assert exc_info.value.errors() == [
        {'loc': ('a',), 'msg': 'value is not a valid integer', 'type': 'type_error.integer'}
    ]


def test_not_validate_assignment():
    @pydantic.dataclasses.dataclass
    class MyDataclass:
        a: int

    d = MyDataclass(1)
    assert d.a == 1

    d.a = '7'
    assert d.a == '7'


def test_validate_assignment_value_change():
    class Config:
        validate_assignment = True

    @pydantic.dataclasses.dataclass(config=Config, frozen=False)
    class MyDataclass:
        a: int

        @validator('a')
        def double_a(cls, v):
            return v * 2

    d = MyDataclass(2)
    assert d.a == 4

    d.a = 3
    assert d.a == 6


def test_validate_assignment_extra():
    class Config:
        validate_assignment = True

    @pydantic.dataclasses.dataclass(config=Config, frozen=False)
    class MyDataclass:
        a: int

    d = MyDataclass(1)
    assert d.a == 1

    d.extra_field = 1.23
    assert d.extra_field == 1.23
    d.extra_field = 'bye'
    assert d.extra_field == 'bye'


def test_post_init():
    post_init_called = False

    @pydantic.dataclasses.dataclass
    class MyDataclass:
        a: int

        def __post_init__(self):
            nonlocal post_init_called
            post_init_called = True

    d = MyDataclass('1')
    assert d.a == 1
    assert post_init_called


def test_post_init_validation():
    @dataclasses.dataclass
    class DC:
        a: int

        def __post_init__(self):
            self.a *= 2

        def __post_init_post_parse__(self):
            self.a += 1

    PydanticDC = pydantic.dataclasses.dataclass(DC)
    assert DC(a='2').a == '22'
    assert PydanticDC(a='2').a == 23


def test_post_init_inheritance_chain():
    parent_post_init_called = False
    post_init_called = False

    @pydantic.dataclasses.dataclass
    class ParentDataclass:
        a: int

        def __post_init__(self):
            nonlocal parent_post_init_called
            parent_post_init_called = True

    @pydantic.dataclasses.dataclass
    class MyDataclass(ParentDataclass):
        b: int

        def __post_init__(self):
            super().__post_init__()
            nonlocal post_init_called
            post_init_called = True

    d = MyDataclass(a=1, b=2)
    assert d.a == 1
    assert d.b == 2
    assert parent_post_init_called
    assert post_init_called


def test_post_init_post_parse():
    post_init_post_parse_called = False

    @pydantic.dataclasses.dataclass
    class MyDataclass:
        a: int

        def __post_init_post_parse__(self):
            nonlocal post_init_post_parse_called
            post_init_post_parse_called = True

    d = MyDataclass('1')
    assert d.a == 1
    assert post_init_post_parse_called


def test_post_init_post_parse_types():
    @pydantic.dataclasses.dataclass
    class CustomType:
        b: int

    @pydantic.dataclasses.dataclass
    class MyDataclass:
        a: CustomType

        def __post_init__(self):
            assert type(self.a) == dict

        def __post_init_post_parse__(self):
            assert type(self.a) == CustomType

    d = MyDataclass(**{'a': {'b': 1}})
    assert d.a.b == 1


def test_post_init_assignment():
    from dataclasses import field

    # Based on: https://docs.python.org/3/library/dataclasses.html#post-init-processing
    @pydantic.dataclasses.dataclass
    class C:
        a: float
        b: float
        c: float = field(init=False)

        def __post_init__(self):
            self.c = self.a + self.b

    c = C(0.1, 0.2)
    assert c.a == 0.1
    assert c.b == 0.2
    assert c.c == 0.30000000000000004


def test_inheritance():
    @pydantic.dataclasses.dataclass
    class A:
        a: str = None

    @pydantic.dataclasses.dataclass
    class B(A):
        b: int = None

    b = B(a='a', b=12)
    assert b.a == 'a'
    assert b.b == 12

    with pytest.raises(ValidationError):
        B(a='a', b='b')


def test_validate_long_string_error():
    class Config:
        max_anystr_length = 3

    @pydantic.dataclasses.dataclass(config=Config)
    class MyDataclass:
        a: str

    with pytest.raises(ValidationError) as exc_info:
        MyDataclass('xxxx')

    assert exc_info.value.errors() == [
        {
            'loc': ('a',),
            'msg': 'ensure this value has at most 3 characters',
            'type': 'value_error.any_str.max_length',
            'ctx': {'limit_value': 3},
        }
    ]


def test_validate_assigment_long_string_error():
    class Config:
        max_anystr_length = 3
        validate_assignment = True

    @pydantic.dataclasses.dataclass(config=Config)
    class MyDataclass:
        a: str

    d = MyDataclass('xxx')
    with pytest.raises(ValidationError) as exc_info:
        d.a = 'xxxx'

    assert issubclass(MyDataclass.__pydantic_model__.__config__, BaseModel.Config)
    assert exc_info.value.errors() == [
        {
            'loc': ('a',),
            'msg': 'ensure this value has at most 3 characters',
            'type': 'value_error.any_str.max_length',
            'ctx': {'limit_value': 3},
        }
    ]


def test_no_validate_assigment_long_string_error():
    class Config:
        max_anystr_length = 3
        validate_assignment = False

    @pydantic.dataclasses.dataclass(config=Config)
    class MyDataclass:
        a: str

    d = MyDataclass('xxx')
    d.a = 'xxxx'

    assert d.a == 'xxxx'


def test_nested_dataclass():
    @pydantic.dataclasses.dataclass
    class Nested:
        number: int

    @pydantic.dataclasses.dataclass
    class Outer:
        n: Nested

    navbar = Outer(n=Nested(number='1'))
    assert isinstance(navbar.n, Nested)
    assert navbar.n.number == 1

    navbar = Outer(n=('2',))
    assert isinstance(navbar.n, Nested)
    assert navbar.n.number == 2

    navbar = Outer(n={'number': '3'})
    assert isinstance(navbar.n, Nested)
    assert navbar.n.number == 3

    with pytest.raises(ValidationError) as exc_info:
        Outer(n='not nested')
    assert exc_info.value.errors() == [
        {
            'loc': ('n',),
            'msg': 'instance of Nested, tuple or dict expected',
            'type': 'type_error.dataclass',
            'ctx': {'class_name': 'Nested'},
        }
    ]

    with pytest.raises(ValidationError) as exc_info:
        Outer(n=('x',))
    assert exc_info.value.errors() == [
        {'loc': ('n', 'number'), 'msg': 'value is not a valid integer', 'type': 'type_error.integer'}
    ]


def test_arbitrary_types_allowed():
    class Button:
        def __init__(self, href: str):
            self.href = href

    class Config:
        arbitrary_types_allowed = True

    @pydantic.dataclasses.dataclass(config=Config)
    class Navbar:
        button: Button

    btn = Button(href='a')
    navbar = Navbar(button=btn)
    assert navbar.button.href == 'a'

    with pytest.raises(ValidationError) as exc_info:
        Navbar(button=('b',))
    assert exc_info.value.errors() == [
        {
            'loc': ('button',),
            'msg': 'instance of Button expected',
            'type': 'type_error.arbitrary_type',
            'ctx': {'expected_arbitrary_type': 'Button'},
        }
    ]


def test_nested_dataclass_model():
    @pydantic.dataclasses.dataclass
    class Nested:
        number: int

    class Outer(BaseModel):
        n: Nested

    navbar = Outer(n=Nested(number='1'))
    assert navbar.n.number == 1


def test_fields():
    @pydantic.dataclasses.dataclass
    class User:
        id: int
        name: str = 'John Doe'
        signup_ts: datetime = None

    user = User(id=123)
    fields = user.__pydantic_model__.__fields__

    assert fields['id'].required is True
    assert fields['id'].default is None

    assert fields['name'].required is False
    assert fields['name'].default == 'John Doe'

    assert fields['signup_ts'].required is False
    assert fields['signup_ts'].default is None


def test_default_factory_field():
    @pydantic.dataclasses.dataclass
    class User:
        id: int
        aliases: Dict[str, str] = dataclasses.field(default_factory=lambda: {'John': 'Joey'})

    user = User(id=123)
    fields = user.__pydantic_model__.__fields__

    assert fields['id'].required is True
    assert fields['id'].default is None

    assert fields['aliases'].required is False
    assert fields['aliases'].default_factory() == {'John': 'Joey'}


def test_default_factory_singleton_field():
    class MySingleton:
        pass

    class MyConfig:
        arbitrary_types_allowed = True

    MY_SINGLETON = MySingleton()

    @pydantic.dataclasses.dataclass(config=MyConfig)
    class Foo:
        singleton: MySingleton = dataclasses.field(default_factory=lambda: MY_SINGLETON)

    # Returning a singleton from a default_factory is supported
    assert Foo().singleton is Foo().singleton


def test_schema():
    @pydantic.dataclasses.dataclass
    class User:
        id: int
        name: str = 'John Doe'
        aliases: Dict[str, str] = dataclasses.field(default_factory=lambda: {'John': 'Joey'})
        signup_ts: datetime = None
        age: Optional[int] = dataclasses.field(
            default=None, metadata=dict(title='The age of the user', description='do not lie!')
        )
        height: Optional[int] = pydantic.Field(None, title='The height in cm', ge=50, le=300)

    user = User(id=123)
    assert user.__pydantic_model__.schema() == {
        'title': 'User',
        'type': 'object',
        'properties': {
            'id': {'title': 'Id', 'type': 'integer'},
            'name': {'title': 'Name', 'default': 'John Doe', 'type': 'string'},
            'aliases': {
                'title': 'Aliases',
                'type': 'object',
                'additionalProperties': {'type': 'string'},
            },
            'signup_ts': {'title': 'Signup Ts', 'type': 'string', 'format': 'date-time'},
            'age': {
                'title': 'The age of the user',
                'description': 'do not lie!',
                'type': 'integer',
            },
            'height': {
                'title': 'The height in cm',
                'minimum': 50,
                'maximum': 300,
                'type': 'integer',
            },
        },
        'required': ['id'],
    }


def test_nested_schema():
    @pydantic.dataclasses.dataclass
    class Nested:
        number: int

    @pydantic.dataclasses.dataclass
    class Outer:
        n: Nested

    assert Outer.__pydantic_model__.schema() == {
        'title': 'Outer',
        'type': 'object',
        'properties': {'n': {'$ref': '#/definitions/Nested'}},
        'required': ['n'],
        'definitions': {
            'Nested': {
                'title': 'Nested',
                'type': 'object',
                'properties': {'number': {'title': 'Number', 'type': 'integer'}},
                'required': ['number'],
            }
        },
    }


def test_initvar():
    InitVar = dataclasses.InitVar

    @pydantic.dataclasses.dataclass
    class TestInitVar:
        x: int
        y: InitVar

    tiv = TestInitVar(1, 2)
    assert tiv.x == 1
    with pytest.raises(AttributeError):
        tiv.y


def test_derived_field_from_initvar():
    InitVar = dataclasses.InitVar

    @pydantic.dataclasses.dataclass
    class DerivedWithInitVar:
        plusone: int = dataclasses.field(init=False)
        number: InitVar[int]

        def __post_init__(self, number):
            self.plusone = number + 1

    derived = DerivedWithInitVar(1)
    assert derived.plusone == 2
    with pytest.raises(TypeError):
        DerivedWithInitVar('Not A Number')


def test_initvars_post_init():
    @pydantic.dataclasses.dataclass
    class PathDataPostInit:
        path: Path
        base_path: dataclasses.InitVar[Optional[Path]] = None

        def __post_init__(self, base_path):
            if base_path is not None:
                self.path = base_path / self.path

    path_data = PathDataPostInit('world')
    assert 'path' in path_data.__dict__
    assert 'base_path' not in path_data.__dict__
    assert path_data.path == Path('world')

    with pytest.raises(TypeError) as exc_info:
        PathDataPostInit('world', base_path='/hello')
    assert str(exc_info.value) == "unsupported operand type(s) for /: 'str' and 'str'"


def test_initvars_post_init_post_parse():
    @pydantic.dataclasses.dataclass
    class PathDataPostInitPostParse:
        path: Path
        base_path: dataclasses.InitVar[Optional[Path]] = None

        def __post_init_post_parse__(self, base_path):
            if base_path is not None:
                self.path = base_path / self.path

    path_data = PathDataPostInitPostParse('world')
    assert 'path' in path_data.__dict__
    assert 'base_path' not in path_data.__dict__
    assert path_data.path == Path('world')

    assert PathDataPostInitPostParse('world', base_path='/hello').path == Path('/hello/world')


def test_classvar():
    @pydantic.dataclasses.dataclass
    class TestClassVar:
        klassvar: ClassVar = "I'm a Class variable"
        x: int

    tcv = TestClassVar(2)
    assert tcv.klassvar == "I'm a Class variable"


def test_frozenset_field():
    @pydantic.dataclasses.dataclass
    class TestFrozenSet:
        set: FrozenSet[int]

    test_set = frozenset({1, 2, 3})
    object_under_test = TestFrozenSet(set=test_set)

    assert object_under_test.set == test_set


def test_inheritance_post_init():
    post_init_called = False

    @pydantic.dataclasses.dataclass
    class Base:
        a: int

        def __post_init__(self):
            nonlocal post_init_called
            post_init_called = True

    @pydantic.dataclasses.dataclass
    class Child(Base):
        b: int

    Child(a=1, b=2)
    assert post_init_called


def test_hashable_required():
    @pydantic.dataclasses.dataclass
    class MyDataclass:
        v: Hashable

    MyDataclass(v=None)
    with pytest.raises(ValidationError) as exc_info:
        MyDataclass(v=[])
    assert exc_info.value.errors() == [
        {'loc': ('v',), 'msg': 'value is not a valid hashable', 'type': 'type_error.hashable'}
    ]
    with pytest.raises(TypeError) as exc_info:
        MyDataclass()
    assert "__init__() missing 1 required positional argument: 'v'" in str(exc_info.value)


@pytest.mark.parametrize('default', [1, None, ...])
def test_hashable_optional(default):
    @pydantic.dataclasses.dataclass
    class MyDataclass:
        v: Hashable = default

    MyDataclass()
    MyDataclass(v=None)


def test_override_builtin_dataclass():
    @dataclasses.dataclass
    class File:
        hash: str
        name: Optional[str]
        size: int
        content: Optional[bytes] = None

    ValidFile = pydantic.dataclasses.dataclass(File)

    file = File(hash='xxx', name=b'whatever.txt', size='456')
    valid_file = ValidFile(hash='xxx', name=b'whatever.txt', size='456')

    assert file.name == b'whatever.txt'
    assert file.size == '456'

    assert valid_file.name == 'whatever.txt'
    assert valid_file.size == 456

    assert isinstance(valid_file, File)
    assert isinstance(valid_file, ValidFile)

    with pytest.raises(ValidationError) as e:
        ValidFile(hash=[1], name='name', size=3)
    assert e.value.errors() == [{'loc': ('hash',), 'msg': 'str type expected', 'type': 'type_error.str'}]


def test_override_builtin_dataclass_2():
    @dataclasses.dataclass
    class Meta:
        modified_date: Optional[datetime]
        seen_count: int

    Meta(modified_date='not-validated', seen_count=0)

    @pydantic.dataclasses.dataclass
    @dataclasses.dataclass
    class File(Meta):
        filename: str

    Meta(modified_date='still-not-validated', seen_count=0)

    f = File(filename=b'thefilename', modified_date='2020-01-01T00:00', seen_count='7')
    assert f.filename == 'thefilename'
    assert f.modified_date == datetime(2020, 1, 1, 0, 0)
    assert f.seen_count == 7


def test_override_builtin_dataclass_nested():
    @dataclasses.dataclass
    class Meta:
        modified_date: Optional[datetime]
        seen_count: int

    @dataclasses.dataclass
    class File:
        filename: str
        meta: Meta

    class Foo(BaseModel):
        file: File

    FileChecked = pydantic.dataclasses.dataclass(File)
    f = FileChecked(filename=b'thefilename', meta=Meta(modified_date='2020-01-01T00:00', seen_count='7'))
    assert f.filename == 'thefilename'
    assert f.meta.modified_date == datetime(2020, 1, 1, 0, 0)
    assert f.meta.seen_count == 7

    with pytest.raises(ValidationError) as e:
        FileChecked(filename=b'thefilename', meta=Meta(modified_date='2020-01-01T00:00', seen_count=['7']))
    assert e.value.errors() == [
        {'loc': ('meta', 'seen_count'), 'msg': 'value is not a valid integer', 'type': 'type_error.integer'}
    ]

    foo = Foo.parse_obj(
        {
            'file': {
                'filename': b'thefilename',
                'meta': {'modified_date': '2020-01-01T00:00', 'seen_count': '7'},
            },
        }
    )
    assert foo.file.filename == 'thefilename'
    assert foo.file.meta.modified_date == datetime(2020, 1, 1, 0, 0)
    assert foo.file.meta.seen_count == 7


def test_override_builtin_dataclass_nested_schema():
    @dataclasses.dataclass
    class Meta:
        modified_date: Optional[datetime]
        seen_count: int

    @dataclasses.dataclass
    class File:
        filename: str
        meta: Meta

    FileChecked = pydantic.dataclasses.dataclass(File)
    assert FileChecked.__pydantic_model__.schema() == {
        'definitions': {
            'Meta': {
                'properties': {
                    'modified_date': {'format': 'date-time', 'title': 'Modified ' 'Date', 'type': 'string'},
                    'seen_count': {'title': 'Seen Count', 'type': 'integer'},
                },
                'required': ['modified_date', 'seen_count'],
                'title': 'Meta',
                'type': 'object',
            }
        },
        'properties': {
            'filename': {'title': 'Filename', 'type': 'string'},
            'meta': {'$ref': '#/definitions/Meta'},
        },
        'required': ['filename', 'meta'],
        'title': 'File',
        'type': 'object',
    }


def test_inherit_builtin_dataclass():
    @dataclasses.dataclass
    class Z:
        z: int

    @dataclasses.dataclass
    class Y(Z):
        y: int

    @pydantic.dataclasses.dataclass
    class X(Y):
        x: int

    pika = X(x='2', y='4', z='3')
    assert pika.x == 2
    assert pika.y == 4
    assert pika.z == 3


def test_dataclass_arbitrary():
    class ArbitraryType:
        def __init__(self):
            ...

    @dataclasses.dataclass
    class Test:
        foo: ArbitraryType
        bar: List[ArbitraryType]

    class TestModel(BaseModel):
        a: ArbitraryType
        b: Test

        class Config:
            arbitrary_types_allowed = True

    TestModel(a=ArbitraryType(), b=(ArbitraryType(), [ArbitraryType()]))


def test_forward_stdlib_dataclass_params():
    @dataclasses.dataclass(frozen=True)
    class Item:
        name: str

    class Example(BaseModel):
        item: Item
        other: str

        class Config:
            arbitrary_types_allowed = True

    e = Example(item=Item(name='pika'), other='bulbi')
    e.other = 'bulbi2'
    with pytest.raises(dataclasses.FrozenInstanceError):
        e.item.name = 'pika2'


def test_pydantic_callable_field():
    """pydantic callable fields behaviour should be the same as stdlib dataclass"""

    def foo(arg1, arg2):
        return arg1, arg2

    def bar(x: int, y: float, z: str) -> bool:
        return str(x + y) == z

    class PydanticModel(BaseModel):
        required_callable: Callable
        required_callable_2: Callable[[int, float, str], bool]

        default_callable: Callable = foo
        default_callable_2: Callable[[int, float, str], bool] = bar

    @pydantic.dataclasses.dataclass
    class PydanticDataclass:
        required_callable: Callable
        required_callable_2: Callable[[int, float, str], bool]

        default_callable: Callable = foo
        default_callable_2: Callable[[int, float, str], bool] = bar

    @dataclasses.dataclass
    class StdlibDataclass:
        required_callable: Callable
        required_callable_2: Callable[[int, float, str], bool]

        default_callable: Callable = foo
        default_callable_2: Callable[[int, float, str], bool] = bar

    pyd_m = PydanticModel(required_callable=foo, required_callable_2=bar)
    pyd_dc = PydanticDataclass(required_callable=foo, required_callable_2=bar)
    std_dc = StdlibDataclass(required_callable=foo, required_callable_2=bar)

    assert (
        pyd_m.required_callable
        is pyd_m.default_callable
        is pyd_dc.required_callable
        is pyd_dc.default_callable
        is std_dc.required_callable
        is std_dc.default_callable
    )
    assert (
        pyd_m.required_callable_2
        is pyd_m.default_callable_2
        is pyd_dc.required_callable_2
        is pyd_dc.default_callable_2
        is std_dc.required_callable_2
        is std_dc.default_callable_2
    )


def test_pickle_overriden_builtin_dataclass(create_module):
    module = create_module(
        # language=Python
        """\
import dataclasses
import pydantic


@dataclasses.dataclass
class BuiltInDataclassForPickle:
    value: int

class ModelForPickle(pydantic.BaseModel):
    # pickle can only work with top level classes as it imports them

    dataclass: BuiltInDataclassForPickle

    class Config:
        validate_assignment = True
        """
    )
    obj = module.ModelForPickle(dataclass=module.BuiltInDataclassForPickle(value=5))

    pickled_obj = pickle.dumps(obj)
    restored_obj = pickle.loads(pickled_obj)

    assert restored_obj.dataclass.value == 5
    assert restored_obj == obj

    # ensure the restored dataclass is still a pydantic dataclass
    with pytest.raises(ValidationError, match='value\n +value is not a valid integer'):
        restored_obj.dataclass.value = 'value of a wrong type'


def test_config_field_info_create_model():
    # works
    class A1(BaseModel):
        a: str

        class Config:
            fields = {'a': {'description': 'descr'}}

    assert A1.schema()['properties'] == {'a': {'title': 'A', 'description': 'descr', 'type': 'string'}}

    @pydantic.dataclasses.dataclass(config=A1.Config)
    class A2:
        a: str

    assert A2.__pydantic_model__.schema()['properties'] == {
        'a': {'title': 'A', 'description': 'descr', 'type': 'string'}
    }


def gen_2162_dataclasses():
    @dataclasses.dataclass(frozen=True)
    class StdLibFoo:
        a: str
        b: int

    @pydantic.dataclasses.dataclass(frozen=True)
    class PydanticFoo:
        a: str
        b: int

    @dataclasses.dataclass(frozen=True)
    class StdLibBar:
        c: StdLibFoo

    @pydantic.dataclasses.dataclass(frozen=True)
    class PydanticBar:
        c: PydanticFoo

    @dataclasses.dataclass(frozen=True)
    class StdLibBaz:
        c: PydanticFoo

    @pydantic.dataclasses.dataclass(frozen=True)
    class PydanticBaz:
        c: StdLibFoo

    foo = StdLibFoo(a='Foo', b=1)
    yield foo, StdLibBar(c=foo)

    foo = PydanticFoo(a='Foo', b=1)
    yield foo, PydanticBar(c=foo)

    foo = PydanticFoo(a='Foo', b=1)
    yield foo, StdLibBaz(c=foo)

    foo = StdLibFoo(a='Foo', b=1)
    yield foo, PydanticBaz(c=foo)


@pytest.mark.parametrize('foo,bar', gen_2162_dataclasses())
def test_issue_2162(foo, bar):
    assert dataclasses.asdict(foo) == dataclasses.asdict(bar.c)
    assert dataclasses.astuple(foo) == dataclasses.astuple(bar.c)
    assert foo == bar.c


def test_issue_2383():
    @dataclasses.dataclass
    class A:
        s: str

        def __hash__(self):
            return 123

    class B(pydantic.BaseModel):
        a: A

    a = A('')
    b = B(a=a)

    assert hash(a) == 123
    assert hash(b.a) == 123


def test_issue_2398():
    @dataclasses.dataclass(order=True)
    class DC:
        num: int = 42

    class Model(pydantic.BaseModel):
        dc: DC

    real_dc = DC()
    model = Model(dc=real_dc)

    # This works as expected.
    assert real_dc <= real_dc
    assert model.dc <= model.dc
    assert real_dc <= model.dc


def test_issue_2424():
    @dataclasses.dataclass
    class Base:
        x: str

    @dataclasses.dataclass
    class Thing(Base):
        y: str = dataclasses.field(default_factory=str)

    assert Thing(x='hi').y == ''

    @pydantic.dataclasses.dataclass
    class ValidatedThing(Base):
        y: str = dataclasses.field(default_factory=str)

    assert Thing(x='hi').y == ''
    assert ValidatedThing(x='hi').y == ''


def test_issue_2541():
    @dataclasses.dataclass(frozen=True)
    class Infos:
        id: int

    @dataclasses.dataclass(frozen=True)
    class Item:
        name: str
        infos: Infos

    class Example(BaseModel):
        item: Item

    e = Example.parse_obj({'item': {'name': 123, 'infos': {'id': '1'}}})
    assert e.item.name == '123'
    assert e.item.infos.id == 1
    with pytest.raises(dataclasses.FrozenInstanceError):
        e.item.infos.id = 2


def test_issue_2555():
    @dataclasses.dataclass
    class Span:
        first: int
        last: int

    @dataclasses.dataclass
    class LabeledSpan(Span):
        label: str

    @dataclasses.dataclass
    class BinaryRelation:
        subject: LabeledSpan
        object: LabeledSpan
        label: str

    @dataclasses.dataclass
    class Sentence:
        relations: BinaryRelation

    class M(pydantic.BaseModel):
        s: Sentence

    assert M.schema()


def test_issue_2594():
    @dataclasses.dataclass
    class Empty:
        pass

    @pydantic.dataclasses.dataclass
    class M:
        e: Empty

    assert isinstance(M(e={}).e, Empty)


def test_schema_description_unset():
    @pydantic.dataclasses.dataclass
    class A:
        x: int

    assert 'description' not in A.__pydantic_model__.schema()

    @pydantic.dataclasses.dataclass
    @dataclasses.dataclass
    class B:
        x: int

    assert 'description' not in B.__pydantic_model__.schema()


def test_schema_description_set():
    @pydantic.dataclasses.dataclass
    class A:
        """my description"""

        x: int

    assert A.__pydantic_model__.schema()['description'] == 'my description'

    @pydantic.dataclasses.dataclass
    @dataclasses.dataclass
    class B:
        """my description"""

        x: int

    assert A.__pydantic_model__.schema()['description'] == 'my description'


def test_issue_3011():
    @dataclasses.dataclass
    class A:
        thing_a: str

    class B(A):
        thing_b: str

    class Config:
        arbitrary_types_allowed = True

    @pydantic.dataclasses.dataclass(config=Config)
    class C:
        thing: A

    b = B('Thing A')
    c = C(thing=b)
    assert c.thing.thing_a == 'Thing A'


def test_issue_3162():
    @dataclasses.dataclass
    class User:
        id: int
        name: str

    class Users(BaseModel):
        user: User
        other_user: User

    assert Users.schema() == {
        'title': 'Users',
        'type': 'object',
        'properties': {'user': {'$ref': '#/definitions/User'}, 'other_user': {'$ref': '#/definitions/User'}},
        'required': ['user', 'other_user'],
        'definitions': {
            'User': {
                'title': 'User',
                'type': 'object',
                'properties': {'id': {'title': 'Id', 'type': 'integer'}, 'name': {'title': 'Name', 'type': 'string'}},
                'required': ['id', 'name'],
            }
        },
    }


def test_discrimated_union_basemodel_instance_value():
    @pydantic.dataclasses.dataclass
    class A:
        l: Literal['a']

    @pydantic.dataclasses.dataclass
    class B:
        l: Literal['b']

    @pydantic.dataclasses.dataclass
    class Top:
        sub: Union[A, B] = dataclasses.field(metadata=dict(discriminator='l'))

    t = Top(sub=A(l='a'))
    assert isinstance(t, Top)
    assert Top.__pydantic_model__.schema() == {
        'title': 'Top',
        'type': 'object',
        'properties': {
            'sub': {
                'title': 'Sub',
                'discriminator': {'propertyName': 'l', 'mapping': {'a': '#/definitions/A', 'b': '#/definitions/B'}},
                'anyOf': [{'$ref': '#/definitions/A'}, {'$ref': '#/definitions/B'}],
            }
        },
        'required': ['sub'],
        'definitions': {
            'A': {
                'title': 'A',
                'type': 'object',
                'properties': {'l': {'title': 'L', 'enum': ['a'], 'type': 'string'}},
                'required': ['l'],
            },
            'B': {
                'title': 'B',
                'type': 'object',
                'properties': {'l': {'title': 'L', 'enum': ['b'], 'type': 'string'}},
                'required': ['l'],
            },
        },
    }


def test_post_init_after_validation():
    @dataclasses.dataclass
    class SetWrapper:
        set: Set[int]

        def __post_init__(self):
            assert isinstance(
                self.set, set
            ), f"self.set should be a set but it's {self.set!r} of type {type(self.set).__name__}"

    class Model(pydantic.BaseModel, post_init_call='after_validation'):
        set_wrapper: SetWrapper

    model = Model(set_wrapper=SetWrapper({1, 2, 3}))
    json_text = model.json()
    assert Model.parse_raw(json_text) == model


def test_keeps_custom_properties():
    class StandardClass:
        """Class which modifies instance creation."""

        a: str

        def __new__(cls, *args, **kwargs):
            instance = super().__new__(cls)

            instance._special_property = 1

            return instance

    StandardLibDataclass = dataclasses.dataclass(StandardClass)
    PydanticDataclass = pydantic.dataclasses.dataclass(StandardClass)

    clases_to_test = [StandardLibDataclass, PydanticDataclass]

    test_string = 'string'
    for cls in clases_to_test:
        instance = cls(a=test_string)
        assert instance._special_property == 1
        assert instance.a == test_string


<<<<<<< HEAD
def test_ignore_extra():
    @pydantic.dataclasses.dataclass(config=dict(extra=Extra.ignore))
    class Foo:
        x: int

    foo = Foo(**{'x': '1', 'y': '2'})
    assert foo.__dict__ == {'x': 1, '__pydantic_initialised__': True}


def test_ignore_extra_subclass():
    @pydantic.dataclasses.dataclass(config=dict(extra=Extra.ignore))
    class Foo:
        x: int

    @pydantic.dataclasses.dataclass(config=dict(extra=Extra.ignore))
    class Bar(Foo):
        y: int

    bar = Bar(**{'x': '1', 'y': '2', 'z': '3'})
    assert bar.__dict__ == {'x': 1, 'y': 2, '__pydantic_initialised__': True}


def test_allow_extra():
    @pydantic.dataclasses.dataclass(config=dict(extra=Extra.allow))
    class Foo:
        x: int

    foo = Foo(**{'x': '1', 'y': '2'})
    assert foo.__dict__ == {'x': 1, 'y': '2', '__pydantic_initialised__': True}


def test_allow_extra_subclass():
    @pydantic.dataclasses.dataclass(config=dict(extra=Extra.allow))
    class Foo:
        x: int

    @pydantic.dataclasses.dataclass(config=dict(extra=Extra.allow))
    class Bar(Foo):
        y: int

    bar = Bar(**{'x': '1', 'y': '2', 'z': '3'})
    assert bar.__dict__ == {'x': 1, 'y': 2, 'z': '3', '__pydantic_initialised__': True}


def test_forbid_extra():
    @pydantic.dataclasses.dataclass(config=dict(extra=Extra.forbid))
    class Foo:
        x: int

    with pytest.raises(TypeError, match=re.escape("__init__() got an unexpected keyword argument 'y'")):
        Foo(**{'x': '1', 'y': '2'})


def test_post_init_allow_extra():
    @pydantic.dataclasses.dataclass(config=dict(extra=Extra.allow))
    class Foobar:
        a: int
        b: str

        def __post_init__(self):
            self.a *= 2

    assert Foobar(a=1, b='a', c=4).__dict__ == {'a': 2, 'b': 'a', 'c': 4, '__pydantic_initialised__': True}
=======
def test_self_reference_dataclass():
    @pydantic.dataclasses.dataclass
    class MyDataclass:
        self_reference: 'MyDataclass'

    assert MyDataclass.__pydantic_model__.__fields__['self_reference'].type_ is MyDataclass
>>>>>>> bc96cc9f
<|MERGE_RESOLUTION|>--- conflicted
+++ resolved
@@ -1275,7 +1275,6 @@
         assert instance.a == test_string
 
 
-<<<<<<< HEAD
 def test_ignore_extra():
     @pydantic.dataclasses.dataclass(config=dict(extra=Extra.ignore))
     class Foo:
@@ -1339,11 +1338,11 @@
             self.a *= 2
 
     assert Foobar(a=1, b='a', c=4).__dict__ == {'a': 2, 'b': 'a', 'c': 4, '__pydantic_initialised__': True}
-=======
+
+
 def test_self_reference_dataclass():
     @pydantic.dataclasses.dataclass
     class MyDataclass:
         self_reference: 'MyDataclass'
 
-    assert MyDataclass.__pydantic_model__.__fields__['self_reference'].type_ is MyDataclass
->>>>>>> bc96cc9f
+    assert MyDataclass.__pydantic_model__.__fields__['self_reference'].type_ is MyDataclass