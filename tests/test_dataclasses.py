--- conflicted
+++ resolved
@@ -1474,7 +1474,6 @@
     assert C().a == 6  # 1 * 3 + 3
 
 
-<<<<<<< HEAD
 def test_inheritance_post_init_2():
     post_init_calls = 0
     post_init_post_parse_calls = 0
@@ -1498,7 +1497,8 @@
     ConcreteClass()
     assert post_init_calls == 1
     assert post_init_post_parse_calls == 1
-=======
+
+
 def test_dataclass_setattr():
     class Foo:
         bar: str = 'cat'
@@ -1512,5 +1512,4 @@
     config = pydantic.dataclasses.dataclass(default_config)
     assert config.bar == 'cat'
     setattr(config, 'bar', 'dog')
-    assert config.bar == 'dog'
->>>>>>> c04923ca
+    assert config.bar == 'dog'