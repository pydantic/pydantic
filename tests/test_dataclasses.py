import dataclasses
import pickle
import re
import sys
import traceback
from collections.abc import Hashable
from dataclasses import InitVar
from datetime import datetime
from pathlib import Path
from typing import Any, Callable, ClassVar, Dict, FrozenSet, Generic, List, Optional, Set, TypeVar, Union

import pytest
from dirty_equals import HasRepr
from pydantic_core import ArgsKwargs, SchemaValidator
from typing_extensions import Literal

import pydantic
from pydantic import (
    BaseModel,
    ConfigDict,
    FieldValidationInfo,
    PydanticUserError,
    TypeAdapter,
    ValidationError,
    field_validator,
)
from pydantic._internal._model_construction import MockValidator
from pydantic.dataclasses import rebuild_dataclass
from pydantic.fields import Field, FieldInfo
from pydantic.json_schema import model_json_schema


def test_simple():
    @pydantic.dataclasses.dataclass
    class MyDataclass:
        a: int
        b: float

    d = MyDataclass('1', '2.5')
    assert d.a == 1
    assert d.b == 2.5
    d = MyDataclass(b=10, a=20)
    assert d.a == 20
    assert d.b == 10


def test_model_name():
    @pydantic.dataclasses.dataclass
    class MyDataClass:
        model_name: str

    d = MyDataClass('foo')
    assert d.model_name == 'foo'
    d = MyDataClass(model_name='foo')
    assert d.model_name == 'foo'


def test_value_error():
    @pydantic.dataclasses.dataclass
    class MyDataclass:
        a: int
        b: int

    with pytest.raises(ValidationError) as exc_info:
        MyDataclass(1, 'wrong')

    # insert_assert(exc_info.value.errors(include_url=False))
    assert exc_info.value.errors(include_url=False) == [
        {
            'type': 'int_parsing',
            'loc': (1,),
            'msg': 'Input should be a valid integer, unable to parse string as an integer',
            'input': 'wrong',
        }
    ]


def test_frozen():
    @pydantic.dataclasses.dataclass(frozen=True)
    class MyDataclass:
        a: int

    d = MyDataclass(1)
    assert d.a == 1

    with pytest.raises(AttributeError):
        d.a = 7


def test_validate_assignment():
    @pydantic.dataclasses.dataclass(config=ConfigDict(validate_assignment=True))
    class MyDataclass:
        a: int

    d = MyDataclass(1)
    assert d.a == 1

    d.a = '7'
    assert d.a == 7


def test_validate_assignment_error():
    @pydantic.dataclasses.dataclass(config=ConfigDict(validate_assignment=True))
    class MyDataclass:
        a: int

    d = MyDataclass(1)

    with pytest.raises(ValidationError) as exc_info:
        d.a = 'xxx'
    assert exc_info.value.errors(include_url=False) == [
        {
            'type': 'int_parsing',
            'loc': ('a',),
            'msg': 'Input should be a valid integer, unable to parse string as an integer',
            'input': 'xxx',
        }
    ]


def test_not_validate_assignment():
    @pydantic.dataclasses.dataclass
    class MyDataclass:
        a: int

    d = MyDataclass(1)
    assert d.a == 1

    d.a = '7'
    assert d.a == '7'


def test_validate_assignment_value_change():
    @pydantic.dataclasses.dataclass(config=ConfigDict(validate_assignment=True), frozen=False)
    class MyDataclass:
        a: int

        @field_validator('a')
        @classmethod
        def double_a(cls, v: int) -> int:
            return v * 2

    d = MyDataclass(2)
    assert d.a == 4

    d.a = 3
    assert d.a == 6


@pytest.mark.parametrize(
    'config',
    [
        ConfigDict(validate_assignment=False),
        ConfigDict(extra=None),
        ConfigDict(extra='forbid'),
        ConfigDict(extra='ignore'),
        ConfigDict(validate_assignment=False, extra=None),
        ConfigDict(validate_assignment=False, extra='forbid'),
        ConfigDict(validate_assignment=False, extra='ignore'),
        ConfigDict(validate_assignment=False, extra='allow'),
        ConfigDict(validate_assignment=True, extra='allow'),
    ],
)
def test_validate_assignment_extra_unknown_field_assigned_allowed(config: ConfigDict):
    @pydantic.dataclasses.dataclass(config=config)
    class MyDataclass:
        a: int

    d = MyDataclass(1)
    assert d.a == 1

    d.extra_field = 123
    assert d.extra_field == 123


@pytest.mark.parametrize(
    'config',
    [
        ConfigDict(validate_assignment=True),
        ConfigDict(validate_assignment=True, extra=None),
        ConfigDict(validate_assignment=True, extra='forbid'),
        ConfigDict(validate_assignment=True, extra='ignore'),
    ],
)
def test_validate_assignment_extra_unknown_field_assigned_errors(config: ConfigDict):
    @pydantic.dataclasses.dataclass(config=config)
    class MyDataclass:
        a: int

    d = MyDataclass(1)
    assert d.a == 1

    with pytest.raises(ValidationError) as exc_info:
        d.extra_field = 1.23

    assert exc_info.value.errors(include_url=False) == [
        {
            'type': 'no_such_attribute',
            'loc': ('extra_field',),
            'msg': "Object has no attribute 'extra_field'",
            'input': 1.23,
            'ctx': {'attribute': 'extra_field'},
        }
    ]


def test_post_init():
    post_init_called = False

    @pydantic.dataclasses.dataclass
    class MyDataclass:
        a: int

        def __post_init__(self):
            nonlocal post_init_called
            post_init_called = True

    d = MyDataclass('1')
    assert d.a == 1
    assert post_init_called


def test_post_init_validation():
    @dataclasses.dataclass
    class DC:
        a: int

        def __post_init__(self):
            self.a *= 2

    assert DC(a='2').a == '22'
    PydanticDC = pydantic.dataclasses.dataclass(DC)
    assert DC(a='2').a == '22'
    assert PydanticDC(a='2').a == 4


def test_convert_vanilla_dc():
    @dataclasses.dataclass
    class DC:
        a: int
        b: str = dataclasses.field(init=False)

        def __post_init__(self):
            self.a *= 2
            self.b = 'hello'

    dc1 = DC(a='2')
    assert dc1.a == '22'
    assert dc1.b == 'hello'
    PydanticDC = pydantic.dataclasses.dataclass(DC)
    dc2 = DC(a='2')
    assert dc2.a == '22'
    assert dc2.b == 'hello'

    py_dc = PydanticDC(a='2')
    assert py_dc.a == 4
    assert py_dc.b == 'hello'


def test_std_dataclass_with_parent():
    @dataclasses.dataclass
    class DCParent:
        a: int

    @dataclasses.dataclass
    class DC(DCParent):
        b: int

        def __post_init__(self):
            self.a *= 2

    assert dataclasses.asdict(DC(a='2', b='1')) == {'a': '22', 'b': '1'}
    PydanticDC = pydantic.dataclasses.dataclass(DC)
    assert dataclasses.asdict(DC(a='2', b='1')) == {'a': '22', 'b': '1'}
    assert dataclasses.asdict(PydanticDC(a='2', b='1')) == {'a': 4, 'b': 1}


def test_post_init_inheritance_chain():
    parent_post_init_called = False
    post_init_called = False

    @pydantic.dataclasses.dataclass
    class ParentDataclass:
        a: int

        def __post_init__(self):
            nonlocal parent_post_init_called
            parent_post_init_called = True

    @pydantic.dataclasses.dataclass
    class MyDataclass(ParentDataclass):
        b: int

        def __post_init__(self):
            super().__post_init__()
            nonlocal post_init_called
            post_init_called = True

    d = MyDataclass(a=1, b=2)
    assert d.a == 1
    assert d.b == 2
    assert parent_post_init_called
    assert post_init_called


def test_post_init_post_parse():
    with pytest.warns(DeprecationWarning, match='Support for `__post_init_post_parse__` has been dropped'):

        @pydantic.dataclasses.dataclass
        class MyDataclass:
            a: int

            def __post_init_post_parse__(self):
                pass


def test_post_init_assignment():
    from dataclasses import field

    # Based on: https://docs.python.org/3/library/dataclasses.html#post-init-processing
    @pydantic.dataclasses.dataclass
    class C:
        a: float
        b: float
        c: float = field(init=False)

        def __post_init__(self):
            self.c = self.a + self.b

    c = C(0.1, 0.2)
    assert c.a == 0.1
    assert c.b == 0.2
    assert c.c == 0.30000000000000004


def test_inheritance():
    @pydantic.dataclasses.dataclass
    class A:
        a: str = None

    a_ = A(a=b'a')
    assert a_.a == 'a'

    @pydantic.dataclasses.dataclass
    class B(A):
        b: int = None

    b = B(a='a', b=12)
    assert b.a == 'a'
    assert b.b == 12

    with pytest.raises(ValidationError):
        B(a='a', b='b')

    a_ = A(a=b'a')
    assert a_.a == 'a'


def test_validate_long_string_error():
    @pydantic.dataclasses.dataclass(config=dict(str_max_length=3))
    class MyDataclass:
        a: str

    with pytest.raises(ValidationError) as exc_info:
        MyDataclass('xxxx')

    # insert_assert(exc_info.value.errors(include_url=False))
    assert exc_info.value.errors(include_url=False) == [
        {
            'type': 'string_too_long',
            'loc': (0,),
            'msg': 'String should have at most 3 characters',
            'input': 'xxxx',
            'ctx': {'max_length': 3},
        }
    ]


def test_validate_assignment_long_string_error():
    @pydantic.dataclasses.dataclass(config=ConfigDict(str_max_length=3, validate_assignment=True))
    class MyDataclass:
        a: str

    d = MyDataclass('xxx')
    with pytest.raises(ValidationError) as exc_info:
        d.a = 'xxxx'

    assert exc_info.value.errors(include_url=False) == [
        {
            'type': 'string_too_long',
            'loc': ('a',),
            'msg': 'String should have at most 3 characters',
            'input': 'xxxx',
            'ctx': {'max_length': 3},
        }
    ]


def test_no_validate_assignment_long_string_error():
    @pydantic.dataclasses.dataclass(config=ConfigDict(str_max_length=3, validate_assignment=False))
    class MyDataclass:
        a: str

    d = MyDataclass('xxx')
    d.a = 'xxxx'

    assert d.a == 'xxxx'


def test_nested_dataclass():
    @pydantic.dataclasses.dataclass
    class Nested:
        number: int

    @pydantic.dataclasses.dataclass
    class Outer:
        n: Nested

    navbar = Outer(n=Nested(number='1'))
    assert isinstance(navbar.n, Nested)
    assert navbar.n.number == 1

    navbar = Outer(n={'number': '3'})
    assert isinstance(navbar.n, Nested)
    assert navbar.n.number == 3

    with pytest.raises(ValidationError) as exc_info:
        Outer(n='not nested')
    # insert_assert(exc_info.value.errors(include_url=False))
    assert exc_info.value.errors(include_url=False) == [
        {
            'type': 'dataclass_type',
            'loc': ('n',),
            'msg': 'Input should be a dictionary or an instance of Nested',
            'input': 'not nested',
            'ctx': {'dataclass_name': 'Nested'},
        }
    ]

    with pytest.raises(ValidationError) as exc_info:
        Outer(n={'number': 'x'})
    assert exc_info.value.errors(include_url=False) == [
        {
            'type': 'int_parsing',
            'loc': ('n', 'number'),
            'msg': 'Input should be a valid integer, unable to parse string as an integer',
            'input': 'x',
        }
    ]


def test_arbitrary_types_allowed():
    class Button:
        def __init__(self, href: str):
            self.href = href

    @pydantic.dataclasses.dataclass(config=dict(arbitrary_types_allowed=True))
    class Navbar:
        button: Button

    btn = Button(href='a')
    navbar = Navbar(button=btn)
    assert navbar.button.href == 'a'

    with pytest.raises(ValidationError) as exc_info:
        Navbar(button=('b',))
    # insert_assert(exc_info.value.errors(include_url=False))
    assert exc_info.value.errors(include_url=False) == [
        {
            'type': 'is_instance_of',
            'loc': ('button',),
            'msg': 'Input should be an instance of test_arbitrary_types_allowed.<locals>.Button',
            'input': ('b',),
            'ctx': {'class': 'test_arbitrary_types_allowed.<locals>.Button'},
        }
    ]


def test_nested_dataclass_model():
    @pydantic.dataclasses.dataclass
    class Nested:
        number: int

    class Outer(BaseModel):
        n: Nested

    navbar = Outer(n=Nested(number='1'))
    assert navbar.n.number == 1


def test_fields():
    @pydantic.dataclasses.dataclass
    class User:
        id: int
        name: str = 'John Doe'
        signup_ts: datetime = None

    user = User(id=123)
    fields = user.__pydantic_fields__

    assert fields['id'].is_required() is True

    assert fields['name'].is_required() is False
    assert fields['name'].default == 'John Doe'

    assert fields['signup_ts'].is_required() is False
    assert fields['signup_ts'].default is None


def test_default_factory_field():
    @pydantic.dataclasses.dataclass
    class User:
        id: int
        other: Dict[str, str] = dataclasses.field(default_factory=lambda: {'John': 'Joey'})

    user = User(id=123)
    assert user.id == 123
    # assert user.other == {'John': 'Joey'}
    fields = user.__pydantic_fields__

    assert fields['id'].is_required() is True
    assert repr(fields['id'].default) == 'PydanticUndefined'

    assert fields['other'].is_required() is False
    assert fields['other'].default_factory() == {'John': 'Joey'}


def test_default_factory_singleton_field():
    class MySingleton:
        pass

    MY_SINGLETON = MySingleton()

    @pydantic.dataclasses.dataclass(config=dict(arbitrary_types_allowed=True))
    class Foo:
        singleton: MySingleton = dataclasses.field(default_factory=lambda: MY_SINGLETON)

    # Returning a singleton from a default_factory is supported
    assert Foo().singleton is Foo().singleton


def test_schema():
    @pydantic.dataclasses.dataclass
    class User:
        id: int
        name: str = 'John Doe'
        aliases: Dict[str, str] = dataclasses.field(default_factory=lambda: {'John': 'Joey'})
        signup_ts: datetime = None
        age: Optional[int] = dataclasses.field(
            default=None, metadata=dict(title='The age of the user', description='do not lie!')
        )
        height: Optional[int] = pydantic.Field(None, title='The height in cm', ge=50, le=300)

    User(id=123)
    assert model_json_schema(User) == {
        'properties': {
            'age': {
                'anyOf': [{'type': 'integer'}, {'type': 'null'}],
                'default': None,
                'title': 'The age of the user',
                'description': 'do not lie!',
            },
            'aliases': {
                'additionalProperties': {'type': 'string'},
                'default': {'John': 'Joey'},
                'title': 'Aliases',
                'type': 'object',
            },
            'height': {
                'anyOf': [{'maximum': 300, 'minimum': 50, 'type': 'integer'}, {'type': 'null'}],
                'default': None,
                'title': 'The height in cm',
            },
            'id': {'title': 'Id', 'type': 'integer'},
            'name': {'default': 'John Doe', 'title': 'Name', 'type': 'string'},
            'signup_ts': {'default': None, 'format': 'date-time', 'title': 'Signup Ts', 'type': 'string'},
        },
        'required': ['id'],
        'title': 'User',
        'type': 'object',
    }


def test_nested_schema():
    @pydantic.dataclasses.dataclass
    class Nested:
        number: int

    @pydantic.dataclasses.dataclass
    class Outer:
        n: Nested

    assert model_json_schema(Outer) == {
        '$defs': {
            'Nested': {
                'properties': {'number': {'title': 'Number', 'type': 'integer'}},
                'required': ['number'],
                'title': 'Nested',
                'type': 'object',
            }
        },
        'properties': {'n': {'$ref': '#/$defs/Nested'}},
        'required': ['n'],
        'title': 'Outer',
        'type': 'object',
    }


@pytest.mark.skipif(sys.version_info >= (3, 8), reason='InitVar not supported in python 3.7')
def test_intvar_3_7():
    with pytest.raises(RuntimeError, match=r'^InitVar is not supported in Python 3\.7 as type information is lost$'):

        @pydantic.dataclasses.dataclass
        class TestInitVar:
            x: int
            y: dataclasses.InitVar


@pytest.mark.skipif(sys.version_info < (3, 8), reason='InitVar not supported in python 3.7')
def test_initvar():
    @pydantic.dataclasses.dataclass
    class TestInitVar:
        x: int
        y: dataclasses.InitVar

    tiv = TestInitVar(1, 2)
    assert tiv.x == 1
    with pytest.raises(AttributeError):
        tiv.y


@pytest.mark.skipif(sys.version_info < (3, 8), reason='InitVar not supported in python 3.7')
def test_derived_field_from_initvar():
    @pydantic.dataclasses.dataclass
    class DerivedWithInitVar:
        plusone: int = dataclasses.field(init=False)
        number: dataclasses.InitVar[int]

        def __post_init__(self, number):
            self.plusone = number + 1

    derived = DerivedWithInitVar('1')
    assert derived.plusone == 2
    with pytest.raises(ValidationError, match='Input should be a valid integer, unable to parse string as an integer'):
        DerivedWithInitVar('Not A Number')


@pytest.mark.skipif(sys.version_info < (3, 8), reason='InitVar not supported in python 3.7')
def test_initvars_post_init():
    @pydantic.dataclasses.dataclass
    class PathDataPostInit:
        path: Path
        base_path: dataclasses.InitVar[Optional[Path]] = None

        def __post_init__(self, base_path):
            if base_path is not None:
                self.path = base_path / self.path

    path_data = PathDataPostInit('world')
    assert 'path' in path_data.__dict__
    assert 'base_path' not in path_data.__dict__
    assert path_data.path == Path('world')

    p = PathDataPostInit('world', base_path='/hello')
    assert p.path == Path('/hello/world')


def test_classvar():
    @pydantic.dataclasses.dataclass
    class TestClassVar:
        klassvar: ClassVar = "I'm a Class variable"
        x: int

    tcv = TestClassVar(2)
    assert tcv.klassvar == "I'm a Class variable"


def test_frozenset_field():
    @pydantic.dataclasses.dataclass
    class TestFrozenSet:
        set: FrozenSet[int]

    test_set = frozenset({1, 2, 3})
    object_under_test = TestFrozenSet(set=test_set)

    assert object_under_test.set == test_set


def test_inheritance_post_init():
    post_init_called = False

    @pydantic.dataclasses.dataclass
    class Base:
        a: int

        def __post_init__(self):
            nonlocal post_init_called
            post_init_called = True

    @pydantic.dataclasses.dataclass
    class Child(Base):
        b: int

    Child(a=1, b=2)
    assert post_init_called


def test_hashable_required():
    @pydantic.dataclasses.dataclass
    class MyDataclass:
        v: Hashable

    MyDataclass(v=None)
    with pytest.raises(ValidationError) as exc_info:
        MyDataclass(v=[])
    assert exc_info.value.errors(include_url=False) == [
        {'input': [], 'loc': ('v',), 'msg': 'Input should be hashable', 'type': 'is_hashable'}
    ]

    with pytest.raises(ValidationError) as exc_info:
        # Should this raise a TypeError instead? https://github.com/pydantic/pydantic/issues/5487
        MyDataclass()
    assert exc_info.value.errors(include_url=False) == [
        {'input': HasRepr('ArgsKwargs(())'), 'loc': ('v',), 'msg': 'Field required', 'type': 'missing'}
    ]


@pytest.mark.parametrize(
    'default',
    [
        1,
        None,
        pytest.param(
            ...,
            marks=pytest.mark.xfail(
                reason='... makes field required: https://github.com/pydantic/pydantic/issues/5488'
            ),
        ),
    ],
)
def test_hashable_optional(default):
    @pydantic.dataclasses.dataclass
    class MyDataclass:
        v: Hashable = default

    MyDataclass()
    MyDataclass(v=None)


def test_override_builtin_dataclass():
    @dataclasses.dataclass
    class File:
        hash: str
        name: Optional[str]
        size: int
        content: Optional[bytes] = None

    ValidFile = pydantic.dataclasses.dataclass(File)

    file = File(hash='xxx', name=b'whatever.txt', size='456')
    valid_file = ValidFile(hash='xxx', name=b'whatever.txt', size='456')

    assert file.name == b'whatever.txt'
    assert file.size == '456'

    assert valid_file.name == 'whatever.txt'
    assert valid_file.size == 456

    assert isinstance(valid_file, File)
    assert isinstance(valid_file, ValidFile)

    with pytest.raises(ValidationError) as e:
        ValidFile(hash=[1], name='name', size=3)

    assert e.value.errors(include_url=False) == [
        {
            'type': 'string_type',
            'loc': ('hash',),
            'msg': 'Input should be a valid string',
            'input': [1],
        },
    ]


def test_override_builtin_dataclass_2():
    @dataclasses.dataclass
    class Meta:
        modified_date: Optional[datetime]
        seen_count: int

    Meta(modified_date='not-validated', seen_count=0)

    @pydantic.dataclasses.dataclass
    @dataclasses.dataclass
    class File(Meta):
        filename: str

    Meta(modified_date='still-not-validated', seen_count=0)

    f = File(filename=b'thefilename', modified_date='2020-01-01T00:00', seen_count='7')
    assert f.filename == 'thefilename'
    assert f.modified_date == datetime(2020, 1, 1, 0, 0)
    assert f.seen_count == 7


@pytest.mark.xfail(reason='TODO we need to optionally run validation even on exact types')
def test_override_builtin_dataclass_nested():
    @dataclasses.dataclass
    class Meta:
        modified_date: Optional[datetime]
        seen_count: int

    @dataclasses.dataclass
    class File:
        filename: str
        meta: Meta

    class Foo(BaseModel):
        file: File

    FileChecked = pydantic.dataclasses.dataclass(File)
    f = FileChecked(filename=b'thefilename', meta=Meta(modified_date='2020-01-01T00:00', seen_count='7'))
    assert f.filename == 'thefilename'
    assert f.meta.modified_date == datetime(2020, 1, 1, 0, 0)
    assert f.meta.seen_count == 7

    with pytest.raises(ValidationError) as e:
        FileChecked(filename=b'thefilename', meta=Meta(modified_date='2020-01-01T00:00', seen_count=['7']))
    assert e.value.errors(include_url=False) == [
        {'loc': ('meta', 'seen_count'), 'msg': 'value is not a valid integer', 'type': 'type_error.integer'}
    ]

    foo = Foo.model_validate(
        {
            'file': {
                'filename': b'thefilename',
                'meta': {'modified_date': '2020-01-01T00:00', 'seen_count': '7'},
            },
        }
    )
    assert foo.file.filename == 'thefilename'
    assert foo.file.meta.modified_date == datetime(2020, 1, 1, 0, 0)
    assert foo.file.meta.seen_count == 7


def test_override_builtin_dataclass_nested_schema():
    @dataclasses.dataclass
    class Meta:
        modified_date: Optional[datetime]
        seen_count: int

    @dataclasses.dataclass
    class File:
        filename: str
        meta: Meta

    FileChecked = pydantic.dataclasses.dataclass(File)
    assert model_json_schema(FileChecked) == {
        '$defs': {
            'Meta': {
                'properties': {
                    'modified_date': {
                        'anyOf': [{'format': 'date-time', 'type': 'string'}, {'type': 'null'}],
                        'title': 'Modified Date',
                    },
                    'seen_count': {'title': 'Seen Count', 'type': 'integer'},
                },
                'required': ['modified_date', 'seen_count'],
                'title': 'Meta',
                'type': 'object',
            }
        },
        'properties': {'filename': {'title': 'Filename', 'type': 'string'}, 'meta': {'$ref': '#/$defs/Meta'}},
        'required': ['filename', 'meta'],
        'title': 'File',
        'type': 'object',
    }


def test_inherit_builtin_dataclass():
    @dataclasses.dataclass
    class Z:
        z: int

    @dataclasses.dataclass
    class Y(Z):
        y: int

    @pydantic.dataclasses.dataclass
    class X(Y):
        x: int

    pika = X(x='2', y='4', z='3')
    assert pika.x == 2
    assert pika.y == 4
    assert pika.z == 3


def test_forward_stdlib_dataclass_params():
    @dataclasses.dataclass(frozen=True)
    class Item:
        name: str

    class Example(BaseModel):
        item: Item
        other: str

        model_config = ConfigDict(arbitrary_types_allowed=True)

    e = Example(item=Item(name='pika'), other='bulbi')
    e.other = 'bulbi2'
    with pytest.raises(dataclasses.FrozenInstanceError):
        e.item.name = 'pika2'


def test_pydantic_callable_field():
    """pydantic callable fields behaviour should be the same as stdlib dataclass"""

    def foo(arg1, arg2):
        return arg1, arg2

    def bar(x: int, y: float, z: str) -> bool:
        return str(x + y) == z

    class PydanticModel(BaseModel):
        required_callable: Callable
        required_callable_2: Callable[[int, float, str], bool]

        default_callable: Callable = foo
        default_callable_2: Callable[[int, float, str], bool] = bar

    @pydantic.dataclasses.dataclass
    class PydanticDataclass:
        required_callable: Callable
        required_callable_2: Callable[[int, float, str], bool]

        default_callable: Callable = foo
        default_callable_2: Callable[[int, float, str], bool] = bar

    @dataclasses.dataclass
    class StdlibDataclass:
        required_callable: Callable
        required_callable_2: Callable[[int, float, str], bool]

        default_callable: Callable = foo
        default_callable_2: Callable[[int, float, str], bool] = bar

    pyd_m = PydanticModel(required_callable=foo, required_callable_2=bar)
    pyd_dc = PydanticDataclass(required_callable=foo, required_callable_2=bar)
    std_dc = StdlibDataclass(required_callable=foo, required_callable_2=bar)

    assert (
        pyd_m.required_callable
        is pyd_m.default_callable
        is pyd_dc.required_callable
        is pyd_dc.default_callable
        is std_dc.required_callable
        is std_dc.default_callable
    )
    assert (
        pyd_m.required_callable_2
        is pyd_m.default_callable_2
        is pyd_dc.required_callable_2
        is pyd_dc.default_callable_2
        is std_dc.required_callable_2
        is std_dc.default_callable_2
    )


def test_pickle_overridden_builtin_dataclass(create_module: Any):
    module = create_module(
        # language=Python
        """\
import dataclasses
import pydantic


@pydantic.dataclasses.dataclass(config=pydantic.config.ConfigDict(validate_assignment=True))
class BuiltInDataclassForPickle:
    value: int
        """
    )
    obj = module.BuiltInDataclassForPickle(value=5)

    pickled_obj = pickle.dumps(obj)
    restored_obj = pickle.loads(pickled_obj)

    assert restored_obj.value == 5
    assert restored_obj == obj

    # ensure the restored dataclass is still a pydantic dataclass
    with pytest.raises(ValidationError):
        restored_obj.value = 'value of a wrong type'


def lazy_cases_for_dataclass_equality_checks():
    """
    The reason for the convoluted structure of this function is to avoid
    creating the classes while collecting tests, which may trigger breakpoints
    etc. while working on one specific test.
    """
    cases = []

    def get_cases():
        if cases:
            return cases  # cases already "built"

        @dataclasses.dataclass(frozen=True)
        class StdLibFoo:
            a: str
            b: int

        @pydantic.dataclasses.dataclass(frozen=True)
        class PydanticFoo:
            a: str
            b: int

        @dataclasses.dataclass(frozen=True)
        class StdLibBar:
            c: StdLibFoo

        @pydantic.dataclasses.dataclass(frozen=True)
        class PydanticBar:
            c: PydanticFoo

        @dataclasses.dataclass(frozen=True)
        class StdLibBaz:
            c: PydanticFoo

        @pydantic.dataclasses.dataclass(frozen=True)
        class PydanticBaz:
            c: StdLibFoo

        foo = StdLibFoo(a='Foo', b=1)
        cases.append((foo, StdLibBar(c=foo)))

        foo = PydanticFoo(a='Foo', b=1)
        cases.append((foo, PydanticBar(c=foo)))

        foo = PydanticFoo(a='Foo', b=1)
        cases.append((foo, StdLibBaz(c=foo)))

        foo = StdLibFoo(a='Foo', b=1)
        cases.append((foo, PydanticBaz(c=foo)))

        return cases

    case_ids = ['stdlib_stdlib', 'pydantic_pydantic', 'pydantic_stdlib', 'stdlib_pydantic']

    def case(i):
        def get_foo_bar():
            return get_cases()[i]

        get_foo_bar.__name__ = case_ids[i]  # get nice names in pytest output
        return get_foo_bar

    return [case(i) for i in range(4)]


@pytest.mark.parametrize('foo_bar_getter', lazy_cases_for_dataclass_equality_checks())
def test_dataclass_equality_for_field_values(foo_bar_getter):
    # Related to issue #2162
    foo, bar = foo_bar_getter()
    assert dataclasses.asdict(foo) == dataclasses.asdict(bar.c)
    assert dataclasses.astuple(foo) == dataclasses.astuple(bar.c)
    assert foo == bar.c


def test_issue_2383():
    @dataclasses.dataclass
    class A:
        s: str

        def __hash__(self):
            return 123

    class B(pydantic.BaseModel):
        a: A

    a = A('')
    b = B(a=a)

    assert hash(a) == 123
    assert hash(b.a) == 123


def test_issue_2398():
    @dataclasses.dataclass(order=True)
    class DC:
        num: int = 42

    class Model(pydantic.BaseModel):
        dc: DC

    real_dc = DC()
    model = Model(dc=real_dc)

    # This works as expected.
    assert real_dc <= real_dc
    assert model.dc <= model.dc
    assert real_dc <= model.dc


def test_issue_2424():
    @dataclasses.dataclass
    class Base:
        x: str

    @dataclasses.dataclass
    class Thing(Base):
        y: str = dataclasses.field(default_factory=str)

    assert Thing(x='hi').y == ''

    @pydantic.dataclasses.dataclass
    class ValidatedThing(Base):
        y: str = dataclasses.field(default_factory=str)

    assert Thing(x='hi').y == ''
    assert ValidatedThing(x='hi').y == ''


def test_issue_2541():
    @dataclasses.dataclass(frozen=True)
    class Infos:
        id: int

    @dataclasses.dataclass(frozen=True)
    class Item:
        name: str
        infos: Infos

    class Example(BaseModel):
        item: Item

    e = Example.model_validate({'item': {'name': '123', 'infos': {'id': '1'}}})
    assert e.item.name == '123'
    assert e.item.infos.id == 1
    with pytest.raises(dataclasses.FrozenInstanceError):
        e.item.infos.id = 2


def test_complex_nested_vanilla_dataclass():
    @dataclasses.dataclass
    class Span:
        first: int
        last: int

    @dataclasses.dataclass
    class LabeledSpan(Span):
        label: str

    @dataclasses.dataclass
    class BinaryRelation:
        subject: LabeledSpan
        object: LabeledSpan
        label: str

    @dataclasses.dataclass
    class Sentence:
        relations: BinaryRelation

    class M(pydantic.BaseModel):
        s: Sentence

    assert M.model_json_schema() == {
        '$defs': {
            'BinaryRelation': {
                'properties': {
                    'label': {'title': 'Label', 'type': 'string'},
                    'object': {'$ref': '#/$defs/LabeledSpan'},
                    'subject': {'$ref': '#/$defs/LabeledSpan'},
                },
                'required': ['subject', 'object', 'label'],
                'title': 'BinaryRelation',
                'type': 'object',
            },
            'LabeledSpan': {
                'properties': {
                    'first': {'title': 'First', 'type': 'integer'},
                    'label': {'title': 'Label', 'type': 'string'},
                    'last': {'title': 'Last', 'type': 'integer'},
                },
                'required': ['first', 'last', 'label'],
                'title': 'LabeledSpan',
                'type': 'object',
            },
            'Sentence': {
                'properties': {'relations': {'$ref': '#/$defs/BinaryRelation'}},
                'required': ['relations'],
                'title': 'Sentence',
                'type': 'object',
            },
        },
        'properties': {'s': {'$ref': '#/$defs/Sentence'}},
        'required': ['s'],
        'title': 'M',
        'type': 'object',
    }


def test_issue_2594():
    @dataclasses.dataclass
    class Empty:
        pass

    @pydantic.dataclasses.dataclass
    class M:
        e: Empty

    assert isinstance(M(e={}).e, Empty)


def test_schema_description_unset():
    @pydantic.dataclasses.dataclass
    class A:
        x: int

    assert 'description' not in model_json_schema(A)

    @pydantic.dataclasses.dataclass
    @dataclasses.dataclass
    class B:
        x: int

    assert 'description' not in model_json_schema(B)


def test_schema_description_set():
    @pydantic.dataclasses.dataclass
    class A:
        """my description"""

        x: int

    assert model_json_schema(A)['description'] == 'my description'

    @pydantic.dataclasses.dataclass
    @dataclasses.dataclass
    class B:
        """my description"""

        x: int

    assert model_json_schema(A)['description'] == 'my description'


def test_issue_3011():
    """Validation of a subclass of a dataclass"""

    @dataclasses.dataclass
    class A:
        thing_a: str

    class B(A):
        thing_b: str

    @pydantic.dataclasses.dataclass
    class C:
        thing: A

    b = B('Thing A')
    c = C(thing=b)
    assert c.thing.thing_a == 'Thing A'


def test_issue_3162():
    @dataclasses.dataclass
    class User:
        id: int
        name: str

    class Users(BaseModel):
        user: User
        other_user: User

    assert Users.model_json_schema() == {
        '$defs': {
            'User': {
                'properties': {'id': {'title': 'Id', 'type': 'integer'}, 'name': {'title': 'Name', 'type': 'string'}},
                'required': ['id', 'name'],
                'title': 'User',
                'type': 'object',
            }
        },
        'properties': {'other_user': {'$ref': '#/$defs/User'}, 'user': {'$ref': '#/$defs/User'}},
        'required': ['user', 'other_user'],
        'title': 'Users',
        'type': 'object',
    }


def test_discriminated_union_basemodel_instance_value():
    @pydantic.dataclasses.dataclass
    class A:
        l: Literal['a']  # noqa: E741

    @pydantic.dataclasses.dataclass
    class B:
        l: Literal['b']  # noqa: E741

    @pydantic.dataclasses.dataclass
    class Top:
        sub: Union[A, B] = dataclasses.field(metadata=dict(discriminator='l'))

    t = Top(sub=A(l='a'))
    assert isinstance(t, Top)
    assert model_json_schema(Top) == {
        'title': 'Top',
        'type': 'object',
        'properties': {
            'sub': {
                'title': 'Sub',
                'discriminator': {'mapping': {'a': '#/$defs/A', 'b': '#/$defs/B'}, 'propertyName': 'l'},
                'oneOf': [{'$ref': '#/$defs/A'}, {'$ref': '#/$defs/B'}],
            }
        },
        'required': ['sub'],
        '$defs': {
            'A': {'properties': {'l': {'const': 'a', 'title': 'L'}}, 'required': ['l'], 'title': 'A', 'type': 'object'},
            'B': {'properties': {'l': {'const': 'b', 'title': 'L'}}, 'required': ['l'], 'title': 'B', 'type': 'object'},
        },
    }


def test_post_init_after_validation():
    @dataclasses.dataclass
    class SetWrapper:
        set: Set[int]

        def __post_init__(self):
            assert isinstance(
                self.set, set
            ), f"self.set should be a set but it's {self.set!r} of type {type(self.set).__name__}"

    class Model(pydantic.BaseModel):
        set_wrapper: SetWrapper

    model = Model(set_wrapper=SetWrapper({1, 2, 3}))
    json_text = model.model_dump_json()
    assert Model.model_validate_json(json_text).model_dump() == model.model_dump()


@pytest.mark.xfail(reason='pydantic dataclasses currently do not preserve sunder attributes set in __new__')
def test_keeps_custom_properties():
    class StandardClass:
        """Class which modifies instance creation."""

        a: str

        def __new__(cls, *args, **kwargs):
            instance = super().__new__(cls)

            instance._special_property = 1

            return instance

    StandardLibDataclass = dataclasses.dataclass(StandardClass)
    PydanticDataclass = pydantic.dataclasses.dataclass(StandardClass)

    clases_to_test = [StandardLibDataclass, PydanticDataclass]

    test_string = 'string'
    for cls in clases_to_test:
        instance = cls(a=test_string)
        assert instance._special_property == 1
        assert instance.a == test_string


def test_ignore_extra():
    @pydantic.dataclasses.dataclass(config=ConfigDict(extra='ignore'))
    class Foo:
        x: int

    foo = Foo(**{'x': '1', 'y': '2'})
    assert foo.__dict__ == {'x': 1}


def test_ignore_extra_subclass():
    @pydantic.dataclasses.dataclass(config=ConfigDict(extra='ignore'))
    class Foo:
        x: int

    @pydantic.dataclasses.dataclass(config=ConfigDict(extra='ignore'))
    class Bar(Foo):
        y: int

    bar = Bar(**{'x': '1', 'y': '2', 'z': '3'})
    assert bar.__dict__ == {'x': 1, 'y': 2}


def test_allow_extra():
    @pydantic.dataclasses.dataclass(config=ConfigDict(extra='allow'))
    class Foo:
        x: int

    foo = Foo(**{'x': '1', 'y': '2'})
    assert foo.__dict__ == {'x': 1, 'y': '2'}


def test_allow_extra_subclass():
    @pydantic.dataclasses.dataclass(config=ConfigDict(extra='allow'))
    class Foo:
        x: int

    @pydantic.dataclasses.dataclass(config=ConfigDict(extra='allow'))
    class Bar(Foo):
        y: int

    bar = Bar(**{'x': '1', 'y': '2', 'z': '3'})
    assert bar.__dict__ == {'x': 1, 'y': 2, 'z': '3'}


def test_forbid_extra():
    @pydantic.dataclasses.dataclass(config=ConfigDict(extra='forbid'))
    class Foo:
        x: int

    msg = re.escape("Unexpected keyword argument [type=unexpected_keyword_argument, input_value='2', input_type=str]")

    with pytest.raises(ValidationError, match=msg):
        Foo(**{'x': '1', 'y': '2'})


def test_self_reference_dataclass():
    @pydantic.dataclasses.dataclass
    class MyDataclass:
        self_reference: Optional['MyDataclass'] = None

    assert MyDataclass.__pydantic_fields__['self_reference'].annotation == Optional[MyDataclass]

    instance = MyDataclass(self_reference=MyDataclass(self_reference=MyDataclass()))
    assert TypeAdapter(MyDataclass).dump_python(instance) == {
        'self_reference': {'self_reference': {'self_reference': None}}
    }

    with pytest.raises(ValidationError) as exc_info:
        MyDataclass(self_reference=1)

    assert exc_info.value.errors(include_url=False) == [
        {
            'ctx': {'dataclass_name': 'MyDataclass'},
            'input': 1,
            'loc': ('self_reference',),
            'msg': 'Input should be a dictionary or an instance of MyDataclass',
            'type': 'dataclass_type',
        }
    ]


def test_cyclic_reference_dataclass(create_module):
    @pydantic.dataclasses.dataclass(config=ConfigDict(extra='forbid'))
    class D1:
        d2: Optional['D2'] = None

    @create_module
    def module():
        from typing import Optional

        import pydantic

        @pydantic.dataclasses.dataclass(config=pydantic.ConfigDict(extra='forbid'))
        class D2:
            d1: Optional['D1'] = None

    # Ensure D2 is in the local namespace; note everything works even though it wasn't _defined_ in this namespace
    D2 = module.D2

    # Confirm D1 and D2 require rebuilding
    assert isinstance(D1.__pydantic_validator__, MockValidator)
    assert isinstance(D2.__pydantic_validator__, MockValidator)

    # Note: the rebuilds of D1 and D2 happen automatically, and works since it grabs the locals here as the namespace,
    # which contains D1 and D2
    instance = D1(d2=D2(d1=D1(d2=D2(d1=D1()))))

    # Confirm D1 and D2 have been rebuilt
    assert isinstance(D1.__pydantic_validator__, SchemaValidator)
    assert isinstance(D2.__pydantic_validator__, SchemaValidator)

    assert TypeAdapter(D1).dump_python(instance) == {'d2': {'d1': {'d2': {'d1': {'d2': None}}}}}

    with pytest.raises(ValidationError) as exc_info:
        D2(d1=D2())
    assert exc_info.value.errors(include_url=False) == [
        {
            'ctx': {'dataclass_name': 'D1'},
            'input': D2(d1=None),
            'loc': ('d1',),
            'msg': 'Input should be a dictionary or an instance of D1',
            'type': 'dataclass_type',
        }
    ]

    with pytest.raises(ValidationError) as exc_info:
        TypeAdapter(D1).validate_python(dict(d2=dict(d1=dict(d2=dict(d2=dict())))))
    assert exc_info.value.errors(include_url=False) == [
        {
            'input': {},
            'loc': ('d2', 'd1', 'd2', 'd2'),
            'msg': 'Unexpected keyword argument',
            'type': 'unexpected_keyword_argument',
        }
    ]


def test_cross_module_cyclic_reference_dataclass(create_module):
    @pydantic.dataclasses.dataclass(config=ConfigDict(extra='forbid'))
    class D1:
        d2: Optional['D2'] = None  # noqa F821

    @create_module
    def module():
        from typing import Optional

        import pydantic

        @pydantic.dataclasses.dataclass(config=pydantic.ConfigDict(extra='forbid'))
        class D2:
            d1: Optional['D1'] = None

    # Since D2 is not in locals, it will not be picked up by the auto-rebuild:
    with pytest.raises(
        PydanticUserError,
        match=re.escape(
            '`D1` is not fully defined; you should define `D2`, then call'
            ' `pydantic.dataclasses.rebuild_dataclass(D1)` before the first `D1` instance is created.'
        ),
    ):
        D1()

    # Explicitly rebuild D1, specifying the appropriate types namespace
    rebuild_dataclass(D1, _types_namespace={'D2': module.D2, 'D1': D1})

    # Confirm D2 still requires a rebuild (it will happen automatically)
    assert isinstance(module.D2.__pydantic_validator__, MockValidator)

    instance = D1(d2=module.D2(d1=D1(d2=module.D2(d1=D1()))))

    # Confirm auto-rebuild of D2 has now happened
    assert isinstance(module.D2.__pydantic_validator__, SchemaValidator)

    assert TypeAdapter(D1).dump_python(instance) == {'d2': {'d1': {'d2': {'d1': {'d2': None}}}}}

    with pytest.raises(ValidationError) as exc_info:
        module.D2(d1=module.D2())
    assert exc_info.value.errors(include_url=False) == [
        {
            'ctx': {'dataclass_name': 'D1'},
            'input': module.D2(d1=None),
            'loc': ('d1',),
            'msg': 'Input should be a dictionary or an instance of D1',
            'type': 'dataclass_type',
        }
    ]

    with pytest.raises(ValidationError) as exc_info:
        TypeAdapter(D1).validate_python(dict(d2=dict(d1=dict(d2=dict(d2=dict())))))
    assert exc_info.value.errors(include_url=False) == [
        {
            'input': {},
            'loc': ('d2', 'd1', 'd2', 'd2'),
            'msg': 'Unexpected keyword argument',
            'type': 'unexpected_keyword_argument',
        }
    ]


@pytest.mark.skipif(sys.version_info < (3, 10), reason='kw_only is not available in python < 3.10')
def test_kw_only():
    @pydantic.dataclasses.dataclass(kw_only=True)
    class A:
        a: int | None = None
        b: str

    with pytest.raises(ValidationError):
        A(1, '')

    assert A(b='hi').b == 'hi'


def test_extra_forbid_list_no_error():
    @pydantic.dataclasses.dataclass(config=dict(extra='forbid'))
    class Bar:
        ...

    @pydantic.dataclasses.dataclass
    class Foo:
        a: List[Bar]

    assert isinstance(Foo(a=[Bar()]).a[0], Bar)


def test_extra_forbid_list_error():
    @pydantic.dataclasses.dataclass(config=ConfigDict(extra='forbid'))
    class Bar:
        ...

    with pytest.raises(ValidationError, match=r'a\s+Unexpected keyword argument'):
        Bar(a=1)


def test_validator():
    @pydantic.dataclasses.dataclass
    class MyDataclass:
        a: int
        b: float

        @field_validator('b')
        @classmethod
        def double_b(cls, v, _):
            return v * 2

    d = MyDataclass('1', '2.5')
    assert d.a == 1
    assert d.b == 5.0


def test_parent_post_init():
    """
    Test that the parent's __post_init__ gets called
    and the order in which it gets called relative to validation.

    In V1 we called it before validation, in V2 it gets called after.
    """

    @dataclasses.dataclass
    class A:
        a: float

        def __post_init__(self):
            self.a *= 2

    assert A(a=1.2).a == 2.4

    @pydantic.dataclasses.dataclass
    class B(A):
        @field_validator('a')
        @classmethod
        def validate_a(cls, value, _):
            value += 3
            return value

    assert B(a=1).a == 8  # (1 + 3) * 2 = 8


def test_subclass_post_init_order():
    @dataclasses.dataclass
    class A:
        a: float

    @pydantic.dataclasses.dataclass
    class B(A):
        def __post_init__(self):
            self.a *= 2

        @field_validator('a')
        @classmethod
        def validate_a(cls, value):
            value += 3
            return value

    assert B(a=1).a == 8  # (1 + 3) * 2 = 8


def test_subclass_post_init_inheritance():
    @dataclasses.dataclass
    class A:
        a: int

    @pydantic.dataclasses.dataclass
    class B(A):
        def __post_init__(self):
            self.a *= 2

        @field_validator('a')
        @classmethod
        def validate_a(cls, value):
            value += 3
            return value

    @pydantic.dataclasses.dataclass
    class C(B):
        def __post_init__(self):
            self.a *= 3

    assert C(1).a == 12  # (1 + 3) * 3


def test_config_as_type_deprecated():
    class Config:
        validate_assignment = True

    with pytest.warns(
        DeprecationWarning, match='Support for class-based `config` is deprecated, use ConfigDict instead.'
    ):

        @pydantic.dataclasses.dataclass(config=Config)
        class MyDataclass:
            a: int

    assert MyDataclass.__pydantic_config__ == ConfigDict(validate_assignment=True)


def test_validator_info_field_name_data_before():
    """
    Test accessing info.field_name and info.data
    We only test the `before` validator because they
    all share the same implementation.
    """

    @pydantic.dataclasses.dataclass
    class Model:
        a: str
        b: str

        @field_validator('b', mode='before')
        @classmethod
        def check_a(cls, v: Any, info: FieldValidationInfo) -> Any:
            assert v == b'but my barbaz is better'
            assert info.field_name == 'b'
            assert info.data == {'a': 'your foobar is good'}
            return 'just kidding!'

    assert Model(a=b'your foobar is good', b=b'but my barbaz is better').b == 'just kidding!'


@pytest.mark.parametrize(
    'decorator1, expected_parent, expected_child',
    [
        (
            pydantic.dataclasses.dataclass,
            ['parent before', 'parent', 'parent after'],
            ['parent before', 'child', 'parent after', 'child before', 'child after'],
        ),
        (dataclasses.dataclass, [], ['parent before', 'child', 'parent after', 'child before', 'child after']),
    ],
    ids=['pydantic', 'stdlib'],
)
def test_inheritance_replace(decorator1: Callable[[Any], Any], expected_parent: List[str], expected_child: List[str]):
    """We promise that if you add a validator
    with the same _function_ name as an existing validator
    it replaces the existing validator and is run instead of it.
    """

    @decorator1
    class Parent:
        a: List[str]

        @field_validator('a')
        @classmethod
        def parent_val_before(cls, v: List[str]):
            v.append('parent before')
            return v

        @field_validator('a')
        @classmethod
        def val(cls, v: List[str]):
            v.append('parent')
            return v

        @field_validator('a')
        @classmethod
        def parent_val_after(cls, v: List[str]):
            v.append('parent after')
            return v

    @pydantic.dataclasses.dataclass
    class Child(Parent):
        @field_validator('a')
        @classmethod
        def child_val_before(cls, v: List[str]):
            v.append('child before')
            return v

        @field_validator('a')
        @classmethod
        def val(cls, v: List[str]):
            v.append('child')
            return v

        @field_validator('a')
        @classmethod
        def child_val_after(cls, v: List[str]):
            v.append('child after')
            return v

    assert Parent(a=[]).a == expected_parent
    assert Child(a=[]).a == expected_child


@pytest.mark.parametrize(
    'decorator1',
    [
        pydantic.dataclasses.dataclass,
        dataclasses.dataclass,
    ],
    ids=['pydantic', 'stdlib'],
)
@pytest.mark.parametrize(
    'default',
    [1, dataclasses.field(default=1), Field(default=1)],
    ids=['1', 'dataclasses.field(default=1)', 'pydantic.Field(default=1)'],
)
def test_dataclasses_inheritance_default_value_is_not_deleted(
    decorator1: Callable[[Any], Any], default: Literal[1]
) -> None:
    if decorator1 is dataclasses.dataclass and isinstance(default, FieldInfo):
        pytest.skip(reason="stdlib dataclasses don't support Pydantic fields")

    @decorator1
    class Parent:
        a: int = default

    assert Parent.a == 1
    assert Parent().a == 1

    @pydantic.dataclasses.dataclass
    class Child(Parent):
        pass

    assert Child.a == 1
    assert Child().a == 1


def test_dataclass_config_validate_default():
    @pydantic.dataclasses.dataclass
    class Model:
        x: int = -1

        @field_validator('x')
        @classmethod
        def force_x_positive(cls, v):
            assert v > 0
            return v

    assert Model().x == -1

    @pydantic.dataclasses.dataclass(config=ConfigDict(validate_default=True))
    class ValidatingModel(Model):
        pass

    with pytest.raises(ValidationError) as exc_info:
        ValidatingModel()
    assert exc_info.value.errors(include_url=False) == [
        {
            'ctx': {'error': 'assert -1 > 0'},
            'input': -1,
            'loc': ('x',),
            'msg': 'Assertion failed, assert -1 > 0',
            'type': 'assertion_error',
        }
    ]


def dataclass_decorators(identity: bool = False):
    def combined(cls):
        """
        Should be equivalent to:
        @pydantic.dataclasses.dataclass
        @dataclasses.dataclass
        """
        return pydantic.dataclasses.dataclass(dataclasses.dataclass(cls))

    def identity_decorator(cls):
        return cls

    decorators = [pydantic.dataclasses.dataclass, dataclasses.dataclass, combined]
    ids = ['pydantic', 'stdlib', 'combined']
    if identity:
        decorators.append(identity_decorator)
        ids.append('identity')
    return {'argvalues': decorators, 'ids': ids}


@pytest.mark.parametrize('dataclass_decorator', **dataclass_decorators())
def test_unparametrized_generic_dataclass(dataclass_decorator):
    T = TypeVar('T')

    @dataclass_decorator
    class GenericDataclass(Generic[T]):
        x: T

    # In principle we could call GenericDataclass(...) below, but this won't do validation
    # for standard dataclasses, so we just use TypeAdapter to get validation for each.
    validator = pydantic.TypeAdapter(GenericDataclass)

    assert validator.validate_python({'x': None}).x is None
    assert validator.validate_python({'x': 1}).x == 1

    with pytest.raises(ValidationError) as exc_info:
        validator.validate_python({'y': None})
    assert exc_info.value.errors(include_url=False) == [
        {'input': {'y': None}, 'loc': ('x',), 'msg': 'Field required', 'type': 'missing'}
    ]


@pytest.mark.parametrize('dataclass_decorator', **dataclass_decorators())
@pytest.mark.parametrize(
    'annotation,input_value,error,output_value',
    [
        (int, 1, False, 1),
        (str, 'a', False, 'a'),
        (
            int,
            'a',
            True,
            [
                {
                    'input': 'a',
                    'loc': ('x',),
                    'msg': 'Input should be a valid integer, unable to parse string as an ' 'integer',
                    'type': 'int_parsing',
                }
            ],
        ),
    ],
)
def test_parametrized_generic_dataclass(dataclass_decorator, annotation, input_value, error, output_value):
    T = TypeVar('T')

    @dataclass_decorator
    class GenericDataclass(Generic[T]):
        x: T

    # Need to use TypeAdapter here because GenericDataclass[annotation] will be a GenericAlias, which delegates
    # method calls to the (non-parametrized) origin class. This is essentially a limitation of typing._GenericAlias.
    validator = pydantic.TypeAdapter(GenericDataclass[annotation])

    if not error:
        assert validator.validate_python({'x': input_value}).x == output_value
    else:
        with pytest.raises(ValidationError) as exc_info:
            validator.validate_python({'x': input_value})
        assert exc_info.value.errors(include_url=False) == output_value


@pytest.mark.parametrize('dataclass_decorator', **dataclass_decorators(identity=True))
def test_pydantic_dataclass_preserves_metadata(dataclass_decorator: Callable[[Any], Any]) -> None:
    @dataclass_decorator
    class FooStd:
        """Docstring"""

    FooPydantic = pydantic.dataclasses.dataclass(FooStd)

    assert FooPydantic.__module__ == FooStd.__module__
    assert FooPydantic.__name__ == FooStd.__name__
    assert FooPydantic.__qualname__ == FooStd.__qualname__


def test_recursive_dataclasses_gh_4509(create_module) -> None:
    @create_module
    def module():
        import dataclasses
        from typing import List

        import pydantic

        @dataclasses.dataclass
        class Recipe:
            author: 'Cook'

        @dataclasses.dataclass
        class Cook:
            recipes: List[Recipe]

        @pydantic.dataclasses.dataclass
        class Foo(Cook):
            pass

    gordon = module.Cook([])

    burger = module.Recipe(author=gordon)

    me = module.Foo([burger])

    assert me.recipes == [burger]


def test_dataclass_alias_generator():
    def alias_generator(name: str) -> str:
        return 'alias_' + name

    @pydantic.dataclasses.dataclass(config=ConfigDict(alias_generator=alias_generator))
    class User:
        name: str
        score: int = Field(alias='my_score')

    user = User(**{'alias_name': 'test name', 'my_score': 2})
    assert user.name == 'test name'
    assert user.score == 2

    with pytest.raises(ValidationError) as exc_info:
        User(name='test name', score=2)
    assert exc_info.value.errors(include_url=False) == [
        {
            'type': 'missing',
            'loc': ('alias_name',),
            'msg': 'Field required',
            'input': ArgsKwargs((), {'name': 'test name', 'score': 2}),
        },
        {
            'type': 'missing',
            'loc': ('my_score',),
            'msg': 'Field required',
            'input': ArgsKwargs((), {'name': 'test name', 'score': 2}),
        },
    ]


<<<<<<< HEAD
def test_vanilla_dataclass_validators_in_model_field():
    @dataclasses.dataclass
    class Demo1:
        int1: int

        @field_validator('int1', mode='before')
        def set_int_1(cls, v):
            return v + 100

    @dataclasses.dataclass
    class Demo2(Demo1):
        int2: int

        @field_validator('int2', mode='before')
        def set_int_2(cls, v):
            return v + 200

    class Model(BaseModel):
        x: Demo2

    assert Model.model_validate(dict(x=dict(int1=1, int2=2))).model_dump() == {'x': {'int1': 101, 'int2': 202}}


def test_vanilla_dataclass_validators_in_type_adapter():
    @dataclasses.dataclass
    class Demo1:
        int1: int

        @field_validator('int1', mode='before')
        def set_int_1(cls, v):
            return v + 100

    @dataclasses.dataclass
    class Demo2(Demo1):
        int2: int

        @field_validator('int2', mode='before')
        def set_int_2(cls, v):
            return v + 200

    adapter = TypeAdapter(Demo2)

    m = adapter.validate_python(dict(int1=1, int2=2))
    assert adapter.dump_python(m) == {'int1': 101, 'int2': 202}
=======
@pytest.mark.skipif(sys.version_info < (3, 8), reason='InitVar not supported in python 3.7')
def test_init_vars_inheritance():
    init_vars = []

    @pydantic.dataclasses.dataclass
    class Foo:
        init: 'InitVar[int]'

    @pydantic.dataclasses.dataclass
    class Bar(Foo):
        arg: int

        def __post_init__(self, init: int) -> None:
            init_vars.append(init)

    bar = Bar(init=1, arg=2)
    assert TypeAdapter(Bar).dump_python(bar) == {'arg': 2}
    assert init_vars == [1]

    with pytest.raises(ValidationError) as exc_info:
        Bar(init='a', arg=2)
    assert exc_info.value.errors(include_url=False) == [
        {
            'input': 'a',
            'loc': ('init',),
            'msg': 'Input should be a valid integer, unable to parse string as an integer',
            'type': 'int_parsing',
        }
    ]


@pytest.mark.skipif(not hasattr(pydantic.dataclasses, '_call_initvar'), reason='InitVar was not modified')
@pytest.mark.parametrize('remove_monkeypatch', [True, False])
def test_init_vars_call_monkeypatch(remove_monkeypatch, monkeypatch):
    # Parametrizing like this allows us to test that the behavior is the same with or without the monkeypatch

    if remove_monkeypatch:
        monkeypatch.delattr(InitVar, '__call__')

    InitVar(int)  # this is what is produced by InitVar[int]; note monkeypatching __call__ doesn't break this

    with pytest.raises(TypeError, match="'InitVar' object is not callable") as exc:
        InitVar[int]()

    # Check that the custom __call__ was called precisely if the monkeypatch was not removed
    stack_depth = len(traceback.extract_tb(exc.value.__traceback__))
    assert stack_depth == 1 if remove_monkeypatch else 2
>>>>>>> 0077057b
<|MERGE_RESOLUTION|>--- conflicted
+++ resolved
@@ -2008,52 +2008,6 @@
     ]
 
 
-<<<<<<< HEAD
-def test_vanilla_dataclass_validators_in_model_field():
-    @dataclasses.dataclass
-    class Demo1:
-        int1: int
-
-        @field_validator('int1', mode='before')
-        def set_int_1(cls, v):
-            return v + 100
-
-    @dataclasses.dataclass
-    class Demo2(Demo1):
-        int2: int
-
-        @field_validator('int2', mode='before')
-        def set_int_2(cls, v):
-            return v + 200
-
-    class Model(BaseModel):
-        x: Demo2
-
-    assert Model.model_validate(dict(x=dict(int1=1, int2=2))).model_dump() == {'x': {'int1': 101, 'int2': 202}}
-
-
-def test_vanilla_dataclass_validators_in_type_adapter():
-    @dataclasses.dataclass
-    class Demo1:
-        int1: int
-
-        @field_validator('int1', mode='before')
-        def set_int_1(cls, v):
-            return v + 100
-
-    @dataclasses.dataclass
-    class Demo2(Demo1):
-        int2: int
-
-        @field_validator('int2', mode='before')
-        def set_int_2(cls, v):
-            return v + 200
-
-    adapter = TypeAdapter(Demo2)
-
-    m = adapter.validate_python(dict(int1=1, int2=2))
-    assert adapter.dump_python(m) == {'int1': 101, 'int2': 202}
-=======
 @pytest.mark.skipif(sys.version_info < (3, 8), reason='InitVar not supported in python 3.7')
 def test_init_vars_inheritance():
     init_vars = []
@@ -2101,4 +2055,49 @@
     # Check that the custom __call__ was called precisely if the monkeypatch was not removed
     stack_depth = len(traceback.extract_tb(exc.value.__traceback__))
     assert stack_depth == 1 if remove_monkeypatch else 2
->>>>>>> 0077057b
+
+
+def test_vanilla_dataclass_validators_in_model_field():
+    @dataclasses.dataclass
+    class Demo1:
+        int1: int
+
+        @field_validator('int1', mode='before')
+        def set_int_1(cls, v):
+            return v + 100
+
+    @dataclasses.dataclass
+    class Demo2(Demo1):
+        int2: int
+
+        @field_validator('int2', mode='before')
+        def set_int_2(cls, v):
+            return v + 200
+
+    class Model(BaseModel):
+        x: Demo2
+
+    assert Model.model_validate(dict(x=dict(int1=1, int2=2))).model_dump() == {'x': {'int1': 101, 'int2': 202}}
+
+
+def test_vanilla_dataclass_validators_in_type_adapter():
+    @dataclasses.dataclass
+    class Demo1:
+        int1: int
+
+        @field_validator('int1', mode='before')
+        def set_int_1(cls, v):
+            return v + 100
+
+    @dataclasses.dataclass
+    class Demo2(Demo1):
+        int2: int
+
+        @field_validator('int2', mode='before')
+        def set_int_2(cls, v):
+            return v + 200
+
+    adapter = TypeAdapter(Demo2)
+
+    m = adapter.validate_python(dict(int1=1, int2=2))
+    assert adapter.dump_python(m) == {'int1': 101, 'int2': 202}