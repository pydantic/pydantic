import dataclasses
import inspect
import pickle
import re
import sys
import traceback
from collections.abc import Hashable
from dataclasses import InitVar
from datetime import datetime
from pathlib import Path
from typing import Any, Callable, ClassVar, Dict, FrozenSet, Generic, List, Optional, Set, TypeVar, Union

import pytest
from dirty_equals import HasRepr
from pydantic_core import ArgsKwargs, SchemaValidator
from typing_extensions import Annotated, Literal

import pydantic
from pydantic import (
    BaseModel,
    ConfigDict,
    FieldValidationInfo,
    PydanticDeprecatedSince20,
    PydanticUndefinedAnnotation,
    PydanticUserError,
    TypeAdapter,
    ValidationError,
    computed_field,
    field_serializer,
    field_validator,
    model_validator,
)
from pydantic._internal._mock_validator import MockValidator
from pydantic.dataclasses import rebuild_dataclass
from pydantic.fields import Field, FieldInfo
from pydantic.json_schema import model_json_schema


def test_simple():
    @pydantic.dataclasses.dataclass
    class MyDataclass:
        a: int
        b: float

    d = MyDataclass('1', '2.5')
    assert d.a == 1
    assert d.b == 2.5
    d = MyDataclass(b=10, a=20)
    assert d.a == 20
    assert d.b == 10


def test_model_name():
    @pydantic.dataclasses.dataclass
    class MyDataClass:
        model_name: str

    d = MyDataClass('foo')
    assert d.model_name == 'foo'
    d = MyDataClass(model_name='foo')
    assert d.model_name == 'foo'


def test_value_error():
    @pydantic.dataclasses.dataclass
    class MyDataclass:
        a: int
        b: int

    with pytest.raises(ValidationError) as exc_info:
        MyDataclass(1, 'wrong')

    # insert_assert(exc_info.value.errors(include_url=False))
    assert exc_info.value.errors(include_url=False) == [
        {
            'type': 'int_parsing',
            'loc': (1,),
            'msg': 'Input should be a valid integer, unable to parse string as an integer',
            'input': 'wrong',
        }
    ]


def test_frozen():
    @pydantic.dataclasses.dataclass(frozen=True)
    class MyDataclass:
        a: int

    d = MyDataclass(1)
    assert d.a == 1

    with pytest.raises(AttributeError):
        d.a = 7


def test_validate_assignment():
    @pydantic.dataclasses.dataclass(config=ConfigDict(validate_assignment=True))
    class MyDataclass:
        a: int

    d = MyDataclass(1)
    assert d.a == 1

    d.a = '7'
    assert d.a == 7


def test_validate_assignment_error():
    @pydantic.dataclasses.dataclass(config=ConfigDict(validate_assignment=True))
    class MyDataclass:
        a: int

    d = MyDataclass(1)

    with pytest.raises(ValidationError) as exc_info:
        d.a = 'xxx'
    assert exc_info.value.errors(include_url=False) == [
        {
            'type': 'int_parsing',
            'loc': ('a',),
            'msg': 'Input should be a valid integer, unable to parse string as an integer',
            'input': 'xxx',
        }
    ]


def test_not_validate_assignment():
    @pydantic.dataclasses.dataclass
    class MyDataclass:
        a: int

    d = MyDataclass(1)
    assert d.a == 1

    d.a = '7'
    assert d.a == '7'


def test_validate_assignment_value_change():
    @pydantic.dataclasses.dataclass(config=ConfigDict(validate_assignment=True), frozen=False)
    class MyDataclass:
        a: int

        @field_validator('a')
        @classmethod
        def double_a(cls, v: int) -> int:
            return v * 2

    d = MyDataclass(2)
    assert d.a == 4

    d.a = 3
    assert d.a == 6


@pytest.mark.parametrize(
    'config',
    [
        ConfigDict(validate_assignment=False),
        ConfigDict(extra=None),
        ConfigDict(extra='forbid'),
        ConfigDict(extra='ignore'),
        ConfigDict(validate_assignment=False, extra=None),
        ConfigDict(validate_assignment=False, extra='forbid'),
        ConfigDict(validate_assignment=False, extra='ignore'),
        ConfigDict(validate_assignment=False, extra='allow'),
        ConfigDict(validate_assignment=True, extra='allow'),
    ],
)
def test_validate_assignment_extra_unknown_field_assigned_allowed(config: ConfigDict):
    @pydantic.dataclasses.dataclass(config=config)
    class MyDataclass:
        a: int

    d = MyDataclass(1)
    assert d.a == 1

    d.extra_field = 123
    assert d.extra_field == 123


@pytest.mark.parametrize(
    'config',
    [
        ConfigDict(validate_assignment=True),
        ConfigDict(validate_assignment=True, extra=None),
        ConfigDict(validate_assignment=True, extra='forbid'),
        ConfigDict(validate_assignment=True, extra='ignore'),
    ],
)
def test_validate_assignment_extra_unknown_field_assigned_errors(config: ConfigDict):
    @pydantic.dataclasses.dataclass(config=config)
    class MyDataclass:
        a: int

    d = MyDataclass(1)
    assert d.a == 1

    with pytest.raises(ValidationError) as exc_info:
        d.extra_field = 1.23

    assert exc_info.value.errors(include_url=False) == [
        {
            'type': 'no_such_attribute',
            'loc': ('extra_field',),
            'msg': "Object has no attribute 'extra_field'",
            'input': 1.23,
            'ctx': {'attribute': 'extra_field'},
        }
    ]


def test_post_init():
    post_init_called = False

    @pydantic.dataclasses.dataclass
    class MyDataclass:
        a: int

        def __post_init__(self):
            nonlocal post_init_called
            post_init_called = True

    d = MyDataclass('1')
    assert d.a == 1
    assert post_init_called


def test_post_init_validation():
    @dataclasses.dataclass
    class DC:
        a: int

        def __post_init__(self):
            self.a *= 2

    assert DC(a='2').a == '22'
    PydanticDC = pydantic.dataclasses.dataclass(DC)
    assert DC(a='2').a == '22'
    assert PydanticDC(a='2').a == 4


def test_convert_vanilla_dc():
    @dataclasses.dataclass
    class DC:
        a: int
        b: str = dataclasses.field(init=False)

        def __post_init__(self):
            self.a *= 2
            self.b = 'hello'

    dc1 = DC(a='2')
    assert dc1.a == '22'
    assert dc1.b == 'hello'
    PydanticDC = pydantic.dataclasses.dataclass(DC)
    dc2 = DC(a='2')
    assert dc2.a == '22'
    assert dc2.b == 'hello'

    py_dc = PydanticDC(a='2')
    assert py_dc.a == 4
    assert py_dc.b == 'hello'


def test_std_dataclass_with_parent():
    @dataclasses.dataclass
    class DCParent:
        a: int

    @dataclasses.dataclass
    class DC(DCParent):
        b: int

        def __post_init__(self):
            self.a *= 2

    assert dataclasses.asdict(DC(a='2', b='1')) == {'a': '22', 'b': '1'}
    PydanticDC = pydantic.dataclasses.dataclass(DC)
    assert dataclasses.asdict(DC(a='2', b='1')) == {'a': '22', 'b': '1'}
    assert dataclasses.asdict(PydanticDC(a='2', b='1')) == {'a': 4, 'b': 1}


def test_post_init_inheritance_chain():
    parent_post_init_called = False
    post_init_called = False

    @pydantic.dataclasses.dataclass
    class ParentDataclass:
        a: int

        def __post_init__(self):
            nonlocal parent_post_init_called
            parent_post_init_called = True

    @pydantic.dataclasses.dataclass
    class MyDataclass(ParentDataclass):
        b: int

        def __post_init__(self):
            super().__post_init__()
            nonlocal post_init_called
            post_init_called = True

    d = MyDataclass(a=1, b=2)
    assert d.a == 1
    assert d.b == 2
    assert parent_post_init_called
    assert post_init_called


def test_post_init_post_parse():
    with pytest.warns(PydanticDeprecatedSince20, match='Support for `__post_init_post_parse__` has been dropped'):

        @pydantic.dataclasses.dataclass
        class MyDataclass:
            a: int

            def __post_init_post_parse__(self):
                pass


def test_post_init_assignment():
    from dataclasses import field

    # Based on: https://docs.python.org/3/library/dataclasses.html#post-init-processing
    @pydantic.dataclasses.dataclass
    class C:
        a: float
        b: float
        c: float = field(init=False)

        def __post_init__(self):
            self.c = self.a + self.b

    c = C(0.1, 0.2)
    assert c.a == 0.1
    assert c.b == 0.2
    assert c.c == 0.30000000000000004


def test_inheritance():
    @pydantic.dataclasses.dataclass
    class A:
        a: str = None

    a_ = A(a=b'a')
    assert a_.a == 'a'

    @pydantic.dataclasses.dataclass
    class B(A):
        b: int = None

    b = B(a='a', b=12)
    assert b.a == 'a'
    assert b.b == 12

    with pytest.raises(ValidationError):
        B(a='a', b='b')

    a_ = A(a=b'a')
    assert a_.a == 'a'


def test_validate_long_string_error():
    @pydantic.dataclasses.dataclass(config=dict(str_max_length=3))
    class MyDataclass:
        a: str

    with pytest.raises(ValidationError) as exc_info:
        MyDataclass('xxxx')

    # insert_assert(exc_info.value.errors(include_url=False))
    assert exc_info.value.errors(include_url=False) == [
        {
            'type': 'string_too_long',
            'loc': (0,),
            'msg': 'String should have at most 3 characters',
            'input': 'xxxx',
            'ctx': {'max_length': 3},
        }
    ]


def test_validate_assignment_long_string_error():
    @pydantic.dataclasses.dataclass(config=ConfigDict(str_max_length=3, validate_assignment=True))
    class MyDataclass:
        a: str

    d = MyDataclass('xxx')
    with pytest.raises(ValidationError) as exc_info:
        d.a = 'xxxx'

    assert exc_info.value.errors(include_url=False) == [
        {
            'type': 'string_too_long',
            'loc': ('a',),
            'msg': 'String should have at most 3 characters',
            'input': 'xxxx',
            'ctx': {'max_length': 3},
        }
    ]


def test_no_validate_assignment_long_string_error():
    @pydantic.dataclasses.dataclass(config=ConfigDict(str_max_length=3, validate_assignment=False))
    class MyDataclass:
        a: str

    d = MyDataclass('xxx')
    d.a = 'xxxx'

    assert d.a == 'xxxx'


def test_nested_dataclass():
    @pydantic.dataclasses.dataclass
    class Nested:
        number: int

    @pydantic.dataclasses.dataclass
    class Outer:
        n: Nested

    navbar = Outer(n=Nested(number='1'))
    assert isinstance(navbar.n, Nested)
    assert navbar.n.number == 1

    navbar = Outer(n={'number': '3'})
    assert isinstance(navbar.n, Nested)
    assert navbar.n.number == 3

    with pytest.raises(ValidationError) as exc_info:
        Outer(n='not nested')
    # insert_assert(exc_info.value.errors(include_url=False))
    assert exc_info.value.errors(include_url=False) == [
        {
            'type': 'dataclass_type',
            'loc': ('n',),
            'msg': 'Input should be a dictionary or an instance of Nested',
            'input': 'not nested',
            'ctx': {'class_name': 'Nested'},
        }
    ]

    with pytest.raises(ValidationError) as exc_info:
        Outer(n={'number': 'x'})
    assert exc_info.value.errors(include_url=False) == [
        {
            'type': 'int_parsing',
            'loc': ('n', 'number'),
            'msg': 'Input should be a valid integer, unable to parse string as an integer',
            'input': 'x',
        }
    ]


def test_arbitrary_types_allowed():
    class Button:
        def __init__(self, href: str):
            self.href = href

    @pydantic.dataclasses.dataclass(config=dict(arbitrary_types_allowed=True))
    class Navbar:
        button: Button

    btn = Button(href='a')
    navbar = Navbar(button=btn)
    assert navbar.button.href == 'a'

    with pytest.raises(ValidationError) as exc_info:
        Navbar(button=('b',))
    # insert_assert(exc_info.value.errors(include_url=False))
    assert exc_info.value.errors(include_url=False) == [
        {
            'type': 'is_instance_of',
            'loc': ('button',),
            'msg': 'Input should be an instance of test_arbitrary_types_allowed.<locals>.Button',
            'input': ('b',),
            'ctx': {'class': 'test_arbitrary_types_allowed.<locals>.Button'},
        }
    ]


def test_nested_dataclass_model():
    @pydantic.dataclasses.dataclass
    class Nested:
        number: int

    class Outer(BaseModel):
        n: Nested

    navbar = Outer(n=Nested(number='1'))
    assert navbar.n.number == 1


def test_fields():
    @pydantic.dataclasses.dataclass
    class User:
        id: int
        name: str = 'John Doe'
        signup_ts: datetime = None

    user = User(id=123)
    fields = user.__pydantic_fields__

    assert fields['id'].is_required() is True

    assert fields['name'].is_required() is False
    assert fields['name'].default == 'John Doe'

    assert fields['signup_ts'].is_required() is False
    assert fields['signup_ts'].default is None


def test_default_factory_field():
    @pydantic.dataclasses.dataclass
    class User:
        id: int
        other: Dict[str, str] = dataclasses.field(default_factory=lambda: {'John': 'Joey'})

    user = User(id=123)
    assert user.id == 123
    # assert user.other == {'John': 'Joey'}
    fields = user.__pydantic_fields__

    assert fields['id'].is_required() is True
    assert repr(fields['id'].default) == 'PydanticUndefined'

    assert fields['other'].is_required() is False
    assert fields['other'].default_factory() == {'John': 'Joey'}


def test_default_factory_singleton_field():
    class MySingleton:
        pass

    MY_SINGLETON = MySingleton()

    @pydantic.dataclasses.dataclass(config=dict(arbitrary_types_allowed=True))
    class Foo:
        singleton: MySingleton = dataclasses.field(default_factory=lambda: MY_SINGLETON)

    # Returning a singleton from a default_factory is supported
    assert Foo().singleton is Foo().singleton


def test_schema():
    @pydantic.dataclasses.dataclass
    class User:
        id: int
        name: str = 'John Doe'
        aliases: Dict[str, str] = dataclasses.field(default_factory=lambda: {'John': 'Joey'})
        signup_ts: datetime = None
        age: Optional[int] = dataclasses.field(
            default=None, metadata=dict(title='The age of the user', description='do not lie!')
        )
        height: Optional[int] = pydantic.Field(None, title='The height in cm', ge=50, le=300)

    User(id=123)
    assert model_json_schema(User) == {
        'properties': {
            'age': {
                'anyOf': [{'type': 'integer'}, {'type': 'null'}],
                'default': None,
                'title': 'The age of the user',
                'description': 'do not lie!',
            },
            'aliases': {
                'additionalProperties': {'type': 'string'},
                'title': 'Aliases',
                'type': 'object',
            },
            'height': {
                'anyOf': [{'maximum': 300, 'minimum': 50, 'type': 'integer'}, {'type': 'null'}],
                'default': None,
                'title': 'The height in cm',
            },
            'id': {'title': 'Id', 'type': 'integer'},
            'name': {'default': 'John Doe', 'title': 'Name', 'type': 'string'},
            'signup_ts': {'default': None, 'format': 'date-time', 'title': 'Signup Ts', 'type': 'string'},
        },
        'required': ['id'],
        'title': 'User',
        'type': 'object',
    }


def test_nested_schema():
    @pydantic.dataclasses.dataclass
    class Nested:
        number: int

    @pydantic.dataclasses.dataclass
    class Outer:
        n: Nested

    assert model_json_schema(Outer) == {
        '$defs': {
            'Nested': {
                'properties': {'number': {'title': 'Number', 'type': 'integer'}},
                'required': ['number'],
                'title': 'Nested',
                'type': 'object',
            }
        },
        'properties': {'n': {'$ref': '#/$defs/Nested'}},
        'required': ['n'],
        'title': 'Outer',
        'type': 'object',
    }


@pytest.mark.skipif(sys.version_info >= (3, 8), reason='InitVar not supported in python 3.7')
def test_intvar_3_7():
    with pytest.raises(RuntimeError, match=r'^InitVar is not supported in Python 3\.7 as type information is lost$'):

        @pydantic.dataclasses.dataclass
        class TestInitVar:
            x: int
            y: dataclasses.InitVar


@pytest.mark.skipif(sys.version_info < (3, 8), reason='InitVar not supported in python 3.7')
def test_initvar():
    @pydantic.dataclasses.dataclass
    class TestInitVar:
        x: int
        y: dataclasses.InitVar

    tiv = TestInitVar(1, 2)
    assert tiv.x == 1
    with pytest.raises(AttributeError):
        tiv.y


@pytest.mark.skipif(sys.version_info < (3, 8), reason='InitVar not supported in python 3.7')
def test_derived_field_from_initvar():
    @pydantic.dataclasses.dataclass
    class DerivedWithInitVar:
        plusone: int = dataclasses.field(init=False)
        number: dataclasses.InitVar[int]

        def __post_init__(self, number):
            self.plusone = number + 1

    derived = DerivedWithInitVar('1')
    assert derived.plusone == 2
    with pytest.raises(ValidationError, match='Input should be a valid integer, unable to parse string as an integer'):
        DerivedWithInitVar('Not A Number')


@pytest.mark.skipif(sys.version_info < (3, 8), reason='InitVar not supported in python 3.7')
def test_initvars_post_init():
    @pydantic.dataclasses.dataclass
    class PathDataPostInit:
        path: Path
        base_path: dataclasses.InitVar[Optional[Path]] = None

        def __post_init__(self, base_path):
            if base_path is not None:
                self.path = base_path / self.path

    path_data = PathDataPostInit('world')
    assert 'path' in path_data.__dict__
    assert 'base_path' not in path_data.__dict__
    assert path_data.path == Path('world')

    p = PathDataPostInit('world', base_path='/hello')
    assert p.path == Path('/hello/world')


def test_classvar():
    @pydantic.dataclasses.dataclass
    class TestClassVar:
        klassvar: ClassVar = "I'm a Class variable"
        x: int

    tcv = TestClassVar(2)
    assert tcv.klassvar == "I'm a Class variable"


def test_frozenset_field():
    @pydantic.dataclasses.dataclass
    class TestFrozenSet:
        set: FrozenSet[int]

    test_set = frozenset({1, 2, 3})
    object_under_test = TestFrozenSet(set=test_set)

    assert object_under_test.set == test_set


def test_inheritance_post_init():
    post_init_called = False

    @pydantic.dataclasses.dataclass
    class Base:
        a: int

        def __post_init__(self):
            nonlocal post_init_called
            post_init_called = True

    @pydantic.dataclasses.dataclass
    class Child(Base):
        b: int

    Child(a=1, b=2)
    assert post_init_called


def test_hashable_required():
    @pydantic.dataclasses.dataclass
    class MyDataclass:
        v: Hashable

    MyDataclass(v=None)
    with pytest.raises(ValidationError) as exc_info:
        MyDataclass(v=[])
    assert exc_info.value.errors(include_url=False) == [
        {'input': [], 'loc': ('v',), 'msg': 'Input should be hashable', 'type': 'is_hashable'}
    ]

    with pytest.raises(ValidationError) as exc_info:
        # Should this raise a TypeError instead? https://github.com/pydantic/pydantic/issues/5487
        MyDataclass()
    assert exc_info.value.errors(include_url=False) == [
        {'input': HasRepr('ArgsKwargs(())'), 'loc': ('v',), 'msg': 'Field required', 'type': 'missing'}
    ]


@pytest.mark.parametrize('default', [1, None])
def test_default_value(default):
    @pydantic.dataclasses.dataclass
    class MyDataclass:
        v: int = default

    assert dataclasses.asdict(MyDataclass()) == {'v': default}
    assert dataclasses.asdict(MyDataclass(v=42)) == {'v': 42}


def test_default_value_ellipsis():
    """
    https://github.com/pydantic/pydantic/issues/5488
    """

    @pydantic.dataclasses.dataclass
    class MyDataclass:
        v: int = ...

    assert dataclasses.asdict(MyDataclass(v=42)) == {'v': 42}
    with pytest.raises(ValidationError, match='type=missing'):
        MyDataclass()


def test_override_builtin_dataclass():
    @dataclasses.dataclass
    class File:
        hash: str
        name: Optional[str]
        size: int
        content: Optional[bytes] = None

    ValidFile = pydantic.dataclasses.dataclass(File)

    file = File(hash='xxx', name=b'whatever.txt', size='456')
    valid_file = ValidFile(hash='xxx', name=b'whatever.txt', size='456')

    assert file.name == b'whatever.txt'
    assert file.size == '456'

    assert valid_file.name == 'whatever.txt'
    assert valid_file.size == 456

    assert isinstance(valid_file, File)
    assert isinstance(valid_file, ValidFile)

    with pytest.raises(ValidationError) as e:
        ValidFile(hash=[1], name='name', size=3)

    assert e.value.errors(include_url=False) == [
        {
            'type': 'string_type',
            'loc': ('hash',),
            'msg': 'Input should be a valid string',
            'input': [1],
        },
    ]


def test_override_builtin_dataclass_2():
    @dataclasses.dataclass
    class Meta:
        modified_date: Optional[datetime]
        seen_count: int

    Meta(modified_date='not-validated', seen_count=0)

    @pydantic.dataclasses.dataclass
    @dataclasses.dataclass
    class File(Meta):
        filename: str

    Meta(modified_date='still-not-validated', seen_count=0)

    f = File(filename=b'thefilename', modified_date='2020-01-01T00:00', seen_count='7')
    assert f.filename == 'thefilename'
    assert f.modified_date == datetime(2020, 1, 1, 0, 0)
    assert f.seen_count == 7


@pytest.mark.xfail(reason='Meta() is not being revalidated')
def test_override_builtin_dataclass_nested():
    @dataclasses.dataclass
    class Meta:
        modified_date: Optional[datetime]
        seen_count: int

    @dataclasses.dataclass
    class File:
        filename: str
        meta: Meta

    FileChecked = pydantic.dataclasses.dataclass(File, config=ConfigDict(revalidate_instances='always'))
    f = FileChecked(filename=b'thefilename', meta=Meta(modified_date='2020-01-01T00:00', seen_count='7'))
    assert f.filename == 'thefilename'
    assert f.meta.modified_date == datetime(2020, 1, 1, 0, 0)
    assert f.meta.seen_count == 7

    with pytest.raises(ValidationError) as e:
        FileChecked(filename=b'thefilename', meta=Meta(modified_date='2020-01-01T00:00', seen_count=['7']))
    # insert_assert(e.value.errors(include_url=False))
    assert e.value.errors(include_url=False) == [
        {'type': 'int_type', 'loc': ('meta', 'seen_count'), 'msg': 'Input should be a valid integer', 'input': ['7']}
    ]

    class Foo(
        BaseModel,
    ):
        file: File

    foo = Foo.model_validate(
        {
            'file': {
                'filename': b'thefilename',
                'meta': {'modified_date': '2020-01-01T00:00', 'seen_count': '7'},
            },
        }
    )
    assert foo.file.filename == 'thefilename'
    assert foo.file.meta.modified_date == datetime(2020, 1, 1, 0, 0)
    assert foo.file.meta.seen_count == 7


def test_override_builtin_dataclass_nested_schema():
    @dataclasses.dataclass
    class Meta:
        modified_date: Optional[datetime]
        seen_count: int

    @dataclasses.dataclass
    class File:
        filename: str
        meta: Meta

    FileChecked = pydantic.dataclasses.dataclass(File)
    assert model_json_schema(FileChecked) == {
        '$defs': {
            'Meta': {
                'properties': {
                    'modified_date': {
                        'anyOf': [{'format': 'date-time', 'type': 'string'}, {'type': 'null'}],
                        'title': 'Modified Date',
                    },
                    'seen_count': {'title': 'Seen Count', 'type': 'integer'},
                },
                'required': ['modified_date', 'seen_count'],
                'title': 'Meta',
                'type': 'object',
            }
        },
        'properties': {'filename': {'title': 'Filename', 'type': 'string'}, 'meta': {'$ref': '#/$defs/Meta'}},
        'required': ['filename', 'meta'],
        'title': 'File',
        'type': 'object',
    }


def test_inherit_builtin_dataclass():
    @dataclasses.dataclass
    class Z:
        z: int

    @dataclasses.dataclass
    class Y(Z):
        y: int

    @pydantic.dataclasses.dataclass
    class X(Y):
        x: int

    pika = X(x='2', y='4', z='3')
    assert pika.x == 2
    assert pika.y == 4
    assert pika.z == 3


def test_forward_stdlib_dataclass_params():
    @dataclasses.dataclass(frozen=True)
    class Item:
        name: str

    class Example(BaseModel):
        item: Item
        other: str

        model_config = ConfigDict(arbitrary_types_allowed=True)

    e = Example(item=Item(name='pika'), other='bulbi')
    e.other = 'bulbi2'
    with pytest.raises(dataclasses.FrozenInstanceError):
        e.item.name = 'pika2'


def test_pydantic_callable_field():
    """pydantic callable fields behaviour should be the same as stdlib dataclass"""

    def foo(arg1, arg2):
        return arg1, arg2

    def bar(x: int, y: float, z: str) -> bool:
        return str(x + y) == z

    class PydanticModel(BaseModel):
        required_callable: Callable
        required_callable_2: Callable[[int, float, str], bool]

        default_callable: Callable = foo
        default_callable_2: Callable[[int, float, str], bool] = bar

    @pydantic.dataclasses.dataclass
    class PydanticDataclass:
        required_callable: Callable
        required_callable_2: Callable[[int, float, str], bool]

        default_callable: Callable = foo
        default_callable_2: Callable[[int, float, str], bool] = bar

    @dataclasses.dataclass
    class StdlibDataclass:
        required_callable: Callable
        required_callable_2: Callable[[int, float, str], bool]

        default_callable: Callable = foo
        default_callable_2: Callable[[int, float, str], bool] = bar

    pyd_m = PydanticModel(required_callable=foo, required_callable_2=bar)
    pyd_dc = PydanticDataclass(required_callable=foo, required_callable_2=bar)
    std_dc = StdlibDataclass(required_callable=foo, required_callable_2=bar)

    assert (
        pyd_m.required_callable
        is pyd_m.default_callable
        is pyd_dc.required_callable
        is pyd_dc.default_callable
        is std_dc.required_callable
        is std_dc.default_callable
    )
    assert (
        pyd_m.required_callable_2
        is pyd_m.default_callable_2
        is pyd_dc.required_callable_2
        is pyd_dc.default_callable_2
        is std_dc.required_callable_2
        is std_dc.default_callable_2
    )


def test_pickle_overridden_builtin_dataclass(create_module: Any):
    module = create_module(
        # language=Python
        """\
import dataclasses
import pydantic


@pydantic.dataclasses.dataclass(config=pydantic.config.ConfigDict(validate_assignment=True))
class BuiltInDataclassForPickle:
    value: int
        """
    )
    obj = module.BuiltInDataclassForPickle(value=5)

    pickled_obj = pickle.dumps(obj)
    restored_obj = pickle.loads(pickled_obj)

    assert restored_obj.value == 5
    assert restored_obj == obj

    # ensure the restored dataclass is still a pydantic dataclass
    with pytest.raises(ValidationError):
        restored_obj.value = 'value of a wrong type'


def lazy_cases_for_dataclass_equality_checks():
    """
    The reason for the convoluted structure of this function is to avoid
    creating the classes while collecting tests, which may trigger breakpoints
    etc. while working on one specific test.
    """
    cases = []

    def get_cases():
        if cases:
            return cases  # cases already "built"

        @dataclasses.dataclass(frozen=True)
        class StdLibFoo:
            a: str
            b: int

        @pydantic.dataclasses.dataclass(frozen=True)
        class PydanticFoo:
            a: str
            b: int

        @dataclasses.dataclass(frozen=True)
        class StdLibBar:
            c: StdLibFoo

        @pydantic.dataclasses.dataclass(frozen=True)
        class PydanticBar:
            c: PydanticFoo

        @dataclasses.dataclass(frozen=True)
        class StdLibBaz:
            c: PydanticFoo

        @pydantic.dataclasses.dataclass(frozen=True)
        class PydanticBaz:
            c: StdLibFoo

        foo = StdLibFoo(a='Foo', b=1)
        cases.append((foo, StdLibBar(c=foo)))

        foo = PydanticFoo(a='Foo', b=1)
        cases.append((foo, PydanticBar(c=foo)))

        foo = PydanticFoo(a='Foo', b=1)
        cases.append((foo, StdLibBaz(c=foo)))

        foo = StdLibFoo(a='Foo', b=1)
        cases.append((foo, PydanticBaz(c=foo)))

        return cases

    case_ids = ['stdlib_stdlib', 'pydantic_pydantic', 'pydantic_stdlib', 'stdlib_pydantic']

    def case(i):
        def get_foo_bar():
            return get_cases()[i]

        get_foo_bar.__name__ = case_ids[i]  # get nice names in pytest output
        return get_foo_bar

    return [case(i) for i in range(4)]


@pytest.mark.parametrize('foo_bar_getter', lazy_cases_for_dataclass_equality_checks())
def test_dataclass_equality_for_field_values(foo_bar_getter):
    # Related to issue #2162
    foo, bar = foo_bar_getter()
    assert dataclasses.asdict(foo) == dataclasses.asdict(bar.c)
    assert dataclasses.astuple(foo) == dataclasses.astuple(bar.c)
    assert foo == bar.c


def test_issue_2383():
    @dataclasses.dataclass
    class A:
        s: str

        def __hash__(self):
            return 123

    class B(pydantic.BaseModel):
        a: A

    a = A('')
    b = B(a=a)

    assert hash(a) == 123
    assert hash(b.a) == 123


def test_issue_2398():
    @dataclasses.dataclass(order=True)
    class DC:
        num: int = 42

    class Model(pydantic.BaseModel):
        dc: DC

    real_dc = DC()
    model = Model(dc=real_dc)

    # This works as expected.
    assert real_dc <= real_dc
    assert model.dc <= model.dc
    assert real_dc <= model.dc


def test_issue_2424():
    @dataclasses.dataclass
    class Base:
        x: str

    @dataclasses.dataclass
    class Thing(Base):
        y: str = dataclasses.field(default_factory=str)

    assert Thing(x='hi').y == ''

    @pydantic.dataclasses.dataclass
    class ValidatedThing(Base):
        y: str = dataclasses.field(default_factory=str)

    assert Thing(x='hi').y == ''
    assert ValidatedThing(x='hi').y == ''


def test_issue_2541():
    @dataclasses.dataclass(frozen=True)
    class Infos:
        id: int

    @dataclasses.dataclass(frozen=True)
    class Item:
        name: str
        infos: Infos

    class Example(BaseModel):
        item: Item

    e = Example.model_validate({'item': {'name': '123', 'infos': {'id': '1'}}})
    assert e.item.name == '123'
    assert e.item.infos.id == 1
    with pytest.raises(dataclasses.FrozenInstanceError):
        e.item.infos.id = 2


def test_complex_nested_vanilla_dataclass():
    @dataclasses.dataclass
    class Span:
        first: int
        last: int

    @dataclasses.dataclass
    class LabeledSpan(Span):
        label: str

    @dataclasses.dataclass
    class BinaryRelation:
        subject: LabeledSpan
        object: LabeledSpan
        label: str

    @dataclasses.dataclass
    class Sentence:
        relations: BinaryRelation

    class M(pydantic.BaseModel):
        s: Sentence

    assert M.model_json_schema() == {
        '$defs': {
            'BinaryRelation': {
                'properties': {
                    'label': {'title': 'Label', 'type': 'string'},
                    'object': {'$ref': '#/$defs/LabeledSpan'},
                    'subject': {'$ref': '#/$defs/LabeledSpan'},
                },
                'required': ['subject', 'object', 'label'],
                'title': 'BinaryRelation',
                'type': 'object',
            },
            'LabeledSpan': {
                'properties': {
                    'first': {'title': 'First', 'type': 'integer'},
                    'label': {'title': 'Label', 'type': 'string'},
                    'last': {'title': 'Last', 'type': 'integer'},
                },
                'required': ['first', 'last', 'label'],
                'title': 'LabeledSpan',
                'type': 'object',
            },
            'Sentence': {
                'properties': {'relations': {'$ref': '#/$defs/BinaryRelation'}},
                'required': ['relations'],
                'title': 'Sentence',
                'type': 'object',
            },
        },
        'properties': {'s': {'$ref': '#/$defs/Sentence'}},
        'required': ['s'],
        'title': 'M',
        'type': 'object',
    }


def test_json_schema_with_computed_field():
    @dataclasses.dataclass
    class MyDataclass:
        x: int

        @computed_field
        @property
        def double_x(self) -> int:
            return 2 * self.x

    class Model(BaseModel):
        dc: MyDataclass

    assert Model.model_json_schema(mode='validation') == {
        '$defs': {
            'MyDataclass': {
                'properties': {'x': {'title': 'X', 'type': 'integer'}},
                'required': ['x'],
                'title': 'MyDataclass',
                'type': 'object',
            }
        },
        'properties': {'dc': {'$ref': '#/$defs/MyDataclass'}},
        'required': ['dc'],
        'title': 'Model',
        'type': 'object',
    }
    assert Model.model_json_schema(mode='serialization') == {
        '$defs': {
            'MyDataclass': {
                'properties': {
                    'double_x': {'readOnly': True, 'title': 'Double X', 'type': 'integer'},
                    'x': {'title': 'X', 'type': 'integer'},
                },
                'required': ['x', 'double_x'],
                'title': 'MyDataclass',
                'type': 'object',
            }
        },
        'properties': {'dc': {'$ref': '#/$defs/MyDataclass'}},
        'required': ['dc'],
        'title': 'Model',
        'type': 'object',
    }


def test_issue_2594():
    @dataclasses.dataclass
    class Empty:
        pass

    @pydantic.dataclasses.dataclass
    class M:
        e: Empty

    assert isinstance(M(e={}).e, Empty)


def test_schema_description_unset():
    @pydantic.dataclasses.dataclass
    class A:
        x: int

    assert 'description' not in model_json_schema(A)

    @pydantic.dataclasses.dataclass
    @dataclasses.dataclass
    class B:
        x: int

    assert 'description' not in model_json_schema(B)


def test_schema_description_set():
    @pydantic.dataclasses.dataclass
    class A:
        """my description"""

        x: int

    assert model_json_schema(A)['description'] == 'my description'

    @pydantic.dataclasses.dataclass
    @dataclasses.dataclass
    class B:
        """my description"""

        x: int

    assert model_json_schema(A)['description'] == 'my description'


def test_issue_3011():
    """Validation of a subclass of a dataclass"""

    @dataclasses.dataclass
    class A:
        thing_a: str

    class B(A):
        thing_b: str

    @pydantic.dataclasses.dataclass
    class C:
        thing: A

    b = B('Thing A')
    c = C(thing=b)
    assert c.thing.thing_a == 'Thing A'


def test_issue_3162():
    @dataclasses.dataclass
    class User:
        id: int
        name: str

    class Users(BaseModel):
        user: User
        other_user: User

    assert Users.model_json_schema() == {
        '$defs': {
            'User': {
                'properties': {'id': {'title': 'Id', 'type': 'integer'}, 'name': {'title': 'Name', 'type': 'string'}},
                'required': ['id', 'name'],
                'title': 'User',
                'type': 'object',
            }
        },
        'properties': {'other_user': {'$ref': '#/$defs/User'}, 'user': {'$ref': '#/$defs/User'}},
        'required': ['user', 'other_user'],
        'title': 'Users',
        'type': 'object',
    }


def test_discriminated_union_basemodel_instance_value():
    @pydantic.dataclasses.dataclass
    class A:
        l: Literal['a']  # noqa: E741

    @pydantic.dataclasses.dataclass
    class B:
        l: Literal['b']  # noqa: E741

    @pydantic.dataclasses.dataclass
    class Top:
        sub: Union[A, B] = dataclasses.field(metadata=dict(discriminator='l'))

    t = Top(sub=A(l='a'))
    assert isinstance(t, Top)
    assert model_json_schema(Top) == {
        'title': 'Top',
        'type': 'object',
        'properties': {
            'sub': {
                'title': 'Sub',
                'discriminator': {'mapping': {'a': '#/$defs/A', 'b': '#/$defs/B'}, 'propertyName': 'l'},
                'oneOf': [{'$ref': '#/$defs/A'}, {'$ref': '#/$defs/B'}],
            }
        },
        'required': ['sub'],
        '$defs': {
            'A': {'properties': {'l': {'const': 'a', 'title': 'L'}}, 'required': ['l'], 'title': 'A', 'type': 'object'},
            'B': {'properties': {'l': {'const': 'b', 'title': 'L'}}, 'required': ['l'], 'title': 'B', 'type': 'object'},
        },
    }


def test_post_init_after_validation():
    @dataclasses.dataclass
    class SetWrapper:
        set: Set[int]

        def __post_init__(self):
            assert isinstance(
                self.set, set
            ), f"self.set should be a set but it's {self.set!r} of type {type(self.set).__name__}"

    class Model(pydantic.BaseModel):
        set_wrapper: SetWrapper

    model = Model(set_wrapper=SetWrapper({1, 2, 3}))
    json_text = model.model_dump_json()
    assert Model.model_validate_json(json_text).model_dump() == model.model_dump()


def test_new_not_called():
    """
    pydantic dataclasses do not preserve sunder attributes set in __new__
    """

    class StandardClass:
        """Class which modifies instance creation."""

        a: str

        def __new__(cls, *args, **kwargs):
            instance = super().__new__(cls)

            instance._special_property = 1

            return instance

    StandardLibDataclass = dataclasses.dataclass(StandardClass)
    PydanticDataclass = pydantic.dataclasses.dataclass(StandardClass)

    test_string = 'string'

    std_instance = StandardLibDataclass(a=test_string)
    assert std_instance._special_property == 1
    assert std_instance.a == test_string

    pyd_instance = PydanticDataclass(a=test_string)
    assert not hasattr(pyd_instance, '_special_property')
    assert pyd_instance.a == test_string


def test_ignore_extra():
    @pydantic.dataclasses.dataclass(config=ConfigDict(extra='ignore'))
    class Foo:
        x: int

    foo = Foo(**{'x': '1', 'y': '2'})
    assert foo.__dict__ == {'x': 1}


def test_ignore_extra_subclass():
    @pydantic.dataclasses.dataclass(config=ConfigDict(extra='ignore'))
    class Foo:
        x: int

    @pydantic.dataclasses.dataclass(config=ConfigDict(extra='ignore'))
    class Bar(Foo):
        y: int

    bar = Bar(**{'x': '1', 'y': '2', 'z': '3'})
    assert bar.__dict__ == {'x': 1, 'y': 2}


def test_allow_extra():
    @pydantic.dataclasses.dataclass(config=ConfigDict(extra='allow'))
    class Foo:
        x: int

    foo = Foo(**{'x': '1', 'y': '2'})
    assert foo.__dict__ == {'x': 1, 'y': '2'}


def test_allow_extra_subclass():
    @pydantic.dataclasses.dataclass(config=ConfigDict(extra='allow'))
    class Foo:
        x: int

    @pydantic.dataclasses.dataclass(config=ConfigDict(extra='allow'))
    class Bar(Foo):
        y: int

    bar = Bar(**{'x': '1', 'y': '2', 'z': '3'})
    assert bar.__dict__ == {'x': 1, 'y': 2, 'z': '3'}


def test_forbid_extra():
    @pydantic.dataclasses.dataclass(config=ConfigDict(extra='forbid'))
    class Foo:
        x: int

    msg = re.escape("Unexpected keyword argument [type=unexpected_keyword_argument, input_value='2', input_type=str]")

    with pytest.raises(ValidationError, match=msg):
        Foo(**{'x': '1', 'y': '2'})


def test_self_reference_dataclass():
    @pydantic.dataclasses.dataclass
    class MyDataclass:
        self_reference: Optional['MyDataclass'] = None

    assert MyDataclass.__pydantic_fields__['self_reference'].annotation == Optional[MyDataclass]

    instance = MyDataclass(self_reference=MyDataclass(self_reference=MyDataclass()))
    assert TypeAdapter(MyDataclass).dump_python(instance) == {
        'self_reference': {'self_reference': {'self_reference': None}}
    }

    with pytest.raises(ValidationError) as exc_info:
        MyDataclass(self_reference=1)

    # insert_assert(exc_info.value.errors(include_url=False))
    assert exc_info.value.errors(include_url=False) == [
        {
            'type': 'dataclass_type',
            'loc': ('self_reference',),
            'msg': 'Input should be a dictionary or an instance of MyDataclass',
            'input': 1,
            'ctx': {'class_name': 'MyDataclass'},
        }
    ]


def test_cyclic_reference_dataclass(create_module):
    @pydantic.dataclasses.dataclass(config=ConfigDict(extra='forbid'))
    class D1:
        d2: Optional['D2'] = None

    @create_module
    def module():
        from typing import Optional

        import pydantic

        @pydantic.dataclasses.dataclass(config=pydantic.ConfigDict(extra='forbid'))
        class D2:
            d1: Optional['D1'] = None

    # Ensure D2 is in the local namespace; note everything works even though it wasn't _defined_ in this namespace
    D2 = module.D2

    # Confirm D1 and D2 require rebuilding
    assert isinstance(D1.__pydantic_validator__, MockValidator)
    assert isinstance(D2.__pydantic_validator__, MockValidator)

    # Note: the rebuilds of D1 and D2 happen automatically, and works since it grabs the locals here as the namespace,
    # which contains D1 and D2
    instance = D1(d2=D2(d1=D1(d2=D2(d1=D1()))))

    # Confirm D1 and D2 have been rebuilt
    assert isinstance(D1.__pydantic_validator__, SchemaValidator)
    assert isinstance(D2.__pydantic_validator__, SchemaValidator)

    assert TypeAdapter(D1).dump_python(instance) == {'d2': {'d1': {'d2': {'d1': {'d2': None}}}}}

    with pytest.raises(ValidationError) as exc_info:
        D2(d1=D2())
    # insert_assert(exc_info.value.errors(include_url=False))
    assert exc_info.value.errors(include_url=False) == [
        {
            'type': 'dataclass_type',
            'loc': ('d1',),
            'msg': 'Input should be a dictionary or an instance of D1',
            'input': D2(d1=None),
            'ctx': {'class_name': 'D1'},
        }
    ]

    with pytest.raises(ValidationError) as exc_info:
        TypeAdapter(D1).validate_python(dict(d2=dict(d1=dict(d2=dict(d2=dict())))))
    assert exc_info.value.errors(include_url=False) == [
        {
            'input': {},
            'loc': ('d2', 'd1', 'd2', 'd2'),
            'msg': 'Unexpected keyword argument',
            'type': 'unexpected_keyword_argument',
        }
    ]


def test_cross_module_cyclic_reference_dataclass(create_module):
    @pydantic.dataclasses.dataclass(config=ConfigDict(extra='forbid'))
    class D1:
        d2: Optional['D2'] = None  # noqa F821

    @create_module
    def module():
        from typing import Optional

        import pydantic

        @pydantic.dataclasses.dataclass(config=pydantic.ConfigDict(extra='forbid'))
        class D2:
            d1: Optional['D1'] = None

    # Since D2 is not in locals, it will not be picked up by the auto-rebuild:
    with pytest.raises(
        PydanticUserError,
        match=re.escape(
            '`D1` is not fully defined; you should define `D2`, then call'
            ' `pydantic.dataclasses.rebuild_dataclass(D1)`.'
        ),
    ):
        D1()

    # Explicitly rebuild D1, specifying the appropriate types namespace
    rebuild_dataclass(D1, _types_namespace={'D2': module.D2, 'D1': D1})

    # Confirm D2 still requires a rebuild (it will happen automatically)
    assert isinstance(module.D2.__pydantic_validator__, MockValidator)

    instance = D1(d2=module.D2(d1=D1(d2=module.D2(d1=D1()))))

    # Confirm auto-rebuild of D2 has now happened
    assert isinstance(module.D2.__pydantic_validator__, SchemaValidator)

    assert TypeAdapter(D1).dump_python(instance) == {'d2': {'d1': {'d2': {'d1': {'d2': None}}}}}

    with pytest.raises(ValidationError) as exc_info:
        module.D2(d1=module.D2())
    # insert_assert(exc_info.value.errors(include_url=False))
    assert exc_info.value.errors(include_url=False) == [
        {
            'type': 'dataclass_type',
            'input': module.D2(d1=None),
            'loc': ('d1',),
            'msg': 'Input should be a dictionary or an instance of D1',
            'ctx': {'class_name': 'D1'},
        }
    ]

    with pytest.raises(ValidationError) as exc_info:
        TypeAdapter(D1).validate_python(dict(d2=dict(d1=dict(d2=dict(d2=dict())))))
    assert exc_info.value.errors(include_url=False) == [
        {
            'input': {},
            'loc': ('d2', 'd1', 'd2', 'd2'),
            'msg': 'Unexpected keyword argument',
            'type': 'unexpected_keyword_argument',
        }
    ]


@pytest.mark.skipif(sys.version_info < (3, 10), reason='kw_only is not available in python < 3.10')
def test_kw_only():
    @pydantic.dataclasses.dataclass(kw_only=True)
    class A:
        a: int | None = None
        b: str

    with pytest.raises(ValidationError):
        A(1, '')

    assert A(b='hi').b == 'hi'


def dataclass_decorators(include_identity: bool = False, exclude_combined: bool = False):
    decorators = [pydantic.dataclasses.dataclass, dataclasses.dataclass]
    ids = ['pydantic', 'stdlib']

    if not exclude_combined:

        def combined_decorator(cls):
            """
            Should be equivalent to:
            @pydantic.dataclasses.dataclass
            @dataclasses.dataclass
            """
            return pydantic.dataclasses.dataclass(dataclasses.dataclass(cls))

        decorators.append(combined_decorator)
        ids.append('combined')

    if include_identity:

        def identity_decorator(cls):
            return cls

        decorators.append(identity_decorator)
        ids.append('identity')

    return {'argvalues': decorators, 'ids': ids}


@pytest.mark.skipif(sys.version_info < (3, 10), reason='kw_only is not available in python < 3.10')
@pytest.mark.parametrize('decorator1', **dataclass_decorators(exclude_combined=True))
@pytest.mark.parametrize('decorator2', **dataclass_decorators(exclude_combined=True))
def test_kw_only_inheritance(decorator1, decorator2):
    # Exclude combined from the decorators since it doesn't know how to accept kw_only
    @decorator1(kw_only=True)
    class Parent:
        x: int

    @decorator2
    class Child(Parent):
        y: int

    child = Child(1, x=2)
    assert child.x == 2
    assert child.y == 1


def test_extra_forbid_list_no_error():
    @pydantic.dataclasses.dataclass(config=dict(extra='forbid'))
    class Bar:
        ...

    @pydantic.dataclasses.dataclass
    class Foo:
        a: List[Bar]

    assert isinstance(Foo(a=[Bar()]).a[0], Bar)


def test_extra_forbid_list_error():
    @pydantic.dataclasses.dataclass(config=ConfigDict(extra='forbid'))
    class Bar:
        ...

    with pytest.raises(ValidationError, match=r'a\s+Unexpected keyword argument'):
        Bar(a=1)


def test_field_validator():
    @pydantic.dataclasses.dataclass
    class MyDataclass:
        a: int
        b: float

        @field_validator('b')
        @classmethod
        def double_b(cls, v):
            return v * 2

    d = MyDataclass('1', '2.5')
    assert d.a == 1
    assert d.b == 5.0


def test_model_validator_before():
    @pydantic.dataclasses.dataclass
    class MyDataclass:
        a: int
        b: float

        @model_validator(mode='before')
        def double_b(cls, v: ArgsKwargs):
            v.kwargs['b'] *= 2
            return v

    d = MyDataclass('1', b='2')
    assert d.a == 1
    assert d.b == 22.0


def test_model_validator_after():
    @pydantic.dataclasses.dataclass
    class MyDataclass:
        a: int
        b: float

        @model_validator(mode='after')
        def double_b(self) -> 'MyDataclass':
            self.b *= 2
            return self

    d = MyDataclass('1', b='2')
    assert d.a == 1
    assert d.b == 4


def test_parent_post_init():
    """
    Test that the parent's __post_init__ gets called
    and the order in which it gets called relative to validation.

    In V1 we called it before validation, in V2 it gets called after.
    """

    @dataclasses.dataclass
    class A:
        a: float

        def __post_init__(self):
            self.a *= 2

    assert A(a=1.2).a == 2.4

    @pydantic.dataclasses.dataclass
    class B(A):
        @field_validator('a')
        @classmethod
        def validate_a(cls, value, _):
            value += 3
            return value

    assert B(a=1).a == 8  # (1 + 3) * 2 = 8


def test_subclass_post_init_order():
    @dataclasses.dataclass
    class A:
        a: float

    @pydantic.dataclasses.dataclass
    class B(A):
        def __post_init__(self):
            self.a *= 2

        @field_validator('a')
        @classmethod
        def validate_a(cls, value):
            value += 3
            return value

    assert B(a=1).a == 8  # (1 + 3) * 2 = 8


def test_subclass_post_init_inheritance():
    @dataclasses.dataclass
    class A:
        a: int

    @pydantic.dataclasses.dataclass
    class B(A):
        def __post_init__(self):
            self.a *= 2

        @field_validator('a')
        @classmethod
        def validate_a(cls, value):
            value += 3
            return value

    @pydantic.dataclasses.dataclass
    class C(B):
        def __post_init__(self):
            self.a *= 3

    assert C(1).a == 12  # (1 + 3) * 3


def test_config_as_type_deprecated():
    class Config:
        validate_assignment = True

    with pytest.warns(
        PydanticDeprecatedSince20, match='Support for class-based `config` is deprecated, use ConfigDict instead.'
    ):

        @pydantic.dataclasses.dataclass(config=Config)
        class MyDataclass:
            a: int

    assert MyDataclass.__pydantic_config__ == ConfigDict(validate_assignment=True)


def test_validator_info_field_name_data_before():
    """
    Test accessing info.field_name and info.data
    We only test the `before` validator because they
    all share the same implementation.
    """

    @pydantic.dataclasses.dataclass
    class Model:
        a: str
        b: str

        @field_validator('b', mode='before')
        @classmethod
        def check_a(cls, v: Any, info: FieldValidationInfo) -> Any:
            assert v == b'but my barbaz is better'
            assert info.field_name == 'b'
            assert info.data == {'a': 'your foobar is good'}
            return 'just kidding!'

    assert Model(a=b'your foobar is good', b=b'but my barbaz is better').b == 'just kidding!'


@pytest.mark.parametrize(
    'decorator1, expected_parent, expected_child',
    [
        (
            pydantic.dataclasses.dataclass,
            ['parent before', 'parent', 'parent after'],
            ['parent before', 'child', 'parent after', 'child before', 'child after'],
        ),
        (dataclasses.dataclass, [], ['parent before', 'child', 'parent after', 'child before', 'child after']),
    ],
    ids=['pydantic', 'stdlib'],
)
def test_inheritance_replace(decorator1: Callable[[Any], Any], expected_parent: List[str], expected_child: List[str]):
    """We promise that if you add a validator
    with the same _function_ name as an existing validator
    it replaces the existing validator and is run instead of it.
    """

    @decorator1
    class Parent:
        a: List[str]

        @field_validator('a')
        @classmethod
        def parent_val_before(cls, v: List[str]):
            v.append('parent before')
            return v

        @field_validator('a')
        @classmethod
        def val(cls, v: List[str]):
            v.append('parent')
            return v

        @field_validator('a')
        @classmethod
        def parent_val_after(cls, v: List[str]):
            v.append('parent after')
            return v

    @pydantic.dataclasses.dataclass
    class Child(Parent):
        @field_validator('a')
        @classmethod
        def child_val_before(cls, v: List[str]):
            v.append('child before')
            return v

        @field_validator('a')
        @classmethod
        def val(cls, v: List[str]):
            v.append('child')
            return v

        @field_validator('a')
        @classmethod
        def child_val_after(cls, v: List[str]):
            v.append('child after')
            return v

    assert Parent(a=[]).a == expected_parent
    assert Child(a=[]).a == expected_child


@pytest.mark.parametrize(
    'decorator1',
    [
        pydantic.dataclasses.dataclass,
        dataclasses.dataclass,
    ],
    ids=['pydantic', 'stdlib'],
)
@pytest.mark.parametrize(
    'default',
    [1, dataclasses.field(default=1), Field(default=1)],
    ids=['1', 'dataclasses.field(default=1)', 'pydantic.Field(default=1)'],
)
def test_dataclasses_inheritance_default_value_is_not_deleted(
    decorator1: Callable[[Any], Any], default: Literal[1]
) -> None:
    if decorator1 is dataclasses.dataclass and isinstance(default, FieldInfo):
        pytest.skip(reason="stdlib dataclasses don't support Pydantic fields")

    @decorator1
    class Parent:
        a: int = default

    assert Parent.a == 1
    assert Parent().a == 1

    @pydantic.dataclasses.dataclass
    class Child(Parent):
        pass

    assert Child.a == 1
    assert Child().a == 1


def test_dataclass_config_validate_default():
    @pydantic.dataclasses.dataclass
    class Model:
        x: int = -1

        @field_validator('x')
        @classmethod
        def force_x_positive(cls, v):
            assert v > 0
            return v

    assert Model().x == -1

    @pydantic.dataclasses.dataclass(config=ConfigDict(validate_default=True))
    class ValidatingModel(Model):
        pass

    with pytest.raises(ValidationError) as exc_info:
        ValidatingModel()
    assert exc_info.value.errors(include_url=False) == [
        {
            'ctx': {'error': HasRepr(repr(AssertionError('assert -1 > 0')))},
            'input': -1,
            'loc': ('x',),
            'msg': 'Assertion failed, assert -1 > 0',
            'type': 'assertion_error',
        }
    ]


@pytest.mark.parametrize('dataclass_decorator', **dataclass_decorators())
def test_unparametrized_generic_dataclass(dataclass_decorator):
    T = TypeVar('T')

    @dataclass_decorator
    class GenericDataclass(Generic[T]):
        x: T

    # In principle we could call GenericDataclass(...) below, but this won't do validation
    # for standard dataclasses, so we just use TypeAdapter to get validation for each.
    validator = pydantic.TypeAdapter(GenericDataclass)

    assert validator.validate_python({'x': None}).x is None
    assert validator.validate_python({'x': 1}).x == 1

    with pytest.raises(ValidationError) as exc_info:
        validator.validate_python({'y': None})
    assert exc_info.value.errors(include_url=False) == [
        {'input': {'y': None}, 'loc': ('x',), 'msg': 'Field required', 'type': 'missing'}
    ]


@pytest.mark.parametrize('dataclass_decorator', **dataclass_decorators())
@pytest.mark.parametrize(
    'annotation,input_value,error,output_value',
    [
        (int, 1, False, 1),
        (str, 'a', False, 'a'),
        (
            int,
            'a',
            True,
            [
                {
                    'input': 'a',
                    'loc': ('x',),
                    'msg': 'Input should be a valid integer, unable to parse string as an ' 'integer',
                    'type': 'int_parsing',
                }
            ],
        ),
    ],
)
def test_parametrized_generic_dataclass(dataclass_decorator, annotation, input_value, error, output_value):
    T = TypeVar('T')

    @dataclass_decorator
    class GenericDataclass(Generic[T]):
        x: T

    # Need to use TypeAdapter here because GenericDataclass[annotation] will be a GenericAlias, which delegates
    # method calls to the (non-parametrized) origin class. This is essentially a limitation of typing._GenericAlias.
    validator = pydantic.TypeAdapter(GenericDataclass[annotation])

    if not error:
        assert validator.validate_python({'x': input_value}).x == output_value
    else:
        with pytest.raises(ValidationError) as exc_info:
            validator.validate_python({'x': input_value})
        assert exc_info.value.errors(include_url=False) == output_value


@pytest.mark.parametrize('dataclass_decorator', **dataclass_decorators(include_identity=True))
def test_pydantic_dataclass_preserves_metadata(dataclass_decorator: Callable[[Any], Any]) -> None:
    @dataclass_decorator
    class FooStd:
        """Docstring"""

    FooPydantic = pydantic.dataclasses.dataclass(FooStd)

    assert FooPydantic.__module__ == FooStd.__module__
    assert FooPydantic.__name__ == FooStd.__name__
    assert FooPydantic.__qualname__ == FooStd.__qualname__


def test_recursive_dataclasses_gh_4509(create_module) -> None:
    @create_module
    def module():
        import dataclasses
        from typing import List

        import pydantic

        @dataclasses.dataclass
        class Recipe:
            author: 'Cook'

        @dataclasses.dataclass
        class Cook:
            recipes: List[Recipe]

        @pydantic.dataclasses.dataclass
        class Foo(Cook):
            pass

    gordon = module.Cook([])

    burger = module.Recipe(author=gordon)

    me = module.Foo([burger])

    assert me.recipes == [burger]


def test_dataclass_alias_generator():
    def alias_generator(name: str) -> str:
        return 'alias_' + name

    @pydantic.dataclasses.dataclass(config=ConfigDict(alias_generator=alias_generator))
    class User:
        name: str
        score: int = Field(alias='my_score')

    user = User(**{'alias_name': 'test name', 'my_score': 2})
    assert user.name == 'test name'
    assert user.score == 2

    with pytest.raises(ValidationError) as exc_info:
        User(name='test name', score=2)
    assert exc_info.value.errors(include_url=False) == [
        {
            'type': 'missing',
            'loc': ('alias_name',),
            'msg': 'Field required',
            'input': ArgsKwargs((), {'name': 'test name', 'score': 2}),
        },
        {
            'type': 'missing',
            'loc': ('my_score',),
            'msg': 'Field required',
            'input': ArgsKwargs((), {'name': 'test name', 'score': 2}),
        },
    ]


@pytest.mark.skipif(sys.version_info < (3, 8), reason='InitVar not supported in python 3.7')
def test_init_vars_inheritance():
    init_vars = []

    @pydantic.dataclasses.dataclass
    class Foo:
        init: 'InitVar[int]'

    @pydantic.dataclasses.dataclass
    class Bar(Foo):
        arg: int

        def __post_init__(self, init: int) -> None:
            init_vars.append(init)

    bar = Bar(init=1, arg=2)
    assert TypeAdapter(Bar).dump_python(bar) == {'arg': 2}
    assert init_vars == [1]

    with pytest.raises(ValidationError) as exc_info:
        Bar(init='a', arg=2)
    assert exc_info.value.errors(include_url=False) == [
        {
            'input': 'a',
            'loc': ('init',),
            'msg': 'Input should be a valid integer, unable to parse string as an integer',
            'type': 'int_parsing',
        }
    ]


@pytest.mark.skipif(not hasattr(pydantic.dataclasses, '_call_initvar'), reason='InitVar was not modified')
@pytest.mark.parametrize('remove_monkeypatch', [True, False])
def test_init_vars_call_monkeypatch(remove_monkeypatch, monkeypatch):
    # Parametrizing like this allows us to test that the behavior is the same with or without the monkeypatch

    if remove_monkeypatch:
        monkeypatch.delattr(InitVar, '__call__')

    InitVar(int)  # this is what is produced by InitVar[int]; note monkeypatching __call__ doesn't break this

    with pytest.raises(TypeError, match="'InitVar' object is not callable") as exc:
        InitVar[int]()

    # Check that the custom __call__ was called precisely if the monkeypatch was not removed
    stack_depth = len(traceback.extract_tb(exc.value.__traceback__))
    assert stack_depth == 1 if remove_monkeypatch else 2


@pytest.mark.parametrize('decorator1', **dataclass_decorators())
@pytest.mark.parametrize('decorator2', **dataclass_decorators())
def test_decorators_in_model_field(decorator1, decorator2):
    @decorator1
    class Demo1:
        int1: int

        @field_validator('int1', mode='before')
        def set_int_1(cls, v):
            return v + 100

        @field_serializer('int1')
        def serialize_int_1(self, v):
            return v + 10

    @decorator2
    class Demo2(Demo1):
        int2: int

        @field_validator('int2', mode='before')
        def set_int_2(cls, v):
            return v + 200

        @field_serializer('int2')
        def serialize_int_2(self, v):
            return v + 20

    class Model(BaseModel):
        x: Demo2

    m = Model.model_validate(dict(x=dict(int1=1, int2=2)))
    assert m.x.int1 == 101
    assert m.x.int2 == 202

    assert m.model_dump() == {'x': {'int1': 111, 'int2': 222}}


@pytest.mark.parametrize('decorator1', **dataclass_decorators())
@pytest.mark.parametrize('decorator2', **dataclass_decorators())
def test_vanilla_dataclass_decorators_in_type_adapter(decorator1, decorator2):
    @decorator1
    class Demo1:
        int1: int

        @field_validator('int1', mode='before')
        def set_int_1(cls, v):
            return v + 100

        @field_serializer('int1')
        def serialize_int_1(self, v):
            return v + 10

    @decorator2
    class Demo2(Demo1):
        int2: int

        @field_validator('int2', mode='before')
        def set_int_2(cls, v):
            return v + 200

        @field_serializer('int2')
        def serialize_int_2(self, v):
            return v + 20

    adapter = TypeAdapter(Demo2)

    m = adapter.validate_python(dict(int1=1, int2=2))
    assert m.int1 == 101
    assert m.int2 == 202

    assert adapter.dump_python(m) == {'int1': 111, 'int2': 222}


@pytest.mark.parametrize(
    'dataclass_decorator',
    [
        pydantic.dataclasses.dataclass,
        dataclasses.dataclass,
    ],
    ids=['pydantic', 'stdlib'],
)
@pytest.mark.skipif(sys.version_info < (3, 10), reason='slots are only supported for dataclasses in Python >= 3.10')
def test_dataclass_slots(dataclass_decorator):
    @dataclass_decorator(slots=True)
    class Model:
        a: str
        b: str

    dc = TypeAdapter(Model).validate_python({'a': 'foo', 'b': 'bar'})
    assert dc.a == 'foo'
    assert dc.b == 'bar'


@pytest.mark.parametrize(
    'dataclass_decorator',
    [
        pydantic.dataclasses.dataclass,
        dataclasses.dataclass,
    ],
    ids=['pydantic', 'stdlib'],
)
@pytest.mark.skipif(sys.version_info < (3, 10), reason='slots are only supported for dataclasses in Python >= 3.10')
def test_dataclass_slots_mixed(dataclass_decorator):
    @dataclass_decorator(slots=True)
    class Model:
        x: int
        y: dataclasses.InitVar[str]
        z: ClassVar[str] = 'z-classvar'

    @dataclass_decorator
    class SubModel(Model):
        x2: int
        y2: dataclasses.InitVar[str]
        z2: ClassVar[str] = 'z2-classvar'

    dc = TypeAdapter(SubModel).validate_python({'x': 1, 'y': 'a', 'x2': 2, 'y2': 'b'})
    assert dc.x == 1
    assert dc.x2 == 2
    assert SubModel.z == 'z-classvar'
    assert SubModel.z2 == 'z2-classvar'


def test_rebuild_dataclass():
    @pydantic.dataclasses.dataclass
    class MyDataClass:
        x: str

    assert rebuild_dataclass(MyDataClass) is None

    @pydantic.dataclasses.dataclass()
    class MyDataClass1:
        d2: Optional['Foo'] = None  # noqa F821

    with pytest.raises(PydanticUndefinedAnnotation, match="name 'Foo' is not defined"):
        rebuild_dataclass(MyDataClass1, _parent_namespace_depth=0)


@pytest.mark.parametrize(
    'dataclass_decorator',
    [
        pydantic.dataclasses.dataclass,
        dataclasses.dataclass,
    ],
    ids=['pydantic', 'stdlib'],
)
def test_model_config(dataclass_decorator: Any) -> None:
    @dataclass_decorator
    class Model:
        x: str
        __pydantic_config__ = ConfigDict(str_to_lower=True)

    ta = TypeAdapter(Model)
    assert ta.validate_python({'x': 'ABC'}).x == 'abc'


def test_model_config_override_in_decorator() -> None:
    @pydantic.dataclasses.dataclass(config=ConfigDict(str_to_lower=False, str_strip_whitespace=True))
    class Model:
        x: str
        __pydantic_config__ = ConfigDict(str_to_lower=True)

    ta = TypeAdapter(Model)
    assert ta.validate_python({'x': 'ABC '}).x == 'ABC'


def test_model_config_override_in_decorator_empty_config() -> None:
    @pydantic.dataclasses.dataclass(config=ConfigDict())
    class Model:
        x: str
        __pydantic_config__ = ConfigDict(str_to_lower=True)

    ta = TypeAdapter(Model)
    assert ta.validate_python({'x': 'ABC '}).x == 'ABC '


def test_pydantic_field_annotation():
    @pydantic.dataclasses.dataclass
    class Model:
        x: Annotated[int, Field(gt=0)]

    with pytest.raises(ValidationError) as exc_info:
        Model(x=-1)
    assert exc_info.value.errors(include_url=False) == [
        {
            'ctx': {'gt': 0},
            'input': -1,
            'loc': ('x',),
            'msg': 'Input should be greater than 0',
            'type': 'greater_than',
        }
    ]


def test_combined_field_annotations():
    """
    This test is included to document the fact that `Field` and `field` can be used together.
    That said, if you mix them like this, there is a good chance you'll run into surprising behavior/bugs.

    (E.g., `x: Annotated[int, Field(gt=1, validate_default=True)] = field(default=0)` doesn't cause an error)

    I would generally advise against doing this, and if we do change the behavior in the future to somehow merge
    pydantic.FieldInfo and dataclasses.Field in a way that changes runtime behavior for existing code, I would probably
    consider it a bugfix rather than a breaking change.
    """

    @pydantic.dataclasses.dataclass
    class Model:
        x: Annotated[int, Field(gt=1)] = dataclasses.field(default=1)

    assert Model().x == 1

    with pytest.raises(ValidationError) as exc_info:
        Model(x=0)
    assert exc_info.value.errors(include_url=False) == [
        {
            'ctx': {'gt': 1},
            'input': 0,
            'loc': ('x',),
            'msg': 'Input should be greater than 1',
            'type': 'greater_than',
        }
    ]


def test_dataclass_field_default_factory_with_init():
    @pydantic.dataclasses.dataclass
    class Model:
        x: int = dataclasses.field(default_factory=lambda: 3, init=False)

    assert Model().x == 3


<<<<<<< HEAD
def test_metadata():
    @dataclasses.dataclass
    class Test:
        value: int = dataclasses.field(metadata={'info': 'Some int value', 'json_schema_extra': {'a': 'b'}})

    PydanticTest = pydantic.dataclasses.dataclass(Test)

    assert TypeAdapter(PydanticTest).json_schema() == {
        'properties': {'value': {'a': 'b', 'title': 'Value', 'type': 'integer'}},
        'required': ['value'],
        'title': 'Test',
        'type': 'object',
    }
=======
def test_signature():
    @pydantic.dataclasses.dataclass
    class Model:
        x: int
        y: str = 'y'
        z: float = dataclasses.field(default=1.0)
        a: float = dataclasses.field(default_factory=float)
        b: float = Field(default=1.0)
        c: float = Field(default_factory=float)

    assert str(inspect.signature(Model)) == (
        "(x: int, y: str = 'y', z: float = 1.0, a: float = <factory>, b: float = 1.0, c: float = <factory>) -> None"
    )
>>>>>>> c2e02fc9
<|MERGE_RESOLUTION|>--- conflicted
+++ resolved
@@ -2411,7 +2411,6 @@
     assert Model().x == 3
 
 
-<<<<<<< HEAD
 def test_metadata():
     @dataclasses.dataclass
     class Test:
@@ -2425,7 +2424,8 @@
         'title': 'Test',
         'type': 'object',
     }
-=======
+
+
 def test_signature():
     @pydantic.dataclasses.dataclass
     class Model:
@@ -2438,5 +2438,4 @@
 
     assert str(inspect.signature(Model)) == (
         "(x: int, y: str = 'y', z: float = 1.0, a: float = <factory>, b: float = 1.0, c: float = <factory>) -> None"
-    )
->>>>>>> c2e02fc9
+    )