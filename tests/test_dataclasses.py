import dataclasses
import pickle
from collections.abc import Hashable
from datetime import datetime
from pathlib import Path
from typing import Callable, ClassVar, Dict, FrozenSet, List, Optional

import pytest

import pydantic
from pydantic import BaseModel, Field, ValidationError, validator


def test_simple():
    @pydantic.dataclasses.dataclass
    class MyDataclass:
        a: int
        b: float

    d = MyDataclass('1', '2.5')
    assert d.a == 1
    assert d.b == 2.5
    d = MyDataclass(b=10, a=20)
    assert d.a == 20
    assert d.b == 10


def test_model_name():
    @pydantic.dataclasses.dataclass
    class MyDataClass:
        model_name: str

    d = MyDataClass('foo')
    assert d.model_name == 'foo'
    d = MyDataClass(model_name='foo')
    assert d.model_name == 'foo'


def test_value_error():
    @pydantic.dataclasses.dataclass
    class MyDataclass:
        a: int
        b: int

    with pytest.raises(ValidationError) as exc_info:
        MyDataclass(1, 'wrong')

    assert exc_info.value.errors() == [
        {'loc': ('b',), 'msg': 'value is not a valid integer', 'type': 'type_error.integer'}
    ]


def test_frozen():
    @pydantic.dataclasses.dataclass(frozen=True)
    class MyDataclass:
        a: int

    d = MyDataclass(1)
    assert d.a == 1

    with pytest.raises(AttributeError):
        d.a = 7


def test_validate_assignment():
    class Config:
        validate_assignment = True

    @pydantic.dataclasses.dataclass(config=Config)
    class MyDataclass:
        a: int

    d = MyDataclass(1)
    assert d.a == 1

    d.a = '7'
    assert d.a == 7


def test_validate_assignment_error():
    class Config:
        validate_assignment = True

    @pydantic.dataclasses.dataclass(config=Config)
    class MyDataclass:
        a: int

    d = MyDataclass(1)

    with pytest.raises(ValidationError) as exc_info:
        d.a = 'xxx'
    assert exc_info.value.errors() == [
        {'loc': ('a',), 'msg': 'value is not a valid integer', 'type': 'type_error.integer'}
    ]


def test_not_validate_assignment():
    @pydantic.dataclasses.dataclass
    class MyDataclass:
        a: int

    d = MyDataclass(1)
    assert d.a == 1

    d.a = '7'
    assert d.a == '7'


def test_validate_assignment_value_change():
    class Config:
        validate_assignment = True

    @pydantic.dataclasses.dataclass(config=Config, frozen=False)
    class MyDataclass:
        a: int

        @validator('a')
        def double_a(cls, v):
            return v * 2

    d = MyDataclass(2)
    assert d.a == 4

    d.a = 3
    assert d.a == 6


def test_validate_assignment_extra():
    class Config:
        validate_assignment = True

    @pydantic.dataclasses.dataclass(config=Config, frozen=False)
    class MyDataclass:
        a: int

    d = MyDataclass(1)
    assert d.a == 1

    d.extra_field = 1.23
    assert d.extra_field == 1.23
    d.extra_field = 'bye'
    assert d.extra_field == 'bye'


def test_post_init():
    post_init_called = False

    @pydantic.dataclasses.dataclass
    class MyDataclass:
        a: int

        def __post_init__(self):
            nonlocal post_init_called
            post_init_called = True

    d = MyDataclass('1')
    assert d.a == 1
    assert post_init_called


def test_post_init_inheritance_chain():
    parent_post_init_called = False
    post_init_called = False

    @pydantic.dataclasses.dataclass
    class ParentDataclass:
        a: int

        def __post_init__(self):
            nonlocal parent_post_init_called
            parent_post_init_called = True

    @pydantic.dataclasses.dataclass
    class MyDataclass(ParentDataclass):
        b: int

        def __post_init__(self):
            super().__post_init__()
            nonlocal post_init_called
            post_init_called = True

    d = MyDataclass(a=1, b=2)
    assert d.a == 1
    assert d.b == 2
    assert parent_post_init_called
    assert post_init_called


def test_post_init_post_parse():
    post_init_post_parse_called = False

    @pydantic.dataclasses.dataclass
    class MyDataclass:
        a: int

        def __post_init_post_parse__(self):
            nonlocal post_init_post_parse_called
            post_init_post_parse_called = True

    d = MyDataclass('1')
    assert d.a == 1
    assert post_init_post_parse_called


def test_post_init_post_parse_types():
    @pydantic.dataclasses.dataclass
    class CustomType(object):
        b: int

    @pydantic.dataclasses.dataclass
    class MyDataclass:
        a: CustomType

        def __post_init__(self):
            assert type(self.a) == dict

        def __post_init_post_parse__(self):
            assert type(self.a) == CustomType

    d = MyDataclass(**{'a': {'b': 1}})
    assert d.a.b == 1


def test_post_init_assignment():
    from dataclasses import field

    # Based on: https://docs.python.org/3/library/dataclasses.html#post-init-processing
    @pydantic.dataclasses.dataclass
    class C:
        a: float
        b: float
        c: float = field(init=False)

        def __post_init__(self):
            self.c = self.a + self.b

    c = C(0.1, 0.2)
    assert c.a == 0.1
    assert c.b == 0.2
    assert c.c == 0.30000000000000004


def test_inheritance():
    @pydantic.dataclasses.dataclass
    class A:
        a: str = None

    @pydantic.dataclasses.dataclass
    class B(A):
        b: int = None

    b = B(a='a', b=12)
    assert b.a == 'a'
    assert b.b == 12

    with pytest.raises(ValidationError):
        B(a='a', b='b')


def test_validate_long_string_error():
    class Config:
        max_anystr_length = 3

    @pydantic.dataclasses.dataclass(config=Config)
    class MyDataclass:
        a: str

    with pytest.raises(ValidationError) as exc_info:
        MyDataclass('xxxx')

    assert exc_info.value.errors() == [
        {
            'loc': ('a',),
            'msg': 'ensure this value has at most 3 characters',
            'type': 'value_error.any_str.max_length',
            'ctx': {'limit_value': 3},
        }
    ]


def test_validate_assigment_long_string_error():
    class Config:
        max_anystr_length = 3
        validate_assignment = True

    @pydantic.dataclasses.dataclass(config=Config)
    class MyDataclass:
        a: str

    d = MyDataclass('xxx')
    with pytest.raises(ValidationError) as exc_info:
        d.a = 'xxxx'

    assert issubclass(MyDataclass.__pydantic_model__.__config__, BaseModel.Config)
    assert exc_info.value.errors() == [
        {
            'loc': ('a',),
            'msg': 'ensure this value has at most 3 characters',
            'type': 'value_error.any_str.max_length',
            'ctx': {'limit_value': 3},
        }
    ]


def test_no_validate_assigment_long_string_error():
    class Config:
        max_anystr_length = 3
        validate_assignment = False

    @pydantic.dataclasses.dataclass(config=Config)
    class MyDataclass:
        a: str

    d = MyDataclass('xxx')
    d.a = 'xxxx'

    assert d.a == 'xxxx'


def test_nested_dataclass():
    @pydantic.dataclasses.dataclass
    class Nested:
        number: int

    @pydantic.dataclasses.dataclass
    class Outer:
        n: Nested

    navbar = Outer(n=Nested(number='1'))
    assert isinstance(navbar.n, Nested)
    assert navbar.n.number == 1

    navbar = Outer(n=('2',))
    assert isinstance(navbar.n, Nested)
    assert navbar.n.number == 2

    navbar = Outer(n={'number': '3'})
    assert isinstance(navbar.n, Nested)
    assert navbar.n.number == 3

    with pytest.raises(ValidationError) as exc_info:
        Outer(n='not nested')
    assert exc_info.value.errors() == [
        {
            'loc': ('n',),
            'msg': 'instance of Nested, tuple or dict expected',
            'type': 'type_error.dataclass',
            'ctx': {'class_name': 'Nested'},
        }
    ]

    with pytest.raises(ValidationError) as exc_info:
        Outer(n=('x',))
    assert exc_info.value.errors() == [
        {'loc': ('n', 'number'), 'msg': 'value is not a valid integer', 'type': 'type_error.integer'}
    ]


def test_arbitrary_types_allowed():
    class Button:
        def __init__(self, href: str):
            self.href = href

    class Config:
        arbitrary_types_allowed = True

    @pydantic.dataclasses.dataclass(config=Config)
    class Navbar:
        button: Button

    btn = Button(href='a')
    navbar = Navbar(button=btn)
    assert navbar.button.href == 'a'

    with pytest.raises(ValidationError) as exc_info:
        Navbar(button=('b',))
    assert exc_info.value.errors() == [
        {
            'loc': ('button',),
            'msg': 'instance of Button expected',
            'type': 'type_error.arbitrary_type',
            'ctx': {'expected_arbitrary_type': 'Button'},
        }
    ]


def test_nested_dataclass_model():
    @pydantic.dataclasses.dataclass
    class Nested:
        number: int

    class Outer(BaseModel):
        n: Nested

    navbar = Outer(n=Nested(number='1'))
    assert navbar.n.number == 1


def test_fields():
    @pydantic.dataclasses.dataclass
    class User:
        id: int
        name: str = 'John Doe'
        signup_ts: datetime = None

    user = User(id=123)
    fields = user.__pydantic_model__.__fields__

    assert fields['id'].required is True
    assert fields['id'].default is Ellipsis

    assert fields['name'].required is False
    assert fields['name'].default == 'John Doe'

    assert fields['signup_ts'].required is False
    assert fields['signup_ts'].default is None


def test_default_factory_field():
    @pydantic.dataclasses.dataclass
    class User:
        id: int
        aliases: Dict[str, str] = dataclasses.field(default_factory=lambda: {'John': 'Joey'})

    user = User(id=123)
    fields = user.__pydantic_model__.__fields__

    assert fields['id'].required is True
    assert fields['id'].default is Ellipsis

    assert fields['aliases'].required is False
    assert fields['aliases'].default == {'John': 'Joey'}


def test_default_factory_singleton_field():
    class MySingleton:
        pass

    class MyConfig:
        arbitrary_types_allowed = True

    MY_SINGLETON = MySingleton()

    @pydantic.dataclasses.dataclass(config=MyConfig)
    class Foo:
        singleton: MySingleton = dataclasses.field(default_factory=lambda: MY_SINGLETON)

    # Returning a singleton from a default_factory is supported
    assert Foo().singleton is Foo().singleton


def test_schema():
    @pydantic.dataclasses.dataclass
    class User:
        id: int
        name: str = 'John Doe'
        aliases: Dict[str, str] = dataclasses.field(default_factory=lambda: {'John': 'Joey'})
        signup_ts: datetime = None

    user = User(id=123)
    assert user.__pydantic_model__.schema() == {
        'title': 'User',
        'type': 'object',
        'properties': {
            'id': {'title': 'Id', 'type': 'integer'},
            'name': {'title': 'Name', 'default': 'John Doe', 'type': 'string'},
            'aliases': {
                'title': 'Aliases',
                'default': {'John': 'Joey'},
                'type': 'object',
                'additionalProperties': {'type': 'string'},
            },
            'signup_ts': {'title': 'Signup Ts', 'type': 'string', 'format': 'date-time'},
        },
        'required': ['id'],
    }


def test_nested_schema():
    @pydantic.dataclasses.dataclass
    class Nested:
        number: int

    @pydantic.dataclasses.dataclass
    class Outer:
        n: Nested

    assert Outer.__pydantic_model__.schema() == {
        'title': 'Outer',
        'type': 'object',
        'properties': {'n': {'$ref': '#/definitions/Nested'}},
        'required': ['n'],
        'definitions': {
            'Nested': {
                'title': 'Nested',
                'type': 'object',
                'properties': {'number': {'title': 'Number', 'type': 'integer'}},
                'required': ['number'],
            }
        },
    }


def test_initvar():
    InitVar = dataclasses.InitVar

    @pydantic.dataclasses.dataclass
    class TestInitVar:
        x: int
        y: InitVar

    tiv = TestInitVar(1, 2)
    assert tiv.x == 1
    with pytest.raises(AttributeError):
        tiv.y


def test_derived_field_from_initvar():
    InitVar = dataclasses.InitVar

    @pydantic.dataclasses.dataclass
    class DerivedWithInitVar:
        plusone: int = dataclasses.field(init=False)
        number: InitVar[int]

        def __post_init__(self, number):
            self.plusone = number + 1

    derived = DerivedWithInitVar(1)
    assert derived.plusone == 2
    with pytest.raises(TypeError):
        DerivedWithInitVar('Not A Number')


def test_initvars_post_init():
    @pydantic.dataclasses.dataclass
    class PathDataPostInit:
        path: Path
        base_path: dataclasses.InitVar[Optional[Path]] = None

        def __post_init__(self, base_path):
            if base_path is not None:
                self.path = base_path / self.path

    path_data = PathDataPostInit('world')
    assert 'path' in path_data.__dict__
    assert 'base_path' not in path_data.__dict__
    assert path_data.path == Path('world')

    with pytest.raises(TypeError) as exc_info:
        PathDataPostInit('world', base_path='/hello')
    assert str(exc_info.value) == "unsupported operand type(s) for /: 'str' and 'str'"


def test_initvars_post_init_post_parse():
    @pydantic.dataclasses.dataclass
    class PathDataPostInitPostParse:
        path: Path
        base_path: dataclasses.InitVar[Optional[Path]] = None

        def __post_init_post_parse__(self, base_path):
            if base_path is not None:
                self.path = base_path / self.path

    path_data = PathDataPostInitPostParse('world')
    assert 'path' in path_data.__dict__
    assert 'base_path' not in path_data.__dict__
    assert path_data.path == Path('world')

    assert PathDataPostInitPostParse('world', base_path='/hello').path == Path('/hello/world')


def test_classvar():
    @pydantic.dataclasses.dataclass
    class TestClassVar:
        klassvar: ClassVar = "I'm a Class variable"
        x: int

    tcv = TestClassVar(2)
    assert tcv.klassvar == "I'm a Class variable"


def test_frozenset_field():
    @pydantic.dataclasses.dataclass
    class TestFrozenSet:
        set: FrozenSet[int]

    test_set = frozenset({1, 2, 3})
    object_under_test = TestFrozenSet(set=test_set)

    assert object_under_test.set == test_set


def test_inheritance_post_init():
    post_init_called = False

    @pydantic.dataclasses.dataclass
    class Base:
        a: int

        def __post_init__(self):
            nonlocal post_init_called
            post_init_called = True

    @pydantic.dataclasses.dataclass
    class Child(Base):
        b: int

    Child(a=1, b=2)
    assert post_init_called


def test_hashable_required():
    @pydantic.dataclasses.dataclass
    class MyDataclass:
        v: Hashable

    MyDataclass(v=None)
    with pytest.raises(ValidationError) as exc_info:
        MyDataclass(v=[])
    assert exc_info.value.errors() == [
        {'loc': ('v',), 'msg': 'value is not a valid hashable', 'type': 'type_error.hashable'}
    ]
    with pytest.raises(TypeError) as exc_info:
        MyDataclass()
    assert str(exc_info.value) == "__init__() missing 1 required positional argument: 'v'"


@pytest.mark.parametrize('default', [1, None, ...])
def test_hashable_optional(default):
    @pydantic.dataclasses.dataclass
    class MyDataclass:
        v: Hashable = default

    MyDataclass()
    MyDataclass(v=None)


def test_override_builtin_dataclass():
    @dataclasses.dataclass
    class File:
        hash: str
        name: Optional[str]
        size: int
        content: Optional[bytes] = None

    FileChecked = pydantic.dataclasses.dataclass(File)
    f = FileChecked(hash='xxx', name=b'whatever.txt', size='456')
    assert f.name == 'whatever.txt'
    assert f.size == 456

    with pytest.raises(ValidationError) as e:
        FileChecked(hash=[1], name='name', size=3)
    assert e.value.errors() == [{'loc': ('hash',), 'msg': 'str type expected', 'type': 'type_error.str'}]


def test_override_builtin_dataclass_2():
    @dataclasses.dataclass
    class Meta:
        modified_date: Optional[datetime]
        seen_count: int

    @pydantic.dataclasses.dataclass
    @dataclasses.dataclass
    class File(Meta):
        filename: str

    f = File(filename=b'thefilename', modified_date='2020-01-01T00:00', seen_count='7')
    assert f.filename == 'thefilename'
    assert f.modified_date == datetime(2020, 1, 1, 0, 0)
    assert f.seen_count == 7


def test_override_builtin_dataclass_nested():
    @dataclasses.dataclass
    class Meta:
        modified_date: Optional[datetime]
        seen_count: int

    @dataclasses.dataclass
    class File:
        filename: str
        meta: Meta

    class Foo(BaseModel):
        file: File

    FileChecked = pydantic.dataclasses.dataclass(File)
    f = FileChecked(filename=b'thefilename', meta=Meta(modified_date='2020-01-01T00:00', seen_count='7'))
    assert f.filename == 'thefilename'
    assert f.meta.modified_date == datetime(2020, 1, 1, 0, 0)
    assert f.meta.seen_count == 7

    with pytest.raises(ValidationError) as e:
        FileChecked(filename=b'thefilename', meta=Meta(modified_date='2020-01-01T00:00', seen_count=['7']))
    assert e.value.errors() == [
        {'loc': ('meta', 'seen_count'), 'msg': 'value is not a valid integer', 'type': 'type_error.integer'}
    ]

    foo = Foo.parse_obj(
        {
            'file': {
                'filename': b'thefilename',
                'meta': {'modified_date': '2020-01-01T00:00', 'seen_count': '7'},
            },
        }
    )
    assert foo.file.filename == 'thefilename'
    assert foo.file.meta.modified_date == datetime(2020, 1, 1, 0, 0)
    assert foo.file.meta.seen_count == 7


def test_override_builtin_dataclass_nested_schema():
    @dataclasses.dataclass
    class Meta:
        modified_date: Optional[datetime]
        seen_count: int

    @dataclasses.dataclass
    class File:
        filename: str
        meta: Meta

    FileChecked = pydantic.dataclasses.dataclass(File)
    assert FileChecked.__pydantic_model__.schema() == {
        'definitions': {
            'Meta': {
                'properties': {
                    'modified_date': {'format': 'date-time', 'title': 'Modified ' 'Date', 'type': 'string'},
                    'seen_count': {'title': 'Seen Count', 'type': 'integer'},
                },
                'required': ['modified_date', 'seen_count'],
                'title': 'Meta',
                'type': 'object',
            }
        },
        'properties': {
            'filename': {'title': 'Filename', 'type': 'string'},
            'meta': {'$ref': '#/definitions/Meta'},
        },
        'required': ['filename', 'meta'],
        'title': 'File',
        'type': 'object',
    }


def test_inherit_builtin_dataclass():
    @dataclasses.dataclass
    class Z:
        z: int

    @dataclasses.dataclass
    class Y(Z):
        y: int

    @pydantic.dataclasses.dataclass
    class X(Y):
        x: int

    pika = X(x='2', y='4', z='3')
    assert pika.x == 2
    assert pika.y == 4
    assert pika.z == 3


def test_dataclass_arbitrary():
    class ArbitraryType:
        def __init__(self):
            ...

    @dataclasses.dataclass
    class Test:
        foo: ArbitraryType
        bar: List[ArbitraryType]

    class TestModel(BaseModel):
        a: ArbitraryType
        b: Test

        class Config:
            arbitrary_types_allowed = True

    TestModel(a=ArbitraryType(), b=(ArbitraryType(), [ArbitraryType()]))


def test_forward_stdlib_dataclass_params():
    @dataclasses.dataclass(frozen=True)
    class Item:
        name: str

    class Example(BaseModel):
        item: Item
        other: str

        class Config:
            arbitrary_types_allowed = True

    e = Example(item=Item(name='pika'), other='bulbi')
    e.other = 'bulbi2'
    with pytest.raises(dataclasses.FrozenInstanceError):
        e.item.name = 'pika2'


<<<<<<< HEAD
def test_pydantic_callable_field():
    """pydantic callable fields behaviour should be the same as stdlib dataclass"""

    def foo(arg1, arg2):
        return arg1, arg2

    @pydantic.dataclasses.dataclass
    class HasCallablesDC:
        non_default_callable: Callable
        default_callable: Callable = lambda x: foo(x, 'default')
        default_callable_factory: Callable = dataclasses.field(default=lambda x: foo(x, 'factory'))

    class HasCallablesModel(BaseModel):
        non_default_callable: Callable
        default_callable: Callable = lambda x: foo(x, 'default')
        default_callable_factory: Callable = Field(default_factory=lambda: lambda x: foo(x, 'factory'))

    @dataclasses.dataclass
    class HasCallablesStdlibDC:
        non_default_callable: Callable
        default_callable: Callable = lambda x: foo(x, 'default')
        default_callable_factory: Callable = dataclasses.field(default_factory=lambda: lambda x: foo(x, 'factory'))

    def non_default_callable(x):
        return foo(x, 'nondefault')

    for cls in (HasCallablesModel, HasCallablesDC):
        a1 = cls(non_default_callable=non_default_callable)
        a2 = HasCallablesStdlibDC(non_default_callable=non_default_callable)

        # call non_default
        assert a1.non_default_callable('hello') == a2.non_default_callable('hello')

        # call default_factory
        assert a1.default_callable_factory('hello') == a2.default_callable_factory('hello')

        # call default
        assert a1.default_callable('hello') == a2.default_callable('hello')
=======
def test_pickle_overriden_builtin_dataclass(create_module):
    module = create_module(
        # language=Python
        """\
import dataclasses
import pydantic


@dataclasses.dataclass
class BuiltInDataclassForPickle:
    value: int

class ModelForPickle(pydantic.BaseModel):
    # pickle can only work with top level classes as it imports them

    dataclass: BuiltInDataclassForPickle

    class Config:
        validate_assignment = True
        """
    )
    obj = module.ModelForPickle(dataclass=module.BuiltInDataclassForPickle(value=5))

    pickled_obj = pickle.dumps(obj)
    restored_obj = pickle.loads(pickled_obj)

    assert restored_obj.dataclass.value == 5
    assert restored_obj == obj

    # ensure the restored dataclass is still a pydantic dataclass
    with pytest.raises(ValidationError, match='value\n +value is not a valid integer'):
        restored_obj.dataclass.value = 'value of a wrong type'
>>>>>>> de0657e4
<|MERGE_RESOLUTION|>--- conflicted
+++ resolved
@@ -801,7 +801,6 @@
         e.item.name = 'pika2'
 
 
-<<<<<<< HEAD
 def test_pydantic_callable_field():
     """pydantic callable fields behaviour should be the same as stdlib dataclass"""
 
@@ -840,7 +839,8 @@
 
         # call default
         assert a1.default_callable('hello') == a2.default_callable('hello')
-=======
+
+
 def test_pickle_overriden_builtin_dataclass(create_module):
     module = create_module(
         # language=Python
@@ -872,5 +872,4 @@
 
     # ensure the restored dataclass is still a pydantic dataclass
     with pytest.raises(ValidationError, match='value\n +value is not a valid integer'):
-        restored_obj.dataclass.value = 'value of a wrong type'
->>>>>>> de0657e4
+        restored_obj.dataclass.value = 'value of a wrong type'