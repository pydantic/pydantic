--- conflicted
+++ resolved
@@ -1173,7 +1173,6 @@
     assert foo_recursive.model_dump() == {'items': [{'items': [{'bar_id': 42}]}]}
 
 
-<<<<<<< HEAD
 def test_serialize_python_context() -> None:
     contexts: List[Any] = [None, None, {'foo': 'bar'}]
 
@@ -1208,7 +1207,8 @@
     m.model_dump_json(context=None)
     m.model_dump_json(context={'foo': 'bar'})
     assert contexts == []
-=======
+
+
 def test_plain_serializer_with_std_type() -> None:
     """Ensure that a plain serializer can be used with a standard type constructor, rather than having to use lambda x: std_type(x)."""
 
@@ -1218,4 +1218,3 @@
     m = MyModel(x=1)
     assert m.model_dump() == {'x': 1.0}
     assert m.model_dump_json() == '{"x":1.0}'
->>>>>>> 99147ca4
