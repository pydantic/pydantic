--- conflicted
+++ resolved
@@ -84,10 +84,7 @@
         class Config:
             allow_population_by_field_name = True
 
-<<<<<<< HEAD
     assert _equals(str(signature(Foo)), f'(*, foo: str = {Undefined}) -> None')
-=======
-    assert _equals(str(signature(Foo)), '(*, foo: str) -> None')
 
 
 def test_extra_allow_no_conflict():
@@ -131,5 +128,4 @@
         class Config:
             extra = Extra.allow
 
-    assert _equals(str(signature(Model)), '(extra_data: int = 1, **foobar: Any) -> None')
->>>>>>> f96c4dc5
+    assert _equals(str(signature(Model)), '(extra_data: int = 1, **foobar: Any) -> None')