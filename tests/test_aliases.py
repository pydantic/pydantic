--- conflicted
+++ resolved
@@ -338,7 +338,16 @@
     ]
 
 
-<<<<<<< HEAD
+def test_empty_string_alias():
+    class Model(BaseModel):
+        empty_string_key: int = Field(alias='')
+
+    data = {'': 123}
+    m = Model(**data)
+    assert m.empty_string_key == 123
+    assert m.dict(by_alias=True) == data
+
+
 @pytest.mark.parametrize(
     'use_construct, allow_population_by_field_name_config, arg_name, expectation',
     [
@@ -372,14 +381,4 @@
         else:
             f = Foo(**{arg_name: expected_value})
 
-        assert f.bar_ == expected_value
-=======
-def test_empty_string_alias():
-    class Model(BaseModel):
-        empty_string_key: int = Field(alias='')
-
-    data = {'': 123}
-    m = Model(**data)
-    assert m.empty_string_key == 123
-    assert m.dict(by_alias=True) == data
->>>>>>> f6c74a55
+        assert f.bar_ == expected_value