import os
<<<<<<< HEAD
import uuid
from pathlib import Path
from typing import Dict, List, Set
=======
from typing import Dict, List, Optional, Set
>>>>>>> 094da94d

import pytest

from pydantic import BaseModel, BaseSettings, Field, NoneStr, ValidationError, dataclasses
from pydantic.env_settings import SettingsError, read_env_file

try:
    import dotenv
except ImportError:
    dotenv = None


class SimpleSettings(BaseSettings):
    apple: str


def test_sub_env(env):
    env.set('apple', 'hello')
    s = SimpleSettings()
    assert s.apple == 'hello'


def test_sub_env_override(env):
    env.set('apple', 'hello')
    s = SimpleSettings(apple='goodbye')
    assert s.apple == 'goodbye'


def test_sub_env_missing():
    with pytest.raises(ValidationError) as exc_info:
        SimpleSettings()
    assert exc_info.value.errors() == [{'loc': ('apple',), 'msg': 'field required', 'type': 'value_error.missing'}]


def test_other_setting():
    with pytest.raises(ValidationError):
        SimpleSettings(apple='a', foobar=42)


def test_with_prefix(env):
    class Settings(BaseSettings):
        apple: str

        class Config:
            env_prefix = 'foobar_'

    with pytest.raises(ValidationError):
        Settings()
    env.set('foobar_apple', 'has_prefix')
    s = Settings()
    assert s.apple == 'has_prefix'


def test_nested_env_with_basemodel(env):
    class TopValue(BaseModel):
        apple: str
        banana: str

    class Settings(BaseSettings):
        top: TopValue

    with pytest.raises(ValidationError):
        Settings()
    env.set('top', '{"banana": "secret_value"}')
    s = Settings(top={'apple': 'value'})
    assert s.top == {'apple': 'value', 'banana': 'secret_value'}


def test_nested_env_with_dict(env):
    class Settings(BaseSettings):
        top: Dict[str, str]

    with pytest.raises(ValidationError):
        Settings()
    env.set('top', '{"banana": "secret_value"}')
    s = Settings(top={'apple': 'value'})
    assert s.top == {'apple': 'value', 'banana': 'secret_value'}


class DateModel(BaseModel):
    pips: bool = False


class ComplexSettings(BaseSettings):
    apples: List[str] = []
    bananas: Set[int] = set()
    carrots: dict = {}
    date: DateModel = DateModel()


def test_list(env):
    env.set('apples', '["russet", "granny smith"]')
    s = ComplexSettings()
    assert s.apples == ['russet', 'granny smith']
    assert s.date.pips is False


def test_set_dict_model(env):
    env.set('bananas', '[1, 2, 3, 3]')
    env.set('CARROTS', '{"a": null, "b": 4}')
    env.set('daTE', '{"pips": true}')
    s = ComplexSettings()
    assert s.bananas == {1, 2, 3}
    assert s.carrots == {'a': None, 'b': 4}
    assert s.date.pips is True


def test_invalid_json(env):
    env.set('apples', '["russet", "granny smith",]')
    with pytest.raises(SettingsError, match='error parsing JSON for "apples"'):
        ComplexSettings()


def test_required_sub_model(env):
    class Settings(BaseSettings):
        foobar: DateModel

    with pytest.raises(ValidationError):
        Settings()
    env.set('FOOBAR', '{"pips": "TRUE"}')
    s = Settings()
    assert s.foobar.pips is True


def test_non_class(env):
    class Settings(BaseSettings):
        foobar: NoneStr

    env.set('FOOBAR', 'xxx')
    s = Settings()
    assert s.foobar == 'xxx'


def test_env_str(env):
    class Settings(BaseSettings):
        apple: str = ...

        class Config:
            fields = {'apple': {'env': 'BOOM'}}

    env.set('BOOM', 'hello')
    assert Settings().apple == 'hello'


def test_env_list(env):
    class Settings(BaseSettings):
        foobar: str

        class Config:
            fields = {'foobar': {'env': ['different1', 'different2']}}

    env.set('different1', 'value 1')
    env.set('different2', 'value 2')
    s = Settings()
    assert s.foobar == 'value 1'


def test_env_list_field(env):
    class Settings(BaseSettings):
        foobar: str = Field(..., env='foobar_env_name')

    env.set('FOOBAR_ENV_NAME', 'env value')
    s = Settings()
    assert s.foobar == 'env value'


def test_env_list_last(env):
    class Settings(BaseSettings):
        foobar: str

        class Config:
            fields = {'foobar': {'env': ['different2']}}

    env.set('different1', 'value 1')
    env.set('different2', 'value 2')
    s = Settings()
    assert s.foobar == 'value 2'
    assert Settings(foobar='abc').foobar == 'abc'


def test_env_inheritance(env):
    class SettingsParent(BaseSettings):
        foobar: str = 'parent default'

        class Config:
            fields = {'foobar': {'env': 'different'}}

    class SettingsChild(SettingsParent):
        foobar: str = 'child default'

    assert SettingsParent().foobar == 'parent default'
    assert SettingsParent(foobar='abc').foobar == 'abc'

    assert SettingsChild().foobar == 'child default'
    assert SettingsChild(foobar='abc').foobar == 'abc'
    env.set('different', 'env value')
    assert SettingsParent().foobar == 'env value'
    assert SettingsParent(foobar='abc').foobar == 'abc'
    assert SettingsChild().foobar == 'env value'
    assert SettingsChild(foobar='abc').foobar == 'abc'


def test_env_inheritance_field(env):
    class SettingsParent(BaseSettings):
        foobar: str = Field('parent default', env='foobar_env')

    class SettingsChild(SettingsParent):
        foobar: str = 'child default'

    assert SettingsParent().foobar == 'parent default'
    assert SettingsParent(foobar='abc').foobar == 'abc'

    assert SettingsChild().foobar == 'child default'
    assert SettingsChild(foobar='abc').foobar == 'abc'
    env.set('foobar_env', 'env value')
    assert SettingsParent().foobar == 'env value'
    assert SettingsParent(foobar='abc').foobar == 'abc'
    assert SettingsChild().foobar == 'child default'
    assert SettingsChild(foobar='abc').foobar == 'abc'


def test_env_prefix_inheritance_config(env):
    env.set('foobar', 'foobar')
    env.set('prefix_foobar', 'prefix_foobar')

    env.set('foobar_parent_from_field', 'foobar_parent_from_field')
    env.set('foobar_child_from_field', 'foobar_child_from_field')

    env.set('foobar_parent_from_config', 'foobar_parent_from_config')
    env.set('foobar_child_from_config', 'foobar_child_from_config')

    # . Child prefix does not override explicit parent field config
    class Parent(BaseSettings):
        foobar: str = Field(None, env='foobar_parent_from_field')

    class Child(Parent):
        class Config:
            env_prefix = 'prefix_'

    assert Child().foobar == 'foobar_parent_from_field'

    # c. Child prefix does not override explicit parent class config
    class Parent(BaseSettings):
        foobar: str = None

        class Config:
            fields = {
                'foobar': {'env': ['foobar_parent_from_config']},
            }

    class Child(Parent):
        class Config:
            env_prefix = 'prefix_'

    assert Child().foobar == 'foobar_parent_from_config'

    # d. Child prefix overrides parent with implicit config
    class Parent(BaseSettings):
        foobar: str = None

    class Child(Parent):
        class Config:
            env_prefix = 'prefix_'

    assert Child().foobar == 'prefix_foobar'


def test_env_inheritance_config(env):
    env.set('foobar', 'foobar')
    env.set('prefix_foobar', 'prefix_foobar')

    env.set('foobar_parent_from_field', 'foobar_parent_from_field')
    env.set('foobar_child_from_field', 'foobar_child_from_field')

    env.set('foobar_parent_from_config', 'foobar_parent_from_config')
    env.set('foobar_child_from_config', 'foobar_child_from_config')

    # a. Child class config overrides prefix and parent field config
    class Parent(BaseSettings):
        foobar: str = Field(None, env='foobar_parent_from_field')

    class Child(Parent):
        class Config:
            env_prefix = 'prefix_'
            fields = {
                'foobar': {'env': ['foobar_child_from_config']},
            }

    assert Child().foobar == 'foobar_child_from_config'

    # b. Child class config overrides prefix and parent class config
    class Parent(BaseSettings):
        foobar: str = None

        class Config:
            fields = {
                'foobar': {'env': ['foobar_parent_from_config']},
            }

    class Child(Parent):
        class Config:
            env_prefix = 'prefix_'
            fields = {
                'foobar': {'env': ['foobar_child_from_config']},
            }

    assert Child().foobar == 'foobar_child_from_config'

    # . Child class config overrides prefix and parent with implicit config
    class Parent(BaseSettings):
        foobar: Optional[str]

    class Child(Parent):
        class Config:
            env_prefix = 'prefix_'
            fields = {
                'foobar': {'env': ['foobar_child_from_field']},
            }

    assert Child().foobar == 'foobar_child_from_field'


def test_env_invalid(env):
    with pytest.raises(TypeError, match=r'invalid field env: 123 \(int\); should be string, list or set'):

        class Settings(BaseSettings):
            foobar: str

            class Config:
                fields = {'foobar': {'env': 123}}


def test_env_field(env):
    with pytest.raises(TypeError, match=r'invalid field env: 123 \(int\); should be string, list or set'):

        class Settings(BaseSettings):
            foobar: str = Field(..., env=123)


def test_aliases_warning(env):
    with pytest.warns(FutureWarning, match='aliases are no longer used by BaseSettings'):

        class Settings(BaseSettings):
            foobar: str = 'default value'

            class Config:
                fields = {'foobar': 'foobar_alias'}

    assert Settings().foobar == 'default value'
    env.set('foobar_alias', 'xxx')
    assert Settings().foobar == 'default value'
    assert Settings(foobar_alias='42').foobar == '42'


def test_aliases_no_warning(env):
    class Settings(BaseSettings):
        foobar: str = 'default value'

        class Config:
            fields = {'foobar': {'alias': 'foobar_alias', 'env': 'foobar_env'}}

    assert Settings().foobar == 'default value'
    assert Settings(foobar_alias='42').foobar == '42'
    env.set('foobar_alias', 'xxx')
    assert Settings().foobar == 'default value'
    env.set('foobar_env', 'xxx')
    assert Settings().foobar == 'xxx'
    assert Settings(foobar_alias='42').foobar == '42'


def test_case_sensitive(monkeypatch):
    class Settings(BaseSettings):
        foo: str

        class Config:
            case_sensitive = True

    # Need to patch os.environ to get build to work on Windows, where os.environ is case insensitive
    monkeypatch.setattr(os, 'environ', value={'Foo': 'foo'})
    with pytest.raises(ValidationError) as exc_info:
        Settings()
    assert exc_info.value.errors() == [{'loc': ('foo',), 'msg': 'field required', 'type': 'value_error.missing'}]


def test_case_insensitive(monkeypatch):
    class Settings1(BaseSettings):
        foo: str

    with pytest.warns(DeprecationWarning, match='Settings2: "case_insensitive" is deprecated on BaseSettings'):

        class Settings2(BaseSettings):
            foo: str

            class Config:
                case_insensitive = False

    assert Settings1.__config__.case_sensitive is False
    assert Settings2.__config__.case_sensitive is True


def test_nested_dataclass(env):
    @dataclasses.dataclass
    class MyDataclass:
        foo: int
        bar: str

    class Settings(BaseSettings):
        n: MyDataclass

    env.set('N', '[123, "bar value"]')
    s = Settings()
    assert isinstance(s.n, MyDataclass)
    assert s.n.foo == 123
    assert s.n.bar == 'bar value'


def test_env_takes_precedence(env):
    class Settings(BaseSettings):
        foo: int
        bar: str

        def _build_values(self, init_kwargs, _env_file, _env_file_encoding):
            return {**init_kwargs, **self._build_environ()}

    env.set('BAR', 'env setting')

    s = Settings(foo='123', bar='argument')
    assert s.foo == 123
    assert s.bar == 'env setting'


def test_config_file_settings_nornir(env):
    """
    See https://github.com/samuelcolvin/pydantic/pull/341#issuecomment-450378771
    """

    class Settings(BaseSettings):
        a: str
        b: str
        c: str

        def _build_values(self, init_kwargs, _env_file, _env_file_encoding):
            config_settings = init_kwargs.pop('__config_settings__')
            return {**config_settings, **init_kwargs, **self._build_environ()}

    env.set('C', 'env setting c')

    config = {'a': 'config a', 'b': 'config b', 'c': 'config c'}
    s = Settings(__config_settings__=config, b='argument b', c='argument c')
    assert s.a == 'config a'
    assert s.b == 'argument b'
    assert s.c == 'env setting c'


test_env_file = """\
# this is a comment
A=good string
# another one, followed by whitespace

b='better string'
c="best string"
"""


@pytest.mark.skipif(not dotenv, reason='python-dotenv not installed')
def test_env_file_config(env, tmp_path):
    p = tmp_path / '.env'
    p.write_text(test_env_file)

    class Settings(BaseSettings):
        a: str
        b: str
        c: str

        class Config:
            env_file = p

    env.set('A', 'overridden var')

    s = Settings()
    assert s.a == 'overridden var'
    assert s.b == 'better string'
    assert s.c == 'best string'


@pytest.mark.skipif(not dotenv, reason='python-dotenv not installed')
def test_env_file_config_case_sensitive(tmp_path):
    p = tmp_path / '.env'
    p.write_text(test_env_file)

    class Settings(BaseSettings):
        a: str
        b: str
        c: str

        class Config:
            env_file = p
            case_sensitive = True

    with pytest.raises(ValidationError) as exc_info:
        Settings()
    assert exc_info.value.errors() == [{'loc': ('a',), 'msg': 'field required', 'type': 'value_error.missing'}]


@pytest.mark.skipif(not dotenv, reason='python-dotenv not installed')
def test_env_file_export(env, tmp_path):
    p = tmp_path / '.env'
    p.write_text(
        """\
export A='good string'
export B=better-string
export C="best string"
"""
    )

    class Settings(BaseSettings):
        a: str
        b: str
        c: str

        class Config:
            env_file = p

    env.set('A', 'overridden var')

    s = Settings()
    assert s.a == 'overridden var'
    assert s.b == 'better-string'
    assert s.c == 'best string'


@pytest.mark.skipif(not dotenv, reason='python-dotenv not installed')
def test_env_file_config_custom_encoding(tmp_path):
    p = tmp_path / '.env'
    p.write_text('pika=p!±@', encoding='latin-1')

    class Settings(BaseSettings):
        pika: str

        class Config:
            env_file = p
            env_file_encoding = 'latin-1'

    s = Settings()
    assert s.pika == 'p!±@'


@pytest.fixture
def home_tmp():
    tmp_filename = f'{uuid.uuid4()}.env'
    home_tmp_path = Path.home() / tmp_filename
    yield home_tmp_path, tmp_filename
    home_tmp_path.unlink()


@pytest.mark.skipif(not dotenv, reason='python-dotenv not installed')
def test_env_file_home_directory(home_tmp):
    home_tmp_path, tmp_filename = home_tmp
    home_tmp_path.write_text('pika=baz')

    class Settings(BaseSettings):
        pika: str

        class Config:
            env_file = f'~/{tmp_filename}'

    assert Settings().pika == 'baz'


@pytest.mark.skipif(not dotenv, reason='python-dotenv not installed')
def test_env_file_none(tmp_path):
    p = tmp_path / '.env'
    p.write_text('a')

    class Settings(BaseSettings):
        a: str = 'xxx'

    s = Settings(_env_file=p)
    assert s.a == 'xxx'


@pytest.mark.skipif(not dotenv, reason='python-dotenv not installed')
def test_env_file_override_file(tmp_path):
    p1 = tmp_path / '.env'
    p1.write_text(test_env_file)
    p2 = tmp_path / '.env.prod'
    p2.write_text('A="new string"')

    class Settings(BaseSettings):
        a: str

        class Config:
            env_file = str(p1)

    s = Settings(_env_file=p2)
    assert s.a == 'new string'


@pytest.mark.skipif(not dotenv, reason='python-dotenv not installed')
def test_env_file_override_none(tmp_path):
    p = tmp_path / '.env'
    p.write_text(test_env_file)

    class Settings(BaseSettings):
        a: str = None

        class Config:
            env_file = p

    s = Settings(_env_file=None)
    assert s.a is None


@pytest.mark.skipif(not dotenv, reason='python-dotenv not installed')
def test_env_file_not_a_file(env):
    class Settings(BaseSettings):
        a: str = None

    env.set('A', 'ignore non-file')
    s = Settings(_env_file='tests/')
    assert s.a == 'ignore non-file'


@pytest.mark.skipif(not dotenv, reason='python-dotenv not installed')
def test_read_env_file_cast_sensitive(tmp_path):
    p = tmp_path / '.env'
    p.write_text('a="test"\nB=123')

    assert read_env_file(p) == {'a': 'test', 'b': '123'}
    assert read_env_file(p, case_sensitive=True) == {'a': 'test', 'B': '123'}


@pytest.mark.skipif(not dotenv, reason='python-dotenv not installed')
def test_read_env_file_syntax_wrong(tmp_path):
    p = tmp_path / '.env'
    p.write_text('NOT_AN_ASSIGNMENT')

    assert read_env_file(p, case_sensitive=True) == {'NOT_AN_ASSIGNMENT': None}


@pytest.mark.skipif(not dotenv, reason='python-dotenv not installed')
def test_env_file_example(tmp_path):
    p = tmp_path / '.env'
    p.write_text(
        """\
# ignore comment
ENVIRONMENT="production"
REDIS_ADDRESS=localhost:6379
MEANING_OF_LIFE=42
MY_VAR='Hello world'
"""
    )

    class Settings(BaseSettings):
        environment: str
        redis_address: str
        meaning_of_life: int
        my_var: str

    s = Settings(_env_file=str(p))
    assert s.dict() == {
        'environment': 'production',
        'redis_address': 'localhost:6379',
        'meaning_of_life': 42,
        'my_var': 'Hello world',
    }


@pytest.mark.skipif(not dotenv, reason='python-dotenv not installed')
def test_env_file_custom_encoding(tmp_path):
    p = tmp_path / '.env'
    p.write_text('pika=p!±@', encoding='latin-1')

    class Settings(BaseSettings):
        pika: str

    with pytest.raises(UnicodeDecodeError):
        Settings(_env_file=str(p))

    s = Settings(_env_file=str(p), _env_file_encoding='latin-1')
    assert s.dict() == {'pika': 'p!±@'}


@pytest.mark.skipif(dotenv, reason='python-dotenv is installed')
def test_dotenv_not_installed(tmp_path):
    p = tmp_path / '.env'
    p.write_text('a=b')

    class Settings(BaseSettings):
        a: str

    with pytest.raises(ImportError, match=r'^python-dotenv is not installed, run `pip install pydantic\[dotenv\]`$'):
        Settings(_env_file=p)


def test_alias_set(env):
    class Settings(BaseSettings):
        foo: str = 'default foo'
        bar: str = 'bar default'

        class Config:
            fields = {'foo': {'env': 'foo_env'}}

    assert Settings.__fields__['bar'].name == 'bar'
    assert Settings.__fields__['bar'].alias == 'bar'
    assert Settings.__fields__['foo'].name == 'foo'
    assert Settings.__fields__['foo'].alias == 'foo'

    class SubSettings(Settings):
        spam: str = 'spam default'

    assert SubSettings.__fields__['bar'].name == 'bar'
    assert SubSettings.__fields__['bar'].alias == 'bar'
    assert SubSettings.__fields__['foo'].name == 'foo'
    assert SubSettings.__fields__['foo'].alias == 'foo'

    assert SubSettings().dict() == {'foo': 'default foo', 'bar': 'bar default', 'spam': 'spam default'}
    env.set('foo_env', 'fff')
    assert SubSettings().dict() == {'foo': 'fff', 'bar': 'bar default', 'spam': 'spam default'}
    env.set('bar', 'bbb')
    assert SubSettings().dict() == {'foo': 'fff', 'bar': 'bbb', 'spam': 'spam default'}
    env.set('spam', 'sss')
    assert SubSettings().dict() == {'foo': 'fff', 'bar': 'bbb', 'spam': 'sss'}


def test_prefix_on_parent(env):
    class MyBaseSettings(BaseSettings):
        var: str = 'old'

    class MySubSettings(MyBaseSettings):
        class Config:
            env_prefix = 'PREFIX_'

    assert MyBaseSettings().dict() == {'var': 'old'}
    assert MySubSettings().dict() == {'var': 'old'}
    env.set('PREFIX_VAR', 'new')
    assert MyBaseSettings().dict() == {'var': 'old'}
    assert MySubSettings().dict() == {'var': 'new'}


def test_frozenset(env):
    class Settings(BaseSettings):
        foo: str = 'default foo'

        class Config:
            fields = {'foo': {'env': frozenset(['foo_a', 'foo_b'])}}

    assert Settings.__fields__['foo'].field_info.extra['env_names'] == frozenset({'foo_a', 'foo_b'})

    assert Settings().dict() == {'foo': 'default foo'}
    env.set('foo_a', 'x')
    assert Settings().dict() == {'foo': 'x'}<|MERGE_RESOLUTION|>--- conflicted
+++ resolved
@@ -1,11 +1,7 @@
 import os
-<<<<<<< HEAD
 import uuid
 from pathlib import Path
-from typing import Dict, List, Set
-=======
 from typing import Dict, List, Optional, Set
->>>>>>> 094da94d
 
 import pytest
 
