--- conflicted
+++ resolved
@@ -5,11 +5,7 @@
 from decimal import Decimal
 from enum import Enum, IntEnum
 from pathlib import Path
-<<<<<<< HEAD
-from typing import List, Set
-=======
-from typing import NewType
->>>>>>> c002c490
+from typing import List, NewType, Set
 from uuid import UUID
 
 import pytest
