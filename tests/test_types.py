import itertools
import os
import re
import sys
import uuid
from collections import OrderedDict
from datetime import date, datetime, time, timedelta
from decimal import Decimal
from enum import Enum, IntEnum
from pathlib import Path
<<<<<<< HEAD
from typing import Dict, FrozenSet, Iterator, List, MutableSet, NewType, Pattern, Sequence, Set, Tuple, Union
=======
from typing import (
    Dict,
    FrozenSet,
    Iterable,
    Iterator,
    List,
    MutableSet,
    NewType,
    Optional,
    Pattern,
    Sequence,
    Set,
    Tuple,
)
>>>>>>> bf9cc4a5
from uuid import UUID

import pytest

from pydantic import (
    UUID1,
    UUID3,
    UUID4,
    UUID5,
    BaseModel,
    ByteSize,
    ConfigError,
    DirectoryPath,
    EmailStr,
    Field,
    FilePath,
    Json,
    NameEmail,
    NegativeFloat,
    NegativeInt,
    PositiveFloat,
    PositiveInt,
    PyObject,
    SecretBytes,
    SecretStr,
    StrictBool,
    StrictFloat,
    StrictInt,
    StrictStr,
    ValidationError,
    conbytes,
    condecimal,
    confloat,
    conint,
    conlist,
    conset,
    constr,
    create_model,
    errors,
    validator,
)

try:
    import email_validator
except ImportError:
    email_validator = None

try:
    import typing_extensions
except ImportError:
    typing_extensions = None


class ConBytesModel(BaseModel):
    v: conbytes(max_length=10) = b'foobar'


def foo():
    return 42


def test_constrained_bytes_good():
    m = ConBytesModel(v=b'short')
    assert m.v == b'short'


def test_constrained_bytes_default():
    m = ConBytesModel()
    assert m.v == b'foobar'


def test_constrained_bytes_too_long():
    with pytest.raises(ValidationError) as exc_info:
        ConBytesModel(v=b'this is too long')
    assert exc_info.value.errors() == [
        {
            'loc': ('v',),
            'msg': 'ensure this value has at most 10 characters',
            'type': 'value_error.any_str.max_length',
            'ctx': {'limit_value': 10},
        }
    ]


def test_constrained_list_good():
    class ConListModelMax(BaseModel):
        v: conlist(int) = []

    m = ConListModelMax(v=[1, 2, 3])
    assert m.v == [1, 2, 3]


def test_constrained_list_default():
    class ConListModelMax(BaseModel):
        v: conlist(int) = []

    m = ConListModelMax()
    assert m.v == []


def test_constrained_list_too_long():
    class ConListModelMax(BaseModel):
        v: conlist(int, max_items=10) = []

    with pytest.raises(ValidationError) as exc_info:
        ConListModelMax(v=list(str(i) for i in range(11)))
    assert exc_info.value.errors() == [
        {
            'loc': ('v',),
            'msg': 'ensure this value has at most 10 items',
            'type': 'value_error.list.max_items',
            'ctx': {'limit_value': 10},
        }
    ]


def test_constrained_list_too_short():
    class ConListModelMin(BaseModel):
        v: conlist(int, min_items=1)

    with pytest.raises(ValidationError) as exc_info:
        ConListModelMin(v=[])
    assert exc_info.value.errors() == [
        {
            'loc': ('v',),
            'msg': 'ensure this value has at least 1 items',
            'type': 'value_error.list.min_items',
            'ctx': {'limit_value': 1},
        }
    ]


def test_constrained_list_constraints():
    class ConListModelBoth(BaseModel):
        v: conlist(int, min_items=7, max_items=11)

    m = ConListModelBoth(v=list(range(7)))
    assert m.v == list(range(7))

    m = ConListModelBoth(v=list(range(11)))
    assert m.v == list(range(11))

    with pytest.raises(ValidationError) as exc_info:
        ConListModelBoth(v=list(range(6)))
    assert exc_info.value.errors() == [
        {
            'loc': ('v',),
            'msg': 'ensure this value has at least 7 items',
            'type': 'value_error.list.min_items',
            'ctx': {'limit_value': 7},
        }
    ]

    with pytest.raises(ValidationError) as exc_info:
        ConListModelBoth(v=list(range(12)))
    assert exc_info.value.errors() == [
        {
            'loc': ('v',),
            'msg': 'ensure this value has at most 11 items',
            'type': 'value_error.list.max_items',
            'ctx': {'limit_value': 11},
        }
    ]

    with pytest.raises(ValidationError) as exc_info:
        ConListModelBoth(v=1)
    assert exc_info.value.errors() == [{'loc': ('v',), 'msg': 'value is not a valid list', 'type': 'type_error.list'}]


def test_constrained_list_item_type_fails():
    class ConListModel(BaseModel):
        v: conlist(int) = []

    with pytest.raises(ValidationError) as exc_info:
        ConListModel(v=['a', 'b', 'c'])
    assert exc_info.value.errors() == [
        {'loc': ('v', 0), 'msg': 'value is not a valid integer', 'type': 'type_error.integer'},
        {'loc': ('v', 1), 'msg': 'value is not a valid integer', 'type': 'type_error.integer'},
        {'loc': ('v', 2), 'msg': 'value is not a valid integer', 'type': 'type_error.integer'},
    ]


def test_conlist():
    class Model(BaseModel):
        foo: List[int] = Field(..., min_items=2, max_items=4)
        bar: conlist(str, min_items=1, max_items=4) = None

    assert Model(foo=[1, 2], bar=['spoon']).dict() == {'foo': [1, 2], 'bar': ['spoon']}

    with pytest.raises(ValidationError, match='ensure this value has at least 2 items'):
        Model(foo=[1])

    with pytest.raises(ValidationError, match='ensure this value has at most 4 items'):
        Model(foo=list(range(5)))

    assert Model.schema() == {
        'title': 'Model',
        'type': 'object',
        'properties': {
            'foo': {'title': 'Foo', 'type': 'array', 'items': {'type': 'integer'}, 'minItems': 2, 'maxItems': 4},
            'bar': {'title': 'Bar', 'type': 'array', 'items': {'type': 'string'}, 'minItems': 1, 'maxItems': 4},
        },
        'required': ['foo'],
    }

    with pytest.raises(ValidationError) as exc_info:
        Model(foo=[1, 'x', 'y'])
    assert exc_info.value.errors() == [
        {'loc': ('foo', 1), 'msg': 'value is not a valid integer', 'type': 'type_error.integer'},
        {'loc': ('foo', 2), 'msg': 'value is not a valid integer', 'type': 'type_error.integer'},
    ]

    with pytest.raises(ValidationError) as exc_info:
        Model(foo=1)
    assert exc_info.value.errors() == [{'loc': ('foo',), 'msg': 'value is not a valid list', 'type': 'type_error.list'}]


def test_conlist_wrong_type_default():
    """It should not validate default value by default"""

    class Model(BaseModel):
        v: conlist(int) = 'a'

    m = Model()
    assert m.v == 'a'


def test_constrained_set_good():
    class Model(BaseModel):
        v: conset(int) = []

    m = Model(v=[1, 2, 3])
    assert m.v == {1, 2, 3}


def test_constrained_set_default():
    class Model(BaseModel):
        v: conset(int) = set()

    m = Model()
    assert m.v == set()


def test_constrained_set_default_invalid():
    class Model(BaseModel):
        v: conset(int) = 'not valid, not validated'

    m = Model()
    assert m.v == 'not valid, not validated'


def test_constrained_set_too_long():
    class ConSetModelMax(BaseModel):
        v: conset(int, max_items=10) = []

    with pytest.raises(ValidationError) as exc_info:
        ConSetModelMax(v=set(str(i) for i in range(11)))
    assert exc_info.value.errors() == [
        {
            'loc': ('v',),
            'msg': 'ensure this value has at most 10 items',
            'type': 'value_error.set.max_items',
            'ctx': {'limit_value': 10},
        }
    ]


def test_constrained_set_too_short():
    class ConSetModelMin(BaseModel):
        v: conset(int, min_items=1)

    with pytest.raises(ValidationError) as exc_info:
        ConSetModelMin(v=[])
    assert exc_info.value.errors() == [
        {
            'loc': ('v',),
            'msg': 'ensure this value has at least 1 items',
            'type': 'value_error.set.min_items',
            'ctx': {'limit_value': 1},
        }
    ]


def test_constrained_set_constraints():
    class ConSetModelBoth(BaseModel):
        v: conset(int, min_items=7, max_items=11)

    m = ConSetModelBoth(v=set(range(7)))
    assert m.v == set(range(7))

    m = ConSetModelBoth(v=set(range(11)))
    assert m.v == set(range(11))

    with pytest.raises(ValidationError) as exc_info:
        ConSetModelBoth(v=set(range(6)))
    assert exc_info.value.errors() == [
        {
            'loc': ('v',),
            'msg': 'ensure this value has at least 7 items',
            'type': 'value_error.set.min_items',
            'ctx': {'limit_value': 7},
        }
    ]

    with pytest.raises(ValidationError) as exc_info:
        ConSetModelBoth(v=set(range(12)))
    assert exc_info.value.errors() == [
        {
            'loc': ('v',),
            'msg': 'ensure this value has at most 11 items',
            'type': 'value_error.set.max_items',
            'ctx': {'limit_value': 11},
        }
    ]

    with pytest.raises(ValidationError) as exc_info:
        ConSetModelBoth(v=1)
    assert exc_info.value.errors() == [{'loc': ('v',), 'msg': 'value is not a valid set', 'type': 'type_error.set'}]


def test_constrained_set_item_type_fails():
    class ConSetModel(BaseModel):
        v: conset(int) = []

    with pytest.raises(ValidationError) as exc_info:
        ConSetModel(v=['a', 'b', 'c'])
    assert exc_info.value.errors() == [
        {'loc': ('v', 0), 'msg': 'value is not a valid integer', 'type': 'type_error.integer'},
        {'loc': ('v', 1), 'msg': 'value is not a valid integer', 'type': 'type_error.integer'},
        {'loc': ('v', 2), 'msg': 'value is not a valid integer', 'type': 'type_error.integer'},
    ]


def test_conset():
    class Model(BaseModel):
        foo: Set[int] = Field(..., min_items=2, max_items=4)
        bar: conset(str, min_items=1, max_items=4) = None

    assert Model(foo=[1, 2], bar=['spoon']).dict() == {'foo': {1, 2}, 'bar': {'spoon'}}

    assert Model(foo=[1, 1, 1, 2, 2], bar=['spoon']).dict() == {'foo': {1, 2}, 'bar': {'spoon'}}

    with pytest.raises(ValidationError, match='ensure this value has at least 2 items'):
        Model(foo=[1])

    with pytest.raises(ValidationError, match='ensure this value has at most 4 items'):
        Model(foo=list(range(5)))

    assert Model.schema() == {
        'title': 'Model',
        'type': 'object',
        'properties': {
            'foo': {
                'title': 'Foo',
                'type': 'array',
                'items': {'type': 'integer'},
                'uniqueItems': True,
                'minItems': 2,
                'maxItems': 4,
            },
            'bar': {
                'title': 'Bar',
                'type': 'array',
                'items': {'type': 'string'},
                'uniqueItems': True,
                'minItems': 1,
                'maxItems': 4,
            },
        },
        'required': ['foo'],
    }

    with pytest.raises(ValidationError) as exc_info:
        Model(foo=[1, 'x', 'y'])
    errors = exc_info.value.errors()
    assert len(errors) == 2
    assert all(error['msg'] == 'value is not a valid integer' for error in errors)

    with pytest.raises(ValidationError) as exc_info:
        Model(foo=1)
    assert exc_info.value.errors() == [{'loc': ('foo',), 'msg': 'value is not a valid set', 'type': 'type_error.set'}]


def test_conset_not_required():
    class Model(BaseModel):
        foo: Set[int] = None

    assert Model(foo=None).foo is None
    assert Model().foo is None


class ConStringModel(BaseModel):
    v: constr(max_length=10) = 'foobar'


def test_constrained_str_good():
    m = ConStringModel(v='short')
    assert m.v == 'short'


def test_constrained_str_default():
    m = ConStringModel()
    assert m.v == 'foobar'


def test_constrained_str_too_long():
    with pytest.raises(ValidationError) as exc_info:
        ConStringModel(v='this is too long')
    assert exc_info.value.errors() == [
        {
            'loc': ('v',),
            'msg': 'ensure this value has at most 10 characters',
            'type': 'value_error.any_str.max_length',
            'ctx': {'limit_value': 10},
        }
    ]


def test_module_import():
    class PyObjectModel(BaseModel):
        module: PyObject = 'os.path'

    m = PyObjectModel()
    assert m.module == os.path

    with pytest.raises(ValidationError) as exc_info:
        PyObjectModel(module='foobar')
    assert exc_info.value.errors() == [
        {
            'loc': ('module',),
            'msg': 'ensure this value contains valid import path or valid callable: '
            '"foobar" doesn\'t look like a module path',
            'type': 'type_error.pyobject',
            'ctx': {'error_message': '"foobar" doesn\'t look like a module path'},
        }
    ]

    with pytest.raises(ValidationError) as exc_info:
        PyObjectModel(module='os.missing')
    assert exc_info.value.errors() == [
        {
            'loc': ('module',),
            'msg': 'ensure this value contains valid import path or valid callable: '
            'Module "os" does not define a "missing" attribute',
            'type': 'type_error.pyobject',
            'ctx': {'error_message': 'Module "os" does not define a "missing" attribute'},
        }
    ]

    with pytest.raises(ValidationError) as exc_info:
        PyObjectModel(module=[1, 2, 3])
    assert exc_info.value.errors() == [
        {
            'loc': ('module',),
            'msg': 'ensure this value contains valid import path or valid callable: '
            'value is neither a valid import path not a valid callable',
            'type': 'type_error.pyobject',
            'ctx': {'error_message': 'value is neither a valid import path not a valid callable'},
        }
    ]


def test_pyobject_none():
    class PyObjectModel(BaseModel):
        module: PyObject = None

    m = PyObjectModel()
    assert m.module is None


def test_pyobject_callable():
    class PyObjectModel(BaseModel):
        foo: PyObject = foo

    m = PyObjectModel()
    assert m.foo is foo
    assert m.foo() == 42


class CheckModel(BaseModel):
    bool_check = True
    str_check = 's'
    bytes_check = b's'
    int_check = 1
    float_check = 1.0
    uuid_check: UUID = UUID('7bd00d58-6485-4ca6-b889-3da6d8df3ee4')
    decimal_check: Decimal = Decimal('42.24')

    class Config:
        anystr_strip_whitespace = True
        max_anystr_length = 10


class BoolCastable:
    def __bool__(self) -> bool:
        return True


@pytest.mark.parametrize(
    'field,value,result',
    [
        ('bool_check', True, True),
        ('bool_check', 1, True),
        ('bool_check', 'y', True),
        ('bool_check', 'Y', True),
        ('bool_check', 'yes', True),
        ('bool_check', 'Yes', True),
        ('bool_check', 'YES', True),
        ('bool_check', 'true', True),
        ('bool_check', 'True', True),
        ('bool_check', 'TRUE', True),
        ('bool_check', 'on', True),
        ('bool_check', 'On', True),
        ('bool_check', 'ON', True),
        ('bool_check', '1', True),
        ('bool_check', 't', True),
        ('bool_check', 'T', True),
        ('bool_check', b'TRUE', True),
        ('bool_check', False, False),
        ('bool_check', 0, False),
        ('bool_check', 'n', False),
        ('bool_check', 'N', False),
        ('bool_check', 'no', False),
        ('bool_check', 'No', False),
        ('bool_check', 'NO', False),
        ('bool_check', 'false', False),
        ('bool_check', 'False', False),
        ('bool_check', 'FALSE', False),
        ('bool_check', 'off', False),
        ('bool_check', 'Off', False),
        ('bool_check', 'OFF', False),
        ('bool_check', '0', False),
        ('bool_check', 'f', False),
        ('bool_check', 'F', False),
        ('bool_check', b'FALSE', False),
        ('bool_check', None, ValidationError),
        ('bool_check', '', ValidationError),
        ('bool_check', [], ValidationError),
        ('bool_check', {}, ValidationError),
        ('bool_check', [1, 2, 3, 4], ValidationError),
        ('bool_check', {1: 2, 3: 4}, ValidationError),
        ('bool_check', b'2', ValidationError),
        ('bool_check', '2', ValidationError),
        ('bool_check', 2, ValidationError),
        ('bool_check', b'\x81', ValidationError),
        ('bool_check', BoolCastable(), ValidationError),
        ('str_check', 's', 's'),
        ('str_check', '  s  ', 's'),
        ('str_check', b's', 's'),
        ('str_check', b'  s  ', 's'),
        ('str_check', 1, '1'),
        ('str_check', 'x' * 11, ValidationError),
        ('str_check', b'x' * 11, ValidationError),
        ('bytes_check', 's', b's'),
        ('bytes_check', '  s  ', b's'),
        ('bytes_check', b's', b's'),
        ('bytes_check', b'  s  ', b's'),
        ('bytes_check', 1, b'1'),
        ('bytes_check', bytearray('xx', encoding='utf8'), b'xx'),
        ('bytes_check', True, b'True'),
        ('bytes_check', False, b'False'),
        ('bytes_check', {}, ValidationError),
        ('bytes_check', 'x' * 11, ValidationError),
        ('bytes_check', b'x' * 11, ValidationError),
        ('int_check', 1, 1),
        ('int_check', 1.9, 1),
        ('int_check', '1', 1),
        ('int_check', '1.9', ValidationError),
        ('int_check', b'1', 1),
        ('int_check', 12, 12),
        ('int_check', '12', 12),
        ('int_check', b'12', 12),
        ('float_check', 1, 1.0),
        ('float_check', 1.0, 1.0),
        ('float_check', '1.0', 1.0),
        ('float_check', '1', 1.0),
        ('float_check', b'1.0', 1.0),
        ('float_check', b'1', 1.0),
        ('uuid_check', 'ebcdab58-6eb8-46fb-a190-d07a33e9eac8', UUID('ebcdab58-6eb8-46fb-a190-d07a33e9eac8')),
        ('uuid_check', UUID('ebcdab58-6eb8-46fb-a190-d07a33e9eac8'), UUID('ebcdab58-6eb8-46fb-a190-d07a33e9eac8')),
        ('uuid_check', b'ebcdab58-6eb8-46fb-a190-d07a33e9eac8', UUID('ebcdab58-6eb8-46fb-a190-d07a33e9eac8')),
        ('uuid_check', b'\x12\x34\x56\x78' * 4, UUID('12345678-1234-5678-1234-567812345678')),
        ('uuid_check', 'ebcdab58-6eb8-46fb-a190-', ValidationError),
        ('uuid_check', 123, ValidationError),
        ('decimal_check', 42.24, Decimal('42.24')),
        ('decimal_check', '42.24', Decimal('42.24')),
        ('decimal_check', b'42.24', Decimal('42.24')),
        ('decimal_check', '  42.24  ', Decimal('42.24')),
        ('decimal_check', Decimal('42.24'), Decimal('42.24')),
        ('decimal_check', 'not a valid decimal', ValidationError),
        ('decimal_check', 'NaN', ValidationError),
    ],
)
def test_default_validators(field, value, result):
    kwargs = {field: value}
    if result == ValidationError:
        with pytest.raises(ValidationError):
            CheckModel(**kwargs)
    else:
        assert CheckModel(**kwargs).dict()[field] == result


class StrModel(BaseModel):
    str_check: str

    class Config:
        min_anystr_length = 5
        max_anystr_length = 10


def test_string_too_long():
    with pytest.raises(ValidationError) as exc_info:
        StrModel(str_check='x' * 150)
    assert exc_info.value.errors() == [
        {
            'loc': ('str_check',),
            'msg': 'ensure this value has at most 10 characters',
            'type': 'value_error.any_str.max_length',
            'ctx': {'limit_value': 10},
        }
    ]


def test_string_too_short():
    with pytest.raises(ValidationError) as exc_info:
        StrModel(str_check='x')
    assert exc_info.value.errors() == [
        {
            'loc': ('str_check',),
            'msg': 'ensure this value has at least 5 characters',
            'type': 'value_error.any_str.min_length',
            'ctx': {'limit_value': 5},
        }
    ]


class DatetimeModel(BaseModel):
    dt: datetime = ...
    date_: date = ...
    time_: time = ...
    duration: timedelta = ...


def test_datetime_successful():
    m = DatetimeModel(dt='2017-10-5T19:47:07', date_=1_494_012_000, time_='10:20:30.400', duration='15:30.0001')
    assert m.dt == datetime(2017, 10, 5, 19, 47, 7)
    assert m.date_ == date(2017, 5, 5)
    assert m.time_ == time(10, 20, 30, 400_000)
    assert m.duration == timedelta(minutes=15, seconds=30, microseconds=100)


def test_datetime_errors():
    with pytest.raises(ValueError) as exc_info:
        DatetimeModel(dt='2017-13-5T19:47:07', date_='XX1494012000', time_='25:20:30.400', duration='15:30.0001 broken')
    assert exc_info.value.errors() == [
        {'loc': ('dt',), 'msg': 'invalid datetime format', 'type': 'value_error.datetime'},
        {'loc': ('date_',), 'msg': 'invalid date format', 'type': 'value_error.date'},
        {'loc': ('time_',), 'msg': 'invalid time format', 'type': 'value_error.time'},
        {'loc': ('duration',), 'msg': 'invalid duration format', 'type': 'value_error.duration'},
    ]


class FruitEnum(str, Enum):
    pear = 'pear'
    banana = 'banana'


class ToolEnum(IntEnum):
    spanner = 1
    wrench = 2


class CookingModel(BaseModel):
    fruit: FruitEnum = FruitEnum.pear
    tool: ToolEnum = ToolEnum.spanner


def test_enum_successful():
    m = CookingModel(tool=2)
    assert m.fruit == FruitEnum.pear
    assert m.tool == ToolEnum.wrench
    assert repr(m.tool) == '<ToolEnum.wrench: 2>'


def test_enum_fails():
    with pytest.raises(ValueError) as exc_info:
        CookingModel(tool=3)
    assert exc_info.value.errors() == [
        {
            'loc': ('tool',),
            'msg': 'value is not a valid enumeration member; permitted: 1, 2',
            'type': 'type_error.enum',
            'ctx': {'enum_values': [ToolEnum.spanner, ToolEnum.wrench]},
        }
    ]
    assert len(exc_info.value.json()) == 217


def test_int_enum_successful_for_str_int():
    m = CookingModel(tool='2')
    assert m.tool == ToolEnum.wrench
    assert repr(m.tool) == '<ToolEnum.wrench: 2>'


@pytest.mark.skipif(not email_validator, reason='email_validator not installed')
def test_string_success():
    class MoreStringsModel(BaseModel):
        str_strip_enabled: constr(strip_whitespace=True)
        str_strip_disabled: constr(strip_whitespace=False)
        str_regex: constr(regex=r'^xxx\d{3}$') = ...  # noqa: F722
        str_min_length: constr(min_length=5) = ...
        str_curtailed: constr(curtail_length=5) = ...
        str_email: EmailStr = ...
        name_email: NameEmail = ...

    m = MoreStringsModel(
        str_strip_enabled='   xxx123   ',
        str_strip_disabled='   xxx123   ',
        str_regex='xxx123',
        str_min_length='12345',
        str_curtailed='123456',
        str_email='foobar@example.com  ',
        name_email='foo bar  <foobaR@example.com>',
    )
    assert m.str_strip_enabled == 'xxx123'
    assert m.str_strip_disabled == '   xxx123   '
    assert m.str_regex == 'xxx123'
    assert m.str_curtailed == '12345'
    assert m.str_email == 'foobar@example.com'
    assert repr(m.name_email) == "NameEmail(name='foo bar', email='foobaR@example.com')"
    assert str(m.name_email) == 'foo bar <foobaR@example.com>'
    assert m.name_email.name == 'foo bar'
    assert m.name_email.email == 'foobaR@example.com'


@pytest.mark.skipif(not email_validator, reason='email_validator not installed')
def test_string_fails():
    class MoreStringsModel(BaseModel):
        str_regex: constr(regex=r'^xxx\d{3}$') = ...  # noqa: F722
        str_min_length: constr(min_length=5) = ...
        str_curtailed: constr(curtail_length=5) = ...
        str_email: EmailStr = ...
        name_email: NameEmail = ...

    with pytest.raises(ValidationError) as exc_info:
        MoreStringsModel(
            str_regex='xxx123xxx',
            str_min_length='1234',
            str_curtailed='123',  # doesn't fail
            str_email='foobar<@example.com',
            name_email='foobar @example.com',
        )
    assert exc_info.value.errors() == [
        {
            'loc': ('str_regex',),
            'msg': 'string does not match regex "^xxx\\d{3}$"',
            'type': 'value_error.str.regex',
            'ctx': {'pattern': '^xxx\\d{3}$'},
        },
        {
            'loc': ('str_min_length',),
            'msg': 'ensure this value has at least 5 characters',
            'type': 'value_error.any_str.min_length',
            'ctx': {'limit_value': 5},
        },
        {'loc': ('str_email',), 'msg': 'value is not a valid email address', 'type': 'value_error.email'},
        {'loc': ('name_email',), 'msg': 'value is not a valid email address', 'type': 'value_error.email'},
    ]


@pytest.mark.skipif(email_validator, reason='email_validator is installed')
def test_email_validator_not_installed_email_str():
    with pytest.raises(ImportError):

        class Model(BaseModel):
            str_email: EmailStr = ...


@pytest.mark.skipif(email_validator, reason='email_validator is installed')
def test_email_validator_not_installed_name_email():
    with pytest.raises(ImportError):

        class Model(BaseModel):
            str_email: NameEmail = ...


def test_dict():
    class Model(BaseModel):
        v: dict

    assert Model(v={1: 10, 2: 20}).v == {1: 10, 2: 20}
    assert Model(v=[(1, 2), (3, 4)]).v == {1: 2, 3: 4}

    with pytest.raises(ValidationError) as exc_info:
        Model(v=[1, 2, 3])
    assert exc_info.value.errors() == [{'loc': ('v',), 'msg': 'value is not a valid dict', 'type': 'type_error.dict'}]


@pytest.mark.parametrize(
    'value,result',
    (
        ([1, 2, '3'], [1, 2, '3']),
        ((1, 2, '3'), [1, 2, '3']),
        ({1, 2, '3'}, list({1, 2, '3'})),
        ((i ** 2 for i in range(5)), [0, 1, 4, 9, 16]),
    ),
)
def test_list_success(value, result):
    class Model(BaseModel):
        v: list

    assert Model(v=value).v == result


@pytest.mark.parametrize('value', (123, '123'))
def test_list_fails(value):
    class Model(BaseModel):
        v: list

    with pytest.raises(ValidationError) as exc_info:
        Model(v=value)
    assert exc_info.value.errors() == [{'loc': ('v',), 'msg': 'value is not a valid list', 'type': 'type_error.list'}]


def test_ordered_dict():
    class Model(BaseModel):
        v: OrderedDict

    assert Model(v=OrderedDict([(1, 10), (2, 20)])).v == OrderedDict([(1, 10), (2, 20)])
    assert Model(v={1: 10, 2: 20}).v in (OrderedDict([(1, 10), (2, 20)]), OrderedDict([(2, 20), (1, 10)]))
    assert Model(v=[(1, 2), (3, 4)]).v == OrderedDict([(1, 2), (3, 4)])

    with pytest.raises(ValidationError) as exc_info:
        Model(v=[1, 2, 3])
    assert exc_info.value.errors() == [{'loc': ('v',), 'msg': 'value is not a valid dict', 'type': 'type_error.dict'}]


@pytest.mark.parametrize(
    'value,result',
    (
        ([1, 2, '3'], (1, 2, '3')),
        ((1, 2, '3'), (1, 2, '3')),
        ({1, 2, '3'}, tuple({1, 2, '3'})),
        ((i ** 2 for i in range(5)), (0, 1, 4, 9, 16)),
    ),
)
def test_tuple_success(value, result):
    class Model(BaseModel):
        v: tuple

    assert Model(v=value).v == result


@pytest.mark.parametrize('value', (123, '123'))
def test_tuple_fails(value):
    class Model(BaseModel):
        v: tuple

    with pytest.raises(ValidationError) as exc_info:
        Model(v=value)
    assert exc_info.value.errors() == [{'loc': ('v',), 'msg': 'value is not a valid tuple', 'type': 'type_error.tuple'}]


@pytest.mark.parametrize(
    'value,cls,result',
    (
        ([1, 2, '3'], int, (1, 2, 3)),
        ((1, 2, '3'), int, (1, 2, 3)),
        ((i ** 2 for i in range(5)), int, (0, 1, 4, 9, 16)),
        (('a', 'b', 'c'), str, ('a', 'b', 'c')),
    ),
)
def test_tuple_variable_len_success(value, cls, result):
    class Model(BaseModel):
        v: Tuple[cls, ...]

    assert Model(v=value).v == result


@pytest.mark.parametrize(
    'value, cls, exc',
    [
        (('a', 'b', [1, 2], 'c'), str, [{'loc': ('v', 2), 'msg': 'str type expected', 'type': 'type_error.str'}]),
        (
            ('a', 'b', [1, 2], 'c', [3, 4]),
            str,
            [
                {'loc': ('v', 2), 'msg': 'str type expected', 'type': 'type_error.str'},
                {'loc': ('v', 4), 'msg': 'str type expected', 'type': 'type_error.str'},
            ],
        ),
    ],
)
def test_tuple_variable_len_fails(value, cls, exc):
    class Model(BaseModel):
        v: Tuple[cls, ...]

    with pytest.raises(ValidationError) as exc_info:
        Model(v=value)
    assert exc_info.value.errors() == exc


@pytest.mark.parametrize(
    'value,result',
    (
        ({1, 2, 2, '3'}, {1, 2, '3'}),
        ((1, 2, 2, '3'), {1, 2, '3'}),
        ([1, 2, 2, '3'], {1, 2, '3'}),
        ({i ** 2 for i in range(5)}, {0, 1, 4, 9, 16}),
    ),
)
def test_set_success(value, result):
    class Model(BaseModel):
        v: set

    assert Model(v=value).v == result


@pytest.mark.parametrize('value', (123, '123'))
def test_set_fails(value):
    class Model(BaseModel):
        v: set

    with pytest.raises(ValidationError) as exc_info:
        Model(v=value)
    assert exc_info.value.errors() == [{'loc': ('v',), 'msg': 'value is not a valid set', 'type': 'type_error.set'}]


def test_list_type_fails():
    class Model(BaseModel):
        v: List[int]

    with pytest.raises(ValidationError) as exc_info:
        Model(v='123')
    assert exc_info.value.errors() == [{'loc': ('v',), 'msg': 'value is not a valid list', 'type': 'type_error.list'}]


def test_set_type_fails():
    class Model(BaseModel):
        v: Set[int]

    with pytest.raises(ValidationError) as exc_info:
        Model(v='123')
    assert exc_info.value.errors() == [{'loc': ('v',), 'msg': 'value is not a valid set', 'type': 'type_error.set'}]


@pytest.mark.parametrize(
    'cls, value,result',
    (
        (int, [1, 2, 3], [1, 2, 3]),
        (int, (1, 2, 3), (1, 2, 3)),
        (float, {1.0, 2.0, 3.0}, {1.0, 2.0, 3.0}),
        (Set[int], [{1, 2}, {3, 4}, {5, 6}], [{1, 2}, {3, 4}, {5, 6}]),
        (Tuple[int, str], ((1, 'a'), (2, 'b'), (3, 'c')), ((1, 'a'), (2, 'b'), (3, 'c'))),
    ),
)
def test_sequence_success(cls, value, result):
    class Model(BaseModel):
        v: Sequence[cls]

    assert Model(v=value).v == result


@pytest.mark.parametrize(
    'cls, value,result',
    (
        (int, (i for i in range(3)), iter([0, 1, 2])),
        (float, (float(i) for i in range(3)), iter([0.0, 1.0, 2.0])),
        (str, (str(i) for i in range(3)), iter(['0', '1', '2'])),
    ),
)
def test_sequence_generator_success(cls, value, result):
    class Model(BaseModel):
        v: Sequence[cls]

    validated = Model(v=value).v
    assert isinstance(validated, Iterator)
    assert list(validated) == list(result)


def test_infinite_iterable():
    class Model(BaseModel):
        it: Iterable[int]
        b: int

    def iterable():
        i = 0
        while True:
            i += 1
            yield i

    m = Model(it=iterable(), b=3)

    assert m.b == 3
    assert m.it

    for i in m.it:
        assert i
        if i == 10:
            break


def test_invalid_iterable():
    class Model(BaseModel):
        it: Iterable[int]
        b: int

    with pytest.raises(ValidationError) as exc_info:
        Model(it=3, b=3)
    assert exc_info.value.errors() == [
        {'loc': ('it',), 'msg': 'value is not a valid iterable', 'type': 'type_error.iterable'}
    ]


def test_infinite_iterable_validate_first():
    class Model(BaseModel):
        it: Iterable[int]
        b: int

        @validator('it')
        def infinite_first_int(cls, it, field):
            first_value = next(it)
            if field.sub_fields:
                sub_field = field.sub_fields[0]
                v, error = sub_field.validate(first_value, {}, loc='first_value')
                if error:
                    raise ValidationError([error], cls)
            return itertools.chain([first_value], it)

    def int_iterable():
        i = 0
        while True:
            i += 1
            yield i

    m = Model(it=int_iterable(), b=3)

    assert m.b == 3
    assert m.it

    for i in m.it:
        assert i
        if i == 10:
            break

    def str_iterable():
        while True:
            for c in 'foobarbaz':
                yield c

    with pytest.raises(ValidationError) as exc_info:
        Model(it=str_iterable(), b=3)
    assert exc_info.value.errors() == [
        {'loc': ('it', 'first_value'), 'msg': 'value is not a valid integer', 'type': 'type_error.integer'}
    ]


@pytest.mark.parametrize(
    'cls,value,errors',
    (
        (
            int,
            (i for i in ['a', 'b', 'c']),
            [
                {'loc': ('v', 0), 'msg': 'value is not a valid integer', 'type': 'type_error.integer'},
                {'loc': ('v', 1), 'msg': 'value is not a valid integer', 'type': 'type_error.integer'},
                {'loc': ('v', 2), 'msg': 'value is not a valid integer', 'type': 'type_error.integer'},
            ],
        ),
        (
            float,
            (i for i in ['a', 'b', 'c']),
            [
                {'loc': ('v', 0), 'msg': 'value is not a valid float', 'type': 'type_error.float'},
                {'loc': ('v', 1), 'msg': 'value is not a valid float', 'type': 'type_error.float'},
                {'loc': ('v', 2), 'msg': 'value is not a valid float', 'type': 'type_error.float'},
            ],
        ),
    ),
)
def test_sequence_generator_fails(cls, value, errors):
    class Model(BaseModel):
        v: Sequence[cls]

    with pytest.raises(ValidationError) as exc_info:
        Model(v=value)
    assert exc_info.value.errors() == errors


@pytest.mark.parametrize(
    'cls,value,errors',
    (
        (int, [1, 'a', 3], [{'loc': ('v', 1), 'msg': 'value is not a valid integer', 'type': 'type_error.integer'}]),
        (int, (1, 2, 'a'), [{'loc': ('v', 2), 'msg': 'value is not a valid integer', 'type': 'type_error.integer'}]),
        (float, range(10), [{'loc': ('v',), 'msg': 'value is not a valid sequence', 'type': 'type_error.sequence'}]),
        (float, ('a', 2.2, 3.3), [{'loc': ('v', 0), 'msg': 'value is not a valid float', 'type': 'type_error.float'}]),
        (float, (1.1, 2.2, 'a'), [{'loc': ('v', 2), 'msg': 'value is not a valid float', 'type': 'type_error.float'}]),
        (
            Set[int],
            [{1, 2}, {2, 3}, {'d'}],
            [{'loc': ('v', 2, 0), 'msg': 'value is not a valid integer', 'type': 'type_error.integer'}],
        ),
        (
            Tuple[int, str],
            ((1, 'a'), ('a', 'a'), (3, 'c')),
            [{'loc': ('v', 1, 0), 'msg': 'value is not a valid integer', 'type': 'type_error.integer'}],
        ),
        (
            List[int],
            [{'a': 1, 'b': 2}, [1, 2], [2, 3]],
            [{'loc': ('v', 0), 'msg': 'value is not a valid list', 'type': 'type_error.list'}],
        ),
    ),
)
def test_sequence_fails(cls, value, errors):
    class Model(BaseModel):
        v: Sequence[cls]

    with pytest.raises(ValidationError) as exc_info:
        Model(v=value)
    assert exc_info.value.errors() == errors


def test_int_validation():
    class Model(BaseModel):
        a: PositiveInt = None
        b: NegativeInt = None
        c: conint(gt=4, lt=10) = None
        d: conint(ge=0, le=10) = None
        e: conint(multiple_of=5) = None

    m = Model(a=5, b=-5, c=5, d=0, e=25)
    assert m == {'a': 5, 'b': -5, 'c': 5, 'd': 0, 'e': 25}

    with pytest.raises(ValidationError) as exc_info:
        Model(a=-5, b=5, c=-5, d=11, e=42)
    assert exc_info.value.errors() == [
        {
            'loc': ('a',),
            'msg': 'ensure this value is greater than 0',
            'type': 'value_error.number.not_gt',
            'ctx': {'limit_value': 0},
        },
        {
            'loc': ('b',),
            'msg': 'ensure this value is less than 0',
            'type': 'value_error.number.not_lt',
            'ctx': {'limit_value': 0},
        },
        {
            'loc': ('c',),
            'msg': 'ensure this value is greater than 4',
            'type': 'value_error.number.not_gt',
            'ctx': {'limit_value': 4},
        },
        {
            'loc': ('d',),
            'msg': 'ensure this value is less than or equal to 10',
            'type': 'value_error.number.not_le',
            'ctx': {'limit_value': 10},
        },
        {
            'loc': ('e',),
            'msg': 'ensure this value is a multiple of 5',
            'type': 'value_error.number.not_multiple',
            'ctx': {'multiple_of': 5},
        },
    ]


def test_float_validation():
    class Model(BaseModel):
        a: PositiveFloat = None
        b: NegativeFloat = None
        c: confloat(gt=4, lt=12.2) = None
        d: confloat(ge=0, le=9.9) = None
        e: confloat(multiple_of=0.5) = None

    m = Model(a=5.1, b=-5.2, c=5.3, d=9.9, e=2.5)
    assert m.dict() == {'a': 5.1, 'b': -5.2, 'c': 5.3, 'd': 9.9, 'e': 2.5}

    with pytest.raises(ValidationError) as exc_info:
        Model(a=-5.1, b=5.2, c=-5.3, d=9.91, e=4.2)
    assert exc_info.value.errors() == [
        {
            'loc': ('a',),
            'msg': 'ensure this value is greater than 0',
            'type': 'value_error.number.not_gt',
            'ctx': {'limit_value': 0},
        },
        {
            'loc': ('b',),
            'msg': 'ensure this value is less than 0',
            'type': 'value_error.number.not_lt',
            'ctx': {'limit_value': 0},
        },
        {
            'loc': ('c',),
            'msg': 'ensure this value is greater than 4',
            'type': 'value_error.number.not_gt',
            'ctx': {'limit_value': 4},
        },
        {
            'loc': ('d',),
            'msg': 'ensure this value is less than or equal to 9.9',
            'type': 'value_error.number.not_le',
            'ctx': {'limit_value': 9.9},
        },
        {
            'loc': ('e',),
            'msg': 'ensure this value is a multiple of 0.5',
            'type': 'value_error.number.not_multiple',
            'ctx': {'multiple_of': 0.5},
        },
    ]


def test_strict_str():
    class Model(BaseModel):
        v: StrictStr

    assert Model(v='foobar').v == 'foobar'

    with pytest.raises(ValidationError):
        Model(v=123)

    with pytest.raises(ValidationError):
        Model(v=b'foobar')


def test_strict_str_subclass():
    class MyStrictStr(StrictStr):
        pass

    class Model(BaseModel):
        v: MyStrictStr

    m = Model(v=MyStrictStr('foobar'))
    assert isinstance(m.v, MyStrictStr)
    assert m.v == 'foobar'


def test_strict_bool():
    class Model(BaseModel):
        v: StrictBool

    assert Model(v=True).v is True
    assert Model(v=False).v is False

    with pytest.raises(ValidationError):
        Model(v=1)

    with pytest.raises(ValidationError):
        Model(v='1')

    with pytest.raises(ValidationError):
        Model(v=b'1')


def test_strict_int():
    class Model(BaseModel):
        v: StrictInt

    assert Model(v=123456).v == 123456

    with pytest.raises(ValidationError, match='value is not a valid int'):
        Model(v='123456')

    with pytest.raises(ValidationError, match='value is not a valid int'):
        Model(v=3.14159)


def test_strict_int_subclass():
    class MyStrictInt(StrictInt):
        pass

    class Model(BaseModel):
        v: MyStrictInt

    m = Model(v=MyStrictInt(123456))
    assert isinstance(m.v, MyStrictInt)
    assert m.v == 123456


def test_strict_float():
    class Model(BaseModel):
        v: StrictFloat

    assert Model(v=3.14159).v == 3.14159

    with pytest.raises(ValidationError, match='value is not a valid float'):
        Model(v='3.14159')

    with pytest.raises(ValidationError, match='value is not a valid float'):
        Model(v=123456)


def test_strict_float_subclass():
    class MyStrictFloat(StrictFloat):
        pass

    class Model(BaseModel):
        v: MyStrictFloat

    m = Model(v=MyStrictFloat(3.14159))
    assert isinstance(m.v, MyStrictFloat)
    assert m.v == 3.14159


def test_bool_unhashable_fails():
    class Model(BaseModel):
        v: bool

    with pytest.raises(ValidationError) as exc_info:
        Model(v={})
    assert exc_info.value.errors() == [
        {'loc': ('v',), 'msg': 'value could not be parsed to a boolean', 'type': 'type_error.bool'}
    ]


def test_uuid_error():
    class Model(BaseModel):
        v: UUID

    with pytest.raises(ValidationError) as exc_info:
        Model(v='ebcdab58-6eb8-46fb-a190-d07a3')
    assert exc_info.value.errors() == [{'loc': ('v',), 'msg': 'value is not a valid uuid', 'type': 'type_error.uuid'}]

    with pytest.raises(ValidationError):
        Model(v=None)


class UUIDModel(BaseModel):
    a: UUID1
    b: UUID3
    c: UUID4
    d: UUID5


def test_uuid_validation():
    a = uuid.uuid1()
    b = uuid.uuid3(uuid.NAMESPACE_DNS, 'python.org')
    c = uuid.uuid4()
    d = uuid.uuid5(uuid.NAMESPACE_DNS, 'python.org')

    m = UUIDModel(a=a, b=b, c=c, d=d)
    assert m.dict() == {'a': a, 'b': b, 'c': c, 'd': d}

    with pytest.raises(ValidationError) as exc_info:
        UUIDModel(a=d, b=c, c=b, d=a)
    assert exc_info.value.errors() == [
        {
            'loc': ('a',),
            'msg': 'uuid version 1 expected',
            'type': 'value_error.uuid.version',
            'ctx': {'required_version': 1},
        },
        {
            'loc': ('b',),
            'msg': 'uuid version 3 expected',
            'type': 'value_error.uuid.version',
            'ctx': {'required_version': 3},
        },
        {
            'loc': ('c',),
            'msg': 'uuid version 4 expected',
            'type': 'value_error.uuid.version',
            'ctx': {'required_version': 4},
        },
        {
            'loc': ('d',),
            'msg': 'uuid version 5 expected',
            'type': 'value_error.uuid.version',
            'ctx': {'required_version': 5},
        },
    ]


def test_anystr_strip_whitespace_enabled():
    class Model(BaseModel):
        str_check: str
        bytes_check: bytes

        class Config:
            anystr_strip_whitespace = True

    m = Model(str_check='  123  ', bytes_check=b'  456  ')
    assert m.str_check == '123'
    assert m.bytes_check == b'456'


def test_anystr_strip_whitespace_disabled():
    class Model(BaseModel):
        str_check: str
        bytes_check: bytes

        class Config:
            anystr_strip_whitespace = False

    m = Model(str_check='  123  ', bytes_check=b'  456  ')
    assert m.str_check == '  123  '
    assert m.bytes_check == b'  456  '


@pytest.mark.parametrize(
    'type_,value,result',
    [
        (condecimal(gt=Decimal('42.24')), Decimal('43'), Decimal('43')),
        (
            condecimal(gt=Decimal('42.24')),
            Decimal('42'),
            [
                {
                    'loc': ('foo',),
                    'msg': 'ensure this value is greater than 42.24',
                    'type': 'value_error.number.not_gt',
                    'ctx': {'limit_value': Decimal('42.24')},
                }
            ],
        ),
        (condecimal(lt=Decimal('42.24')), Decimal('42'), Decimal('42')),
        (
            condecimal(lt=Decimal('42.24')),
            Decimal('43'),
            [
                {
                    'loc': ('foo',),
                    'msg': 'ensure this value is less than 42.24',
                    'type': 'value_error.number.not_lt',
                    'ctx': {'limit_value': Decimal('42.24')},
                }
            ],
        ),
        (condecimal(ge=Decimal('42.24')), Decimal('43'), Decimal('43')),
        (condecimal(ge=Decimal('42.24')), Decimal('42.24'), Decimal('42.24')),
        (
            condecimal(ge=Decimal('42.24')),
            Decimal('42'),
            [
                {
                    'loc': ('foo',),
                    'msg': 'ensure this value is greater than or equal to 42.24',
                    'type': 'value_error.number.not_ge',
                    'ctx': {'limit_value': Decimal('42.24')},
                }
            ],
        ),
        (condecimal(le=Decimal('42.24')), Decimal('42'), Decimal('42')),
        (condecimal(le=Decimal('42.24')), Decimal('42.24'), Decimal('42.24')),
        (
            condecimal(le=Decimal('42.24')),
            Decimal('43'),
            [
                {
                    'loc': ('foo',),
                    'msg': 'ensure this value is less than or equal to 42.24',
                    'type': 'value_error.number.not_le',
                    'ctx': {'limit_value': Decimal('42.24')},
                }
            ],
        ),
        (condecimal(max_digits=2, decimal_places=2), Decimal('0.99'), Decimal('0.99')),
        (
            condecimal(max_digits=2, decimal_places=1),
            Decimal('0.99'),
            [
                {
                    'loc': ('foo',),
                    'msg': 'ensure that there are no more than 1 decimal places',
                    'type': 'value_error.decimal.max_places',
                    'ctx': {'decimal_places': 1},
                }
            ],
        ),
        (
            condecimal(max_digits=3, decimal_places=1),
            Decimal('999'),
            [
                {
                    'loc': ('foo',),
                    'msg': 'ensure that there are no more than 2 digits before the decimal point',
                    'type': 'value_error.decimal.whole_digits',
                    'ctx': {'whole_digits': 2},
                }
            ],
        ),
        (condecimal(max_digits=4, decimal_places=1), Decimal('999'), Decimal('999')),
        (condecimal(max_digits=20, decimal_places=2), Decimal('742403889818000000'), Decimal('742403889818000000')),
        (condecimal(max_digits=20, decimal_places=2), Decimal('7.42403889818E+17'), Decimal('7.42403889818E+17')),
        (
            condecimal(max_digits=20, decimal_places=2),
            Decimal('7424742403889818000000'),
            [
                {
                    'loc': ('foo',),
                    'msg': 'ensure that there are no more than 20 digits in total',
                    'type': 'value_error.decimal.max_digits',
                    'ctx': {'max_digits': 20},
                }
            ],
        ),
        (condecimal(max_digits=5, decimal_places=2), Decimal('7304E-1'), Decimal('7304E-1')),
        (
            condecimal(max_digits=5, decimal_places=2),
            Decimal('7304E-3'),
            [
                {
                    'loc': ('foo',),
                    'msg': 'ensure that there are no more than 2 decimal places',
                    'type': 'value_error.decimal.max_places',
                    'ctx': {'decimal_places': 2},
                }
            ],
        ),
        (condecimal(max_digits=5, decimal_places=5), Decimal('70E-5'), Decimal('70E-5')),
        (
            condecimal(max_digits=5, decimal_places=5),
            Decimal('70E-6'),
            [
                {
                    'loc': ('foo',),
                    'msg': 'ensure that there are no more than 5 digits in total',
                    'type': 'value_error.decimal.max_digits',
                    'ctx': {'max_digits': 5},
                }
            ],
        ),
        *[
            (
                condecimal(decimal_places=2, max_digits=10),
                value,
                [{'loc': ('foo',), 'msg': 'value is not a valid decimal', 'type': 'value_error.decimal.not_finite'}],
            )
            for value in (
                'NaN',
                '-NaN',
                '+NaN',
                'sNaN',
                '-sNaN',
                '+sNaN',
                'Inf',
                '-Inf',
                '+Inf',
                'Infinity',
                '-Infinity',
                '-Infinity',
            )
        ],
        *[
            (
                condecimal(decimal_places=2, max_digits=10),
                Decimal(value),
                [{'loc': ('foo',), 'msg': 'value is not a valid decimal', 'type': 'value_error.decimal.not_finite'}],
            )
            for value in (
                'NaN',
                '-NaN',
                '+NaN',
                'sNaN',
                '-sNaN',
                '+sNaN',
                'Inf',
                '-Inf',
                '+Inf',
                'Infinity',
                '-Infinity',
                '-Infinity',
            )
        ],
        (
            condecimal(multiple_of=Decimal('5')),
            Decimal('42'),
            [
                {
                    'loc': ('foo',),
                    'msg': 'ensure this value is a multiple of 5',
                    'type': 'value_error.number.not_multiple',
                    'ctx': {'multiple_of': Decimal('5')},
                }
            ],
        ),
    ],
)
def test_decimal_validation(type_, value, result):
    model = create_model('DecimalModel', foo=(type_, ...))

    if not isinstance(result, Decimal):
        with pytest.raises(ValidationError) as exc_info:
            model(foo=value)
        assert exc_info.value.errors() == result
        assert exc_info.value.json().startswith('[')
    else:
        assert model(foo=value).foo == result


@pytest.mark.parametrize('value,result', (('/test/path', Path('/test/path')), (Path('/test/path'), Path('/test/path'))))
def test_path_validation_success(value, result):
    class Model(BaseModel):
        foo: Path

    assert Model(foo=value).foo == result


def test_path_validation_fails():
    class Model(BaseModel):
        foo: Path

    with pytest.raises(ValidationError) as exc_info:
        Model(foo=123)
    assert exc_info.value.errors() == [{'loc': ('foo',), 'msg': 'value is not a valid path', 'type': 'type_error.path'}]


@pytest.mark.parametrize(
    'value,result',
    (('tests/test_types.py', Path('tests/test_types.py')), (Path('tests/test_types.py'), Path('tests/test_types.py'))),
)
def test_file_path_validation_success(value, result):
    class Model(BaseModel):
        foo: FilePath

    assert Model(foo=value).foo == result


@pytest.mark.parametrize(
    'value,errors',
    (
        (
            'nonexistentfile',
            [
                {
                    'loc': ('foo',),
                    'msg': 'file or directory at path "nonexistentfile" does not exist',
                    'type': 'value_error.path.not_exists',
                    'ctx': {'path': 'nonexistentfile'},
                }
            ],
        ),
        (
            Path('nonexistentfile'),
            [
                {
                    'loc': ('foo',),
                    'msg': 'file or directory at path "nonexistentfile" does not exist',
                    'type': 'value_error.path.not_exists',
                    'ctx': {'path': 'nonexistentfile'},
                }
            ],
        ),
        (
            'tests',
            [
                {
                    'loc': ('foo',),
                    'msg': 'path "tests" does not point to a file',
                    'type': 'value_error.path.not_a_file',
                    'ctx': {'path': 'tests'},
                }
            ],
        ),
        (
            Path('tests'),
            [
                {
                    'loc': ('foo',),
                    'msg': 'path "tests" does not point to a file',
                    'type': 'value_error.path.not_a_file',
                    'ctx': {'path': 'tests'},
                }
            ],
        ),
    ),
)
def test_file_path_validation_fails(value, errors):
    class Model(BaseModel):
        foo: FilePath

    with pytest.raises(ValidationError) as exc_info:
        Model(foo=value)
    assert exc_info.value.errors() == errors


@pytest.mark.parametrize('value,result', (('tests', Path('tests')), (Path('tests'), Path('tests'))))
def test_directory_path_validation_success(value, result):
    class Model(BaseModel):
        foo: DirectoryPath

    assert Model(foo=value).foo == result


@pytest.mark.skipif(sys.platform.startswith('win'), reason='paths look different on windows')
@pytest.mark.parametrize(
    'value,errors',
    (
        (
            'nonexistentdirectory',
            [
                {
                    'loc': ('foo',),
                    'msg': 'file or directory at path "nonexistentdirectory" does not exist',
                    'type': 'value_error.path.not_exists',
                    'ctx': {'path': 'nonexistentdirectory'},
                }
            ],
        ),
        (
            Path('nonexistentdirectory'),
            [
                {
                    'loc': ('foo',),
                    'msg': 'file or directory at path "nonexistentdirectory" does not exist',
                    'type': 'value_error.path.not_exists',
                    'ctx': {'path': 'nonexistentdirectory'},
                }
            ],
        ),
        (
            'tests/test_types.py',
            [
                {
                    'loc': ('foo',),
                    'msg': 'path "tests/test_types.py" does not point to a directory',
                    'type': 'value_error.path.not_a_directory',
                    'ctx': {'path': 'tests/test_types.py'},
                }
            ],
        ),
        (
            Path('tests/test_types.py'),
            [
                {
                    'loc': ('foo',),
                    'msg': 'path "tests/test_types.py" does not point to a directory',
                    'type': 'value_error.path.not_a_directory',
                    'ctx': {'path': 'tests/test_types.py'},
                }
            ],
        ),
    ),
)
def test_directory_path_validation_fails(value, errors):
    class Model(BaseModel):
        foo: DirectoryPath

    with pytest.raises(ValidationError) as exc_info:
        Model(foo=value)
    assert exc_info.value.errors() == errors


base_message = r'.*ensure this value is {msg} \(type=value_error.number.not_{ty}; limit_value={value}\).*'


def test_number_gt():
    class Model(BaseModel):
        a: conint(gt=-1) = 0

    assert Model(a=0).dict() == {'a': 0}

    message = base_message.format(msg='greater than -1', ty='gt', value=-1)
    with pytest.raises(ValidationError, match=message):
        Model(a=-1)


def test_number_ge():
    class Model(BaseModel):
        a: conint(ge=0) = 0

    assert Model(a=0).dict() == {'a': 0}

    message = base_message.format(msg='greater than or equal to 0', ty='ge', value=0)
    with pytest.raises(ValidationError, match=message):
        Model(a=-1)


def test_number_lt():
    class Model(BaseModel):
        a: conint(lt=5) = 0

    assert Model(a=4).dict() == {'a': 4}

    message = base_message.format(msg='less than 5', ty='lt', value=5)
    with pytest.raises(ValidationError, match=message):
        Model(a=5)


def test_number_le():
    class Model(BaseModel):
        a: conint(le=5) = 0

    assert Model(a=5).dict() == {'a': 5}

    message = base_message.format(msg='less than or equal to 5', ty='le', value=5)
    with pytest.raises(ValidationError, match=message):
        Model(a=6)


@pytest.mark.parametrize('value', ((10), (100), (20)))
def test_number_multiple_of_int_valid(value):
    class Model(BaseModel):
        a: conint(multiple_of=5)

    assert Model(a=value).dict() == {'a': value}


@pytest.mark.parametrize('value', ((1337), (23), (6), (14)))
def test_number_multiple_of_int_invalid(value):
    class Model(BaseModel):
        a: conint(multiple_of=5)

    multiple_message = base_message.replace('limit_value', 'multiple_of')
    message = multiple_message.format(msg='a multiple of 5', ty='multiple', value=5)
    with pytest.raises(ValidationError, match=message):
        Model(a=value)


@pytest.mark.parametrize('value', ((0.2), (0.3), (0.4), (0.5), (1)))
def test_number_multiple_of_float_valid(value):
    class Model(BaseModel):
        a: confloat(multiple_of=0.1)

    assert Model(a=value).dict() == {'a': value}


@pytest.mark.parametrize('value', ((0.07), (1.27), (1.003)))
def test_number_multiple_of_float_invalid(value):
    class Model(BaseModel):
        a: confloat(multiple_of=0.1)

    multiple_message = base_message.replace('limit_value', 'multiple_of')
    message = multiple_message.format(msg='a multiple of 0.1', ty='multiple', value=0.1)
    with pytest.raises(ValidationError, match=message):
        Model(a=value)


@pytest.mark.parametrize('fn', [conint, confloat, condecimal])
def test_bounds_config_exceptions(fn):
    with pytest.raises(ConfigError):
        fn(gt=0, ge=0)

    with pytest.raises(ConfigError):
        fn(lt=0, le=0)


def test_new_type_success():
    a_type = NewType('a_type', int)
    b_type = NewType('b_type', a_type)
    c_type = NewType('c_type', List[int])

    class Model(BaseModel):
        a: a_type
        b: b_type
        c: c_type

    m = Model(a=42, b=24, c=[1, 2, 3])
    assert m.dict() == {'a': 42, 'b': 24, 'c': [1, 2, 3]}
    assert repr(Model.__fields__['c']) == "ModelField(name='c', type=List[int], required=True)"


def test_new_type_fails():
    a_type = NewType('a_type', int)
    b_type = NewType('b_type', a_type)
    c_type = NewType('c_type', List[int])

    class Model(BaseModel):
        a: a_type
        b: b_type
        c: c_type

    with pytest.raises(ValidationError) as exc_info:
        Model(a='foo', b='bar', c=['foo'])
    assert exc_info.value.errors() == [
        {'loc': ('a',), 'msg': 'value is not a valid integer', 'type': 'type_error.integer'},
        {'loc': ('b',), 'msg': 'value is not a valid integer', 'type': 'type_error.integer'},
        {'loc': ('c', 0), 'msg': 'value is not a valid integer', 'type': 'type_error.integer'},
    ]


def test_valid_simple_json():
    class JsonModel(BaseModel):
        json_obj: Json

    obj = '{"a": 1, "b": [2, 3]}'
    assert JsonModel(json_obj=obj).dict() == {'json_obj': {'a': 1, 'b': [2, 3]}}


def test_invalid_simple_json():
    class JsonModel(BaseModel):
        json_obj: Json

    obj = '{a: 1, b: [2, 3]}'
    with pytest.raises(ValidationError) as exc_info:
        JsonModel(json_obj=obj)
    assert exc_info.value.errors()[0] == {'loc': ('json_obj',), 'msg': 'Invalid JSON', 'type': 'value_error.json'}


def test_valid_simple_json_bytes():
    class JsonModel(BaseModel):
        json_obj: Json

    obj = b'{"a": 1, "b": [2, 3]}'
    assert JsonModel(json_obj=obj).dict() == {'json_obj': {'a': 1, 'b': [2, 3]}}


def test_valid_detailed_json():
    class JsonDetailedModel(BaseModel):
        json_obj: Json[List[int]]

    obj = '[1, 2, 3]'
    assert JsonDetailedModel(json_obj=obj).dict() == {'json_obj': [1, 2, 3]}


def test_invalid_detailed_json_value_error():
    class JsonDetailedModel(BaseModel):
        json_obj: Json[List[int]]

    obj = '(1, 2, 3)'
    with pytest.raises(ValidationError) as exc_info:
        JsonDetailedModel(json_obj=obj)
    assert exc_info.value.errors()[0] == {'loc': ('json_obj',), 'msg': 'Invalid JSON', 'type': 'value_error.json'}


def test_valid_detailed_json_bytes():
    class JsonDetailedModel(BaseModel):
        json_obj: Json[List[int]]

    obj = b'[1, 2, 3]'
    assert JsonDetailedModel(json_obj=obj).dict() == {'json_obj': [1, 2, 3]}


def test_invalid_detailed_json_type_error():
    class JsonDetailedModel(BaseModel):
        json_obj: Json[List[int]]

    obj = '["a", "b", "c"]'
    with pytest.raises(ValidationError) as exc_info:
        JsonDetailedModel(json_obj=obj)
    assert exc_info.value.errors() == [
        {'loc': ('json_obj', 0), 'msg': 'value is not a valid integer', 'type': 'type_error.integer'},
        {'loc': ('json_obj', 1), 'msg': 'value is not a valid integer', 'type': 'type_error.integer'},
        {'loc': ('json_obj', 2), 'msg': 'value is not a valid integer', 'type': 'type_error.integer'},
    ]


def test_json_not_str():
    class JsonDetailedModel(BaseModel):
        json_obj: Json[List[int]]

    obj = 12
    with pytest.raises(ValidationError) as exc_info:
        JsonDetailedModel(json_obj=obj)
    assert exc_info.value.errors()[0] == {
        'loc': ('json_obj',),
        'msg': 'JSON object must be str, bytes or bytearray',
        'type': 'type_error.json',
    }


def test_json_pre_validator():
    call_count = 0

    class JsonModel(BaseModel):
        json_obj: Json

        @validator('json_obj', pre=True)
        def check(cls, v):
            assert v == '"foobar"'
            nonlocal call_count
            call_count += 1
            return v

    assert JsonModel(json_obj='"foobar"').dict() == {'json_obj': 'foobar'}
    assert call_count == 1


def test_json_optional_simple():
    class JsonOptionalModel(BaseModel):
        json_obj: Optional[Json]

    assert JsonOptionalModel(json_obj=None).dict() == {'json_obj': None}
    assert JsonOptionalModel(json_obj='["x", "y", "z"]').dict() == {'json_obj': ['x', 'y', 'z']}


def test_json_optional_complex():
    class JsonOptionalModel(BaseModel):
        json_obj: Optional[Json[List[int]]]

    JsonOptionalModel(json_obj=None)

    good = JsonOptionalModel(json_obj='[1, 2, 3]')
    assert good.json_obj == [1, 2, 3]

    with pytest.raises(ValidationError) as exc_info:
        JsonOptionalModel(json_obj='["i should fail"]')
    assert exc_info.value.errors() == [
        {'loc': ('json_obj', 0), 'msg': 'value is not a valid integer', 'type': 'type_error.integer'}
    ]


def test_json_explicitly_required():
    class JsonRequired(BaseModel):
        json_obj: Json = ...

    assert JsonRequired(json_obj=None).dict() == {'json_obj': None}
    assert JsonRequired(json_obj='["x", "y", "z"]').dict() == {'json_obj': ['x', 'y', 'z']}
    with pytest.raises(ValidationError) as exc_info:
        JsonRequired()
    assert exc_info.value.errors() == [{'loc': ('json_obj',), 'msg': 'field required', 'type': 'value_error.missing'}]


def test_json_no_default():
    class JsonRequired(BaseModel):
        json_obj: Json

    assert JsonRequired(json_obj=None).dict() == {'json_obj': None}
    assert JsonRequired(json_obj='["x", "y", "z"]').dict() == {'json_obj': ['x', 'y', 'z']}
    assert JsonRequired().dict() == {'json_obj': None}


def test_pattern():
    class Foobar(BaseModel):
        pattern: Pattern

    f = Foobar(pattern=r'^whatev.r\d$')
    # SRE_Pattern for 3.6, Pattern for 3.7
    assert f.pattern.__class__.__name__ in {'SRE_Pattern', 'Pattern'}
    # check it's really a proper pattern
    assert f.pattern.match('whatever1')
    assert not f.pattern.match(' whatever1')

    # Check that pre-compiled patterns are accepted unchanged
    p = re.compile(r'^whatev.r\d$')
    f2 = Foobar(pattern=p)
    assert f2.pattern is p


def test_pattern_error():
    class Foobar(BaseModel):
        pattern: Pattern

    with pytest.raises(ValidationError) as exc_info:
        Foobar(pattern='[xx')
    assert exc_info.value.errors() == [
        {'loc': ('pattern',), 'msg': 'Invalid regular expression', 'type': 'value_error.regex_pattern'}
    ]


def test_secretstr():
    class Foobar(BaseModel):
        password: SecretStr
        empty_password: SecretStr

    # Initialize the model.
    f = Foobar(password='1234', empty_password='')

    # Assert correct types.
    assert f.password.__class__.__name__ == 'SecretStr'
    assert f.empty_password.__class__.__name__ == 'SecretStr'

    # Assert str and repr are correct.
    assert str(f.password) == '**********'
    assert str(f.empty_password) == ''
    assert repr(f.password) == "SecretStr('**********')"
    assert repr(f.empty_password) == "SecretStr('')"

    # Assert retrieval of secret value is correct
    assert f.password.get_secret_value() == '1234'
    assert f.empty_password.get_secret_value() == ''

    with pytest.warns(DeprecationWarning, match=r'`secret_str.display\(\)` is deprecated'):
        assert f.password.display() == '**********'
    with pytest.warns(DeprecationWarning, match=r'`secret_str.display\(\)` is deprecated'):
        assert f.empty_password.display() == ''

    # Assert that SecretStr is equal to SecretStr if the secret is the same.
    assert f == f.copy()
    assert f != f.copy(update=dict(password='4321'))


def test_secretstr_equality():
    assert SecretStr('abc') == SecretStr('abc')
    assert SecretStr('123') != SecretStr('321')
    assert SecretStr('123') != '123'
    assert SecretStr('123') is not SecretStr('123')


def test_secretstr_idempotent():
    class Foobar(BaseModel):
        password: SecretStr

    # Should not raise an exception
    m = Foobar(password=SecretStr('1234'))
    assert m.password.get_secret_value() == '1234'


def test_secretstr_error():
    class Foobar(BaseModel):
        password: SecretStr

    with pytest.raises(ValidationError) as exc_info:
        Foobar(password=[6, 23, 'abc'])
    assert exc_info.value.errors() == [{'loc': ('password',), 'msg': 'str type expected', 'type': 'type_error.str'}]


def test_secretbytes():
    class Foobar(BaseModel):
        password: SecretBytes
        empty_password: SecretBytes

    # Initialize the model.
    f = Foobar(password=b'wearebytes', empty_password=b'')

    # Assert correct types.
    assert f.password.__class__.__name__ == 'SecretBytes'
    assert f.empty_password.__class__.__name__ == 'SecretBytes'

    # Assert str and repr are correct.
    assert str(f.password) == '**********'
    assert str(f.empty_password) == ''
    assert repr(f.password) == "SecretBytes(b'**********')"
    assert repr(f.empty_password) == "SecretBytes(b'')"

    # Assert retrieval of secret value is correct
    assert f.password.get_secret_value() == b'wearebytes'
    assert f.empty_password.get_secret_value() == b''

    with pytest.warns(DeprecationWarning, match=r'`secret_bytes.display\(\)` is deprecated'):
        assert f.password.display() == '**********'
    with pytest.warns(DeprecationWarning, match=r'`secret_bytes.display\(\)` is deprecated'):
        assert f.empty_password.display() == ''

    # Assert that SecretBytes is equal to SecretBytes if the secret is the same.
    assert f == f.copy()
    assert f != f.copy(update=dict(password=b'4321'))


def test_secretbytes_equality():
    assert SecretBytes(b'abc') == SecretBytes(b'abc')
    assert SecretBytes(b'123') != SecretBytes(b'321')
    assert SecretBytes(b'123') != b'123'
    assert SecretBytes(b'123') is not SecretBytes(b'123')


def test_secretbytes_idempotent():
    class Foobar(BaseModel):
        password: SecretBytes

    # Should not raise an exception.
    _ = Foobar(password=SecretBytes(b'1234'))


def test_secretbytes_error():
    class Foobar(BaseModel):
        password: SecretBytes

    with pytest.raises(ValidationError) as exc_info:
        Foobar(password=[6, 23, 'abc'])
    assert exc_info.value.errors() == [{'loc': ('password',), 'msg': 'byte type expected', 'type': 'type_error.bytes'}]


def test_generic_without_params():
    class Model(BaseModel):
        generic_list: List
        generic_dict: Dict

    m = Model(generic_list=[0, 'a'], generic_dict={0: 'a', 'a': 0})
    assert m.dict() == {'generic_list': [0, 'a'], 'generic_dict': {0: 'a', 'a': 0}}


def test_generic_without_params_error():
    class Model(BaseModel):
        generic_list: List
        generic_dict: Dict

    with pytest.raises(ValidationError) as exc_info:
        Model(generic_list=0, generic_dict=0)
    assert exc_info.value.errors() == [
        {'loc': ('generic_list',), 'msg': 'value is not a valid list', 'type': 'type_error.list'},
        {'loc': ('generic_dict',), 'msg': 'value is not a valid dict', 'type': 'type_error.dict'},
    ]


@pytest.mark.skipif(not typing_extensions, reason='typing_extensions not installed')
def test_literal_single():
    class Model(BaseModel):
        a: typing_extensions.Literal['a']

    Model(a='a')
    with pytest.raises(ValidationError) as exc_info:
        Model(a='b')
    assert exc_info.value.errors() == [
        {
            'loc': ('a',),
            'msg': "unexpected value; permitted: 'a'",
            'type': 'value_error.const',
            'ctx': {'given': 'b', 'permitted': ('a',)},
        }
    ]


@pytest.mark.skipif(not typing_extensions, reason='typing_extensions not installed')
def test_literal_multiple():
    class Model(BaseModel):
        a_or_b: typing_extensions.Literal['a', 'b']

    Model(a_or_b='a')
    Model(a_or_b='b')
    with pytest.raises(ValidationError) as exc_info:
        Model(a_or_b='c')
    assert exc_info.value.errors() == [
        {
            'loc': ('a_or_b',),
            'msg': "unexpected value; permitted: 'a', 'b'",
            'type': 'value_error.const',
            'ctx': {'given': 'c', 'permitted': ('a', 'b')},
        }
    ]


def test_unsupported_field_type():
    with pytest.raises(TypeError, match=r'MutableSet(.*)not supported'):

        class UnsupportedModel(BaseModel):
            unsupported: MutableSet[int]


def test_frozenset_field():
    class FrozenSetModel(BaseModel):
        set: FrozenSet[int]

    test_set = frozenset({1, 2, 3})
    object_under_test = FrozenSetModel(set=test_set)

    assert object_under_test.set == test_set


def test_frozenset_field_conversion():
    class FrozenSetModel(BaseModel):
        set: FrozenSet[int]

    test_list = [1, 2, 3]
    test_set = frozenset(test_list)
    object_under_test = FrozenSetModel(set=test_list)

    assert object_under_test.set == test_set


def test_frozenset_field_not_convertible():
    class FrozenSetModel(BaseModel):
        set: FrozenSet[int]

    with pytest.raises(ValidationError, match=r'frozenset'):
        FrozenSetModel(set=42)


@pytest.mark.parametrize(
    'input_value,output,human_bin,human_dec',
    (
        ('1', 1, '1.0B', '1.0B'),
        ('1.0', 1, '1.0B', '1.0B'),
        ('1b', 1, '1.0B', '1.0B'),
        ('1.5 KB', int(1.5e3), '1.5KiB', '1.5KB'),
        ('1.5 K', int(1.5e3), '1.5KiB', '1.5KB'),
        ('1.5 MB', int(1.5e6), '1.4MiB', '1.5MB'),
        ('1.5 M', int(1.5e6), '1.4MiB', '1.5MB'),
        ('5.1kib', 5222, '5.1KiB', '5.2KB'),
        ('6.2EiB', 7148113328562451456, '6.2EiB', '7.1EB'),
    ),
)
def test_bytesize_conversions(input_value, output, human_bin, human_dec):
    class Model(BaseModel):
        size: ByteSize

    m = Model(size=input_value)

    assert m.size == output

    assert m.size.human_readable() == human_bin
    assert m.size.human_readable(decimal=True) == human_dec


def test_bytesize_to():
    class Model(BaseModel):
        size: ByteSize

    m = Model(size='1GiB')

    assert m.size.to('MiB') == pytest.approx(1024)
    assert m.size.to('MB') == pytest.approx(1073.741824)
    assert m.size.to('TiB') == pytest.approx(0.0009765625)


def test_bytesize_raises():
    class Model(BaseModel):
        size: ByteSize

    with pytest.raises(ValidationError, match='parse value'):
        Model(size='d1MB')

    with pytest.raises(ValidationError, match='byte unit'):
        Model(size='1LiB')

    # 1Gi is not a valid unit unlike 1G
    with pytest.raises(ValidationError, match='byte unit'):
        Model(size='1Gi')

    m = Model(size='1MB')
    with pytest.raises(errors.InvalidByteSizeUnit, match='byte unit'):
        m.size.to('bad_unit')


def test_strict_union_sanity():
    class Model(BaseModel):
        fun: Union[str, int] = Field(..., strict_union=True)

    m = Model(fun=1)
    assert m.fun == 1

    m = Model(fun="1")
    assert m.fun == "1"


def test_strict_union_inheritance():
    class TestStr(str):
        pass

    class Model(BaseModel):
        fun: Union[int, TestStr] = Field(..., strict_union=True)

    test_str = TestStr("1")
    m = Model(fun=test_str)
    assert m.fun == test_str


def test_strict_union_disabled():
    class Model(BaseModel):
        fun: Union[str, int] = Field(..., strict_union=False)

    m = Model(fun=1)
    assert m.fun == "1"

    m = Model(fun="1")
    assert m.fun == "1"


def test_strict_union_error():
    class Model(BaseModel):
        fun: Union[str, bool] = Field(..., strict_union=True)

    with pytest.raises(ValueError):
        Model(fun=1)<|MERGE_RESOLUTION|>--- conflicted
+++ resolved
@@ -8,9 +8,6 @@
 from decimal import Decimal
 from enum import Enum, IntEnum
 from pathlib import Path
-<<<<<<< HEAD
-from typing import Dict, FrozenSet, Iterator, List, MutableSet, NewType, Pattern, Sequence, Set, Tuple, Union
-=======
 from typing import (
     Dict,
     FrozenSet,
@@ -24,8 +21,8 @@
     Sequence,
     Set,
     Tuple,
+    Union,
 )
->>>>>>> bf9cc4a5
 from uuid import UUID
 
 import pytest
