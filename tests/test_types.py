import collections
import itertools
import json
import math
import os
import re
import sys
import typing
import uuid
from collections import OrderedDict, defaultdict, deque
from dataclasses import dataclass
from datetime import date, datetime, time, timedelta, timezone
from decimal import Decimal
from enum import Enum, IntEnum
from numbers import Number
from pathlib import Path
from typing import (
    Any,
    Callable,
    Counter,
    DefaultDict,
    Deque,
    Dict,
    FrozenSet,
    Iterable,
    List,
    NewType,
    Optional,
    Pattern,
    Sequence,
    Set,
    Tuple,
    TypeVar,
    Union,
)
from uuid import UUID

import annotated_types
import dirty_equals
import pytest
from dirty_equals import HasRepr, IsFloatNan, IsOneOf, IsStr
from pydantic_core import CoreSchema, PydanticCustomError, SchemaError, core_schema
from typing_extensions import Annotated, Literal, NotRequired, TypedDict, get_args

from pydantic import (
    UUID1,
    UUID3,
    UUID4,
    UUID5,
    AfterValidator,
    AllowInfNan,
    AwareDatetime,
    Base64Bytes,
    Base64Str,
    Base64UrlBytes,
    Base64UrlStr,
    BaseModel,
    ByteSize,
    ConfigDict,
    DirectoryPath,
    EmailStr,
    Field,
    FilePath,
    FiniteFloat,
    FutureDate,
    FutureDatetime,
    GetCoreSchemaHandler,
    GetPydanticSchema,
    ImportString,
    InstanceOf,
    Json,
    JsonValue,
    NaiveDatetime,
    NameEmail,
    NegativeFloat,
    NegativeInt,
    NewPath,
    NonNegativeFloat,
    NonNegativeInt,
    NonPositiveFloat,
    NonPositiveInt,
    OnErrorOmit,
    PastDate,
    PastDatetime,
    PlainSerializer,
    PositiveFloat,
    PositiveInt,
    PydanticInvalidForJsonSchema,
    PydanticSchemaGenerationError,
    Secret,
    SecretBytes,
    SecretStr,
    SerializeAsAny,
    SkipValidation,
    Strict,
    StrictBool,
    StrictBytes,
    StrictFloat,
    StrictInt,
    StrictStr,
    StringConstraints,
    Tag,
    TypeAdapter,
    ValidationError,
    conbytes,
    condate,
    condecimal,
    confloat,
    confrozenset,
    conint,
    conlist,
    conset,
    constr,
    field_serializer,
    field_validator,
    validate_call,
)
from pydantic.dataclasses import dataclass as pydantic_dataclass

try:
    import email_validator
except ImportError:
    email_validator = None


# TODO add back tests for Iterator


@pytest.fixture(scope='session', name='ConBytesModel')
def con_bytes_model_fixture():
    class ConBytesModel(BaseModel):
        v: conbytes(max_length=10) = b'foobar'

    return ConBytesModel


def test_constrained_bytes_good(ConBytesModel):
    m = ConBytesModel(v=b'short')
    assert m.v == b'short'


def test_constrained_bytes_default(ConBytesModel):
    m = ConBytesModel()
    assert m.v == b'foobar'


def test_strict_raw_type():
    class Model(BaseModel):
        v: Annotated[str, Strict]

    assert Model(v='foo').v == 'foo'
    with pytest.raises(ValidationError, match=r'Input should be a valid string \[type=string_type,'):
        Model(v=b'fo')


@pytest.mark.parametrize(
    ('data', 'valid'),
    [(b'this is too long', False), ('⪶⓲⽷01'.encode(), False), (b'not long90', True), ('⪶⓲⽷0'.encode(), True)],
)
def test_constrained_bytes_too_long(ConBytesModel, data: bytes, valid: bool):
    if valid:
        assert ConBytesModel(v=data).model_dump() == {'v': data}
    else:
        with pytest.raises(ValidationError) as exc_info:
            ConBytesModel(v=data)
        # insert_assert(exc_info.value.errors(include_url=False))
        assert exc_info.value.errors(include_url=False) == [
            {
                'ctx': {'max_length': 10},
                'input': data,
                'loc': ('v',),
                'msg': 'Data should have at most 10 bytes',
                'type': 'bytes_too_long',
            }
        ]


def test_constrained_bytes_strict_true():
    class Model(BaseModel):
        v: conbytes(strict=True)

    assert Model(v=b'foobar').v == b'foobar'
    with pytest.raises(ValidationError):
        Model(v=bytearray('foobar', 'utf-8'))

    with pytest.raises(ValidationError):
        Model(v='foostring')

    with pytest.raises(ValidationError):
        Model(v=42)

    with pytest.raises(ValidationError):
        Model(v=0.42)


def test_constrained_bytes_strict_false():
    class Model(BaseModel):
        v: conbytes(strict=False)

    assert Model(v=b'foobar').v == b'foobar'
    assert Model(v=bytearray('foobar', 'utf-8')).v == b'foobar'
    assert Model(v='foostring').v == b'foostring'

    with pytest.raises(ValidationError):
        Model(v=42)

    with pytest.raises(ValidationError):
        Model(v=0.42)


def test_constrained_bytes_strict_default():
    class Model(BaseModel):
        v: conbytes()

    assert Model(v=b'foobar').v == b'foobar'
    assert Model(v=bytearray('foobar', 'utf-8')).v == b'foobar'
    assert Model(v='foostring').v == b'foostring'

    with pytest.raises(ValidationError):
        Model(v=42)

    with pytest.raises(ValidationError):
        Model(v=0.42)


def test_constrained_list_good():
    class ConListModelMax(BaseModel):
        v: conlist(int) = []

    m = ConListModelMax(v=[1, 2, 3])
    assert m.v == [1, 2, 3]


def test_constrained_list_default():
    class ConListModelMax(BaseModel):
        v: conlist(int) = []

    m = ConListModelMax()
    assert m.v == []


def test_constrained_list_too_long():
    class ConListModelMax(BaseModel):
        v: conlist(int, max_length=10) = []

    with pytest.raises(ValidationError) as exc_info:
        ConListModelMax(v=list(str(i) for i in range(11)))
    # insert_assert(exc_info.value.errors(include_url=False))
    assert exc_info.value.errors(include_url=False) == [
        {
            'type': 'too_long',
            'loc': ('v',),
            'msg': 'List should have at most 10 items after validation, not 11',
            'input': ['0', '1', '2', '3', '4', '5', '6', '7', '8', '9', '10'],
            'ctx': {'field_type': 'List', 'max_length': 10, 'actual_length': 11},
        }
    ]


def test_constrained_list_too_short():
    class ConListModelMin(BaseModel):
        v: conlist(int, min_length=1)

    with pytest.raises(ValidationError) as exc_info:
        ConListModelMin(v=[])
    # insert_assert(exc_info.value.errors(include_url=False))
    assert exc_info.value.errors(include_url=False) == [
        {
            'type': 'too_short',
            'loc': ('v',),
            'msg': 'List should have at least 1 item after validation, not 0',
            'input': [],
            'ctx': {'field_type': 'List', 'min_length': 1, 'actual_length': 0},
        }
    ]


def test_constrained_list_optional():
    class Model(BaseModel):
        req: Optional[conlist(str, min_length=1)]
        opt: Optional[conlist(str, min_length=1)] = None

    assert Model(req=None).model_dump() == {'req': None, 'opt': None}
    assert Model(req=None, opt=None).model_dump() == {'req': None, 'opt': None}

    with pytest.raises(ValidationError) as exc_info:
        Model(req=[], opt=[])
    # insert_assert(exc_info.value.errors(include_url=False))
    assert exc_info.value.errors(include_url=False) == [
        {
            'type': 'too_short',
            'loc': ('req',),
            'msg': 'List should have at least 1 item after validation, not 0',
            'input': [],
            'ctx': {'field_type': 'List', 'min_length': 1, 'actual_length': 0},
        },
        {
            'type': 'too_short',
            'loc': ('opt',),
            'msg': 'List should have at least 1 item after validation, not 0',
            'input': [],
            'ctx': {'field_type': 'List', 'min_length': 1, 'actual_length': 0},
        },
    ]

    assert Model(req=['a'], opt=['a']).model_dump() == {'req': ['a'], 'opt': ['a']}


def test_constrained_list_constraints():
    class ConListModelBoth(BaseModel):
        v: conlist(int, min_length=7, max_length=11)

    m = ConListModelBoth(v=list(range(7)))
    assert m.v == list(range(7))

    m = ConListModelBoth(v=list(range(11)))
    assert m.v == list(range(11))

    with pytest.raises(ValidationError) as exc_info:
        ConListModelBoth(v=list(range(6)))
    # insert_assert(exc_info.value.errors(include_url=False))
    assert exc_info.value.errors(include_url=False) == [
        {
            'type': 'too_short',
            'loc': ('v',),
            'msg': 'List should have at least 7 items after validation, not 6',
            'input': [0, 1, 2, 3, 4, 5],
            'ctx': {'field_type': 'List', 'min_length': 7, 'actual_length': 6},
        }
    ]

    with pytest.raises(ValidationError) as exc_info:
        ConListModelBoth(v=list(range(12)))
    # insert_assert(exc_info.value.errors(include_url=False))
    assert exc_info.value.errors(include_url=False) == [
        {
            'type': 'too_long',
            'loc': ('v',),
            'msg': 'List should have at most 11 items after validation, not 12',
            'input': [0, 1, 2, 3, 4, 5, 6, 7, 8, 9, 10, 11],
            'ctx': {'field_type': 'List', 'max_length': 11, 'actual_length': 12},
        }
    ]

    with pytest.raises(ValidationError) as exc_info:
        ConListModelBoth(v=1)
    # insert_assert(exc_info.value.errors(include_url=False))
    assert exc_info.value.errors(include_url=False) == [
        {'type': 'list_type', 'loc': ('v',), 'msg': 'Input should be a valid list', 'input': 1}
    ]


def test_constrained_list_item_type_fails():
    class ConListModel(BaseModel):
        v: conlist(int) = []

    with pytest.raises(ValidationError) as exc_info:
        ConListModel(v=['a', 'b', 'c'])
    # insert_assert(exc_info.value.errors(include_url=False))
    assert exc_info.value.errors(include_url=False) == [
        {
            'type': 'int_parsing',
            'loc': ('v', 0),
            'msg': 'Input should be a valid integer, unable to parse string as an integer',
            'input': 'a',
        },
        {
            'type': 'int_parsing',
            'loc': ('v', 1),
            'msg': 'Input should be a valid integer, unable to parse string as an integer',
            'input': 'b',
        },
        {
            'type': 'int_parsing',
            'loc': ('v', 2),
            'msg': 'Input should be a valid integer, unable to parse string as an integer',
            'input': 'c',
        },
    ]


def test_conlist():
    class Model(BaseModel):
        foo: List[int] = Field(..., min_length=2, max_length=4)
        bar: conlist(str, min_length=1, max_length=4) = None

    assert Model(foo=[1, 2], bar=['spoon']).model_dump() == {'foo': [1, 2], 'bar': ['spoon']}

    msg = r'List should have at least 2 items after validation, not 1 \[type=too_short,'
    with pytest.raises(ValidationError, match=msg):
        Model(foo=[1])

    msg = r'List should have at most 4 items after validation, not 5 \[type=too_long,'
    with pytest.raises(ValidationError, match=msg):
        Model(foo=list(range(5)))

    with pytest.raises(ValidationError) as exc_info:
        Model(foo=[1, 'x', 'y'])
    # insert_assert(exc_info.value.errors(include_url=False))
    assert exc_info.value.errors(include_url=False) == [
        {
            'type': 'int_parsing',
            'loc': ('foo', 1),
            'msg': 'Input should be a valid integer, unable to parse string as an integer',
            'input': 'x',
        },
        {
            'type': 'int_parsing',
            'loc': ('foo', 2),
            'msg': 'Input should be a valid integer, unable to parse string as an integer',
            'input': 'y',
        },
    ]

    with pytest.raises(ValidationError) as exc_info:
        Model(foo=1)
    # insert_assert(exc_info.value.errors(include_url=False))
    assert exc_info.value.errors(include_url=False) == [
        {'type': 'list_type', 'loc': ('foo',), 'msg': 'Input should be a valid list', 'input': 1}
    ]


def test_conlist_wrong_type_default():
    """It should not validate default value by default"""

    class Model(BaseModel):
        v: conlist(int) = 'a'

    m = Model()
    assert m.v == 'a'


def test_constrained_set_good():
    class Model(BaseModel):
        v: conset(int) = []

    m = Model(v=[1, 2, 3])
    assert m.v == {1, 2, 3}


def test_constrained_set_default():
    class Model(BaseModel):
        v: conset(int) = set()

    m = Model()
    assert m.v == set()


def test_constrained_set_default_invalid():
    class Model(BaseModel):
        v: conset(int) = 'not valid, not validated'

    m = Model()
    assert m.v == 'not valid, not validated'


def test_constrained_set_too_long():
    class ConSetModelMax(BaseModel):
        v: conset(int, max_length=10) = []

    with pytest.raises(ValidationError) as exc_info:
        ConSetModelMax(v={str(i) for i in range(11)})
    # insert_assert(exc_info.value.errors(include_url=False))
    assert exc_info.value.errors(include_url=False) == [
        {
            'type': 'too_long',
            'loc': ('v',),
            'msg': 'Set should have at most 10 items after validation, not more',
            'input': {'4', '3', '10', '9', '5', '6', '1', '8', '0', '7', '2'},
            'ctx': {'field_type': 'Set', 'max_length': 10, 'actual_length': None},
        }
    ]


def test_constrained_set_too_short():
    class ConSetModelMin(BaseModel):
        v: conset(int, min_length=1)

    with pytest.raises(ValidationError) as exc_info:
        ConSetModelMin(v=[])
    # insert_assert(exc_info.value.errors(include_url=False))
    assert exc_info.value.errors(include_url=False) == [
        {
            'type': 'too_short',
            'loc': ('v',),
            'msg': 'Set should have at least 1 item after validation, not 0',
            'input': [],
            'ctx': {'field_type': 'Set', 'min_length': 1, 'actual_length': 0},
        }
    ]


def test_constrained_set_optional():
    class Model(BaseModel):
        req: Optional[conset(str, min_length=1)]
        opt: Optional[conset(str, min_length=1)] = None

    assert Model(req=None).model_dump() == {'req': None, 'opt': None}
    assert Model(req=None, opt=None).model_dump() == {'req': None, 'opt': None}

    with pytest.raises(ValidationError) as exc_info:
        Model(req=set(), opt=set())
    # insert_assert(exc_info.value.errors(include_url=False))
    assert exc_info.value.errors(include_url=False) == [
        {
            'type': 'too_short',
            'loc': ('req',),
            'msg': 'Set should have at least 1 item after validation, not 0',
            'input': set(),
            'ctx': {'field_type': 'Set', 'min_length': 1, 'actual_length': 0},
        },
        {
            'type': 'too_short',
            'loc': ('opt',),
            'msg': 'Set should have at least 1 item after validation, not 0',
            'input': set(),
            'ctx': {'field_type': 'Set', 'min_length': 1, 'actual_length': 0},
        },
    ]

    assert Model(req={'a'}, opt={'a'}).model_dump() == {'req': {'a'}, 'opt': {'a'}}


def test_constrained_set_constraints():
    class ConSetModelBoth(BaseModel):
        v: conset(int, min_length=7, max_length=11)

    m = ConSetModelBoth(v=set(range(7)))
    assert m.v == set(range(7))

    m = ConSetModelBoth(v=set(range(11)))
    assert m.v == set(range(11))

    with pytest.raises(ValidationError) as exc_info:
        ConSetModelBoth(v=set(range(6)))
    # insert_assert(exc_info.value.errors(include_url=False))
    assert exc_info.value.errors(include_url=False) == [
        {
            'type': 'too_short',
            'loc': ('v',),
            'msg': 'Set should have at least 7 items after validation, not 6',
            'input': {0, 1, 2, 3, 4, 5},
            'ctx': {'field_type': 'Set', 'min_length': 7, 'actual_length': 6},
        }
    ]

    with pytest.raises(ValidationError) as exc_info:
        ConSetModelBoth(v=set(range(12)))
    # insert_assert(exc_info.value.errors(include_url=False))
    assert exc_info.value.errors(include_url=False) == [
        {
            'type': 'too_long',
            'loc': ('v',),
            'msg': 'Set should have at most 11 items after validation, not more',
            'input': {0, 8, 1, 9, 2, 10, 3, 7, 11, 4, 6, 5},
            'ctx': {'field_type': 'Set', 'max_length': 11, 'actual_length': None},
        }
    ]

    with pytest.raises(ValidationError) as exc_info:
        ConSetModelBoth(v=1)
    # insert_assert(exc_info.value.errors(include_url=False))
    assert exc_info.value.errors(include_url=False) == [
        {'type': 'set_type', 'loc': ('v',), 'msg': 'Input should be a valid set', 'input': 1}
    ]


def test_constrained_set_item_type_fails():
    class ConSetModel(BaseModel):
        v: conset(int) = []

    with pytest.raises(ValidationError) as exc_info:
        ConSetModel(v=['a', 'b', 'c'])
    # insert_assert(exc_info.value.errors(include_url=False))
    assert exc_info.value.errors(include_url=False) == [
        {
            'type': 'int_parsing',
            'loc': ('v', 0),
            'msg': 'Input should be a valid integer, unable to parse string as an integer',
            'input': 'a',
        },
        {
            'type': 'int_parsing',
            'loc': ('v', 1),
            'msg': 'Input should be a valid integer, unable to parse string as an integer',
            'input': 'b',
        },
        {
            'type': 'int_parsing',
            'loc': ('v', 2),
            'msg': 'Input should be a valid integer, unable to parse string as an integer',
            'input': 'c',
        },
    ]


def test_conset():
    class Model(BaseModel):
        foo: Set[int] = Field(..., min_length=2, max_length=4)
        bar: conset(str, min_length=1, max_length=4) = None

    assert Model(foo=[1, 2], bar=['spoon']).model_dump() == {'foo': {1, 2}, 'bar': {'spoon'}}

    assert Model(foo=[1, 1, 1, 2, 2], bar=['spoon']).model_dump() == {'foo': {1, 2}, 'bar': {'spoon'}}

    with pytest.raises(ValidationError, match='Set should have at least 2 items after validation, not 1'):
        Model(foo=[1])

    with pytest.raises(ValidationError, match='Set should have at most 4 items after validation, not more'):
        Model(foo=list(range(5)))

    with pytest.raises(ValidationError) as exc_info:
        Model(foo=[1, 'x', 'y'])
    # insert_assert(exc_info.value.errors(include_url=False))
    assert exc_info.value.errors(include_url=False) == [
        {
            'type': 'int_parsing',
            'loc': ('foo', 1),
            'msg': 'Input should be a valid integer, unable to parse string as an integer',
            'input': 'x',
        },
        {
            'type': 'int_parsing',
            'loc': ('foo', 2),
            'msg': 'Input should be a valid integer, unable to parse string as an integer',
            'input': 'y',
        },
    ]

    with pytest.raises(ValidationError) as exc_info:
        Model(foo=1)
    # insert_assert(exc_info.value.errors(include_url=False))
    assert exc_info.value.errors(include_url=False) == [
        {'type': 'set_type', 'loc': ('foo',), 'msg': 'Input should be a valid set', 'input': 1}
    ]


def test_conset_not_required():
    class Model(BaseModel):
        foo: Optional[Set[int]] = None

    assert Model(foo=None).foo is None
    assert Model().foo is None


def test_confrozenset():
    class Model(BaseModel):
        foo: FrozenSet[int] = Field(..., min_length=2, max_length=4)
        bar: confrozenset(str, min_length=1, max_length=4) = None

    m = Model(foo=[1, 2], bar=['spoon'])
    assert m.model_dump() == {'foo': {1, 2}, 'bar': {'spoon'}}
    assert isinstance(m.foo, frozenset)
    assert isinstance(m.bar, frozenset)

    assert Model(foo=[1, 1, 1, 2, 2], bar=['spoon']).model_dump() == {'foo': {1, 2}, 'bar': {'spoon'}}

    with pytest.raises(ValidationError, match='Frozenset should have at least 2 items after validation, not 1'):
        Model(foo=[1])

    with pytest.raises(ValidationError, match='Frozenset should have at most 4 items after validation, not more'):
        Model(foo=list(range(5)))

    with pytest.raises(ValidationError) as exc_info:
        Model(foo=[1, 'x', 'y'])
    # insert_assert(exc_info.value.errors(include_url=False))
    assert exc_info.value.errors(include_url=False) == [
        {
            'type': 'int_parsing',
            'loc': ('foo', 1),
            'msg': 'Input should be a valid integer, unable to parse string as an integer',
            'input': 'x',
        },
        {
            'type': 'int_parsing',
            'loc': ('foo', 2),
            'msg': 'Input should be a valid integer, unable to parse string as an integer',
            'input': 'y',
        },
    ]

    with pytest.raises(ValidationError) as exc_info:
        Model(foo=1)
    # insert_assert(exc_info.value.errors(include_url=False))
    assert exc_info.value.errors(include_url=False) == [
        {'type': 'frozen_set_type', 'loc': ('foo',), 'msg': 'Input should be a valid frozenset', 'input': 1}
    ]


def test_confrozenset_not_required():
    class Model(BaseModel):
        foo: Optional[FrozenSet[int]] = None

    assert Model(foo=None).foo is None
    assert Model().foo is None


def test_constrained_frozenset_optional():
    class Model(BaseModel):
        req: Optional[confrozenset(str, min_length=1)]
        opt: Optional[confrozenset(str, min_length=1)] = None

    assert Model(req=None).model_dump() == {'req': None, 'opt': None}
    assert Model(req=None, opt=None).model_dump() == {'req': None, 'opt': None}

    with pytest.raises(ValidationError) as exc_info:
        Model(req=frozenset(), opt=frozenset())
    # insert_assert(exc_info.value.errors(include_url=False))
    assert exc_info.value.errors(include_url=False) == [
        {
            'type': 'too_short',
            'loc': ('req',),
            'msg': 'Frozenset should have at least 1 item after validation, not 0',
            'input': frozenset(),
            'ctx': {'field_type': 'Frozenset', 'min_length': 1, 'actual_length': 0},
        },
        {
            'type': 'too_short',
            'loc': ('opt',),
            'msg': 'Frozenset should have at least 1 item after validation, not 0',
            'input': frozenset(),
            'ctx': {'field_type': 'Frozenset', 'min_length': 1, 'actual_length': 0},
        },
    ]

    assert Model(req={'a'}, opt={'a'}).model_dump() == {'req': {'a'}, 'opt': {'a'}}


@pytest.fixture(scope='session', name='ConStringModel')
def constring_model_fixture():
    class ConStringModel(BaseModel):
        v: constr(max_length=10) = 'foobar'

    return ConStringModel


def test_constrained_str_good(ConStringModel):
    m = ConStringModel(v='short')
    assert m.v == 'short'


def test_constrained_str_default(ConStringModel):
    m = ConStringModel()
    assert m.v == 'foobar'


@pytest.mark.parametrize(
    ('data', 'valid'),
    [('this is too long', False), ('⛄' * 11, False), ('not long90', True), ('⛄' * 10, True)],
)
def test_constrained_str_too_long(ConStringModel, data, valid):
    if valid:
        assert ConStringModel(v=data).model_dump() == {'v': data}
    else:
        with pytest.raises(ValidationError) as exc_info:
            ConStringModel(v=data)
        # insert_assert(exc_info.value.errors(include_url=False))
        assert exc_info.value.errors(include_url=False) == [
            {
                'ctx': {'max_length': 10},
                'input': data,
                'loc': ('v',),
                'msg': 'String should have at most 10 characters',
                'type': 'string_too_long',
            }
        ]


@pytest.mark.parametrize(
    'to_upper, value, result',
    [
        (True, 'abcd', 'ABCD'),
        (False, 'aBcD', 'aBcD'),
    ],
)
def test_constrained_str_upper(to_upper, value, result):
    class Model(BaseModel):
        v: constr(to_upper=to_upper)

    m = Model(v=value)
    assert m.v == result


@pytest.mark.parametrize(
    'to_lower, value, result',
    [
        (True, 'ABCD', 'abcd'),
        (False, 'ABCD', 'ABCD'),
    ],
)
def test_constrained_str_lower(to_lower, value, result):
    class Model(BaseModel):
        v: constr(to_lower=to_lower)

    m = Model(v=value)
    assert m.v == result


def test_constrained_str_max_length_0():
    class Model(BaseModel):
        v: constr(max_length=0)

    m = Model(v='')
    assert m.v == ''
    with pytest.raises(ValidationError) as exc_info:
        Model(v='qwe')
    # insert_assert(exc_info.value.errors(include_url=False))
    assert exc_info.value.errors(include_url=False) == [
        {
            'type': 'string_too_long',
            'loc': ('v',),
            'msg': 'String should have at most 0 characters',
            'input': 'qwe',
            'ctx': {'max_length': 0},
        }
    ]


@pytest.mark.parametrize(
    'annotation',
    [
        ImportString[Callable[[Any], Any]],
        Annotated[Callable[[Any], Any], ImportString],
    ],
)
def test_string_import_callable(annotation):
    class PyObjectModel(BaseModel):
        callable: annotation

    m = PyObjectModel(callable='math.cos')
    assert m.callable == math.cos

    m = PyObjectModel(callable=math.cos)
    assert m.callable == math.cos

    with pytest.raises(ValidationError) as exc_info:
        PyObjectModel(callable='foobar')
    # insert_assert(exc_info.value.errors(include_url=False))
    assert exc_info.value.errors(include_url=False) == [
        {
            'type': 'import_error',
            'loc': ('callable',),
            'msg': "Invalid python path: No module named 'foobar'",
            'input': 'foobar',
            'ctx': {'error': "No module named 'foobar'"},
        }
    ]

    with pytest.raises(ValidationError) as exc_info:
        PyObjectModel(callable='os.missing')
    # insert_assert(exc_info.value.errors(include_url=False))
    assert exc_info.value.errors(include_url=False) == [
        {
            'type': 'import_error',
            'loc': ('callable',),
            'msg': "Invalid python path: No module named 'os.missing'",
            'input': 'os.missing',
            'ctx': {'error': "No module named 'os.missing'"},
        }
    ]

    with pytest.raises(ValidationError) as exc_info:
        PyObjectModel(callable='os.path')
    # insert_assert(exc_info.value.errors(include_url=False))
    assert exc_info.value.errors(include_url=False) == [
        {'type': 'callable_type', 'loc': ('callable',), 'msg': 'Input should be callable', 'input': os.path}
    ]

    with pytest.raises(ValidationError) as exc_info:
        PyObjectModel(callable=[1, 2, 3])
    # insert_assert(exc_info.value.errors(include_url=False))
    assert exc_info.value.errors(include_url=False) == [
        {'type': 'callable_type', 'loc': ('callable',), 'msg': 'Input should be callable', 'input': [1, 2, 3]}
    ]


@pytest.mark.parametrize(
    ('value', 'expected', 'mode'),
    [
        ('math:cos', 'math.cos', 'json'),
        ('math:cos', math.cos, 'python'),
        ('math.cos', 'math.cos', 'json'),
        ('math.cos', math.cos, 'python'),
        pytest.param(
            'os.path', 'posixpath', 'json', marks=pytest.mark.skipif(sys.platform == 'win32', reason='different output')
        ),
        pytest.param(
            'os.path', 'ntpath', 'json', marks=pytest.mark.skipif(sys.platform != 'win32', reason='different output')
        ),
        ('os.path', os.path, 'python'),
        ([1, 2, 3], [1, 2, 3], 'json'),
        ([1, 2, 3], [1, 2, 3], 'python'),
        ('math', 'math', 'json'),
        ('math', math, 'python'),
        ('builtins.list', 'builtins.list', 'json'),
        ('builtins.list', list, 'python'),
        (list, 'builtins.list', 'json'),
        (list, list, 'python'),
        (f'{__name__}.pytest', 'pytest', 'json'),
        (f'{__name__}.pytest', pytest, 'python'),
    ],
)
def test_string_import_any(value: Any, expected: Any, mode: Literal['json', 'python']):
    class PyObjectModel(BaseModel):
        thing: ImportString

    assert PyObjectModel(thing=value).model_dump(mode=mode) == {'thing': expected}


@pytest.mark.parametrize(
    ('value', 'validate_default', 'expected'),
    [
        (math.cos, True, math.cos),
        ('math:cos', True, math.cos),
        (math.cos, False, math.cos),
        ('math:cos', False, 'math:cos'),
    ],
)
def test_string_import_default_value(value: Any, validate_default: bool, expected: Any):
    class PyObjectModel(BaseModel):
        thing: ImportString = Field(default=value, validate_default=validate_default)

    assert PyObjectModel().thing == expected


@pytest.mark.parametrize('value', ['oss', 'os.os', f'{__name__}.x'])
def test_string_import_any_expected_failure(value: Any):
    """Ensure importString correctly fails to instantiate when it's supposed to"""

    class PyObjectModel(BaseModel):
        thing: ImportString

    with pytest.raises(ValidationError, match='type=import_error'):
        PyObjectModel(thing=value)


@pytest.mark.parametrize(
    'annotation',
    [
        ImportString[Annotated[float, annotated_types.Ge(3), annotated_types.Le(4)]],
        Annotated[float, annotated_types.Ge(3), annotated_types.Le(4), ImportString],
    ],
)
def test_string_import_constraints(annotation):
    class PyObjectModel(BaseModel):
        thing: annotation

    assert PyObjectModel(thing='math:pi').model_dump() == {'thing': pytest.approx(3.141592654)}
    with pytest.raises(ValidationError, match='type=greater_than_equal'):
        PyObjectModel(thing='math:e')


def test_string_import_examples():
    import collections

    adapter = TypeAdapter(ImportString)
    assert adapter.validate_python('collections') is collections
    assert adapter.validate_python('collections.abc') is collections.abc
    assert adapter.validate_python('collections.abc.Mapping') is collections.abc.Mapping
    assert adapter.validate_python('collections.abc:Mapping') is collections.abc.Mapping


@pytest.mark.parametrize(
    'import_string,errors',
    [
        (
            'collections.abc.def',
            [
                {
                    'ctx': {'error': "No module named 'collections.abc.def'"},
                    'input': 'collections.abc.def',
                    'loc': (),
                    'msg': "Invalid python path: No module named 'collections.abc.def'",
                    'type': 'import_error',
                }
            ],
        ),
        (
            'collections.abc:def',
            [
                {
                    'ctx': {'error': "cannot import name 'def' from 'collections.abc'"},
                    'input': 'collections.abc:def',
                    'loc': (),
                    'msg': "Invalid python path: cannot import name 'def' from 'collections.abc'",
                    'type': 'import_error',
                }
            ],
        ),
        (
            'collections:abc:Mapping',
            [
                {
                    'ctx': {'error': "Import strings should have at most one ':'; received 'collections:abc:Mapping'"},
                    'input': 'collections:abc:Mapping',
                    'loc': (),
                    'msg': "Invalid python path: Import strings should have at most one ':';"
                    " received 'collections:abc:Mapping'",
                    'type': 'import_error',
                }
            ],
        ),
        (
            '123_collections:Mapping',
            [
                {
                    'ctx': {'error': "No module named '123_collections'"},
                    'input': '123_collections:Mapping',
                    'loc': (),
                    'msg': "Invalid python path: No module named '123_collections'",
                    'type': 'import_error',
                }
            ],
        ),
        (
            ':Mapping',
            [
                {
                    'ctx': {'error': "Import strings should have a nonempty module name; received ':Mapping'"},
                    'input': ':Mapping',
                    'loc': (),
                    'msg': 'Invalid python path: Import strings should have a nonempty module '
                    "name; received ':Mapping'",
                    'type': 'import_error',
                }
            ],
        ),
    ],
)
def test_string_import_errors(import_string, errors):
    with pytest.raises(ValidationError) as exc_info:
        TypeAdapter(ImportString).validate_python(import_string)
    assert exc_info.value.errors() == errors


def test_decimal():
    class Model(BaseModel):
        v: Decimal

    m = Model(v='1.234')
    assert m.v == Decimal('1.234')
    assert isinstance(m.v, Decimal)
    assert m.model_dump() == {'v': Decimal('1.234')}


def test_decimal_allow_inf():
    class MyModel(BaseModel):
        value: Annotated[Decimal, AllowInfNan(True)]

    m = MyModel(value='inf')
    assert m.value == Decimal('inf')

    m = MyModel(value=Decimal('inf'))
    assert m.value == Decimal('inf')


def test_decimal_dont_allow_inf():
    class MyModel(BaseModel):
        value: Decimal

    with pytest.raises(ValidationError, match=r'Input should be a finite number \[type=finite_number'):
        MyModel(value='inf')
    with pytest.raises(ValidationError, match=r'Input should be a finite number \[type=finite_number'):
        MyModel(value=Decimal('inf'))


def test_decimal_strict():
    class Model(BaseModel):
        v: Decimal

        model_config = ConfigDict(strict=True)

    with pytest.raises(ValidationError) as exc_info:
        Model(v=1.23)

    # insert_assert(exc_info.value.errors(include_url=False))
    assert exc_info.value.errors(include_url=False) == [
        {
            'type': 'is_instance_of',
            'loc': ('v',),
            'msg': 'Input should be an instance of Decimal',
            'input': 1.23,
            'ctx': {'class': 'Decimal'},
        }
    ]

    v = Decimal(1.23)
    assert Model(v=v).v == v
    assert Model(v=v).model_dump() == {'v': v}

    assert Model.model_validate_json('{"v": "1.23"}').v == Decimal('1.23')


def test_decimal_precision() -> None:
    ta = TypeAdapter(Decimal)

    num = f'{1234567890 * 100}.{1234567890 * 100}'

    expected = Decimal(num)
    assert ta.validate_python(num) == expected
    assert ta.validate_json(f'"{num}"') == expected


def test_strict_date():
    class Model(BaseModel):
        v: Annotated[date, Field(strict=True)]

    assert Model(v=date(2017, 5, 5)).v == date(2017, 5, 5)

    with pytest.raises(ValidationError) as exc_info:
        Model(v=datetime(2017, 5, 5))
    assert exc_info.value.errors(include_url=False) == [
        {
            'type': 'date_type',
            'loc': ('v',),
            'msg': 'Input should be a valid date',
            'input': datetime(2017, 5, 5),
        }
    ]

    with pytest.raises(ValidationError) as exc_info:
        Model(v='2017-05-05')
    assert exc_info.value.errors(include_url=False) == [
        {
            'type': 'date_type',
            'loc': ('v',),
            'msg': 'Input should be a valid date',
            'input': '2017-05-05',
        }
    ]


def test_strict_datetime():
    class Model(BaseModel):
        v: Annotated[datetime, Field(strict=True)]

    assert Model(v=datetime(2017, 5, 5, 10, 10, 10)).v == datetime(2017, 5, 5, 10, 10, 10)

    with pytest.raises(ValidationError) as exc_info:
        Model(v=date(2017, 5, 5))
    assert exc_info.value.errors(include_url=False) == [
        {
            'type': 'datetime_type',
            'loc': ('v',),
            'msg': 'Input should be a valid datetime',
            'input': date(2017, 5, 5),
        }
    ]

    with pytest.raises(ValidationError) as exc_info:
        Model(v='2017-05-05T10:10:10')
    assert exc_info.value.errors(include_url=False) == [
        {
            'type': 'datetime_type',
            'loc': ('v',),
            'msg': 'Input should be a valid datetime',
            'input': '2017-05-05T10:10:10',
        }
    ]


def test_strict_time():
    class Model(BaseModel):
        v: Annotated[time, Field(strict=True)]

    assert Model(v=time(10, 10, 10)).v == time(10, 10, 10)

    with pytest.raises(ValidationError) as exc_info:
        Model(v='10:10:10')
    assert exc_info.value.errors(include_url=False) == [
        {
            'type': 'time_type',
            'loc': ('v',),
            'msg': 'Input should be a valid time',
            'input': '10:10:10',
        }
    ]


def test_strict_timedelta():
    class Model(BaseModel):
        v: Annotated[timedelta, Field(strict=True)]

    assert Model(v=timedelta(days=1)).v == timedelta(days=1)

    with pytest.raises(ValidationError) as exc_info:
        Model(v='1 days')
    assert exc_info.value.errors(include_url=False) == [
        {
            'type': 'time_delta_type',
            'loc': ('v',),
            'msg': 'Input should be a valid timedelta',
            'input': '1 days',
        }
    ]


@pytest.fixture(scope='session', name='CheckModel')
def check_model_fixture():
    class CheckModel(BaseModel):
        bool_check: bool = True
        str_check: constr(strip_whitespace=True, max_length=10) = 's'
        bytes_check: bytes = b's'
        int_check: int = 1
        float_check: float = 1.0
        uuid_check: UUID = UUID('7bd00d58-6485-4ca6-b889-3da6d8df3ee4')
        decimal_check: condecimal(allow_inf_nan=False) = Decimal('42.24')
        date_check: date = date(2017, 5, 5)
        datetime_check: datetime = datetime(2017, 5, 5, 10, 10, 10)
        time_check: time = time(10, 10, 10)
        timedelta_check: timedelta = timedelta(days=1)
        list_check: List[str] = ['1', '2']
        tuple_check: Tuple[str, ...] = ('1', '2')
        set_check: Set[str] = {'1', '2'}
        frozenset_check: FrozenSet[str] = frozenset(['1', '2'])

    return CheckModel


class BoolCastable:
    def __bool__(self) -> bool:
        return True


@pytest.mark.parametrize(
    'field,value,result',
    [
        ('bool_check', True, True),
        ('bool_check', 1, True),
        ('bool_check', 1.0, True),
        ('bool_check', Decimal(1), True),
        ('bool_check', 'y', True),
        ('bool_check', 'Y', True),
        ('bool_check', 'yes', True),
        ('bool_check', 'Yes', True),
        ('bool_check', 'YES', True),
        ('bool_check', 'true', True),
        ('bool_check', 'True', True),
        ('bool_check', 'TRUE', True),
        ('bool_check', 'on', True),
        ('bool_check', 'On', True),
        ('bool_check', 'ON', True),
        ('bool_check', '1', True),
        ('bool_check', 't', True),
        ('bool_check', 'T', True),
        ('bool_check', b'TRUE', True),
        ('bool_check', False, False),
        ('bool_check', 0, False),
        ('bool_check', 0.0, False),
        ('bool_check', Decimal(0), False),
        ('bool_check', 'n', False),
        ('bool_check', 'N', False),
        ('bool_check', 'no', False),
        ('bool_check', 'No', False),
        ('bool_check', 'NO', False),
        ('bool_check', 'false', False),
        ('bool_check', 'False', False),
        ('bool_check', 'FALSE', False),
        ('bool_check', 'off', False),
        ('bool_check', 'Off', False),
        ('bool_check', 'OFF', False),
        ('bool_check', '0', False),
        ('bool_check', 'f', False),
        ('bool_check', 'F', False),
        ('bool_check', b'FALSE', False),
        ('bool_check', None, ValidationError),
        ('bool_check', '', ValidationError),
        ('bool_check', [], ValidationError),
        ('bool_check', {}, ValidationError),
        ('bool_check', [1, 2, 3, 4], ValidationError),
        ('bool_check', {1: 2, 3: 4}, ValidationError),
        ('bool_check', b'2', ValidationError),
        ('bool_check', '2', ValidationError),
        ('bool_check', 2, ValidationError),
        ('bool_check', 2.0, ValidationError),
        ('bool_check', Decimal(2), ValidationError),
        ('bool_check', b'\x81', ValidationError),
        ('bool_check', BoolCastable(), ValidationError),
        ('str_check', 's', 's'),
        ('str_check', '  s  ', 's'),
        ('str_check', ' leading', 'leading'),
        ('str_check', 'trailing ', 'trailing'),
        ('str_check', b's', 's'),
        ('str_check', b'  s  ', 's'),
        ('str_check', bytearray(b's' * 5), 'sssss'),
        ('str_check', 1, ValidationError),
        ('str_check', 'x' * 11, ValidationError),
        ('str_check', b'x' * 11, ValidationError),
        ('str_check', b'\x81', ValidationError),
        ('str_check', bytearray(b'\x81' * 5), ValidationError),
        ('bytes_check', 's', b's'),
        ('bytes_check', '  s  ', b'  s  '),
        ('bytes_check', b's', b's'),
        ('bytes_check', 1, ValidationError),
        ('bytes_check', bytearray('xx', encoding='utf8'), b'xx'),
        ('bytes_check', True, ValidationError),
        ('bytes_check', False, ValidationError),
        ('bytes_check', {}, ValidationError),
        ('bytes_check', 'x' * 11, b'x' * 11),
        ('bytes_check', b'x' * 11, b'x' * 11),
        ('int_check', 1, 1),
        ('int_check', 1.0, 1),
        ('int_check', 1.9, ValidationError),
        ('int_check', Decimal(1), 1),
        ('int_check', Decimal(1.9), ValidationError),
        ('int_check', '1', 1),
        ('int_check', '1.9', ValidationError),
        ('int_check', b'1', 1),
        ('int_check', 12, 12),
        ('int_check', '12', 12),
        ('int_check', b'12', 12),
        ('float_check', 1, 1.0),
        ('float_check', 1.0, 1.0),
        ('float_check', Decimal(1.0), 1.0),
        ('float_check', '1.0', 1.0),
        ('float_check', '1', 1.0),
        ('float_check', b'1.0', 1.0),
        ('float_check', b'1', 1.0),
        ('float_check', True, 1.0),
        ('float_check', False, 0.0),
        ('float_check', 't', ValidationError),
        ('float_check', b't', ValidationError),
        ('uuid_check', 'ebcdab58-6eb8-46fb-a190-d07a33e9eac8', UUID('ebcdab58-6eb8-46fb-a190-d07a33e9eac8')),
        ('uuid_check', UUID('ebcdab58-6eb8-46fb-a190-d07a33e9eac8'), UUID('ebcdab58-6eb8-46fb-a190-d07a33e9eac8')),
        ('uuid_check', b'ebcdab58-6eb8-46fb-a190-d07a33e9eac8', UUID('ebcdab58-6eb8-46fb-a190-d07a33e9eac8')),
        ('uuid_check', b'\x12\x34\x56\x78' * 4, UUID('12345678-1234-5678-1234-567812345678')),
        ('uuid_check', 'ebcdab58-6eb8-46fb-a190-', ValidationError),
        ('uuid_check', 123, ValidationError),
        ('decimal_check', 42.24, Decimal('42.24')),
        ('decimal_check', '42.24', Decimal('42.24')),
        ('decimal_check', b'42.24', ValidationError),
        ('decimal_check', '  42.24  ', Decimal('42.24')),
        ('decimal_check', Decimal('42.24'), Decimal('42.24')),
        ('decimal_check', 'not a valid decimal', ValidationError),
        ('decimal_check', 'NaN', ValidationError),
        ('date_check', date(2017, 5, 5), date(2017, 5, 5)),
        ('date_check', datetime(2017, 5, 5), date(2017, 5, 5)),
        ('date_check', '2017-05-05', date(2017, 5, 5)),
        ('date_check', b'2017-05-05', date(2017, 5, 5)),
        ('date_check', 1493942400000, date(2017, 5, 5)),
        ('date_check', 1493942400, date(2017, 5, 5)),
        ('date_check', 1493942400000.0, date(2017, 5, 5)),
        ('date_check', Decimal(1493942400000), date(2017, 5, 5)),
        ('date_check', datetime(2017, 5, 5, 10), ValidationError),
        ('date_check', '2017-5-5', ValidationError),
        ('date_check', b'2017-5-5', ValidationError),
        ('date_check', 1493942401000, ValidationError),
        ('date_check', 1493942401000.0, ValidationError),
        ('date_check', Decimal(1493942401000), ValidationError),
        ('datetime_check', datetime(2017, 5, 5, 10, 10, 10), datetime(2017, 5, 5, 10, 10, 10)),
        ('datetime_check', date(2017, 5, 5), datetime(2017, 5, 5, 0, 0, 0)),
        ('datetime_check', '2017-05-05T10:10:10.0002', datetime(2017, 5, 5, 10, 10, 10, microsecond=200)),
        ('datetime_check', '2017-05-05 10:10:10', datetime(2017, 5, 5, 10, 10, 10)),
        ('datetime_check', '2017-05-05 10:10:10+00:00', datetime(2017, 5, 5, 10, 10, 10, tzinfo=timezone.utc)),
        ('datetime_check', b'2017-05-05T10:10:10.0002', datetime(2017, 5, 5, 10, 10, 10, microsecond=200)),
        ('datetime_check', 1493979010000, datetime(2017, 5, 5, 10, 10, 10, tzinfo=timezone.utc)),
        ('datetime_check', 1493979010, datetime(2017, 5, 5, 10, 10, 10, tzinfo=timezone.utc)),
        ('datetime_check', 1493979010000.0, datetime(2017, 5, 5, 10, 10, 10, tzinfo=timezone.utc)),
        ('datetime_check', Decimal(1493979010), datetime(2017, 5, 5, 10, 10, 10, tzinfo=timezone.utc)),
        ('datetime_check', '2017-5-5T10:10:10', ValidationError),
        ('datetime_check', b'2017-5-5T10:10:10', ValidationError),
        ('time_check', time(10, 10, 10), time(10, 10, 10)),
        ('time_check', '10:10:10.0002', time(10, 10, 10, microsecond=200)),
        ('time_check', b'10:10:10.0002', time(10, 10, 10, microsecond=200)),
        ('time_check', 3720, time(1, 2, tzinfo=timezone.utc)),
        ('time_check', 3720.0002, time(1, 2, microsecond=200, tzinfo=timezone.utc)),
        ('time_check', Decimal(3720.0002), time(1, 2, microsecond=200, tzinfo=timezone.utc)),
        ('time_check', '1:1:1', ValidationError),
        ('time_check', b'1:1:1', ValidationError),
        ('time_check', -1, ValidationError),
        ('time_check', 86400, ValidationError),
        ('time_check', 86400.0, ValidationError),
        ('time_check', Decimal(86400), ValidationError),
        ('timedelta_check', timedelta(days=1), timedelta(days=1)),
        ('timedelta_check', '1 days 10:10', timedelta(days=1, seconds=36600)),
        ('timedelta_check', '1 d 10:10', timedelta(days=1, seconds=36600)),
        ('timedelta_check', b'1 days 10:10', timedelta(days=1, seconds=36600)),
        ('timedelta_check', 123_000, timedelta(days=1, seconds=36600)),
        ('timedelta_check', 123_000.0002, timedelta(days=1, seconds=36600, microseconds=200)),
        ('timedelta_check', Decimal(123_000.0002), timedelta(days=1, seconds=36600, microseconds=200)),
        ('timedelta_check', '1 10:10', ValidationError),
        ('timedelta_check', b'1 10:10', ValidationError),
        ('list_check', ['1', '2'], ['1', '2']),
        ('list_check', ('1', '2'), ['1', '2']),
        ('list_check', {'1': 1, '2': 2}.keys(), ['1', '2']),
        ('list_check', {'1': '1', '2': '2'}.values(), ['1', '2']),
        ('list_check', {'1', '2'}, dirty_equals.IsOneOf(['1', '2'], ['2', '1'])),
        ('list_check', frozenset(['1', '2']), dirty_equals.IsOneOf(['1', '2'], ['2', '1'])),
        ('list_check', {'1': 1, '2': 2}, ValidationError),
        ('tuple_check', ('1', '2'), ('1', '2')),
        ('tuple_check', ['1', '2'], ('1', '2')),
        ('tuple_check', {'1': 1, '2': 2}.keys(), ('1', '2')),
        ('tuple_check', {'1': '1', '2': '2'}.values(), ('1', '2')),
        ('tuple_check', {'1', '2'}, dirty_equals.IsOneOf(('1', '2'), ('2', '1'))),
        ('tuple_check', frozenset(['1', '2']), dirty_equals.IsOneOf(('1', '2'), ('2', '1'))),
        ('tuple_check', {'1': 1, '2': 2}, ValidationError),
        ('set_check', {'1', '2'}, {'1', '2'}),
        ('set_check', ['1', '2', '1', '2'], {'1', '2'}),
        ('set_check', ('1', '2', '1', '2'), {'1', '2'}),
        ('set_check', frozenset(['1', '2']), {'1', '2'}),
        ('set_check', {'1': 1, '2': 2}.keys(), {'1', '2'}),
        ('set_check', {'1': '1', '2': '2'}.values(), {'1', '2'}),
        ('set_check', {'1': 1, '2': 2}, ValidationError),
        ('frozenset_check', frozenset(['1', '2']), frozenset(['1', '2'])),
        ('frozenset_check', ['1', '2', '1', '2'], frozenset(['1', '2'])),
        ('frozenset_check', ('1', '2', '1', '2'), frozenset(['1', '2'])),
        ('frozenset_check', {'1', '2'}, frozenset(['1', '2'])),
        ('frozenset_check', {'1': 1, '2': 2}.keys(), frozenset(['1', '2'])),
        ('frozenset_check', {'1': '1', '2': '2'}.values(), frozenset(['1', '2'])),
        ('frozenset_check', {'1': 1, '2': 2}, ValidationError),
    ],
)
def test_default_validators(field, value, result, CheckModel):
    kwargs = {field: value}
    if result == ValidationError:
        with pytest.raises(ValidationError):
            CheckModel(**kwargs)
    else:
        assert CheckModel(**kwargs).model_dump()[field] == result


@pytest.fixture(scope='session', name='StrModel')
def str_model_fixture():
    class StrModel(BaseModel):
        str_check: Annotated[str, annotated_types.Len(5, 10)]

    return StrModel


def test_string_too_long(StrModel):
    with pytest.raises(ValidationError) as exc_info:
        StrModel(str_check='x' * 150)
    # insert_assert(exc_info.value.errors(include_url=False))
    assert exc_info.value.errors(include_url=False) == [
        {
            'type': 'string_too_long',
            'loc': ('str_check',),
            'msg': 'String should have at most 10 characters',
            'input': 'x' * 150,
            'ctx': {'max_length': 10},
        }
    ]


def test_string_too_short(StrModel):
    with pytest.raises(ValidationError) as exc_info:
        StrModel(str_check='x')
    # insert_assert(exc_info.value.errors(include_url=False))
    assert exc_info.value.errors(include_url=False) == [
        {
            'type': 'string_too_short',
            'loc': ('str_check',),
            'msg': 'String should have at least 5 characters',
            'input': 'x',
            'ctx': {'min_length': 5},
        }
    ]


@pytest.fixture(scope='session', name='DatetimeModel')
def datetime_model_fixture():
    class DatetimeModel(BaseModel):
        dt: datetime
        date_: date
        time_: time
        duration: timedelta

    return DatetimeModel


def test_datetime_successful(DatetimeModel):
    m = DatetimeModel(dt='2017-10-05T19:47:07', date_=1493942400, time_='10:20:30.400', duration='00:15:30.0001')
    assert m.dt == datetime(2017, 10, 5, 19, 47, 7)
    assert m.date_ == date(2017, 5, 5)
    assert m.time_ == time(10, 20, 30, 400_000)
    assert m.duration == timedelta(minutes=15, seconds=30, microseconds=100)


def test_datetime_errors(DatetimeModel):
    with pytest.raises(ValueError) as exc_info:
        DatetimeModel(dt='2017-13-05T19:47:07', date_='XX1494012000', time_='25:20:30.400', duration='15:30.0001broken')
    # insert_assert(exc_info.value.errors(include_url=False))
    assert exc_info.value.errors(include_url=False) == [
        {
            'type': 'datetime_from_date_parsing',
            'loc': ('dt',),
            'msg': 'Input should be a valid datetime or date, month value is outside expected range of 1-12',
            'input': '2017-13-05T19:47:07',
            'ctx': {'error': 'month value is outside expected range of 1-12'},
        },
        {
            'type': 'date_from_datetime_parsing',
            'loc': ('date_',),
            'msg': 'Input should be a valid date or datetime, invalid character in year',
            'input': 'XX1494012000',
            'ctx': {'error': 'invalid character in year'},
        },
        {
            'type': 'time_parsing',
            'loc': ('time_',),
            'msg': 'Input should be in a valid time format, hour value is outside expected range of 0-23',
            'input': '25:20:30.400',
            'ctx': {'error': 'hour value is outside expected range of 0-23'},
        },
        {
            'type': 'time_delta_parsing',
            'loc': ('duration',),
            'msg': 'Input should be a valid timedelta, unexpected extra characters at the end of the input',
            'input': '15:30.0001broken',
            'ctx': {'error': 'unexpected extra characters at the end of the input'},
        },
    ]


@pytest.fixture(scope='session')
def cooking_model():
    class FruitEnum(str, Enum):
        pear = 'pear'
        banana = 'banana'

    class ToolEnum(IntEnum):
        spanner = 1
        wrench = 2

    class CookingModel(BaseModel):
        fruit: FruitEnum = FruitEnum.pear
        tool: ToolEnum = ToolEnum.spanner

    return FruitEnum, ToolEnum, CookingModel


def test_enum_successful(cooking_model):
    FruitEnum, ToolEnum, CookingModel = cooking_model
    m = CookingModel(tool=2)
    assert m.fruit == FruitEnum.pear
    assert m.tool == ToolEnum.wrench
    assert repr(m.tool) == '<ToolEnum.wrench: 2>'


def test_enum_fails(cooking_model):
    FruitEnum, ToolEnum, CookingModel = cooking_model
    with pytest.raises(ValueError) as exc_info:
        CookingModel(tool=3)
    # insert_assert(exc_info.value.errors(include_url=False))
    assert exc_info.value.errors(include_url=False) == [
        {
            'ctx': {'expected': '1 or 2'},
            'input': 3,
            'loc': ('tool',),
            'msg': 'Input should be 1 or 2',
            'type': 'enum',
        }
    ]


def test_enum_fails_error_msg():
    class Number(IntEnum):
        one = 1
        two = 2
        three = 3

    class Model(BaseModel):
        num: Number

    with pytest.raises(ValueError) as exc_info:
        Model(num=4)
    # insert_assert(exc_info.value.errors(include_url=False))
    assert exc_info.value.errors(include_url=False) == [
        {
            'type': 'enum',
            'loc': ('num',),
            'msg': 'Input should be 1, 2 or 3',
            'input': 4,
            'ctx': {'expected': '1, 2 or 3'},
        }
    ]


def test_int_enum_successful_for_str_int(cooking_model):
    FruitEnum, ToolEnum, CookingModel = cooking_model
    m = CookingModel(tool='2')
    assert m.tool == ToolEnum.wrench
    assert repr(m.tool) == '<ToolEnum.wrench: 2>'


def test_plain_enum_validate():
    class MyEnum(Enum):
        a = 1

    class Model(BaseModel):
        x: MyEnum

    m = Model(x=MyEnum.a)
    assert m.x is MyEnum.a

    assert TypeAdapter(MyEnum).validate_python(1) is MyEnum.a
    with pytest.raises(ValidationError) as exc_info:
        TypeAdapter(MyEnum).validate_python(1, strict=True)
    assert exc_info.value.errors(include_url=False) == [
        {
            'ctx': {'class': 'test_plain_enum_validate.<locals>.MyEnum'},
            'input': 1,
            'loc': (),
            'msg': IsStr(regex='Input should be an instance of test_plain_enum_validate.<locals>.MyEnum'),
            'type': 'is_instance_of',
        }
    ]

    assert TypeAdapter(MyEnum).validate_json('1') is MyEnum.a
    TypeAdapter(MyEnum).validate_json('1', strict=True)
    with pytest.raises(ValidationError) as exc_info:
        TypeAdapter(MyEnum).validate_json('"1"', strict=True)
    assert exc_info.value.errors(include_url=False) == [
        {'ctx': {'expected': '1'}, 'input': '1', 'loc': (), 'msg': 'Input should be 1', 'type': 'enum'}
    ]


def test_plain_enum_validate_json():
    class MyEnum(Enum):
        a = 1

    class Model(BaseModel):
        x: MyEnum

    m = Model.model_validate_json('{"x":1}')
    assert m.x is MyEnum.a


def test_enum_type():
    class Model(BaseModel):
        my_enum: Enum

    class MyEnum(Enum):
        a = 1

    m = Model(my_enum=MyEnum.a)
    assert m.my_enum == MyEnum.a
    assert m.model_dump() == {'my_enum': MyEnum.a}
    assert m.model_dump_json() == '{"my_enum":1}'

    with pytest.raises(ValidationError) as exc_info:
        Model(my_enum=1)
    assert exc_info.value.errors(include_url=False) == [
        {
            'ctx': {'class': 'Enum'},
            'input': 1,
            'loc': ('my_enum',),
            'msg': 'Input should be an instance of Enum',
            'type': 'is_instance_of',
        }
    ]


def test_enum_missing_default():
    class MyEnum(Enum):
        a = 1

    ta = TypeAdapter(MyEnum)
    missing_value = re.search(r'missing: (\w+)', repr(ta.validator)).group(1)
    assert missing_value == 'None'

    assert ta.validate_python(1) is MyEnum.a
    with pytest.raises(ValidationError):
        ta.validate_python(2)


def test_enum_missing_custom():
    class MyEnum(Enum):
        a = 1

        @classmethod
        def _missing_(cls, value):
            return MyEnum.a

    ta = TypeAdapter(MyEnum)
    missing_value = re.search(r'missing: (\w+)', repr(ta.validator)).group(1)
    assert missing_value == 'Some'

    assert ta.validate_python(1) is MyEnum.a
    assert ta.validate_python(2) is MyEnum.a


def test_int_enum_type():
    class Model(BaseModel):
        my_enum: IntEnum

    class MyEnum(Enum):
        a = 1

    class MyIntEnum(IntEnum):
        b = 2

    m = Model(my_enum=MyIntEnum.b)
    assert m.my_enum == MyIntEnum.b
    assert m.model_dump() == {'my_enum': MyIntEnum.b}
    assert m.model_dump_json() == '{"my_enum":2}'

    with pytest.raises(ValidationError) as exc_info:
        Model(my_enum=MyEnum.a)
    assert exc_info.value.errors(include_url=False) == [
        {
            'ctx': {'class': 'IntEnum'},
            'input': MyEnum.a,
            'loc': ('my_enum',),
            'msg': 'Input should be an instance of IntEnum',
            'type': 'is_instance_of',
        }
    ]


@pytest.mark.parametrize('enum_base,strict', [(Enum, False), (IntEnum, False), (IntEnum, True)])
def test_enum_from_json(enum_base, strict):
    class MyEnum(enum_base):
        a = 1
        b = 3

    class Model(BaseModel):
        my_enum: MyEnum

    m = Model.model_validate_json('{"my_enum":1}', strict=strict)
    assert m.my_enum is MyEnum.a

    with pytest.raises(ValidationError) as exc_info:
        Model.model_validate_json('{"my_enum":2}', strict=strict)

    MyEnum.__name__ if sys.version_info[:2] <= (3, 8) else MyEnum.__qualname__

    if strict:
        assert exc_info.value.errors(include_url=False) == [
            {
                'ctx': {'expected': '1 or 3'},
                'input': 2,
                'loc': ('my_enum',),
                'msg': 'Input should be 1 or 3',
                'type': 'enum',
            }
        ]
    else:
        assert exc_info.value.errors(include_url=False) == [
            {
                'ctx': {'expected': '1 or 3'},
                'input': 2,
                'loc': ('my_enum',),
                'msg': 'Input should be 1 or 3',
                'type': 'enum',
            }
        ]


def test_strict_enum() -> None:
    class Demo(Enum):
        A = 0
        B = 1

    class User(BaseModel):
        model_config = ConfigDict(strict=True)

        demo_strict: Demo
        demo_not_strict: Demo = Field(strict=False)

    user = User(demo_strict=Demo.A, demo_not_strict=1)

    assert isinstance(user.demo_strict, Demo)
    assert isinstance(user.demo_not_strict, Demo)
    assert user.demo_strict.value == 0
    assert user.demo_not_strict.value == 1

    with pytest.raises(ValidationError, match='Input should be an instance of test_strict_enum.<locals>.Demo'):
        User(demo_strict=0, demo_not_strict=1)


def test_enum_with_no_cases() -> None:
    class MyEnum(Enum):
        pass

    class MyModel(BaseModel):
        e: MyEnum

    json_schema = MyModel.model_json_schema()
    assert json_schema['properties']['e']['enum'] == []


@pytest.mark.parametrize(
    'kwargs,type_',
    [
        pytest.param(
            {'pattern': '^foo$'},
            int,
            marks=pytest.mark.xfail(
                reason='int cannot be used with pattern but we do not currently validate that at schema build time'
            ),
        ),
        ({'gt': 0}, conlist(int, min_length=4)),
        ({'gt': 0}, conset(int, min_length=4)),
        ({'gt': 0}, confrozenset(int, min_length=4)),
    ],
)
def test_invalid_schema_constraints(kwargs, type_):
    match = (
        r'(:?Invalid Schema:\n.*\n  Extra inputs are not permitted)|(:?The following constraints cannot be applied to)'
    )
    with pytest.raises((SchemaError, TypeError), match=match):

        class Foo(BaseModel):
            a: type_ = Field('foo', title='A title', description='A description', **kwargs)


def test_invalid_decimal_constraint():
    with pytest.raises(
        TypeError, match="The following constraints cannot be applied to <class 'decimal.Decimal'>: 'max_length'"
    ):

        class Foo(BaseModel):
            a: Decimal = Field('foo', title='A title', description='A description', max_length=5)


@pytest.mark.skipif(not email_validator, reason='email_validator not installed')
def test_string_success():
    class MoreStringsModel(BaseModel):
        str_strip_enabled: constr(strip_whitespace=True)
        str_strip_disabled: constr(strip_whitespace=False)
        str_regex: constr(pattern=r'^xxx\d{3}$') = ...
        str_min_length: constr(min_length=5) = ...
        str_email: EmailStr = ...
        name_email: NameEmail = ...
        str_gt: Annotated[str, annotated_types.Gt('a')]

    m = MoreStringsModel(
        str_strip_enabled='   xxx123   ',
        str_strip_disabled='   xxx123   ',
        str_regex='xxx123',
        str_min_length='12345',
        str_email='foobar@example.com  ',
        name_email='foo bar  <foobaR@example.com>',
        str_gt='b',
    )
    assert m.str_strip_enabled == 'xxx123'
    assert m.str_strip_disabled == '   xxx123   '
    assert m.str_regex == 'xxx123'
    assert m.str_email == 'foobar@example.com'
    assert repr(m.name_email) == "NameEmail(name='foo bar', email='foobaR@example.com')"
    assert str(m.name_email) == 'foo bar <foobaR@example.com>'
    assert m.name_email.name == 'foo bar'
    assert m.name_email.email == 'foobaR@example.com'
    assert m.str_gt == 'b'


@pytest.mark.skipif(not email_validator, reason='email_validator not installed')
def test_string_fails():
    class MoreStringsModel(BaseModel):
        str_regex: constr(pattern=r'^xxx\d{3}$') = ...
        str_min_length: constr(min_length=5) = ...
        str_email: EmailStr = ...
        name_email: NameEmail = ...

    with pytest.raises(ValidationError) as exc_info:
        MoreStringsModel(
            str_regex='xxx123xxx',
            str_min_length='1234',
            str_email='foobar<@example.com',
            name_email='foobar @example.com',
        )
    # insert_assert(exc_info.value.errors(include_url=False))
    assert exc_info.value.errors(include_url=False) == [
        {
            'type': 'string_pattern_mismatch',
            'loc': ('str_regex',),
            'msg': "String should match pattern '^xxx\\d{3}$'",
            'input': 'xxx123xxx',
            'ctx': {'pattern': '^xxx\\d{3}$'},
        },
        {
            'type': 'string_too_short',
            'loc': ('str_min_length',),
            'msg': 'String should have at least 5 characters',
            'input': '1234',
            'ctx': {'min_length': 5},
        },
        {
            'type': 'value_error',
            'loc': ('str_email',),
            'msg': (
                'value is not a valid email address: The email address contains invalid '
                "characters before the @-sign: '<'."
            ),
            'input': 'foobar<@example.com',
            'ctx': {'reason': "The email address contains invalid characters before the @-sign: '<'."},
        },
        {
            'type': 'value_error',
            'loc': ('name_email',),
            'msg': (
                'value is not a valid email address: The email address contains invalid characters '
                'before the @-sign: SPACE.'
            ),
            'input': 'foobar @example.com',
            'ctx': {'reason': 'The email address contains invalid characters before the @-sign: SPACE.'},
        },
    ]


@pytest.mark.skipif(email_validator, reason='email_validator is installed')
def test_email_validator_not_installed_email_str():
    with pytest.raises(ImportError):

        class Model(BaseModel):
            str_email: EmailStr = ...


@pytest.mark.skipif(email_validator, reason='email_validator is installed')
def test_email_validator_not_installed_name_email():
    with pytest.raises(ImportError):

        class Model(BaseModel):
            str_email: NameEmail = ...


def test_dict():
    class Model(BaseModel):
        v: dict

    assert Model(v={1: 10, 2: 20}).v == {1: 10, 2: 20}
    with pytest.raises(ValidationError) as exc_info:
        Model(v=[(1, 2), (3, 4)])
    # insert_assert(exc_info.value.errors(include_url=False))
    assert exc_info.value.errors(include_url=False) == [
        {
            'type': 'dict_type',
            'loc': ('v',),
            'msg': 'Input should be a valid dictionary',
            'input': [(1, 2), (3, 4)],
        }
    ]

    with pytest.raises(ValidationError) as exc_info:
        Model(v=[1, 2, 3])
    # insert_assert(exc_info.value.errors(include_url=False))
    assert exc_info.value.errors(include_url=False) == [
        {'type': 'dict_type', 'loc': ('v',), 'msg': 'Input should be a valid dictionary', 'input': [1, 2, 3]}
    ]


@pytest.mark.parametrize(
    'value,result',
    (
        ([1, 2, '3'], [1, 2, '3']),
        ((1, 2, '3'), [1, 2, '3']),
        ((i**2 for i in range(5)), [0, 1, 4, 9, 16]),
        (deque([1, 2, 3]), [1, 2, 3]),
        ({1, '2'}, IsOneOf([1, '2'], ['2', 1])),
    ),
)
def test_list_success(value, result):
    class Model(BaseModel):
        v: list

    assert Model(v=value).v == result


@pytest.mark.parametrize('value', (123, '123'))
def test_list_fails(value):
    class Model(BaseModel):
        v: list

    with pytest.raises(ValidationError) as exc_info:
        Model(v=value)
    # insert_assert(exc_info.value.errors(include_url=False))
    assert exc_info.value.errors(include_url=False) == [
        {
            'type': 'list_type',
            'loc': ('v',),
            'msg': 'Input should be a valid list',
            'input': value,
        }
    ]


def test_ordered_dict():
    class Model(BaseModel):
        v: OrderedDict

    assert Model(v=OrderedDict([(1, 10), (2, 20)])).v == OrderedDict([(1, 10), (2, 20)])
    assert Model(v={1: 10, 2: 20}).v == OrderedDict([(1, 10), (2, 20)])

    with pytest.raises(ValidationError) as exc_info:
        Model(v=[1, 2, 3])
    # insert_assert(exc_info.value.errors(include_url=False))
    assert exc_info.value.errors(include_url=False) == [
        {'type': 'dict_type', 'loc': ('v',), 'msg': 'Input should be a valid dictionary', 'input': [1, 2, 3]}
    ]


@pytest.mark.parametrize(
    'value,result',
    (
        ([1, 2, '3'], (1, 2, '3')),
        ((1, 2, '3'), (1, 2, '3')),
        ((i**2 for i in range(5)), (0, 1, 4, 9, 16)),
        (deque([1, 2, 3]), (1, 2, 3)),
        ({1, '2'}, IsOneOf((1, '2'), ('2', 1))),
    ),
)
def test_tuple_success(value, result):
    class Model(BaseModel):
        v: tuple

    assert Model(v=value).v == result


@pytest.mark.parametrize('value', (123, '123'))
def test_tuple_fails(value):
    class Model(BaseModel):
        v: tuple

    with pytest.raises(ValidationError) as exc_info:
        Model(v=value)
    # insert_assert(exc_info.value.errors(include_url=False))
    assert exc_info.value.errors(include_url=False) == [
        {'type': 'tuple_type', 'loc': ('v',), 'msg': 'Input should be a valid tuple', 'input': value}
    ]


@pytest.mark.parametrize(
    'value,cls,result',
    (
        ([1, 2, '3'], int, (1, 2, 3)),
        ((1, 2, '3'), int, (1, 2, 3)),
        ((i**2 for i in range(5)), int, (0, 1, 4, 9, 16)),
        (('a', 'b', 'c'), str, ('a', 'b', 'c')),
    ),
)
def test_tuple_variable_len_success(value, cls, result):
    class Model(BaseModel):
        v: Tuple[cls, ...]

    assert Model(v=value).v == result


@pytest.mark.parametrize(
    'value, cls, exc',
    [
        (
            ('a', 'b', [1, 2], 'c'),
            str,
            [
                {
                    'type': 'string_type',
                    'loc': ('v', 2),
                    'msg': 'Input should be a valid string',
                    'input': [1, 2],
                }
            ],
        ),
        (
            ('a', 'b', [1, 2], 'c', [3, 4]),
            str,
            [
                {
                    'type': 'string_type',
                    'loc': ('v', 2),
                    'msg': 'Input should be a valid string',
                    'input': [1, 2],
                },
                {
                    'type': 'string_type',
                    'loc': ('v', 4),
                    'msg': 'Input should be a valid string',
                    'input': [3, 4],
                },
            ],
        ),
    ],
)
def test_tuple_variable_len_fails(value, cls, exc):
    class Model(BaseModel):
        v: Tuple[cls, ...]

    with pytest.raises(ValidationError) as exc_info:
        Model(v=value)
    assert exc_info.value.errors(include_url=False) == exc


@pytest.mark.parametrize(
    'value,result',
    (
        ({1, 2, 2, '3'}, {1, 2, '3'}),
        ((1, 2, 2, '3'), {1, 2, '3'}),
        ([1, 2, 2, '3'], {1, 2, '3'}),
        ({i**2 for i in range(5)}, {0, 1, 4, 9, 16}),
    ),
)
def test_set_success(value, result):
    class Model(BaseModel):
        v: set

    assert Model(v=value).v == result


@pytest.mark.parametrize('value', (123, '123'))
def test_set_fails(value):
    class Model(BaseModel):
        v: set

    with pytest.raises(ValidationError) as exc_info:
        Model(v=value)
    # insert_assert(exc_info.value.errors(include_url=False))
    assert exc_info.value.errors(include_url=False) == [
        {'type': 'set_type', 'loc': ('v',), 'msg': 'Input should be a valid set', 'input': value}
    ]


def test_list_type_fails():
    class Model(BaseModel):
        v: List[int]

    with pytest.raises(ValidationError) as exc_info:
        Model(v='123')
    # insert_assert(exc_info.value.errors(include_url=False))
    assert exc_info.value.errors(include_url=False) == [
        {'type': 'list_type', 'loc': ('v',), 'msg': 'Input should be a valid list', 'input': '123'}
    ]


def test_set_type_fails():
    class Model(BaseModel):
        v: Set[int]

    with pytest.raises(ValidationError) as exc_info:
        Model(v='123')
    # insert_assert(exc_info.value.errors(include_url=False))
    assert exc_info.value.errors(include_url=False) == [
        {'type': 'set_type', 'loc': ('v',), 'msg': 'Input should be a valid set', 'input': '123'}
    ]


@pytest.mark.parametrize(
    'cls, value,result',
    (
        (int, [1, 2, 3], [1, 2, 3]),
        (int, (1, 2, 3), (1, 2, 3)),
        (int, range(5), [0, 1, 2, 3, 4]),
        (int, deque((1, 2, 3)), deque((1, 2, 3))),
        (Set[int], [{1, 2}, {3, 4}, {5, 6}], [{1, 2}, {3, 4}, {5, 6}]),
        (Tuple[int, str], ((1, 'a'), (2, 'b'), (3, 'c')), ((1, 'a'), (2, 'b'), (3, 'c'))),
    ),
)
def test_sequence_success(cls, value, result):
    class Model(BaseModel):
        v: Sequence[cls]

    assert Model(v=value).v == result


def int_iterable():
    i = 0
    while True:
        i += 1
        yield str(i)


def str_iterable():
    while True:
        yield from 'foobarbaz'


def test_infinite_iterable_int():
    class Model(BaseModel):
        it: Iterable[int]

    m = Model(it=int_iterable())

    assert repr(m.it) == 'ValidatorIterator(index=0, schema=Some(Int(IntValidator { strict: false })))'

    output = []
    for i in m.it:
        output.append(i)
        if i == 10:
            break

    assert output == [1, 2, 3, 4, 5, 6, 7, 8, 9, 10]

    m = Model(it=[1, 2, 3])
    assert list(m.it) == [1, 2, 3]

    m = Model(it=str_iterable())
    with pytest.raises(ValidationError) as exc_info:
        next(m.it)
    # insert_assert(exc_info.value.errors(include_url=False))
    assert exc_info.value.errors(include_url=False) == [
        {
            'type': 'int_parsing',
            'loc': (0,),
            'msg': 'Input should be a valid integer, unable to parse string as an integer',
            'input': 'f',
        }
    ]


@pytest.mark.parametrize('type_annotation', (Iterable[Any], Iterable))
def test_iterable_any(type_annotation):
    class Model(BaseModel):
        it: type_annotation

    m = Model(it=int_iterable())

    output = []
    for i in m.it:
        output.append(i)
        if int(i) == 10:
            break

    assert output == ['1', '2', '3', '4', '5', '6', '7', '8', '9', '10']

    m = Model(it=[1, '2', b'three'])
    assert list(m.it) == [1, '2', b'three']

    with pytest.raises(ValidationError) as exc_info:
        Model(it=3)
    # insert_assert(exc_info.value.errors(include_url=False))
    assert exc_info.value.errors(include_url=False) == [
        {'type': 'iterable_type', 'loc': ('it',), 'msg': 'Input should be iterable', 'input': 3}
    ]


def test_invalid_iterable():
    class Model(BaseModel):
        it: Iterable[int]

    with pytest.raises(ValidationError) as exc_info:
        Model(it=3)
    # insert_assert(exc_info.value.errors(include_url=False))
    assert exc_info.value.errors(include_url=False) == [
        {'type': 'iterable_type', 'loc': ('it',), 'msg': 'Input should be iterable', 'input': 3}
    ]


@pytest.mark.parametrize(
    'config,input_str',
    (
        ({}, 'type=iterable_type, input_value=5, input_type=int'),
        ({'hide_input_in_errors': False}, 'type=iterable_type, input_value=5, input_type=int'),
        ({'hide_input_in_errors': True}, 'type=iterable_type'),
    ),
)
def test_iterable_error_hide_input(config, input_str):
    class Model(BaseModel):
        it: Iterable[int]

        model_config = ConfigDict(**config)

    with pytest.raises(ValidationError, match=re.escape(f'Input should be iterable [{input_str}]')):
        Model(it=5)


def test_infinite_iterable_validate_first():
    class Model(BaseModel):
        it: Iterable[int]
        b: int

        @field_validator('it')
        @classmethod
        def infinite_first_int(cls, it):
            return itertools.chain([next(it)], it)

    m = Model(it=int_iterable(), b=3)

    assert m.b == 3
    assert m.it

    for i in m.it:
        assert i
        if i == 10:
            break

    with pytest.raises(ValidationError) as exc_info:
        Model(it=str_iterable(), b=3)
    # insert_assert(exc_info.value.errors(include_url=False))
    assert exc_info.value.errors(include_url=False) == [
        {
            'type': 'int_parsing',
            'loc': ('it', 0),
            'msg': 'Input should be a valid integer, unable to parse string as an integer',
            'input': 'f',
        }
    ]


def test_sequence_generator_fails():
    class Model(BaseModel):
        v: Sequence[int]

    gen = (i for i in [1, 2, 3])
    with pytest.raises(ValidationError) as exc_info:
        Model(v=gen)
    # insert_assert(exc_info.value.errors(include_url=False))
    assert exc_info.value.errors(include_url=False) == [
        {
            'type': 'is_instance_of',
            'loc': ('v',),
            'msg': 'Input should be an instance of Sequence',
            'input': gen,
            'ctx': {'class': 'Sequence'},
        }
    ]


@pytest.mark.parametrize(
    'cls,value,errors',
    (
        (
            int,
            [1, 'a', 3],
            [
                {
                    'type': 'int_parsing',
                    'loc': ('v', 1),
                    'msg': 'Input should be a valid integer, unable to parse string as an integer',
                    'input': 'a',
                },
            ],
        ),
        (
            int,
            (1, 2, 'a'),
            [
                {
                    'type': 'int_parsing',
                    'loc': ('v', 2),
                    'msg': 'Input should be a valid integer, unable to parse string as an integer',
                    'input': 'a',
                },
            ],
        ),
        (
            float,
            ('a', 2.2, 3.3),
            [
                {
                    'type': 'float_parsing',
                    'loc': ('v', 0),
                    'msg': 'Input should be a valid number, unable to parse string as a number',
                    'input': 'a',
                },
            ],
        ),
        (
            float,
            (1.1, 2.2, 'a'),
            [
                {
                    'type': 'float_parsing',
                    'loc': ('v', 2),
                    'msg': 'Input should be a valid number, unable to parse string as a number',
                    'input': 'a',
                },
            ],
        ),
        (
            float,
            {1.0, 2.0, 3.0},
            [
                {
                    'type': 'is_instance_of',
                    'loc': ('v',),
                    'msg': 'Input should be an instance of Sequence',
                    'input': {
                        1.0,
                        2.0,
                        3.0,
                    },
                    'ctx': {
                        'class': 'Sequence',
                    },
                },
            ],
        ),
        (
            Set[int],
            [{1, 2}, {2, 3}, {'d'}],
            [
                {
                    'type': 'int_parsing',
                    'loc': ('v', 2, 0),
                    'msg': 'Input should be a valid integer, unable to parse string as an integer',
                    'input': 'd',
                }
            ],
        ),
        (
            Tuple[int, str],
            ((1, 'a'), ('a', 'a'), (3, 'c')),
            [
                {
                    'type': 'int_parsing',
                    'loc': ('v', 1, 0),
                    'msg': 'Input should be a valid integer, unable to parse string as an integer',
                    'input': 'a',
                }
            ],
        ),
        (
            List[int],
            [{'a': 1, 'b': 2}, [1, 2], [2, 3]],
            [
                {
                    'type': 'list_type',
                    'loc': ('v', 0),
                    'msg': 'Input should be a valid list',
                    'input': {'a': 1, 'b': 2},
                }
            ],
        ),
    ),
    ids=repr,
)
def test_sequence_fails(cls, value, errors):
    class Model(BaseModel):
        v: Sequence[cls]

    with pytest.raises(ValidationError) as exc_info:
        Model(v=value)
    assert exc_info.value.errors(include_url=False) == errors


def test_sequence_strict():
    assert TypeAdapter(Sequence[int]).validate_python((), strict=True) == ()


def test_list_strict() -> None:
    class LaxModel(BaseModel):
        v: List[int]

        model_config = ConfigDict(strict=False)

    class StrictModel(BaseModel):
        v: List[int]

        model_config = ConfigDict(strict=True)

    assert LaxModel(v=(1, 2)).v == [1, 2]
    assert LaxModel(v=('1', 2)).v == [1, 2]
    # Tuple should be rejected
    with pytest.raises(ValidationError) as exc_info:
        StrictModel(v=(1, 2))
    assert exc_info.value.errors(include_url=False) == [
        {'type': 'list_type', 'loc': ('v',), 'msg': 'Input should be a valid list', 'input': (1, 2)}
    ]
    # Strict in each list item
    with pytest.raises(ValidationError) as exc_info:
        StrictModel(v=['1', 2])
    assert exc_info.value.errors(include_url=False) == [
        {'type': 'int_type', 'loc': ('v', 0), 'msg': 'Input should be a valid integer', 'input': '1'}
    ]


def test_set_strict() -> None:
    class LaxModel(BaseModel):
        v: Set[int]

        model_config = ConfigDict(strict=False)

    class StrictModel(BaseModel):
        v: Set[int]

        model_config = ConfigDict(strict=True)

    assert LaxModel(v=(1, 2)).v == {1, 2}
    assert LaxModel(v=('1', 2)).v == {1, 2}
    # Tuple should be rejected
    with pytest.raises(ValidationError) as exc_info:
        StrictModel(v=(1, 2))
    assert exc_info.value.errors(include_url=False) == [
        {
            'type': 'set_type',
            'loc': ('v',),
            'msg': 'Input should be a valid set',
            'input': (1, 2),
        }
    ]
    # Strict in each set item
    with pytest.raises(ValidationError) as exc_info:
        StrictModel(v={'1', 2})
    err_info = exc_info.value.errors(include_url=False)
    # Sets are not ordered
    del err_info[0]['loc']
    assert err_info == [{'type': 'int_type', 'msg': 'Input should be a valid integer', 'input': '1'}]


def test_frozenset_strict() -> None:
    class LaxModel(BaseModel):
        v: FrozenSet[int]

        model_config = ConfigDict(strict=False)

    class StrictModel(BaseModel):
        v: FrozenSet[int]

        model_config = ConfigDict(strict=True)

    assert LaxModel(v=(1, 2)).v == frozenset((1, 2))
    assert LaxModel(v=('1', 2)).v == frozenset((1, 2))
    # Tuple should be rejected
    with pytest.raises(ValidationError) as exc_info:
        StrictModel(v=(1, 2))
    assert exc_info.value.errors(include_url=False) == [
        {
            'type': 'frozen_set_type',
            'loc': ('v',),
            'msg': 'Input should be a valid frozenset',
            'input': (1, 2),
        }
    ]
    # Strict in each set item
    with pytest.raises(ValidationError) as exc_info:
        StrictModel(v=frozenset(('1', 2)))
    err_info = exc_info.value.errors(include_url=False)
    # Sets are not ordered
    del err_info[0]['loc']
    assert err_info == [{'type': 'int_type', 'msg': 'Input should be a valid integer', 'input': '1'}]


def test_tuple_strict() -> None:
    class LaxModel(BaseModel):
        v: Tuple[int, int]

        model_config = ConfigDict(strict=False)

    class StrictModel(BaseModel):
        v: Tuple[int, int]

        model_config = ConfigDict(strict=True)

    assert LaxModel(v=[1, 2]).v == (1, 2)
    assert LaxModel(v=['1', 2]).v == (1, 2)
    # List should be rejected
    with pytest.raises(ValidationError) as exc_info:
        StrictModel(v=[1, 2])
    assert exc_info.value.errors(include_url=False) == [
        {'type': 'tuple_type', 'loc': ('v',), 'msg': 'Input should be a valid tuple', 'input': [1, 2]}
    ]
    # Strict in each list item
    with pytest.raises(ValidationError) as exc_info:
        StrictModel(v=('1', 2))
    assert exc_info.value.errors(include_url=False) == [
        {'type': 'int_type', 'loc': ('v', 0), 'msg': 'Input should be a valid integer', 'input': '1'}
    ]


def test_int_validation():
    class Model(BaseModel):
        a: PositiveInt = None
        b: NegativeInt = None
        c: NonNegativeInt = None
        d: NonPositiveInt = None
        e: conint(gt=4, lt=10) = None
        f: conint(ge=0, le=10) = None
        g: conint(multiple_of=5) = None

    m = Model(a=5, b=-5, c=0, d=0, e=5, f=0, g=25)
    assert m.model_dump() == {'a': 5, 'b': -5, 'c': 0, 'd': 0, 'e': 5, 'f': 0, 'g': 25}

    with pytest.raises(ValidationError) as exc_info:
        Model(a=-5, b=5, c=-5, d=5, e=-5, f=11, g=42)
    # insert_assert(exc_info.value.errors(include_url=False))
    assert exc_info.value.errors(include_url=False) == [
        {
            'type': 'greater_than',
            'loc': ('a',),
            'msg': 'Input should be greater than 0',
            'input': -5,
            'ctx': {'gt': 0},
        },
        {
            'type': 'less_than',
            'loc': ('b',),
            'msg': 'Input should be less than 0',
            'input': 5,
            'ctx': {'lt': 0},
        },
        {
            'type': 'greater_than_equal',
            'loc': ('c',),
            'msg': 'Input should be greater than or equal to 0',
            'input': -5,
            'ctx': {'ge': 0},
        },
        {
            'type': 'less_than_equal',
            'loc': ('d',),
            'msg': 'Input should be less than or equal to 0',
            'input': 5,
            'ctx': {'le': 0},
        },
        {
            'type': 'greater_than',
            'loc': ('e',),
            'msg': 'Input should be greater than 4',
            'input': -5,
            'ctx': {'gt': 4},
        },
        {
            'type': 'less_than_equal',
            'loc': ('f',),
            'msg': 'Input should be less than or equal to 10',
            'input': 11,
            'ctx': {'le': 10},
        },
        {
            'type': 'multiple_of',
            'loc': ('g',),
            'msg': 'Input should be a multiple of 5',
            'input': 42,
            'ctx': {'multiple_of': 5},
        },
    ]


def test_float_validation():
    class Model(BaseModel):
        a: PositiveFloat = None
        b: NegativeFloat = None
        c: NonNegativeFloat = None
        d: NonPositiveFloat = None
        e: confloat(gt=4, lt=12.2) = None
        f: confloat(ge=0, le=9.9) = None
        g: confloat(multiple_of=0.5) = None
        h: confloat(allow_inf_nan=False) = None

    m = Model(a=5.1, b=-5.2, c=0, d=0, e=5.3, f=9.9, g=2.5, h=42)
    assert m.model_dump() == {'a': 5.1, 'b': -5.2, 'c': 0, 'd': 0, 'e': 5.3, 'f': 9.9, 'g': 2.5, 'h': 42}

    assert Model(a=float('inf')).a == float('inf')
    assert Model(b=float('-inf')).b == float('-inf')

    with pytest.raises(ValidationError) as exc_info:
        Model(a=-5.1, b=5.2, c=-5.1, d=5.1, e=-5.3, f=9.91, g=4.2, h=float('nan'))
    # insert_assert(exc_info.value.errors(include_url=False))
    assert exc_info.value.errors(include_url=False) == [
        {
            'type': 'greater_than',
            'loc': ('a',),
            'msg': 'Input should be greater than 0',
            'input': -5.1,
            'ctx': {
                'gt': 0.0,
            },
        },
        {
            'type': 'less_than',
            'loc': ('b',),
            'msg': 'Input should be less than 0',
            'input': 5.2,
            'ctx': {
                'lt': 0.0,
            },
        },
        {
            'type': 'greater_than_equal',
            'loc': ('c',),
            'msg': 'Input should be greater than or equal to 0',
            'input': -5.1,
            'ctx': {
                'ge': 0.0,
            },
        },
        {
            'type': 'less_than_equal',
            'loc': ('d',),
            'msg': 'Input should be less than or equal to 0',
            'input': 5.1,
            'ctx': {
                'le': 0.0,
            },
        },
        {
            'type': 'greater_than',
            'loc': ('e',),
            'msg': 'Input should be greater than 4',
            'input': -5.3,
            'ctx': {
                'gt': 4.0,
            },
        },
        {
            'type': 'less_than_equal',
            'loc': ('f',),
            'msg': 'Input should be less than or equal to 9.9',
            'input': 9.91,
            'ctx': {
                'le': 9.9,
            },
        },
        {
            'type': 'multiple_of',
            'loc': ('g',),
            'msg': 'Input should be a multiple of 0.5',
            'input': 4.2,
            'ctx': {
                'multiple_of': 0.5,
            },
        },
        {
            'type': 'finite_number',
            'loc': ('h',),
            'msg': 'Input should be a finite number',
            'input': HasRepr('nan'),
        },
    ]


def test_infinite_float_validation():
    class Model(BaseModel):
        a: float = None

    assert Model(a=float('inf')).a == float('inf')
    assert Model(a=float('-inf')).a == float('-inf')
    assert math.isnan(Model(a=float('nan')).a)


@pytest.mark.parametrize(
    ('ser_json_inf_nan', 'input', 'output', 'python_roundtrip'),
    (
        ('null', float('inf'), 'null', None),
        ('null', float('-inf'), 'null', None),
        ('null', float('nan'), 'null', None),
        ('constants', float('inf'), 'Infinity', float('inf')),
        ('constants', float('-inf'), '-Infinity', float('-inf')),
        ('constants', float('nan'), 'NaN', IsFloatNan),
    ),
)
def test_infinite_float_json_serialization(ser_json_inf_nan, input, output, python_roundtrip):
    class Model(BaseModel):
        model_config = ConfigDict(ser_json_inf_nan=ser_json_inf_nan)
        a: float

    json_string = Model(a=input).model_dump_json()
    assert json_string == f'{{"a":{output}}}'
    assert json.loads(json_string) == {'a': python_roundtrip}


@pytest.mark.parametrize('value', [float('inf'), float('-inf'), float('nan')])
def test_finite_float_validation_error(value):
    class Model(BaseModel):
        a: FiniteFloat

    assert Model(a=42).a == 42
    with pytest.raises(ValidationError) as exc_info:
        Model(a=value)
    # insert_assert(exc_info.value.errors(include_url=False))
    assert exc_info.value.errors(include_url=False) == [
        {
            'type': 'finite_number',
            'loc': ('a',),
            'msg': 'Input should be a finite number',
            'input': HasRepr(repr(value)),
        }
    ]


def test_finite_float_config():
    class Model(BaseModel):
        a: float

        model_config = ConfigDict(allow_inf_nan=False)

    assert Model(a=42).a == 42
    with pytest.raises(ValidationError) as exc_info:
        Model(a=float('nan'))
    # insert_assert(exc_info.value.errors(include_url=False))
    assert exc_info.value.errors(include_url=False) == [
        {
            'type': 'finite_number',
            'loc': ('a',),
            'msg': 'Input should be a finite number',
            'input': HasRepr('nan'),
        }
    ]


def test_strict_bytes():
    class Model(BaseModel):
        v: StrictBytes

    assert Model(v=b'foobar').v == b'foobar'
    with pytest.raises(ValidationError, match='Input should be a valid bytes'):
        Model(v=bytearray('foobar', 'utf-8'))

    with pytest.raises(ValidationError, match='Input should be a valid bytes'):
        Model(v='foostring')

    with pytest.raises(ValidationError, match='Input should be a valid bytes'):
        Model(v=42)

    with pytest.raises(ValidationError, match='Input should be a valid bytes'):
        Model(v=0.42)


def test_strict_bytes_max_length():
    class Model(BaseModel):
        u: StrictBytes = Field(..., max_length=5)

    assert Model(u=b'foo').u == b'foo'

    with pytest.raises(ValidationError, match=r'Input should be a valid bytes \[type=bytes_type'):
        Model(u=123)
    with pytest.raises(ValidationError, match=r'Data should have at most 5 bytes \[type=bytes_too_long,'):
        Model(u=b'1234567')


def test_strict_str():
    class FruitEnum(str, Enum):
        """A subclass of a string"""

        pear = 'pear'
        banana = 'banana'

    class Model(BaseModel):
        v: StrictStr

    assert Model(v='foobar').v == 'foobar'

    assert Model.model_validate({'v': FruitEnum.banana}) == Model.model_construct(v=FruitEnum.banana)

    with pytest.raises(ValidationError, match='Input should be a valid string'):
        Model(v=123)

    with pytest.raises(ValidationError, match='Input should be a valid string'):
        Model(v=b'foobar')


def test_strict_str_max_length():
    class Model(BaseModel):
        u: StrictStr = Field(..., max_length=5)

    assert Model(u='foo').u == 'foo'

    with pytest.raises(ValidationError, match='Input should be a valid string'):
        Model(u=123)

    with pytest.raises(ValidationError, match=r'String should have at most 5 characters \[type=string_too_long,'):
        Model(u='1234567')


def test_strict_bool():
    class Model(BaseModel):
        v: StrictBool

    assert Model(v=True).v is True
    assert Model(v=False).v is False

    with pytest.raises(ValidationError):
        Model(v=1)

    with pytest.raises(ValidationError):
        Model(v='1')

    with pytest.raises(ValidationError):
        Model(v=b'1')


def test_strict_int():
    class Model(BaseModel):
        v: StrictInt

    assert Model(v=123456).v == 123456

    with pytest.raises(ValidationError, match=r'Input should be a valid integer \[type=int_type,'):
        Model(v='123456')

    with pytest.raises(ValidationError, match=r'Input should be a valid integer \[type=int_type,'):
        Model(v=3.14159)

    with pytest.raises(ValidationError, match=r'Input should be a valid integer \[type=int_type,'):
        Model(v=True)


@pytest.mark.parametrize(
    ('input', 'expected_json'),
    (
        (9_223_372_036_854_775_807, b'9223372036854775807'),
        (-9_223_372_036_854_775_807, b'-9223372036854775807'),
        (1433352099889938534014333520998899385340, b'1433352099889938534014333520998899385340'),
        (-1433352099889938534014333520998899385340, b'-1433352099889938534014333520998899385340'),
    ),
)
def test_big_int_json(input, expected_json):
    v = TypeAdapter(int)
    dumped = v.dump_json(input)
    assert dumped == expected_json
    assert v.validate_json(dumped) == input


def test_strict_float():
    class Model(BaseModel):
        v: StrictFloat

    assert Model(v=3.14159).v == 3.14159
    assert Model(v=123456).v == 123456

    with pytest.raises(ValidationError, match=r'Input should be a valid number \[type=float_type,'):
        Model(v='3.14159')

    with pytest.raises(ValidationError, match=r'Input should be a valid number \[type=float_type,'):
        Model(v=True)


def test_bool_unhashable_fails():
    class Model(BaseModel):
        v: bool

    with pytest.raises(ValidationError) as exc_info:
        Model(v={})
    assert exc_info.value.errors(include_url=False) == [
        {'type': 'bool_type', 'loc': ('v',), 'msg': 'Input should be a valid boolean', 'input': {}}
    ]


def test_uuid_error():
    v = TypeAdapter(UUID)

    valid = UUID('49fdfa1d856d4003a83e4b9236532ec6')

    # sanity check
    assert v.validate_python(valid) == valid
    assert v.validate_python(valid.hex) == valid

    with pytest.raises(ValidationError) as exc_info:
        v.validate_python('ebcdab58-6eb8-46fb-a190-d07a3')
    # insert_assert(exc_info.value.errors(include_url=False))
    assert exc_info.value.errors(include_url=False) == [
        {
            'loc': (),
            'msg': 'Input should be a valid UUID, invalid group length in group 4: expected 12, found 5',
            'input': 'ebcdab58-6eb8-46fb-a190-d07a3',
            'ctx': {'error': 'invalid group length in group 4: expected 12, found 5'},
            'type': 'uuid_parsing',
        }
    ]

    not_a_valid_input_type = object()
    with pytest.raises(ValidationError) as exc_info:
        v.validate_python(not_a_valid_input_type)
    # insert_assert(exc_info.value.errors(include_url=False))
    assert exc_info.value.errors(include_url=False) == [
        {
            'input': not_a_valid_input_type,
            'loc': (),
            'msg': 'UUID input should be a string, bytes or UUID object',
            'type': 'uuid_type',
        },
    ]

    with pytest.raises(ValidationError) as exc_info:
        v.validate_python(valid.hex, strict=True)
    # insert_assert(exc_info.value.errors(include_url=False))
    assert exc_info.value.errors(include_url=False) == [
        {
            'type': 'is_instance_of',
            'loc': (),
            'msg': 'Input should be an instance of UUID',
            'input': '49fdfa1d856d4003a83e4b9236532ec6',
            'ctx': {'class': 'UUID'},
        }
    ]

    assert v.validate_json(json.dumps(valid.hex), strict=True) == valid


def test_uuid_json():
    class Model(BaseModel):
        v: UUID
        v1: UUID1
        v3: UUID3
        v4: UUID4

    m = Model(v=uuid.uuid4(), v1=uuid.uuid1(), v3=uuid.uuid3(uuid.NAMESPACE_DNS, 'python.org'), v4=uuid.uuid4())
    assert m.model_dump_json() == f'{{"v":"{m.v}","v1":"{m.v1}","v3":"{m.v3}","v4":"{m.v4}"}}'


def test_uuid_validation():
    class UUIDModel(BaseModel):
        a: UUID1
        b: UUID3
        c: UUID4
        d: UUID5
        e: UUID

    a = uuid.uuid1()
    b = uuid.uuid3(uuid.NAMESPACE_DNS, 'python.org')
    c = uuid.uuid4()
    d = uuid.uuid5(uuid.NAMESPACE_DNS, 'python.org')
    e = UUID('{00000000-7fff-4000-7fff-000000000000}')

    m = UUIDModel(a=a, b=b, c=c, d=d, e=e)
    assert m.model_dump() == {'a': a, 'b': b, 'c': c, 'd': d, 'e': e}

    with pytest.raises(ValidationError) as exc_info:
        UUIDModel(a=d, b=c, c=b, d=a, e=e)
    # insert_assert(exc_info.value.errors(include_url=False))
    assert exc_info.value.errors(include_url=False) == [
        {
            'type': 'uuid_version',
            'loc': ('a',),
            'msg': 'UUID version 1 expected',
            'input': d,
            'ctx': {'expected_version': 1},
        },
        {
            'type': 'uuid_version',
            'loc': ('b',),
            'msg': 'UUID version 3 expected',
            'input': c,
            'ctx': {'expected_version': 3},
        },
        {
            'type': 'uuid_version',
            'loc': ('c',),
            'msg': 'UUID version 4 expected',
            'input': b,
            'ctx': {'expected_version': 4},
        },
        {
            'type': 'uuid_version',
            'loc': ('d',),
            'msg': 'UUID version 5 expected',
            'input': a,
            'ctx': {'expected_version': 5},
        },
    ]

    with pytest.raises(ValidationError) as exc_info:
        UUIDModel(a=e, b=e, c=e, d=e, e=e)
    assert exc_info.value.errors(include_url=False) == [
        {
            'type': 'uuid_version',
            'loc': ('a',),
            'msg': 'UUID version 1 expected',
            'input': e,
            'ctx': {'expected_version': 1},
        },
        {
            'type': 'uuid_version',
            'loc': ('b',),
            'msg': 'UUID version 3 expected',
            'input': e,
            'ctx': {'expected_version': 3},
        },
        {
            'type': 'uuid_version',
            'loc': ('c',),
            'msg': 'UUID version 4 expected',
            'input': e,
            'ctx': {'expected_version': 4},
        },
        {
            'type': 'uuid_version',
            'loc': ('d',),
            'msg': 'UUID version 5 expected',
            'input': e,
            'ctx': {'expected_version': 5},
        },
    ]


def test_uuid_strict() -> None:
    class StrictByConfig(BaseModel):
        a: UUID1
        b: UUID3
        c: UUID4
        d: UUID5
        e: uuid.UUID

        model_config = ConfigDict(strict=True)

    class StrictByField(BaseModel):
        a: UUID1 = Field(..., strict=True)
        b: UUID3 = Field(..., strict=True)
        c: UUID4 = Field(..., strict=True)
        d: UUID5 = Field(..., strict=True)
        e: uuid.UUID = Field(..., strict=True)

    a = uuid.UUID('7fb48116-ca6b-11ed-a439-3274d3adddac')  # uuid1
    b = uuid.UUID('6fa459ea-ee8a-3ca4-894e-db77e160355e')  # uuid3
    c = uuid.UUID('260d1600-3680-4f4f-a968-f6fa622ffd8d')  # uuid4
    d = uuid.UUID('886313e1-3b8a-5372-9b90-0c9aee199e5d')  # uuid5
    e = uuid.UUID('7fb48116-ca6b-11ed-a439-3274d3adddac')  # any uuid

    strict_errors = [
        {
            'type': 'is_instance_of',
            'loc': ('a',),
            'msg': 'Input should be an instance of UUID',
            'input': '7fb48116-ca6b-11ed-a439-3274d3adddac',
            'ctx': {'class': 'UUID'},
        },
        {
            'type': 'is_instance_of',
            'loc': ('b',),
            'msg': 'Input should be an instance of UUID',
            'input': '6fa459ea-ee8a-3ca4-894e-db77e160355e',
            'ctx': {'class': 'UUID'},
        },
        {
            'type': 'is_instance_of',
            'loc': ('c',),
            'msg': 'Input should be an instance of UUID',
            'input': '260d1600-3680-4f4f-a968-f6fa622ffd8d',
            'ctx': {'class': 'UUID'},
        },
        {
            'type': 'is_instance_of',
            'loc': ('d',),
            'msg': 'Input should be an instance of UUID',
            'input': '886313e1-3b8a-5372-9b90-0c9aee199e5d',
            'ctx': {'class': 'UUID'},
        },
        {
            'type': 'is_instance_of',
            'loc': ('e',),
            'msg': 'Input should be an instance of UUID',
            'input': '7fb48116-ca6b-11ed-a439-3274d3adddac',
            'ctx': {'class': 'UUID'},
        },
    ]

    for model in [StrictByConfig, StrictByField]:
        with pytest.raises(ValidationError) as exc_info:
            model(a=str(a), b=str(b), c=str(c), d=str(d), e=str(e))
        assert exc_info.value.errors(include_url=False) == strict_errors

        m = model(a=a, b=b, c=c, d=d, e=e)
        assert isinstance(m.a, type(a)) and m.a == a
        assert isinstance(m.b, type(b)) and m.b == b
        assert isinstance(m.c, type(c)) and m.c == c
        assert isinstance(m.d, type(d)) and m.d == d
        assert isinstance(m.e, type(e)) and m.e == e


@pytest.mark.parametrize(
    'enabled,str_check,result_str_check',
    [
        (True, '  123  ', '123'),
        (True, '  123\t\n', '123'),
        (False, '  123  ', '  123  '),
    ],
)
def test_str_strip_whitespace(enabled, str_check, result_str_check):
    class Model(BaseModel):
        str_check: str

        model_config = ConfigDict(str_strip_whitespace=enabled)

    m = Model(str_check=str_check)
    assert m.str_check == result_str_check


@pytest.mark.parametrize(
    'enabled,str_check,result_str_check',
    [(True, 'ABCDefG', 'ABCDEFG'), (False, 'ABCDefG', 'ABCDefG')],
)
def test_str_to_upper(enabled, str_check, result_str_check):
    class Model(BaseModel):
        str_check: str

        model_config = ConfigDict(str_to_upper=enabled)

    m = Model(str_check=str_check)

    assert m.str_check == result_str_check


@pytest.mark.parametrize(
    'enabled,str_check,result_str_check',
    [(True, 'ABCDefG', 'abcdefg'), (False, 'ABCDefG', 'ABCDefG')],
)
def test_str_to_lower(enabled, str_check, result_str_check):
    class Model(BaseModel):
        str_check: str

        model_config = ConfigDict(str_to_lower=enabled)

    m = Model(str_check=str_check)

    assert m.str_check == result_str_check


pos_int_values = 'Inf', '+Inf', 'Infinity', '+Infinity'
neg_int_values = '-Inf', '-Infinity'
nan_values = 'NaN', '-NaN', '+NaN', 'sNaN', '-sNaN', '+sNaN'
non_finite_values = nan_values + pos_int_values + neg_int_values
# dirty_equals.AnyThing() doesn't work with Decimal on PyPy, hence this hack
ANY_THING = object()


@pytest.mark.parametrize(
    'type_args,value,result',
    [
        (dict(gt=Decimal('42.24')), Decimal('43'), Decimal('43')),
        (
            dict(gt=Decimal('42.24')),
            Decimal('42'),
            [
                {
                    'type': 'greater_than',
                    'loc': ('foo',),
                    'msg': 'Input should be greater than 42.24',
                    'input': Decimal('42'),
                    'ctx': {'gt': Decimal('42.24')},
                }
            ],
        ),
        (dict(lt=Decimal('42.24')), Decimal('42'), Decimal('42')),
        (
            dict(lt=Decimal('42.24')),
            Decimal('43'),
            [
                {
                    'type': 'less_than',
                    'loc': ('foo',),
                    'msg': 'Input should be less than 42.24',
                    'input': Decimal('43'),
                    'ctx': {
                        'lt': Decimal('42.24'),
                    },
                },
            ],
        ),
        (dict(ge=Decimal('42.24')), Decimal('43'), Decimal('43')),
        (dict(ge=Decimal('42.24')), Decimal('42.24'), Decimal('42.24')),
        (
            dict(ge=Decimal('42.24')),
            Decimal('42'),
            [
                {
                    'type': 'greater_than_equal',
                    'loc': ('foo',),
                    'msg': 'Input should be greater than or equal to 42.24',
                    'input': Decimal('42'),
                    'ctx': {
                        'ge': Decimal('42.24'),
                    },
                }
            ],
        ),
        (dict(le=Decimal('42.24')), Decimal('42'), Decimal('42')),
        (dict(le=Decimal('42.24')), Decimal('42.24'), Decimal('42.24')),
        (
            dict(le=Decimal('42.24')),
            Decimal('43'),
            [
                {
                    'type': 'less_than_equal',
                    'loc': ('foo',),
                    'msg': 'Input should be less than or equal to 42.24',
                    'input': Decimal('43'),
                    'ctx': {
                        'le': Decimal('42.24'),
                    },
                }
            ],
        ),
        (dict(max_digits=2, decimal_places=2), Decimal('0.99'), Decimal('0.99')),
        pytest.param(
            dict(max_digits=2, decimal_places=1),
            Decimal('0.99'),
            [
                {
                    'type': 'decimal_max_places',
                    'loc': ('foo',),
                    'msg': 'Decimal input should have no more than 1 decimal place',
                    'input': Decimal('0.99'),
                    'ctx': {
                        'decimal_places': 1,
                    },
                }
            ],
        ),
        (
            dict(max_digits=3, decimal_places=1),
            Decimal('999'),
            [
                {
                    'loc': ('foo',),
                    'msg': 'Decimal input should have no more than 2 digits before the decimal point',
                    'type': 'decimal_whole_digits',
                    'input': Decimal('999'),
                    'ctx': {'whole_digits': 2},
                }
            ],
        ),
        (dict(max_digits=4, decimal_places=1), Decimal('999'), Decimal('999')),
        (dict(max_digits=20, decimal_places=2), Decimal('742403889818000000'), Decimal('742403889818000000')),
        (dict(max_digits=20, decimal_places=2), Decimal('7.42403889818E+17'), Decimal('7.42403889818E+17')),
        (dict(max_digits=6, decimal_places=2), Decimal('000000000001111.700000'), Decimal('000000000001111.700000')),
        (
            dict(max_digits=6, decimal_places=2),
            Decimal('0000000000011111.700000'),
            [
                {
                    'type': 'decimal_whole_digits',
                    'loc': ('foo',),
                    'msg': 'Decimal input should have no more than 4 digits before the decimal point',
                    'input': Decimal('11111.700000'),
                    'ctx': {'whole_digits': 4},
                }
            ],
        ),
        (
            dict(max_digits=20, decimal_places=2),
            Decimal('7424742403889818000000'),
            [
                {
                    'type': 'decimal_max_digits',
                    'loc': ('foo',),
                    'msg': 'Decimal input should have no more than 20 digits in total',
                    'input': Decimal('7424742403889818000000'),
                    'ctx': {
                        'max_digits': 20,
                    },
                },
            ],
        ),
        (dict(max_digits=5, decimal_places=2), Decimal('7304E-1'), Decimal('7304E-1')),
        (
            dict(max_digits=5, decimal_places=2),
            Decimal('7304E-3'),
            [
                {
                    'type': 'decimal_max_places',
                    'loc': ('foo',),
                    'msg': 'Decimal input should have no more than 2 decimal places',
                    'input': Decimal('7.304'),
                    'ctx': {'decimal_places': 2},
                }
            ],
        ),
        (dict(max_digits=5, decimal_places=5), Decimal('70E-5'), Decimal('70E-5')),
        (
            dict(max_digits=4, decimal_places=4),
            Decimal('70E-6'),
            [
                {
                    'loc': ('foo',),
                    'msg': 'Decimal input should have no more than 4 digits in total',
                    'type': 'decimal_max_digits',
                    'input': Decimal('0.00007'),
                    'ctx': {'max_digits': 4},
                }
            ],
        ),
        *[
            (
                dict(decimal_places=2, max_digits=10, allow_inf_nan=False),
                value,
                [
                    {
                        'loc': ('foo',),
                        'msg': 'Input should be a finite number',
                        'type': 'finite_number',
                        'input': value,
                    }
                ],
            )
            for value in non_finite_values
        ],
        *[
            (
                dict(decimal_places=2, max_digits=10, allow_inf_nan=False),
                Decimal(value),
                [
                    {
                        'loc': ('foo',),
                        'msg': 'Input should be a finite number',
                        'type': 'finite_number',
                        'input': ANY_THING,
                    }
                ],
            )
            for value in non_finite_values
        ],
        (
            dict(multiple_of=Decimal('5')),
            Decimal('42'),
            [
                {
                    'type': 'multiple_of',
                    'loc': ('foo',),
                    'msg': 'Input should be a multiple of 5',
                    'input': Decimal('42'),
                    'ctx': {'multiple_of': Decimal('5')},
                }
            ],
        ),
    ],
)
@pytest.mark.parametrize('mode', ['Field', 'condecimal'])
def test_decimal_validation(mode, type_args, value, result):
    if mode == 'Field':

        class Model(BaseModel):
            foo: Decimal = Field(**type_args)

    else:

        class Model(BaseModel):
            foo: condecimal(**type_args)

    if not isinstance(result, Decimal):
        with pytest.raises(ValidationError) as exc_info:
            m = Model(foo=value)
            print(f'unexpected result: {m!r}')
        # debug(exc_info.value.errors(include_url=False))
        # dirty_equals.AnyThing() doesn't work with Decimal on PyPy, hence this hack
        errors = exc_info.value.errors(include_url=False)
        if result[0].get('input') is ANY_THING:
            for e in errors:
                e['input'] = ANY_THING
        assert errors == result
        # assert exc_info.value.json().startswith('[')
    else:
        assert Model(foo=value).foo == result


@pytest.fixture(scope='module', name='AllowInfModel')
def fix_allow_inf_model():
    class Model(BaseModel):
        v: condecimal(allow_inf_nan=True)

    return Model


@pytest.mark.parametrize(
    'value,result',
    [
        (Decimal('42'), 'unchanged'),
        *[(v, 'is_nan') for v in nan_values],
        *[(v, 'is_pos_inf') for v in pos_int_values],
        *[(v, 'is_neg_inf') for v in neg_int_values],
    ],
)
def test_decimal_not_finite(value, result, AllowInfModel):
    m = AllowInfModel(v=value)
    if result == 'unchanged':
        assert m.v == value
    elif result == 'is_nan':
        assert m.v.is_nan(), m.v
    elif result == 'is_pos_inf':
        assert m.v.is_infinite() and m.v > 0, m.v
    else:
        assert result == 'is_neg_inf'
        assert m.v.is_infinite() and m.v < 0, m.v


def test_decimal_invalid():
    with pytest.raises(SchemaError, match='allow_inf_nan=True cannot be used with max_digits or decimal_places'):

        class Model(BaseModel):
            v: condecimal(allow_inf_nan=True, max_digits=4)


@pytest.mark.parametrize('value,result', (('/test/path', Path('/test/path')), (Path('/test/path'), Path('/test/path'))))
def test_path_validation_success(value, result):
    class Model(BaseModel):
        foo: Path

    assert Model(foo=value).foo == result
    assert Model.model_validate_json(json.dumps({'foo': str(value)})).foo == result


def test_path_validation_constrained():
    ta = TypeAdapter(Annotated[Path, Field(min_length=9, max_length=20)])
    with pytest.raises(ValidationError):
        ta.validate_python('/short')
    with pytest.raises(ValidationError):
        ta.validate_python('/' + 'long' * 100)
    assert ta.validate_python('/just/right/enough') == Path('/just/right/enough')


def test_path_like():
    class Model(BaseModel):
        foo: os.PathLike

    assert Model(foo='/foo/bar').foo == Path('/foo/bar')
    assert Model(foo=Path('/foo/bar')).foo == Path('/foo/bar')
    assert Model.model_validate_json('{"foo": "abc"}').foo == Path('abc')
    # insert_assert(Model.model_json_schema())
    assert Model.model_json_schema() == {
        'type': 'object',
        'properties': {'foo': {'type': 'string', 'format': 'path', 'title': 'Foo'}},
        'required': ['foo'],
        'title': 'Model',
    }


def test_path_like_strict():
    class Model(BaseModel):
        model_config = dict(strict=True)

        foo: os.PathLike

    with pytest.raises(ValidationError, match='Input should be an instance of PathLike'):
        Model(foo='/foo/bar')
    assert Model(foo=Path('/foo/bar')).foo == Path('/foo/bar')
    assert Model.model_validate_json('{"foo": "abc"}').foo == Path('abc')
    # insert_assert(Model.model_json_schema())
    assert Model.model_json_schema() == {
        'type': 'object',
        'properties': {'foo': {'type': 'string', 'format': 'path', 'title': 'Foo'}},
        'required': ['foo'],
        'title': 'Model',
    }


def test_path_strict_override():
    class Model(BaseModel):
        model_config = ConfigDict(strict=True)

        x: Path = Field(strict=False)

    m = Model(x='/foo/bar')
    assert m.x == Path('/foo/bar')


def test_path_validation_fails():
    class Model(BaseModel):
        foo: Path

    with pytest.raises(ValidationError) as exc_info:
        Model(foo=123)
    # insert_assert(exc_info.value.errors(include_url=False))
    assert exc_info.value.errors(include_url=False) == [
        {'type': 'path_type', 'loc': ('foo',), 'msg': 'Input is not a valid path', 'input': 123}
    ]

    with pytest.raises(ValidationError) as exc_info:
        Model(foo=None)
    # insert_assert(exc_info.value.errors(include_url=False))
    assert exc_info.value.errors(include_url=False) == [
        {'type': 'path_type', 'loc': ('foo',), 'msg': 'Input is not a valid path', 'input': None}
    ]


def test_path_validation_strict():
    class Model(BaseModel):
        foo: Path

        model_config = ConfigDict(strict=True)

    with pytest.raises(ValidationError) as exc_info:
        Model(foo='/test/path')
    # insert_assert(exc_info.value.errors(include_url=False))
    assert exc_info.value.errors(include_url=False) == [
        {
            'type': 'is_instance_of',
            'loc': ('foo',),
            'msg': 'Input should be an instance of Path',
            'input': '/test/path',
            'ctx': {'class': 'Path'},
        }
    ]

    assert Model(foo=Path('/test/path')).foo == Path('/test/path')


@pytest.mark.parametrize(
    'value,result',
    (('tests/test_types.py', Path('tests/test_types.py')), (Path('tests/test_types.py'), Path('tests/test_types.py'))),
)
def test_file_path_validation_success(value, result):
    class Model(BaseModel):
        foo: FilePath

    assert Model(foo=value).foo == result


@pytest.mark.parametrize('value', ['nonexistentfile', Path('nonexistentfile'), 'tests', Path('tests')])
def test_file_path_validation_fails(value):
    class Model(BaseModel):
        foo: FilePath

    with pytest.raises(ValidationError) as exc_info:
        Model(foo=value)
    assert exc_info.value.errors(include_url=False) == [
        {
            'type': 'path_not_file',
            'loc': ('foo',),
            'msg': 'Path does not point to a file',
            'input': value,
        }
    ]


@pytest.mark.parametrize('value,result', (('tests', Path('tests')), (Path('tests'), Path('tests'))))
def test_directory_path_validation_success(value, result):
    class Model(BaseModel):
        foo: DirectoryPath

    assert Model(foo=value).foo == result


@pytest.mark.parametrize(
    'value', ['nonexistentdirectory', Path('nonexistentdirectory'), 'tests/test_t.py', Path('tests/test_ypestypes.py')]
)
def test_directory_path_validation_fails(value):
    class Model(BaseModel):
        foo: DirectoryPath

    with pytest.raises(ValidationError) as exc_info:
        Model(foo=value)
    assert exc_info.value.errors(include_url=False) == [
        {
            'type': 'path_not_directory',
            'loc': ('foo',),
            'msg': 'Path does not point to a directory',
            'input': value,
        }
    ]


@pytest.mark.parametrize('value', ('tests/test_types.py', Path('tests/test_types.py')))
def test_new_path_validation_path_already_exists(value):
    class Model(BaseModel):
        foo: NewPath

    with pytest.raises(ValidationError) as exc_info:
        Model(foo=value)
    assert exc_info.value.errors(include_url=False) == [
        {
            'type': 'path_exists',
            'loc': ('foo',),
            'msg': 'Path already exists',
            'input': value,
        }
    ]


@pytest.mark.parametrize('value', ('/nonexistentdir/foo.py', Path('/nonexistentdir/foo.py')))
def test_new_path_validation_parent_does_not_exist(value):
    class Model(BaseModel):
        foo: NewPath

    with pytest.raises(ValidationError) as exc_info:
        Model(foo=value)
    assert exc_info.value.errors(include_url=False) == [
        {
            'type': 'parent_does_not_exist',
            'loc': ('foo',),
            'msg': 'Parent directory does not exist',
            'input': value,
        }
    ]


@pytest.mark.parametrize(
    'value,result', (('tests/foo.py', Path('tests/foo.py')), (Path('tests/foo.py'), Path('tests/foo.py')))
)
def test_new_path_validation_success(value, result):
    class Model(BaseModel):
        foo: NewPath

    assert Model(foo=value).foo == result


def test_number_gt():
    class Model(BaseModel):
        a: conint(gt=-1) = 0

    assert Model(a=0).model_dump() == {'a': 0}

    with pytest.raises(ValidationError) as exc_info:
        Model(a=-1)
    # insert_assert(exc_info.value.errors(include_url=False))
    assert exc_info.value.errors(include_url=False) == [
        {
            'type': 'greater_than',
            'loc': ('a',),
            'msg': 'Input should be greater than -1',
            'input': -1,
            'ctx': {'gt': -1},
        }
    ]


def test_number_ge():
    class Model(BaseModel):
        a: conint(ge=0) = 0

    assert Model(a=0).model_dump() == {'a': 0}

    with pytest.raises(ValidationError) as exc_info:
        Model(a=-1)
    # insert_assert(exc_info.value.errors(include_url=False))
    assert exc_info.value.errors(include_url=False) == [
        {
            'type': 'greater_than_equal',
            'loc': ('a',),
            'msg': 'Input should be greater than or equal to 0',
            'input': -1,
            'ctx': {'ge': 0},
        }
    ]


def test_number_lt():
    class Model(BaseModel):
        a: conint(lt=5) = 0

    assert Model(a=4).model_dump() == {'a': 4}

    with pytest.raises(ValidationError) as exc_info:
        Model(a=5)
    # insert_assert(exc_info.value.errors(include_url=False))
    assert exc_info.value.errors(include_url=False) == [
        {
            'type': 'less_than',
            'loc': ('a',),
            'msg': 'Input should be less than 5',
            'input': 5,
            'ctx': {'lt': 5},
        }
    ]


def test_number_le():
    class Model(BaseModel):
        a: conint(le=5) = 0

    assert Model(a=5).model_dump() == {'a': 5}

    with pytest.raises(ValidationError) as exc_info:
        Model(a=6)
    # insert_assert(exc_info.value.errors(include_url=False))
    assert exc_info.value.errors(include_url=False) == [
        {
            'type': 'less_than_equal',
            'loc': ('a',),
            'msg': 'Input should be less than or equal to 5',
            'input': 6,
            'ctx': {'le': 5},
        }
    ]


@pytest.mark.parametrize('value', (10, 100, 20))
def test_number_multiple_of_int_valid(value):
    class Model(BaseModel):
        a: conint(multiple_of=5)

    assert Model(a=value).model_dump() == {'a': value}


@pytest.mark.parametrize('value', [1337, 23, 6, 14])
def test_number_multiple_of_int_invalid(value):
    class Model(BaseModel):
        a: conint(multiple_of=5)

    with pytest.raises(ValidationError) as exc_info:
        Model(a=value)
    # insert_assert(exc_info.value.errors(include_url=False))
    assert exc_info.value.errors(include_url=False) == [
        {
            'type': 'multiple_of',
            'loc': ('a',),
            'msg': 'Input should be a multiple of 5',
            'input': value,
            'ctx': {'multiple_of': 5},
        }
    ]


@pytest.mark.parametrize('value', [0.2, 0.3, 0.4, 0.5, 1])
def test_number_multiple_of_float_valid(value):
    class Model(BaseModel):
        a: confloat(multiple_of=0.1)

    assert Model(a=value).model_dump() == {'a': value}


@pytest.mark.parametrize('value', [0.07, 1.27, 1.003])
def test_number_multiple_of_float_invalid(value):
    class Model(BaseModel):
        a: confloat(multiple_of=0.1)

    with pytest.raises(ValidationError) as exc_info:
        Model(a=value)
    # insert_assert(exc_info.value.errors(include_url=False))
    assert exc_info.value.errors(include_url=False) == [
        {
            'type': 'multiple_of',
            'loc': ('a',),
            'msg': 'Input should be a multiple of 0.1',
            'input': value,
            'ctx': {'multiple_of': 0.1},
        }
    ]


def test_new_type_success():
    a_type = NewType('a_type', int)
    b_type = NewType('b_type', a_type)
    c_type = NewType('c_type', List[int])

    class Model(BaseModel):
        a: a_type
        b: b_type
        c: c_type

    m = Model(a=42, b=24, c=[1, 2, 3])
    assert m.model_dump() == {'a': 42, 'b': 24, 'c': [1, 2, 3]}


def test_new_type_fails():
    a_type = NewType('a_type', int)
    b_type = NewType('b_type', a_type)
    c_type = NewType('c_type', List[int])

    class Model(BaseModel):
        a: a_type
        b: b_type
        c: c_type

    with pytest.raises(ValidationError) as exc_info:
        Model(a='foo', b='bar', c=['foo'])
    # insert_assert(exc_info.value.errors(include_url=False))
    assert exc_info.value.errors(include_url=False) == [
        {
            'type': 'int_parsing',
            'loc': ('a',),
            'msg': 'Input should be a valid integer, unable to parse string as an integer',
            'input': 'foo',
        },
        {
            'type': 'int_parsing',
            'loc': ('b',),
            'msg': 'Input should be a valid integer, unable to parse string as an integer',
            'input': 'bar',
        },
        {
            'type': 'int_parsing',
            'loc': ('c', 0),
            'msg': 'Input should be a valid integer, unable to parse string as an integer',
            'input': 'foo',
        },
    ]


def test_valid_simple_json():
    class JsonModel(BaseModel):
        json_obj: Json

    obj = '{"a": 1, "b": [2, 3]}'
    assert JsonModel(json_obj=obj).model_dump() == {'json_obj': {'a': 1, 'b': [2, 3]}}


def test_valid_simple_json_any():
    class JsonModel(BaseModel):
        json_obj: Json[Any]

    obj = '{"a": 1, "b": [2, 3]}'
    assert JsonModel(json_obj=obj).model_dump() == {'json_obj': {'a': 1, 'b': [2, 3]}}


@pytest.mark.parametrize('gen_type', [lambda: Json, lambda: Json[Any]])
def test_invalid_simple_json(gen_type):
    t = gen_type()

    class JsonModel(BaseModel):
        json_obj: t

    obj = '{a: 1, b: [2, 3]}'
    with pytest.raises(ValidationError) as exc_info:
        JsonModel(json_obj=obj)
    # insert_assert(exc_info.value.errors(include_url=False))
    assert exc_info.value.errors(include_url=False) == [
        {
            'type': 'json_invalid',
            'loc': ('json_obj',),
            'msg': 'Invalid JSON: key must be a string at line 1 column 2',
            'input': '{a: 1, b: [2, 3]}',
            'ctx': {'error': 'key must be a string at line 1 column 2'},
        }
    ]


def test_valid_simple_json_bytes():
    class JsonModel(BaseModel):
        json_obj: Json

    obj = b'{"a": 1, "b": [2, 3]}'
    assert JsonModel(json_obj=obj).model_dump() == {'json_obj': {'a': 1, 'b': [2, 3]}}


def test_valid_detailed_json():
    class JsonDetailedModel(BaseModel):
        json_obj: Json[List[int]]

    obj = '[1, 2, 3]'
    assert JsonDetailedModel(json_obj=obj).model_dump() == {'json_obj': [1, 2, 3]}

    obj = b'[1, 2, 3]'
    assert JsonDetailedModel(json_obj=obj).model_dump() == {'json_obj': [1, 2, 3]}

    obj = '(1, 2, 3)'
    with pytest.raises(ValidationError) as exc_info:
        JsonDetailedModel(json_obj=obj)
    # insert_assert(exc_info.value.errors(include_url=False))
    assert exc_info.value.errors(include_url=False) == [
        {
            'type': 'json_invalid',
            'loc': ('json_obj',),
            'msg': 'Invalid JSON: expected value at line 1 column 1',
            'input': '(1, 2, 3)',
            'ctx': {'error': 'expected value at line 1 column 1'},
        }
    ]


def test_valid_model_json():
    class Model(BaseModel):
        a: int
        b: List[int]

    class JsonDetailedModel(BaseModel):
        json_obj: Json[Model]

    obj = '{"a": 1, "b": [2, 3]}'
    m = JsonDetailedModel(json_obj=obj)
    assert isinstance(m.json_obj, Model)
    assert m.json_obj.a == 1
    assert m.model_dump() == {'json_obj': {'a': 1, 'b': [2, 3]}}


def test_invalid_model_json():
    class Model(BaseModel):
        a: int
        b: List[int]

    class JsonDetailedModel(BaseModel):
        json_obj: Json[Model]

    obj = '{"a": 1, "c": [2, 3]}'
    with pytest.raises(ValidationError) as exc_info:
        JsonDetailedModel(json_obj=obj)

    # insert_assert(exc_info.value.errors(include_url=False))
    assert exc_info.value.errors(include_url=False) == [
        {'type': 'missing', 'loc': ('json_obj', 'b'), 'msg': 'Field required', 'input': {'a': 1, 'c': [2, 3]}}
    ]


def test_invalid_detailed_json_type_error():
    class JsonDetailedModel(BaseModel):
        json_obj: Json[List[int]]

    obj = '["a", "b", "c"]'
    with pytest.raises(ValidationError) as exc_info:
        JsonDetailedModel(json_obj=obj)
    # insert_assert(exc_info.value.errors(include_url=False))
    assert exc_info.value.errors(include_url=False) == [
        {
            'type': 'int_parsing',
            'loc': ('json_obj', 0),
            'msg': 'Input should be a valid integer, unable to parse string as an integer',
            'input': 'a',
        },
        {
            'type': 'int_parsing',
            'loc': ('json_obj', 1),
            'msg': 'Input should be a valid integer, unable to parse string as an integer',
            'input': 'b',
        },
        {
            'type': 'int_parsing',
            'loc': ('json_obj', 2),
            'msg': 'Input should be a valid integer, unable to parse string as an integer',
            'input': 'c',
        },
    ]


def test_json_not_str():
    class JsonDetailedModel(BaseModel):
        json_obj: Json[List[int]]

    obj = 12
    with pytest.raises(ValidationError) as exc_info:
        JsonDetailedModel(json_obj=obj)
    # insert_assert(exc_info.value.errors(include_url=False))
    assert exc_info.value.errors(include_url=False) == [
        {
            'type': 'json_type',
            'loc': ('json_obj',),
            'msg': 'JSON input should be string, bytes or bytearray',
            'input': 12,
        }
    ]


def test_json_before_validator():
    call_count = 0

    class JsonModel(BaseModel):
        json_obj: Json[str]

        @field_validator('json_obj', mode='before')
        @classmethod
        def check(cls, v):
            assert v == '"foobar"'
            nonlocal call_count
            call_count += 1
            return v

    assert JsonModel(json_obj='"foobar"').model_dump() == {'json_obj': 'foobar'}
    assert call_count == 1


def test_json_optional_simple():
    class JsonOptionalModel(BaseModel):
        json_obj: Optional[Json]

    assert JsonOptionalModel(json_obj=None).model_dump() == {'json_obj': None}
    assert JsonOptionalModel(json_obj='["x", "y", "z"]').model_dump() == {'json_obj': ['x', 'y', 'z']}


def test_json_optional_complex():
    class JsonOptionalModel(BaseModel):
        json_obj: Optional[Json[List[int]]]

    JsonOptionalModel(json_obj=None)

    good = JsonOptionalModel(json_obj='[1, 2, 3]')
    assert good.json_obj == [1, 2, 3]

    with pytest.raises(ValidationError) as exc_info:
        JsonOptionalModel(json_obj='["i should fail"]')
    # insert_assert(exc_info.value.errors(include_url=False))
    assert exc_info.value.errors(include_url=False) == [
        {
            'type': 'int_parsing',
            'loc': ('json_obj', 0),
            'msg': 'Input should be a valid integer, unable to parse string as an integer',
            'input': 'i should fail',
        }
    ]


def test_json_required():
    class JsonRequired(BaseModel):
        json_obj: Json

    assert JsonRequired(json_obj='["x", "y", "z"]').model_dump() == {'json_obj': ['x', 'y', 'z']}
    with pytest.raises(ValidationError, match=r'JSON input should be string, bytes or bytearray \[type=json_type,'):
        JsonRequired(json_obj=None)
    with pytest.raises(ValidationError, match=r'Field required \[type=missing,'):
        JsonRequired()


@pytest.mark.parametrize(
    ('pattern_type', 'pattern_value', 'matching_value', 'non_matching_value'),
    [
        pytest.param(re.Pattern, r'^whatev.r\d$', 'whatever1', ' whatever1', id='re.Pattern'),
        pytest.param(Pattern, r'^whatev.r\d$', 'whatever1', ' whatever1', id='Pattern'),
        pytest.param(Pattern[str], r'^whatev.r\d$', 'whatever1', ' whatever1', id='Pattern[str]'),
        pytest.param(Pattern[bytes], rb'^whatev.r\d$', b'whatever1', b' whatever1', id='Pattern[bytes]'),
    ],
)
def test_pattern(pattern_type, pattern_value, matching_value, non_matching_value):
    class Foobar(BaseModel):
        pattern: pattern_type

    f = Foobar(pattern=pattern_value)
    assert f.pattern.__class__.__name__ == 'Pattern'
    # check it's really a proper pattern
    assert f.pattern.match(matching_value)
    assert not f.pattern.match(non_matching_value)

    # Check that pre-compiled patterns are accepted unchanged
    p = re.compile(pattern_value)
    f2 = Foobar(pattern=p)
    assert f2.pattern is p

    assert Foobar.model_json_schema() == {
        'type': 'object',
        'title': 'Foobar',
        'properties': {'pattern': {'type': 'string', 'format': 'regex', 'title': 'Pattern'}},
        'required': ['pattern'],
    }


@pytest.mark.parametrize(
    'use_field',
    [pytest.param(True, id='Field'), pytest.param(False, id='constr')],
)
def test_compiled_pattern_in_field(use_field):
    """
    https://github.com/pydantic/pydantic/issues/9052
    https://github.com/pydantic/pydantic/pull/9053
    """
    pattern_value = r'^whatev.r\d$'
    field_pattern = re.compile(pattern_value)

    if use_field:

        class Foobar(BaseModel):
            str_regex: str = Field(..., pattern=field_pattern)
    else:

        class Foobar(BaseModel):
            str_regex: constr(pattern=field_pattern) = ...

    field_general_metadata = Foobar.model_fields['str_regex'].metadata
    assert len(field_general_metadata) == 1
    field_metadata_pattern = field_general_metadata[0].pattern

    assert field_metadata_pattern == field_pattern
    assert isinstance(field_metadata_pattern, re.Pattern)

    matching_value = 'whatever1'
    f = Foobar(str_regex=matching_value)
    assert f.str_regex == matching_value

    with pytest.raises(
        ValidationError,
        match=re.escape("String should match pattern '" + pattern_value + "'"),
    ):
        Foobar(str_regex=' whatever1')

    assert Foobar.model_json_schema() == {
        'type': 'object',
        'title': 'Foobar',
        'properties': {'str_regex': {'pattern': pattern_value, 'title': 'Str Regex', 'type': 'string'}},
        'required': ['str_regex'],
    }


def test_pattern_with_invalid_param():
    with pytest.raises(
        PydanticSchemaGenerationError,
        match=re.escape('Unable to generate pydantic-core schema for typing.Pattern[int].'),
    ):

        class Foo(BaseModel):
            pattern: Pattern[int]


@pytest.mark.parametrize(
    ('pattern_type', 'pattern_value', 'error_type', 'error_msg'),
    [
        pytest.param(
            re.Pattern,
            '[xx',
            'pattern_regex',
            'Input should be a valid regular expression',
            id='re.Pattern-pattern_regex',
        ),
        pytest.param(
            Pattern, '[xx', 'pattern_regex', 'Input should be a valid regular expression', id='re.Pattern-pattern_regex'
        ),
        pytest.param(
            re.Pattern, (), 'pattern_type', 'Input should be a valid pattern', id='typing.Pattern-pattern_type'
        ),
        pytest.param(Pattern, (), 'pattern_type', 'Input should be a valid pattern', id='typing.Pattern-pattern_type'),
        pytest.param(
            Pattern[str],
            re.compile(b''),
            'pattern_str_type',
            'Input should be a string pattern',
            id='typing.Pattern[str]-pattern_str_type-non_str',
        ),
        pytest.param(
            Pattern[str],
            b'',
            'pattern_str_type',
            'Input should be a string pattern',
            id='typing.Pattern[str]-pattern_str_type-bytes',
        ),
        pytest.param(
            Pattern[str], (), 'pattern_type', 'Input should be a valid pattern', id='typing.Pattern[str]-pattern_type'
        ),
        pytest.param(
            Pattern[bytes],
            re.compile(''),
            'pattern_bytes_type',
            'Input should be a bytes pattern',
            id='typing.Pattern[bytes]-pattern_bytes_type-non_bytes',
        ),
        pytest.param(
            Pattern[bytes],
            '',
            'pattern_bytes_type',
            'Input should be a bytes pattern',
            id='typing.Pattern[bytes]-pattern_bytes_type-str',
        ),
        pytest.param(
            Pattern[bytes],
            (),
            'pattern_type',
            'Input should be a valid pattern',
            id='typing.Pattern[bytes]-pattern_type',
        ),
    ],
)
def test_pattern_error(pattern_type, pattern_value, error_type, error_msg):
    class Foobar(BaseModel):
        pattern: pattern_type

    with pytest.raises(ValidationError) as exc_info:
        Foobar(pattern=pattern_value)
    # insert_assert(exc_info.value.errors(include_url=False))
    assert exc_info.value.errors(include_url=False) == [
        {'type': error_type, 'loc': ('pattern',), 'msg': error_msg, 'input': pattern_value}
    ]


@pytest.mark.parametrize('validate_json', [True, False])
def test_secretstr(validate_json):
    class Foobar(BaseModel):
        password: SecretStr
        empty_password: SecretStr

    if validate_json:
        f = Foobar.model_validate_json('{"password": "1234", "empty_password": ""}')
        with pytest.raises(ValidationError) as exc_info:
            Foobar.model_validate_json('{"password": 1234, "empty_password": null}')
    else:
        f = Foobar(password='1234', empty_password='')
        with pytest.raises(ValidationError) as exc_info:
            Foobar(password=1234, empty_password=None)

    assert exc_info.value.errors(include_url=False) == [
        {'type': 'string_type', 'loc': ('password',), 'msg': 'Input should be a valid string', 'input': 1234},
        {'type': 'string_type', 'loc': ('empty_password',), 'msg': 'Input should be a valid string', 'input': None},
    ]

    # Assert correct types.
    assert f.password.__class__.__name__ == 'SecretStr'
    assert f.empty_password.__class__.__name__ == 'SecretStr'

    # Assert str and repr are correct.
    assert str(f.password) == '**********'
    assert str(f.empty_password) == ''
    assert repr(f.password) == "SecretStr('**********')"
    assert repr(f.empty_password) == "SecretStr('')"
    assert len(f.password) == 4
    assert len(f.empty_password) == 0

    # Assert retrieval of secret value is correct
    assert f.password.get_secret_value() == '1234'
    assert f.empty_password.get_secret_value() == ''


def test_secretstr_subclass():
    class DecryptableStr(SecretStr):
        """
        Simulate a SecretStr with decryption capabilities.
        """

        def decrypt_value(self) -> str:
            return f'MOCK DECRYPTED {self.get_secret_value()}'

    class Foobar(BaseModel):
        password: DecryptableStr
        empty_password: SecretStr

    # Initialize the model.
    f = Foobar(password='1234', empty_password='')

    # Assert correct types.
    assert f.password.__class__.__name__ == 'DecryptableStr'
    assert f.empty_password.__class__.__name__ == 'SecretStr'

    # Assert str and repr are correct.
    assert str(f.password) == '**********'
    assert str(f.empty_password) == ''
    assert repr(f.password) == "DecryptableStr('**********')"
    assert repr(f.empty_password) == "SecretStr('')"
    assert len(f.password) == 4
    assert len(f.empty_password) == 0

    # Assert retrieval of secret value is correct
    assert f.password.get_secret_value() == '1234'
    assert f.empty_password.get_secret_value() == ''


def test_secretstr_equality():
    assert SecretStr('abc') == SecretStr('abc')
    assert SecretStr('123') != SecretStr('321')
    assert SecretStr('123') != '123'
    assert SecretStr('123') is not SecretStr('123')


def test_secretstr_idempotent():
    class Foobar(BaseModel):
        password: SecretStr

    # Should not raise an exception
    m = Foobar(password=SecretStr('1234'))
    assert m.password.get_secret_value() == '1234'


class SecretDate(Secret[date]):
    def _display(self) -> str:
        return '****/**/**'


class SampleEnum(str, Enum):
    foo = 'foo'
    bar = 'bar'


SecretEnum = Secret[SampleEnum]


@pytest.mark.parametrize(
    'value, result',
    [
        # Valid inputs
        (1_493_942_400, date(2017, 5, 5)),
        (1_493_942_400_000, date(2017, 5, 5)),
        (0, date(1970, 1, 1)),
        ('2012-04-23', date(2012, 4, 23)),
        (b'2012-04-23', date(2012, 4, 23)),
        (date(2012, 4, 9), date(2012, 4, 9)),
        (datetime(2012, 4, 9, 0, 0), date(2012, 4, 9)),
        (1_549_238_400, date(2019, 2, 4)),  # nowish in s
        (1_549_238_400_000, date(2019, 2, 4)),  # nowish in ms
        (19_999_958_400, date(2603, 10, 11)),  # just before watershed
    ],
)
def test_secretdate(value, result):
    class Foobar(BaseModel):
        value: SecretDate

    f = Foobar(value=value)

    # Assert correct type.
    assert f.value.__class__.__name__ == 'SecretDate'

    # Assert str and repr are correct.
    assert str(f.value) == '****/**/**'
    assert repr(f.value) == "SecretDate('****/**/**')"

    # Assert retrieval of secret value is correct
    assert f.value.get_secret_value() == result


def test_secretdate_json_serializable():
    class _SecretDate(Secret[date]):
        def _display(self) -> str:
            return '****/**/**'

    SecretDate = Annotated[
        _SecretDate,
        PlainSerializer(lambda v: v.get_secret_value().strftime('%Y-%m-%d'), when_used='json'),
    ]

    class Foobar(BaseModel):
        value: SecretDate

    f = Foobar(value='2017-01-01')

    assert '2017-01-01' in f.model_dump_json()


def test_secretenum_json_serializable():
    class SampleEnum(str, Enum):
        foo = 'foo'
        bar = 'bar'

    SecretEnum = Annotated[
        Secret[SampleEnum],
        PlainSerializer(lambda v: v.get_secret_value(), when_used='json'),
    ]

    class Foobar(BaseModel):
        value: SecretEnum

    f = Foobar(value='foo')

    assert f.model_dump_json() == '{"value":"foo"}'


@pytest.mark.parametrize(
    'SecretField, value, error_msg',
    [
        (SecretDate, 'not-a-date', r'Input should be a valid date'),
        (SecretStr, 0, r'Input should be a valid string \[type=string_type,'),
        (SecretBytes, 0, r'Input should be a valid bytes \[type=bytes_type,'),
        (SecretEnum, 0, r'Input should be an instance of SampleEnum'),
    ],
)
def test_strict_secretfield_by_config(SecretField, value, error_msg):
    class Foobar(BaseModel):
        model_config = ConfigDict(strict=True)
        value: SecretField

    with pytest.raises(ValidationError, match=error_msg):
        Foobar(value=value)


@pytest.mark.parametrize(
    'field, value, error_msg',
    [
        (date, 'not-a-date', r'Input should be a valid date'),
        (str, 0, r'Input should be a valid string \[type=string_type,'),
        (bytes, 0, r'Input should be a valid bytes \[type=bytes_type,'),
        (SampleEnum, 0, r'Input should be an instance of SampleEnum'),
    ],
)
def test_strict_secretfield_annotated(field, value, error_msg):
    SecretField = Annotated[field, Strict()]

    class Foobar(BaseModel):
        value: Secret[SecretField]

    with pytest.raises(ValidationError, match=error_msg):
        Foobar(value=value)


@pytest.mark.parametrize(
    'value',
    [
        datetime(2012, 4, 9, 12, 15),
        'x20120423',
        '2012-04-56',
        20000044800,  # just after watershed
        1_549_238_400_000_000,  # nowish in μs
        1_549_238_400_000_000_000,  # nowish in ns
        'infinity',
        float('inf'),
        int('1' + '0' * 100),
        1e1000,
        float('-infinity'),
        float('nan'),
    ],
)
def test_secretdate_parsing(value):
    class FooBar(BaseModel):
        d: SecretDate

    with pytest.raises(ValidationError):
        FooBar(d=value)


def test_secretdate_equality():
    assert SecretDate('2017-01-01') == SecretDate('2017-01-01')
    assert SecretDate('2017-01-01') != SecretDate('2018-01-01')
    assert SecretDate(date(2017, 1, 1)) != date(2017, 1, 1)
    assert SecretDate('2017-01-01') is not SecretDate('2017-01-01')


def test_secretdate_idempotent():
    class Foobar(BaseModel):
        value: SecretDate

    # Should not raise an exception
    m = Foobar(value=SecretDate(date(2017, 1, 1)))
    assert m.value.get_secret_value() == date(2017, 1, 1)


def test_secret_union_serializable() -> None:
    class Base(BaseModel):
        x: Union[Secret[int], Secret[str]]

    model = Base(x=1)
    assert model.model_dump() == {'x': Secret[int](1)}
    assert model.model_dump_json() == '{"x":"**********"}'


@pytest.mark.parametrize(
    'pydantic_type',
    [
        Strict,
        StrictBool,
        conint,
        PositiveInt,
        NegativeInt,
        NonPositiveInt,
        NonNegativeInt,
        StrictInt,
        confloat,
        PositiveFloat,
        NegativeFloat,
        NonPositiveFloat,
        NonNegativeFloat,
        StrictFloat,
        FiniteFloat,
        conbytes,
        Secret,
        SecretBytes,
        constr,
        StrictStr,
        SecretStr,
        ImportString,
        conset,
        confrozenset,
        conlist,
        condecimal,
        UUID1,
        UUID3,
        UUID4,
        UUID5,
        FilePath,
        DirectoryPath,
        NewPath,
        Json,
        ByteSize,
        condate,
        PastDate,
        FutureDate,
        PastDatetime,
        FutureDatetime,
        AwareDatetime,
        NaiveDatetime,
    ],
)
def test_is_hashable(pydantic_type):
    assert type(hash(pydantic_type)) is int


def test_model_contain_hashable_type():
    class MyModel(BaseModel):
        v: Union[str, StrictStr]

    assert MyModel(v='test').v == 'test'


def test_secretstr_error():
    class Foobar(BaseModel):
        password: SecretStr

    with pytest.raises(ValidationError) as exc_info:
        Foobar(password=[6, 23, 'abc'])
    # insert_assert(exc_info.value.errors(include_url=False))
    assert exc_info.value.errors(include_url=False) == [
        {
            'type': 'string_type',
            'loc': ('password',),
            'msg': 'Input should be a valid string',
            'input': [6, 23, 'abc'],
        }
    ]


def test_secret_str_hashable():
    assert type(hash(SecretStr('abs'))) is int


def test_secret_bytes_hashable():
    assert type(hash(SecretBytes(b'abs'))) is int


def test_secret_str_min_max_length():
    class Foobar(BaseModel):
        password: SecretStr = Field(min_length=6, max_length=10)

    with pytest.raises(ValidationError) as exc_info:
        Foobar(password='')

    # insert_assert(exc_info.value.errors(include_url=False))
    assert exc_info.value.errors(include_url=False) == [
        {
            'type': 'too_short',
            'loc': ('password',),
            'msg': 'Value should have at least 6 items after validation, not 0',
            'input': '',
            'ctx': {'field_type': 'Value', 'min_length': 6, 'actual_length': 0},
        }
    ]

    with pytest.raises(ValidationError) as exc_info:
        Foobar(password='1' * 20)

    # insert_assert(exc_info.value.errors(include_url=False))
    assert exc_info.value.errors(include_url=False) == [
        {
            'type': 'too_long',
            'loc': ('password',),
            'msg': 'Value should have at most 10 items after validation, not 20',
            'input': '11111111111111111111',
            'ctx': {'field_type': 'Value', 'max_length': 10, 'actual_length': 20},
        }
    ]

    value = '1' * 8
    assert Foobar(password=value).password.get_secret_value() == value


def test_secretbytes_json():
    class Foobar(BaseModel):
        password: SecretBytes

    assert Foobar(password='foo').model_dump_json() == '{"password":"**********"}'


def test_secretbytes():
    class Foobar(BaseModel):
        password: SecretBytes
        empty_password: SecretBytes

    # Initialize the model.
    # Use bytes that can't be decoded with UTF8 (https://github.com/pydantic/pydantic/issues/7971)
    password = b'\x89PNG\r\n\x1a\n'
    f = Foobar(password=password, empty_password=b'')

    # Assert correct types.
    assert f.password.__class__.__name__ == 'SecretBytes'
    assert f.empty_password.__class__.__name__ == 'SecretBytes'

    # Assert str and repr are correct.
    assert str(f.password) == "b'**********'"
    assert str(f.empty_password) == "b''"
    assert repr(f.password) == "SecretBytes(b'**********')"
    assert repr(f.empty_password) == "SecretBytes(b'')"

    # Assert retrieval of secret value is correct
    assert f.password.get_secret_value() == password
    assert f.empty_password.get_secret_value() == b''

    # Assert that SecretBytes is equal to SecretBytes if the secret is the same.
    assert f == f.model_copy()
    copied_with_changes = f.model_copy()
    copied_with_changes.password = SecretBytes(b'4321')
    assert f != copied_with_changes


def test_secretbytes_equality():
    assert SecretBytes(b'abc') == SecretBytes(b'abc')
    assert SecretBytes(b'123') != SecretBytes(b'321')
    assert SecretBytes(b'123') != b'123'
    assert SecretBytes(b'123') is not SecretBytes(b'123')


def test_secretbytes_idempotent():
    class Foobar(BaseModel):
        password: SecretBytes

    # Should not raise an exception.
    _ = Foobar(password=SecretBytes(b'1234'))


def test_secretbytes_error():
    class Foobar(BaseModel):
        password: SecretBytes

    with pytest.raises(ValidationError) as exc_info:
        Foobar(password=[6, 23, 'abc'])
    # insert_assert(exc_info.value.errors(include_url=False))
    assert exc_info.value.errors(include_url=False) == [
        {
            'type': 'bytes_type',
            'loc': ('password',),
            'msg': 'Input should be a valid bytes',
            'input': [6, 23, 'abc'],
        }
    ]


def test_secret_bytes_min_max_length():
    class Foobar(BaseModel):
        password: SecretBytes = Field(min_length=6, max_length=10)

    with pytest.raises(ValidationError) as exc_info:
        Foobar(password=b'')

    # insert_assert(exc_info.value.errors(include_url=False))
    assert exc_info.value.errors(include_url=False) == [
        {
            'type': 'too_short',
            'loc': ('password',),
            'msg': 'Value should have at least 6 items after validation, not 0',
            'input': b'',
            'ctx': {'field_type': 'Value', 'min_length': 6, 'actual_length': 0},
        }
    ]

    with pytest.raises(ValidationError) as exc_info:
        Foobar(password=b'1' * 20)

    # insert_assert(exc_info.value.errors(include_url=False))
    assert exc_info.value.errors(include_url=False) == [
        {
            'type': 'too_long',
            'loc': ('password',),
            'msg': 'Value should have at most 10 items after validation, not 20',
            'input': b'11111111111111111111',
            'ctx': {'field_type': 'Value', 'max_length': 10, 'actual_length': 20},
        }
    ]

    value = b'1' * 8
    assert Foobar(password=value).password.get_secret_value() == value


def test_generic_without_params():
    class Model(BaseModel):
        generic_list: List
        generic_dict: Dict
        generic_tuple: Tuple

    m = Model(generic_list=[0, 'a'], generic_dict={0: 'a', 'a': 0}, generic_tuple=(1, 'q'))
    assert m.model_dump() == {'generic_list': [0, 'a'], 'generic_dict': {0: 'a', 'a': 0}, 'generic_tuple': (1, 'q')}


def test_generic_without_params_error():
    class Model(BaseModel):
        generic_list: List
        generic_dict: Dict
        generic_tuple: Tuple

    with pytest.raises(ValidationError) as exc_info:
        Model(generic_list=0, generic_dict=0, generic_tuple=0)
    # insert_assert(exc_info.value.errors(include_url=False))
    assert exc_info.value.errors(include_url=False) == [
        {
            'type': 'list_type',
            'loc': ('generic_list',),
            'msg': 'Input should be a valid list',
            'input': 0,
        },
        {
            'type': 'dict_type',
            'loc': ('generic_dict',),
            'msg': 'Input should be a valid dictionary',
            'input': 0,
        },
        {'type': 'tuple_type', 'loc': ('generic_tuple',), 'msg': 'Input should be a valid tuple', 'input': 0},
    ]


def test_literal_single():
    class Model(BaseModel):
        a: Literal['a']

    Model(a='a')
    with pytest.raises(ValidationError) as exc_info:
        Model(a='b')
    # insert_assert(exc_info.value.errors(include_url=False))
    assert exc_info.value.errors(include_url=False) == [
        {
            'type': 'literal_error',
            'loc': ('a',),
            'msg': "Input should be 'a'",
            'input': 'b',
            'ctx': {'expected': "'a'"},
        }
    ]


def test_literal_multiple():
    class Model(BaseModel):
        a_or_b: Literal['a', 'b']

    Model(a_or_b='a')
    Model(a_or_b='b')
    with pytest.raises(ValidationError) as exc_info:
        Model(a_or_b='c')
    # insert_assert(exc_info.value.errors(include_url=False))
    assert exc_info.value.errors(include_url=False) == [
        {
            'type': 'literal_error',
            'loc': ('a_or_b',),
            'msg': "Input should be 'a' or 'b'",
            'input': 'c',
            'ctx': {'expected': "'a' or 'b'"},
        }
    ]


def test_typing_mutable_set():
    s1 = TypeAdapter(Set[int]).core_schema
    s1.pop('metadata', None)
    s2 = TypeAdapter(typing.MutableSet[int]).core_schema
    s2.pop('metadata', None)
    assert s1 == s2


def test_frozenset_field():
    class FrozenSetModel(BaseModel):
        set: FrozenSet[int]

    test_set = frozenset({1, 2, 3})
    object_under_test = FrozenSetModel(set=test_set)

    assert object_under_test.set == test_set


@pytest.mark.parametrize(
    'value,result',
    [
        ([1, 2, 3], frozenset([1, 2, 3])),
        ({1, 2, 3}, frozenset([1, 2, 3])),
        ((1, 2, 3), frozenset([1, 2, 3])),
        (deque([1, 2, 3]), frozenset([1, 2, 3])),
    ],
)
def test_frozenset_field_conversion(value, result):
    class FrozenSetModel(BaseModel):
        set: FrozenSet[int]

    object_under_test = FrozenSetModel(set=value)

    assert object_under_test.set == result


def test_frozenset_field_not_convertible():
    class FrozenSetModel(BaseModel):
        set: FrozenSet[int]

    with pytest.raises(ValidationError, match=r'frozenset'):
        FrozenSetModel(set=42)


@pytest.mark.parametrize(
    'input_value,output,human_bin,human_dec,human_sep',
    (
        (1, 1, '1B', '1B', '1 B'),
        ('1', 1, '1B', '1B', '1 B'),
        ('1.0', 1, '1B', '1B', '1 B'),
        ('1b', 1, '1B', '1B', '1 B'),
        ('1.5 KB', int(1.5e3), '1.5KiB', '1.5KB', '1.5 KiB'),
        ('1.5 K', int(1.5e3), '1.5KiB', '1.5KB', '1.5 KiB'),
        ('1.5 MB', int(1.5e6), '1.4MiB', '1.5MB', '1.4 MiB'),
        ('1.5 M', int(1.5e6), '1.4MiB', '1.5MB', '1.4 MiB'),
        ('5.1kib', 5222, '5.1KiB', '5.2KB', '5.1 KiB'),
        ('6.2EiB', 7148113328562451456, '6.2EiB', '7.1EB', '6.2 EiB'),
        ('8bit', 1, '1B', '1B', '1 B'),
        ('1kbit', 125, '125B', '125B', '125 B'),
    ),
)
def test_bytesize_conversions(input_value, output, human_bin, human_dec, human_sep):
    class Model(BaseModel):
        size: ByteSize

    m = Model(size=input_value)

    assert m.size == output

    assert m.size.human_readable() == human_bin
    assert m.size.human_readable(decimal=True) == human_dec
    assert m.size.human_readable(separator=' ') == human_sep


def test_bytesize_to():
    class Model(BaseModel):
        size: ByteSize

    m = Model(size='1GiB')

    assert m.size.to('MiB') == pytest.approx(1024)
    assert m.size.to('MB') == pytest.approx(1073.741824)
    assert m.size.to('TiB') == pytest.approx(0.0009765625)
    assert m.size.to('bit') == pytest.approx(8589934592)
    assert m.size.to('kbit') == pytest.approx(8589934.592)


def test_bytesize_raises():
    class Model(BaseModel):
        size: ByteSize

    with pytest.raises(ValidationError, match='parse value') as exc_info:
        Model(size='d1MB')
    assert exc_info.value.errors(include_url=False) == [
        {
            'input': 'd1MB',
            'loc': ('size',),
            'msg': 'could not parse value and unit from byte string',
            'type': 'byte_size',
        }
    ]

    with pytest.raises(ValidationError, match='byte unit') as exc_info:
        Model(size='1LiB')
    assert exc_info.value.errors(include_url=False) == [
        {
            'ctx': {'unit': 'LiB'},
            'input': '1LiB',
            'loc': ('size',),
            'msg': 'could not interpret byte unit: LiB',
            'type': 'byte_size_unit',
        }
    ]

    # 1Gi is not a valid unit unlike 1G
    with pytest.raises(ValidationError, match='byte unit'):
        Model(size='1Gi')

    m = Model(size='1MB')
    with pytest.raises(PydanticCustomError, match='byte unit'):
        m.size.to('bad_unit')

    with pytest.raises(PydanticCustomError, match='byte unit'):
        m.size.to('1ZiB')


def test_deque_success():
    class Model(BaseModel):
        v: deque

    assert Model(v=[1, 2, 3]).v == deque([1, 2, 3])


@pytest.mark.parametrize(
    'cls,value,result',
    (
        (int, [1, 2, 3], deque([1, 2, 3])),
        (int, (1, 2, 3), deque((1, 2, 3))),
        (int, deque((1, 2, 3)), deque((1, 2, 3))),
        (float, [1.0, 2.0, 3.0], deque([1.0, 2.0, 3.0])),
        (Set[int], [{1, 2}, {3, 4}, {5, 6}], deque([{1, 2}, {3, 4}, {5, 6}])),
        (Tuple[int, str], ((1, 'a'), (2, 'b'), (3, 'c')), deque(((1, 'a'), (2, 'b'), (3, 'c')))),
        (str, [w for w in 'one two three'.split()], deque(['one', 'two', 'three'])),
        (
            int,
            {1: 10, 2: 20, 3: 30}.keys(),
            deque([1, 2, 3]),
        ),
        (
            int,
            {1: 10, 2: 20, 3: 30}.values(),
            deque([10, 20, 30]),
        ),
        (
            Tuple[int, int],
            {1: 10, 2: 20, 3: 30}.items(),
            deque([(1, 10), (2, 20), (3, 30)]),
        ),
        (
            float,
            {1, 2, 3},
            deque([1, 2, 3]),
        ),
        (
            float,
            frozenset((1, 2, 3)),
            deque([1, 2, 3]),
        ),
    ),
)
def test_deque_generic_success(cls, value, result):
    class Model(BaseModel):
        v: Deque[cls]

    assert Model(v=value).v == result


@pytest.mark.parametrize(
    'cls,value,result',
    (
        (int, deque((1, 2, 3)), deque((1, 2, 3))),
        (str, deque(('1', '2', '3')), deque(('1', '2', '3'))),
    ),
)
def test_deque_generic_success_strict(cls, value: Any, result):
    class Model(BaseModel):
        v: Deque[cls]

        model_config = ConfigDict(strict=True)

    assert Model(v=value).v == result


@pytest.mark.parametrize(
    'cls,value,expected_error',
    (
        (
            int,
            [1, 'a', 3],
            {
                'type': 'int_parsing',
                'loc': ('v', 1),
                'msg': 'Input should be a valid integer, unable to parse string as an integer',
                'input': 'a',
            },
        ),
        (
            int,
            (1, 2, 'a'),
            {
                'type': 'int_parsing',
                'loc': ('v', 2),
                'msg': 'Input should be a valid integer, unable to parse string as an integer',
                'input': 'a',
            },
        ),
        (
            Tuple[int, str],
            ((1, 'a'), ('a', 'a'), (3, 'c')),
            {
                'type': 'int_parsing',
                'loc': ('v', 1, 0),
                'msg': 'Input should be a valid integer, unable to parse string as an integer',
                'input': 'a',
            },
        ),
        (
            List[int],
            [{'a': 1, 'b': 2}, [1, 2], [2, 3]],
            {
                'type': 'list_type',
                'loc': ('v', 0),
                'msg': 'Input should be a valid list',
                'input': {
                    'a': 1,
                    'b': 2,
                },
            },
        ),
    ),
)
def test_deque_fails(cls, value, expected_error):
    class Model(BaseModel):
        v: Deque[cls]

    with pytest.raises(ValidationError) as exc_info:
        Model(v=value)
    # debug(exc_info.value.errors(include_url=False))
    assert len(exc_info.value.errors(include_url=False)) == 1
    assert expected_error == exc_info.value.errors(include_url=False)[0]


def test_deque_model():
    class Model2(BaseModel):
        x: int

    class Model(BaseModel):
        v: Deque[Model2]

    seq = [Model2(x=1), Model2(x=2)]
    assert Model(v=seq).v == deque(seq)


def test_deque_json():
    class Model(BaseModel):
        v: Deque[int]

    assert Model(v=deque((1, 2, 3))).model_dump_json() == '{"v":[1,2,3]}'


def test_deque_any_maxlen():
    class DequeModel1(BaseModel):
        field: deque

    assert DequeModel1(field=deque()).field.maxlen is None
    assert DequeModel1(field=deque(maxlen=8)).field.maxlen == 8

    class DequeModel2(BaseModel):
        field: deque = deque()

    assert DequeModel2().field.maxlen is None
    assert DequeModel2(field=deque()).field.maxlen is None
    assert DequeModel2(field=deque(maxlen=8)).field.maxlen == 8

    class DequeModel3(BaseModel):
        field: deque = deque(maxlen=5)

    assert DequeModel3().field.maxlen == 5
    assert DequeModel3(field=deque()).field.maxlen is None
    assert DequeModel3(field=deque(maxlen=8)).field.maxlen == 8


def test_deque_typed_maxlen():
    class DequeModel1(BaseModel):
        field: Deque[int]

    assert DequeModel1(field=deque()).field.maxlen is None
    assert DequeModel1(field=deque(maxlen=8)).field.maxlen == 8

    class DequeModel2(BaseModel):
        field: Deque[int] = deque()

    assert DequeModel2().field.maxlen is None
    assert DequeModel2(field=deque()).field.maxlen is None
    assert DequeModel2(field=deque(maxlen=8)).field.maxlen == 8

    class DequeModel3(BaseModel):
        field: Deque[int] = deque(maxlen=5)

    assert DequeModel3().field.maxlen == 5
    assert DequeModel3(field=deque()).field.maxlen is None
    assert DequeModel3(field=deque(maxlen=8)).field.maxlen == 8


def test_deque_set_maxlen():
    class DequeModel1(BaseModel):
        field: Annotated[Deque[int], Field(max_length=10)]

    assert DequeModel1(field=deque()).field.maxlen == 10
    assert DequeModel1(field=deque(maxlen=8)).field.maxlen == 8
    assert DequeModel1(field=deque(maxlen=15)).field.maxlen == 10

    class DequeModel2(BaseModel):
        field: Annotated[Deque[int], Field(max_length=10)] = deque()

    assert DequeModel2().field.maxlen is None
    assert DequeModel2(field=deque()).field.maxlen == 10
    assert DequeModel2(field=deque(maxlen=8)).field.maxlen == 8
    assert DequeModel2(field=deque(maxlen=15)).field.maxlen == 10

    class DequeModel3(DequeModel2):
        model_config = ConfigDict(validate_default=True)

    assert DequeModel3().field.maxlen == 10

    class DequeModel4(BaseModel):
        field: Annotated[Deque[int], Field(max_length=10)] = deque(maxlen=5)

    assert DequeModel4().field.maxlen == 5

    class DequeModel5(DequeModel4):
        model_config = ConfigDict(validate_default=True)

    assert DequeModel4().field.maxlen == 5


@pytest.mark.parametrize('value_type', (None, type(None), None.__class__))
def test_none(value_type):
    class Model(BaseModel):
        my_none: value_type
        my_none_list: List[value_type]
        my_none_dict: Dict[str, value_type]
        my_json_none: Json[value_type]

    Model(
        my_none=None,
        my_none_list=[None] * 3,
        my_none_dict={'a': None, 'b': None},
        my_json_none='null',
    )

    assert Model.model_json_schema() == {
        'title': 'Model',
        'type': 'object',
        'properties': {
            'my_none': {'type': 'null', 'title': 'My None'},
            'my_none_list': {'type': 'array', 'items': {'type': 'null'}, 'title': 'My None List'},
            'my_none_dict': {'type': 'object', 'additionalProperties': {'type': 'null'}, 'title': 'My None Dict'},
            'my_json_none': {
                'contentMediaType': 'application/json',
                'contentSchema': {'type': 'null'},
                'title': 'My Json None',
                'type': 'string',
            },
        },
        'required': ['my_none', 'my_none_list', 'my_none_dict', 'my_json_none'],
    }

    with pytest.raises(ValidationError) as exc_info:
        Model(
            my_none='qwe',
            my_none_list=[1, None, 'qwe'],
            my_none_dict={'a': 1, 'b': None},
            my_json_none='"a"',
        )
    # insert_assert(exc_info.value.errors(include_url=False))
    assert exc_info.value.errors(include_url=False) == [
        {'type': 'none_required', 'loc': ('my_none',), 'msg': 'Input should be None', 'input': 'qwe'},
        {'type': 'none_required', 'loc': ('my_none_list', 0), 'msg': 'Input should be None', 'input': 1},
        {
            'type': 'none_required',
            'loc': ('my_none_list', 2),
            'msg': 'Input should be None',
            'input': 'qwe',
        },
        {
            'type': 'none_required',
            'loc': ('my_none_dict', 'a'),
            'msg': 'Input should be None',
            'input': 1,
        },
        {'type': 'none_required', 'loc': ('my_json_none',), 'msg': 'Input should be None', 'input': 'a'},
    ]


def test_none_literal():
    class Model(BaseModel):
        my_none: Literal[None]
        my_none_list: List[Literal[None]]
        my_none_dict: Dict[str, Literal[None]]
        my_json_none: Json[Literal[None]]

    Model(
        my_none=None,
        my_none_list=[None] * 3,
        my_none_dict={'a': None, 'b': None},
        my_json_none='null',
    )

    # insert_assert(Model.model_json_schema())
    assert Model.model_json_schema() == {
        'title': 'Model',
        'type': 'object',
        'properties': {
            'my_none': {'const': None, 'enum': [None], 'title': 'My None', 'type': 'null'},
            'my_none_list': {
                'items': {'const': None, 'enum': [None], 'type': 'null'},
                'title': 'My None List',
                'type': 'array',
            },
            'my_none_dict': {
                'additionalProperties': {'const': None, 'enum': [None], 'type': 'null'},
                'title': 'My None Dict',
                'type': 'object',
            },
            'my_json_none': {
                'contentMediaType': 'application/json',
                'contentSchema': {'const': None, 'enum': [None], 'type': 'null'},
                'title': 'My Json None',
                'type': 'string',
            },
        },
        'required': ['my_none', 'my_none_list', 'my_none_dict', 'my_json_none'],
    }

    with pytest.raises(ValidationError) as exc_info:
        Model(
            my_none='qwe',
            my_none_list=[1, None, 'qwe'],
            my_none_dict={'a': 1, 'b': None},
            my_json_none='"a"',
        )
    # insert_assert(exc_info.value.errors(include_url=False))
    assert exc_info.value.errors(include_url=False) == [
        {
            'type': 'literal_error',
            'loc': ('my_none',),
            'msg': 'Input should be None',
            'input': 'qwe',
            'ctx': {'expected': 'None'},
        },
        {
            'type': 'literal_error',
            'loc': ('my_none_list', 0),
            'msg': 'Input should be None',
            'input': 1,
            'ctx': {'expected': 'None'},
        },
        {
            'type': 'literal_error',
            'loc': ('my_none_list', 2),
            'msg': 'Input should be None',
            'input': 'qwe',
            'ctx': {'expected': 'None'},
        },
        {
            'type': 'literal_error',
            'loc': ('my_none_dict', 'a'),
            'msg': 'Input should be None',
            'input': 1,
            'ctx': {'expected': 'None'},
        },
        {
            'type': 'literal_error',
            'loc': ('my_json_none',),
            'msg': 'Input should be None',
            'input': 'a',
            'ctx': {'expected': 'None'},
        },
    ]


def test_default_union_types():
    class DefaultModel(BaseModel):
        v: Union[int, bool, str]

    # do it this way since `1 == True`
    assert repr(DefaultModel(v=True).v) == 'True'
    assert repr(DefaultModel(v=1).v) == '1'
    assert repr(DefaultModel(v='1').v) == "'1'"

    assert DefaultModel.model_json_schema() == {
        'title': 'DefaultModel',
        'type': 'object',
        'properties': {'v': {'title': 'V', 'anyOf': [{'type': t} for t in ('integer', 'boolean', 'string')]}},
        'required': ['v'],
    }


def test_default_union_types_left_to_right():
    class DefaultModel(BaseModel):
        v: Annotated[Union[int, bool, str], Field(union_mode='left_to_right')]

    print(DefaultModel.__pydantic_core_schema__)

    # int will coerce everything in left-to-right mode
    assert repr(DefaultModel(v=True).v) == '1'
    assert repr(DefaultModel(v=1).v) == '1'
    assert repr(DefaultModel(v='1').v) == '1'

    assert DefaultModel.model_json_schema() == {
        'title': 'DefaultModel',
        'type': 'object',
        'properties': {'v': {'title': 'V', 'anyOf': [{'type': t} for t in ('integer', 'boolean', 'string')]}},
        'required': ['v'],
    }


def test_union_enum_int_left_to_right():
    class BinaryEnum(IntEnum):
        ZERO = 0
        ONE = 1

    # int will win over enum in this case
    assert TypeAdapter(Union[BinaryEnum, int]).validate_python(0) is not BinaryEnum.ZERO

    # in left to right mode, enum will validate successfully and take precedence
    assert (
        TypeAdapter(Annotated[Union[BinaryEnum, int], Field(union_mode='left_to_right')]).validate_python(0)
        is BinaryEnum.ZERO
    )


def test_union_uuid_str_left_to_right():
    IdOrSlug = Union[UUID, str]

    # in smart mode JSON and python are currently validated differently in this
    # case, because in Python this is a str but in JSON a str is also a UUID
    assert TypeAdapter(IdOrSlug).validate_json('"f4fe10b4-e0c8-4232-ba26-4acd491c2414"') == UUID(
        'f4fe10b4-e0c8-4232-ba26-4acd491c2414'
    )
    assert (
        TypeAdapter(IdOrSlug).validate_python('f4fe10b4-e0c8-4232-ba26-4acd491c2414')
        == 'f4fe10b4-e0c8-4232-ba26-4acd491c2414'
    )

    IdOrSlugLTR = Annotated[Union[UUID, str], Field(union_mode='left_to_right')]

    # in left to right mode both JSON and python are validated as UUID
    assert TypeAdapter(IdOrSlugLTR).validate_json('"f4fe10b4-e0c8-4232-ba26-4acd491c2414"') == UUID(
        'f4fe10b4-e0c8-4232-ba26-4acd491c2414'
    )
    assert TypeAdapter(IdOrSlugLTR).validate_python('f4fe10b4-e0c8-4232-ba26-4acd491c2414') == UUID(
        'f4fe10b4-e0c8-4232-ba26-4acd491c2414'
    )


def test_default_union_class():
    class A(BaseModel):
        x: str

    class B(BaseModel):
        x: str

    class Model(BaseModel):
        y: Union[A, B]

    assert isinstance(Model(y=A(x='a')).y, A)
    assert isinstance(Model(y=B(x='b')).y, B)


@pytest.mark.parametrize('max_length', [10, None])
def test_union_subclass(max_length: Union[int, None]):
    class MyStr(str): ...

    class Model(BaseModel):
        x: Union[int, Annotated[str, Field(max_length=max_length)]]

    v = Model(x=MyStr('1')).x
    assert type(v) is str
    assert v == '1'


def test_union_compound_types():
    class Model(BaseModel):
        values: Union[Dict[str, str], List[str], Dict[str, List[str]]]

    assert Model(values={'L': '1'}).model_dump() == {'values': {'L': '1'}}
    assert Model(values=['L1']).model_dump() == {'values': ['L1']}
    assert Model(values=('L1',)).model_dump() == {'values': ['L1']}
    assert Model(values={'x': ['pika']}) != {'values': {'x': ['pika']}}
    assert Model(values={'x': ('pika',)}).model_dump() == {'values': {'x': ['pika']}}
    with pytest.raises(ValidationError) as e:
        Model(values={'x': {'a': 'b'}})
    # insert_assert(e.value.errors(include_url=False))
    assert e.value.errors(include_url=False) == [
        {
            'type': 'string_type',
            'loc': ('values', 'dict[str,str]', 'x'),
            'msg': 'Input should be a valid string',
            'input': {'a': 'b'},
        },
        {
            'type': 'list_type',
            'loc': ('values', 'list[str]'),
            'msg': 'Input should be a valid list',
            'input': {'x': {'a': 'b'}},
        },
        {
            'type': 'list_type',
            'loc': ('values', 'dict[str,list[str]]', 'x'),
            'msg': 'Input should be a valid list',
            'input': {'a': 'b'},
        },
    ]


def test_smart_union_compounded_types_edge_case():
    class Model(BaseModel):
        x: Union[List[str], List[int]]

    assert Model(x=[1, 2]).x == [1, 2]
    assert Model(x=['1', '2']).x == ['1', '2']
    assert Model(x=[1, '2']).x == [1, 2]


def test_union_typeddict():
    class Dict1(TypedDict):
        foo: str

    class Dict2(TypedDict):
        bar: str

    class M(BaseModel):
        d: Union[Dict2, Dict1]

    assert M(d=dict(foo='baz')).d == {'foo': 'baz'}


def test_custom_generic_containers():
    T = TypeVar('T')

    class GenericList(List[T]):
        @classmethod
        def __get_pydantic_core_schema__(cls, source_type: Any, handler: GetCoreSchemaHandler) -> CoreSchema:
            return core_schema.no_info_after_validator_function(GenericList, handler(List[get_args(source_type)[0]]))

    class Model(BaseModel):
        field: GenericList[int]

    model = Model(field=['1', '2'])
    assert model.field == [1, 2]
    assert isinstance(model.field, GenericList)

    with pytest.raises(ValidationError) as exc_info:
        Model(field=['a'])
    assert exc_info.value.errors(include_url=False) == [
        {
            'input': 'a',
            'loc': ('field', 0),
            'msg': 'Input should be a valid integer, unable to parse string as an ' 'integer',
            'type': 'int_parsing',
        }
    ]


@pytest.mark.parametrize(
    ('field_type', 'input_data', 'expected_value', 'serialized_data'),
    [
        pytest.param(Base64Bytes, b'Zm9vIGJhcg==\n', b'foo bar', b'Zm9vIGJhcg==\n', id='Base64Bytes-reversible'),
        pytest.param(Base64Str, 'Zm9vIGJhcg==\n', 'foo bar', 'Zm9vIGJhcg==\n', id='Base64Str-reversible'),
        pytest.param(Base64Bytes, b'Zm9vIGJhcg==', b'foo bar', b'Zm9vIGJhcg==\n', id='Base64Bytes-bytes-input'),
        pytest.param(Base64Bytes, 'Zm9vIGJhcg==', b'foo bar', b'Zm9vIGJhcg==\n', id='Base64Bytes-str-input'),
        pytest.param(
            Base64Bytes, bytearray(b'Zm9vIGJhcg=='), b'foo bar', b'Zm9vIGJhcg==\n', id='Base64Bytes-bytearray-input'
        ),
        pytest.param(Base64Str, b'Zm9vIGJhcg==', 'foo bar', 'Zm9vIGJhcg==\n', id='Base64Str-bytes-input'),
        pytest.param(Base64Str, 'Zm9vIGJhcg==', 'foo bar', 'Zm9vIGJhcg==\n', id='Base64Str-str-input'),
        pytest.param(
            Base64Str, bytearray(b'Zm9vIGJhcg=='), 'foo bar', 'Zm9vIGJhcg==\n', id='Base64Str-bytearray-input'
        ),
        pytest.param(
            Base64Bytes,
            b'BCq+6+1/Paun/Q==',
            b'\x04*\xbe\xeb\xed\x7f=\xab\xa7\xfd',
            b'BCq+6+1/Paun/Q==\n',
            id='Base64Bytes-bytes-alphabet-vanilla',
        ),
    ],
)
def test_base64(field_type, input_data, expected_value, serialized_data):
    class Model(BaseModel):
        base64_value: field_type
        base64_value_or_none: Optional[field_type] = None

    m = Model(base64_value=input_data)
    assert m.base64_value == expected_value

    m = Model.model_construct(base64_value=expected_value)
    assert m.base64_value == expected_value

    assert m.model_dump() == {
        'base64_value': serialized_data,
        'base64_value_or_none': None,
    }

    assert Model.model_json_schema() == {
        'properties': {
            'base64_value': {
                'format': 'base64',
                'title': 'Base64 Value',
                'type': 'string',
            },
            'base64_value_or_none': {
                'anyOf': [{'type': 'string', 'format': 'base64'}, {'type': 'null'}],
                'default': None,
                'title': 'Base64 Value Or None',
            },
        },
        'required': ['base64_value'],
        'title': 'Model',
        'type': 'object',
    }


@pytest.mark.parametrize(
    ('field_type', 'input_data'),
    [
        pytest.param(Base64Bytes, b'Zm9vIGJhcg', id='Base64Bytes-invalid-base64-bytes'),
        pytest.param(Base64Bytes, 'Zm9vIGJhcg', id='Base64Bytes-invalid-base64-str'),
        pytest.param(Base64Str, b'Zm9vIGJhcg', id='Base64Str-invalid-base64-bytes'),
        pytest.param(Base64Str, 'Zm9vIGJhcg', id='Base64Str-invalid-base64-str'),
    ],
)
def test_base64_invalid(field_type, input_data):
    class Model(BaseModel):
        base64_value: field_type

    with pytest.raises(ValidationError) as e:
        Model(base64_value=input_data)

    assert e.value.errors(include_url=False) == [
        {
            'ctx': {'error': 'Incorrect padding'},
            'input': input_data,
            'loc': ('base64_value',),
            'msg': "Base64 decoding error: 'Incorrect padding'",
            'type': 'base64_decode',
        },
    ]


@pytest.mark.parametrize(
    ('field_type', 'input_data', 'expected_value', 'serialized_data'),
    [
        pytest.param(Base64UrlBytes, b'Zm9vIGJhcg==\n', b'foo bar', b'Zm9vIGJhcg==', id='Base64UrlBytes-reversible'),
        pytest.param(Base64UrlStr, 'Zm9vIGJhcg==\n', 'foo bar', 'Zm9vIGJhcg==', id='Base64UrlStr-reversible'),
        pytest.param(Base64UrlBytes, b'Zm9vIGJhcg==', b'foo bar', b'Zm9vIGJhcg==', id='Base64UrlBytes-bytes-input'),
        pytest.param(Base64UrlBytes, 'Zm9vIGJhcg==', b'foo bar', b'Zm9vIGJhcg==', id='Base64UrlBytes-str-input'),
        pytest.param(
            Base64UrlBytes, bytearray(b'Zm9vIGJhcg=='), b'foo bar', b'Zm9vIGJhcg==', id='Base64UrlBytes-bytearray-input'
        ),
        pytest.param(Base64UrlStr, b'Zm9vIGJhcg==', 'foo bar', 'Zm9vIGJhcg==', id='Base64UrlStr-bytes-input'),
        pytest.param(Base64UrlStr, 'Zm9vIGJhcg==', 'foo bar', 'Zm9vIGJhcg==', id='Base64UrlStr-str-input'),
        pytest.param(
            Base64UrlStr, bytearray(b'Zm9vIGJhcg=='), 'foo bar', 'Zm9vIGJhcg==', id='Base64UrlStr-bytearray-input'
        ),
        pytest.param(
            Base64UrlBytes,
            b'BCq-6-1_Paun_Q==',
            b'\x04*\xbe\xeb\xed\x7f=\xab\xa7\xfd',
            b'BCq-6-1_Paun_Q==',
            id='Base64UrlBytes-bytes-alphabet-url',
        ),
        pytest.param(
            Base64UrlBytes,
            b'BCq+6+1/Paun/Q==',
            b'\x04*\xbe\xeb\xed\x7f=\xab\xa7\xfd',
            b'BCq-6-1_Paun_Q==',
            id='Base64UrlBytes-bytes-alphabet-vanilla',
        ),
    ],
)
def test_base64url(field_type, input_data, expected_value, serialized_data):
    class Model(BaseModel):
        base64url_value: field_type
        base64url_value_or_none: Optional[field_type] = None

    m = Model(base64url_value=input_data)
    assert m.base64url_value == expected_value

    m = Model.model_construct(base64url_value=expected_value)
    assert m.base64url_value == expected_value

    assert m.model_dump() == {
        'base64url_value': serialized_data,
        'base64url_value_or_none': None,
    }

    assert Model.model_json_schema() == {
        'properties': {
            'base64url_value': {
                'format': 'base64url',
                'title': 'Base64Url Value',
                'type': 'string',
            },
            'base64url_value_or_none': {
                'anyOf': [{'type': 'string', 'format': 'base64url'}, {'type': 'null'}],
                'default': None,
                'title': 'Base64Url Value Or None',
            },
        },
        'required': ['base64url_value'],
        'title': 'Model',
        'type': 'object',
    }


@pytest.mark.parametrize(
    ('field_type', 'input_data'),
    [
        pytest.param(Base64UrlBytes, b'Zm9vIGJhcg', id='Base64UrlBytes-invalid-base64-bytes'),
        pytest.param(Base64UrlBytes, 'Zm9vIGJhcg', id='Base64UrlBytes-invalid-base64-str'),
        pytest.param(Base64UrlStr, b'Zm9vIGJhcg', id='Base64UrlStr-invalid-base64-bytes'),
        pytest.param(Base64UrlStr, 'Zm9vIGJhcg', id='Base64UrlStr-invalid-base64-str'),
    ],
)
def test_base64url_invalid(field_type, input_data):
    class Model(BaseModel):
        base64url_value: field_type

    with pytest.raises(ValidationError) as e:
        Model(base64url_value=input_data)

    assert e.value.errors(include_url=False) == [
        {
            'ctx': {'error': 'Incorrect padding'},
            'input': input_data,
            'loc': ('base64url_value',),
            'msg': "Base64 decoding error: 'Incorrect padding'",
            'type': 'base64_decode',
        },
    ]


def test_sequence_subclass_without_core_schema() -> None:
    class MyList(List[int]):
        # The point of this is that subclasses can do arbitrary things
        # This is the reason why we don't try to handle them automatically
        # TBD if we introspect `__init__` / `__new__`
        # (which is the main thing that would mess us up if modified in a subclass)
        # and automatically handle cases where the subclass doesn't override it.
        # There's still edge cases (again, arbitrary behavior...)
        # and it's harder to explain, but could lead to a better user experience in some cases
        # It will depend on how the complaints (which have and will happen in both directions)
        # balance out
        def __init__(self, *args: Any, required: int, **kwargs: Any) -> None:
            super().__init__(*args, **kwargs)

    with pytest.raises(
        PydanticSchemaGenerationError, match='implement `__get_pydantic_core_schema__` on your type to fully support it'
    ):

        class _(BaseModel):
            x: MyList


def test_typing_coercion_defaultdict():
    class Model(BaseModel):
        x: DefaultDict[int, str]

    d = defaultdict(str)
    d['1']
    m = Model(x=d)
    assert isinstance(m.x, defaultdict)
    assert repr(m.x) == "defaultdict(<class 'str'>, {1: ''})"


def test_typing_coercion_counter():
    class Model(BaseModel):
        x: Counter[str]

    m = Model(x={'a': 10})
    assert isinstance(m.x, Counter)
    assert repr(m.x) == "Counter({'a': 10})"


def test_typing_counter_value_validation():
    class Model(BaseModel):
        x: Counter[str]

    with pytest.raises(ValidationError) as exc_info:
        Model(x={'a': 'a'})

    # insert_assert(exc_info.value.errors(include_url=False))
    assert exc_info.value.errors(include_url=False) == [
        {
            'type': 'int_parsing',
            'loc': ('x', 'a'),
            'msg': 'Input should be a valid integer, unable to parse string as an integer',
            'input': 'a',
        }
    ]


def test_mapping_subclass_without_core_schema() -> None:
    class MyDict(Dict[int, int]):
        # The point of this is that subclasses can do arbitrary things
        # This is the reason why we don't try to handle them automatically
        # TBD if we introspect `__init__` / `__new__`
        # (which is the main thing that would mess us up if modified in a subclass)
        # and automatically handle cases where the subclass doesn't override it.
        # There's still edge cases (again, arbitrary behavior...)
        # and it's harder to explain, but could lead to a better user experience in some cases
        # It will depend on how the complaints (which have and will happen in both directions)
        # balance out
        def __init__(self, *args: Any, required: int, **kwargs: Any) -> None:
            super().__init__(*args, **kwargs)

    with pytest.raises(
        PydanticSchemaGenerationError, match='implement `__get_pydantic_core_schema__` on your type to fully support it'
    ):

        class _(BaseModel):
            x: MyDict


def test_defaultdict_unknown_default_factory() -> None:
    """
    https://github.com/pydantic/pydantic/issues/4687
    """
    with pytest.raises(
        PydanticSchemaGenerationError,
        match=r'Unable to infer a default factory for keys of type typing.DefaultDict\[int, int\]',
    ):

        class Model(BaseModel):
            d: DefaultDict[int, DefaultDict[int, int]]


def test_defaultdict_infer_default_factory() -> None:
    class Model(BaseModel):
        a: DefaultDict[int, List[int]]
        b: DefaultDict[int, int]
        c: DefaultDict[int, set]

    m = Model(a={}, b={}, c={})
    assert m.a.default_factory is not None
    assert m.a.default_factory() == []
    assert m.b.default_factory is not None
    assert m.b.default_factory() == 0
    assert m.c.default_factory is not None
    assert m.c.default_factory() == set()


def test_defaultdict_explicit_default_factory() -> None:
    class MyList(List[int]):
        pass

    class Model(BaseModel):
        a: DefaultDict[int, Annotated[List[int], Field(default_factory=lambda: MyList())]]

    m = Model(a={})
    assert m.a.default_factory is not None
    assert isinstance(m.a.default_factory(), MyList)


def test_defaultdict_default_factory_preserved() -> None:
    class Model(BaseModel):
        a: DefaultDict[int, List[int]]

    class MyList(List[int]):
        pass

    m = Model(a=defaultdict(lambda: MyList()))
    assert m.a.default_factory is not None
    assert isinstance(m.a.default_factory(), MyList)


def test_custom_default_dict() -> None:
    KT = TypeVar('KT')
    VT = TypeVar('VT')

    class CustomDefaultDict(DefaultDict[KT, VT]):
        @classmethod
        def __get_pydantic_core_schema__(cls, source_type: Any, handler: GetCoreSchemaHandler) -> CoreSchema:
            keys_type, values_type = get_args(source_type)
            return core_schema.no_info_after_validator_function(
                lambda x: cls(x.default_factory, x), handler(DefaultDict[keys_type, values_type])
            )

    ta = TypeAdapter(CustomDefaultDict[str, int])

    assert ta.validate_python({'a': 1}) == CustomDefaultDict(int, {'a': 1})


@pytest.mark.parametrize('field_type', [typing.OrderedDict, collections.OrderedDict])
def test_ordered_dict_from_ordered_dict(field_type):
    class Model(BaseModel):
        od_field: field_type

    od_value = collections.OrderedDict([('a', 1), ('b', 2)])

    m = Model(od_field=od_value)

    assert isinstance(m.od_field, collections.OrderedDict)
    assert m.od_field == od_value
    # we don't make any promises about preserving instances
    # at the moment we always copy them for consistency and predictability
    # so this is more so documenting the current behavior than a promise
    # we make to users
    assert m.od_field is not od_value

    assert m.model_json_schema() == {
        'properties': {'od_field': {'title': 'Od Field', 'type': 'object'}},
        'required': ['od_field'],
        'title': 'Model',
        'type': 'object',
    }


def test_ordered_dict_from_ordered_dict_typed():
    class Model(BaseModel):
        od_field: typing.OrderedDict[str, int]

    od_value = collections.OrderedDict([('a', 1), ('b', 2)])

    m = Model(od_field=od_value)

    assert isinstance(m.od_field, collections.OrderedDict)
    assert m.od_field == od_value

    assert m.model_json_schema() == {
        'properties': {
            'od_field': {
                'additionalProperties': {'type': 'integer'},
                'title': 'Od Field',
                'type': 'object',
            }
        },
        'required': ['od_field'],
        'title': 'Model',
        'type': 'object',
    }


@pytest.mark.parametrize('field_type', [typing.OrderedDict, collections.OrderedDict])
def test_ordered_dict_from_dict(field_type):
    class Model(BaseModel):
        od_field: field_type

    od_value = {'a': 1, 'b': 2}

    m = Model(od_field=od_value)

    assert isinstance(m.od_field, collections.OrderedDict)
    assert m.od_field == collections.OrderedDict(od_value)

    assert m.model_json_schema() == {
        'properties': {'od_field': {'title': 'Od Field', 'type': 'object'}},
        'required': ['od_field'],
        'title': 'Model',
        'type': 'object',
    }


def test_handle_3rd_party_custom_type_reusing_known_metadata() -> None:
    class PdDecimal(Decimal):
        def ___repr__(self) -> str:
            return f'PdDecimal({super().__repr__()})'

    class PdDecimalMarker:
        def __get_pydantic_core_schema__(self, source_type: Any, handler: GetCoreSchemaHandler) -> CoreSchema:
            return core_schema.no_info_after_validator_function(PdDecimal, handler.generate_schema(Decimal))

    class Model(BaseModel):
        x: Annotated[PdDecimal, PdDecimalMarker(), annotated_types.Gt(0)]

    assert isinstance(Model(x=1).x, PdDecimal)
    with pytest.raises(ValidationError) as exc_info:
        Model(x=-1)

    assert exc_info.value.errors(include_url=False) == [
        {
            'type': 'greater_than',
            'loc': ('x',),
            'msg': 'Input should be greater than 0',
            'input': -1,
            'ctx': {'gt': 0},
        }
    ]


@pytest.mark.parametrize('optional', [True, False])
def test_skip_validation(optional):
    type_hint = SkipValidation[int]
    if optional:
        type_hint = Optional[type_hint]

    @validate_call
    def my_function(y: type_hint):
        return repr(y)

    assert my_function('2') == "'2'"


def test_skip_validation_model_reference():
    class ModelA(BaseModel):
        x: int

    class ModelB(BaseModel):
        y: SkipValidation[ModelA]

    assert ModelB(y=123).y == 123


def test_skip_validation_serialization():
    class A(BaseModel):
        x: SkipValidation[int]

        @field_serializer('x')
        def double_x(self, v):
            return v * 2

    assert A(x=1).model_dump() == {'x': 2}
    assert A(x='abc').model_dump() == {'x': 'abcabc'}  # no validation
    assert A(x='abc').model_dump_json() == '{"x":"abcabc"}'


def test_skip_validation_json_schema():
    class A(BaseModel):
        x: SkipValidation[int]

    assert A.model_json_schema() == {
        'properties': {'x': {'title': 'X', 'type': 'integer'}},
        'required': ['x'],
        'title': 'A',
        'type': 'object',
    }


def test_transform_schema():
    ValidateStrAsInt = Annotated[str, GetPydanticSchema(lambda _s, h: core_schema.int_schema())]

    class Model(BaseModel):
        x: Optional[ValidateStrAsInt]

    assert Model(x=None).x is None
    assert Model(x='1').x == 1


def test_transform_schema_for_first_party_class():
    # Here, first party means you can define the `__get_pydantic_core_schema__` method on the class directly.
    class LowercaseStr(str):
        @classmethod
        def __get_pydantic_core_schema__(
            cls,
            source_type: Any,
            handler: GetCoreSchemaHandler,
        ) -> CoreSchema:
            schema = handler(str)
            return core_schema.no_info_after_validator_function(lambda v: v.lower(), schema)

    class Model(BaseModel):
        lower: LowercaseStr = Field(min_length=1)

    assert Model(lower='ABC').lower == 'abc'

    with pytest.raises(ValidationError) as exc_info:
        Model(lower='')
    # insert_assert(exc_info.value.errors(include_url=False))
    assert exc_info.value.errors(include_url=False) == [
        {
            'type': 'too_short',
            'loc': ('lower',),
            'msg': 'Value should have at least 1 item after validation, not 0',
            'input': '',
            'ctx': {'field_type': 'Value', 'min_length': 1, 'actual_length': 0},
        }
    ]


def test_constraint_dataclass() -> None:
    @dataclass(order=True)
    # need to make it inherit from int so that
    # because the PydanticKnownError requires it to be a number
    # but it's not really relevant to this test
    class MyDataclass(int):
        x: int

    ta = TypeAdapter(Annotated[MyDataclass, annotated_types.Gt(MyDataclass(0))])

    assert ta.validate_python(MyDataclass(1)) == MyDataclass(1)

    with pytest.raises(ValidationError) as exc_info:
        ta.validate_python(MyDataclass(0))

    # insert_assert(exc_info.value.errors(include_url=False))
    assert exc_info.value.errors(include_url=False) == [
        {
            'type': 'greater_than',
            'loc': (),
            'msg': 'Input should be greater than 0',
            'input': MyDataclass(0),
            'ctx': {'gt': MyDataclass(0)},
        }
    ]


def test_transform_schema_for_third_party_class():
    # Here, third party means you can't define methods on the class directly, so have to use annotations.

    class IntWrapper:
        # This is pretending to be a third-party class. This example is specifically inspired by pandas.Timestamp,
        # which can receive an item of type `datetime` as an input to its `__init__`.
        # The important thing here is we are not defining any custom methods on this type directly.
        def __init__(self, t: int) -> None:
            self.t = t

        def __eq__(self, value: object) -> bool:
            if isinstance(value, IntWrapper):
                return self.t == value.t
            elif isinstance(value, int):
                return self.t == value
            return False

        def __gt__(self, value: object) -> bool:
            if isinstance(value, IntWrapper):
                return self.t > value.t
            elif isinstance(value, int):
                return self.t > value
            return NotImplemented

    class _IntWrapperAnnotation:
        # This is an auxiliary class that, when used as the first annotation for DatetimeWrapper,
        # ensures pydantic can produce a valid schema.
        @classmethod
        def __get_pydantic_core_schema__(
            cls,
            source_type: Any,
            handler: GetCoreSchemaHandler,
        ) -> CoreSchema:
            schema = handler.generate_schema(int)
            return core_schema.no_info_after_validator_function(IntWrapper, schema)

    # Giving a name to Annotated[IntWrapper, _IntWrapperAnnotation] makes it easier to use in code
    # where I want a field of type `IntWrapper` that works as desired with pydantic.
    PydanticDatetimeWrapper = Annotated[IntWrapper, _IntWrapperAnnotation]

    class Model(BaseModel):
        # The reason all of the above is necessary is specifically so that we get good behavior
        x: Annotated[PydanticDatetimeWrapper, annotated_types.Gt(123)]

    m = Model(x=1234)
    assert isinstance(m.x, IntWrapper)
    assert repr(m.x.t) == '1234'

    with pytest.raises(ValidationError) as exc_info:
        Model(x=1)
    # insert_assert(exc_info.value.errors(include_url=False))
    assert exc_info.value.errors(include_url=False) == [
        {
            'type': 'greater_than',
            'loc': ('x',),
            'msg': 'Input should be greater than 123',
            'input': 1,
            'ctx': {'gt': 123},
        }
    ]


def test_iterable_arbitrary_type():
    class CustomIterable(Iterable):
        def __init__(self, iterable):
            self.iterable = iterable

        def __iter__(self):
            return self

        def __next__(self):
            return next(self.iterable)

    with pytest.raises(
        PydanticSchemaGenerationError,
        match='Unable to generate pydantic-core schema for .*CustomIterable.*. Set `arbitrary_types_allowed=True`',
    ):

        class Model(BaseModel):
            x: CustomIterable


def test_typing_extension_literal_field():
    from typing_extensions import Literal

    class Model(BaseModel):
        foo: Literal['foo']

    assert Model(foo='foo').foo == 'foo'


def test_typing_literal_field():
    from typing import Literal

    class Model(BaseModel):
        foo: Literal['foo']

    assert Model(foo='foo').foo == 'foo'


def test_instance_of_annotation():
    class Model(BaseModel):
        # Note: the generic parameter gets ignored by runtime validation
        x: InstanceOf[Sequence[int]]

    class MyList(list):
        pass

    assert Model(x='abc').x == 'abc'
    assert type(Model(x=MyList([1, 2, 3])).x) is MyList

    with pytest.raises(ValidationError) as exc_info:
        Model(x=1)
    assert exc_info.value.errors(include_url=False) == [
        {
            'ctx': {'class': 'Sequence'},
            'input': 1,
            'loc': ('x',),
            'msg': 'Input should be an instance of Sequence',
            'type': 'is_instance_of',
        }
    ]

    assert Model.model_validate_json('{"x": [1,2,3]}').x == [1, 2, 3]
    with pytest.raises(ValidationError) as exc_info:
        Model.model_validate_json('{"x": "abc"}')
    assert exc_info.value.errors(include_url=False) == [
        {'input': 'abc', 'loc': ('x',), 'msg': 'Input should be a valid array', 'type': 'list_type'}
    ]


def test_instanceof_invalid_core_schema():
    class MyClass:
        pass

    class MyModel(BaseModel):
        a: InstanceOf[MyClass]
        b: Optional[InstanceOf[MyClass]]

    MyModel(a=MyClass(), b=None)
    MyModel(a=MyClass(), b=MyClass())
    with pytest.raises(ValidationError) as exc_info:
        MyModel(a=1, b=1)
    assert exc_info.value.errors(include_url=False) == [
        {
            'ctx': {'class': 'test_instanceof_invalid_core_schema.<locals>.MyClass'},
            'input': 1,
            'loc': ('a',),
            'msg': 'Input should be an instance of ' 'test_instanceof_invalid_core_schema.<locals>.MyClass',
            'type': 'is_instance_of',
        },
        {
            'ctx': {'class': 'test_instanceof_invalid_core_schema.<locals>.MyClass'},
            'input': 1,
            'loc': ('b',),
            'msg': 'Input should be an instance of ' 'test_instanceof_invalid_core_schema.<locals>.MyClass',
            'type': 'is_instance_of',
        },
    ]
    with pytest.raises(
        PydanticInvalidForJsonSchema, match='Cannot generate a JsonSchema for core_schema.IsInstanceSchema'
    ):
        MyModel.model_json_schema()


def test_instanceof_serialization():
    class Inner(BaseModel):
        pass

    class SubInner(Inner):
        x: int

    class OuterStandard(BaseModel):
        inner: InstanceOf[Inner]

    assert OuterStandard(inner=SubInner(x=1)).model_dump() == {'inner': {}}

    class OuterAsAny(BaseModel):
        inner1: SerializeAsAny[InstanceOf[Inner]]
        inner2: InstanceOf[SerializeAsAny[Inner]]

    assert OuterAsAny(inner1=SubInner(x=2), inner2=SubInner(x=3)).model_dump() == {
        'inner1': {'x': 2},
        'inner2': {'x': 3},
    }


def test_constraints_arbitrary_type() -> None:
    class CustomType:
        def __init__(self, v: Any) -> None:
            self.v = v

        def __eq__(self, o: object) -> bool:
            return self.v == o

        def __le__(self, o: object) -> bool:
            return self.v <= o

        def __lt__(self, o: object) -> bool:
            return self.v < o

        def __ge__(self, o: object) -> bool:
            return self.v >= o

        def __gt__(self, o: object) -> bool:
            return self.v > o

        def __mod__(self, o: Any) -> Any:
            return self.v % o

        def __len__(self) -> int:
            return len(self.v)

        def __repr__(self) -> str:
            return f'CustomType({self.v})'

    class Model(BaseModel):
        gt: Annotated[CustomType, annotated_types.Gt(0)]
        ge: Annotated[CustomType, annotated_types.Ge(0)]
        lt: Annotated[CustomType, annotated_types.Lt(0)]
        le: Annotated[CustomType, annotated_types.Le(0)]
        multiple_of: Annotated[CustomType, annotated_types.MultipleOf(2)]
        min_length: Annotated[CustomType, annotated_types.MinLen(1)]
        max_length: Annotated[CustomType, annotated_types.MaxLen(1)]
        predicate: Annotated[CustomType, annotated_types.Predicate(lambda x: x > 0)]

        model_config = ConfigDict(arbitrary_types_allowed=True)

    Model(
        gt=CustomType(1),
        ge=CustomType(0),
        lt=CustomType(-1),
        le=CustomType(0),
        min_length=CustomType([1, 2]),
        max_length=CustomType([1]),
        multiple_of=CustomType(4),
        predicate=CustomType(1),
    )

    with pytest.raises(ValidationError) as exc_info:
        Model(
            gt=CustomType(-1),
            ge=CustomType(-1),
            lt=CustomType(1),
            le=CustomType(1),
            min_length=CustomType([]),
            max_length=CustomType([1, 2, 3]),
            multiple_of=CustomType(3),
            predicate=CustomType(-1),
        )
    # insert_assert(exc_info.value.errors(include_url=False))
    assert exc_info.value.errors(include_url=False) == [
        {
            'type': 'greater_than',
            'loc': ('gt',),
            'msg': 'Input should be greater than 0',
            'input': CustomType(-1),
            'ctx': {'gt': 0},
        },
        {
            'type': 'greater_than_equal',
            'loc': ('ge',),
            'msg': 'Input should be greater than or equal to 0',
            'input': CustomType(-1),
            'ctx': {'ge': 0},
        },
        {
            'type': 'less_than',
            'loc': ('lt',),
            'msg': 'Input should be less than 0',
            'input': CustomType(1),
            'ctx': {'lt': 0},
        },
        {
            'type': 'less_than_equal',
            'loc': ('le',),
            'msg': 'Input should be less than or equal to 0',
            'input': CustomType(1),
            'ctx': {'le': 0},
        },
        {
            'type': 'multiple_of',
            'loc': ('multiple_of',),
            'msg': 'Input should be a multiple of 2',
            'input': CustomType(3),
            'ctx': {'multiple_of': 2},
        },
        {
            'type': 'too_short',
            'loc': ('min_length',),
            'msg': 'Value should have at least 1 item after validation, not 0',
            'input': CustomType([]),
            'ctx': {'field_type': 'Value', 'min_length': 1, 'actual_length': 0},
        },
        {
            'type': 'too_long',
            'loc': ('max_length',),
            'msg': 'Value should have at most 1 item after validation, not 3',
            'input': CustomType([1, 2, 3]),
            'ctx': {'field_type': 'Value', 'max_length': 1, 'actual_length': 3},
        },
        {
            'type': 'predicate_failed',
            'loc': ('predicate',),
            'msg': 'Predicate test_constraints_arbitrary_type.<locals>.Model.<lambda> failed',
            'input': CustomType(-1),
        },
    ]


def test_annotated_default_value() -> None:
    t = TypeAdapter(Annotated[List[int], Field(default=['1', '2'])])

    r = t.get_default_value()
    assert r is not None
    assert r.value == ['1', '2']

    # insert_assert(t.json_schema())
    assert t.json_schema() == {'type': 'array', 'items': {'type': 'integer'}, 'default': ['1', '2']}


def test_annotated_default_value_validate_default() -> None:
    t = TypeAdapter(Annotated[List[int], Field(default=['1', '2'])], config=ConfigDict(validate_default=True))

    r = t.get_default_value()
    assert r is not None
    assert r.value == [1, 2]

    # insert_assert(t.json_schema())
    assert t.json_schema() == {'type': 'array', 'items': {'type': 'integer'}, 'default': ['1', '2']}


def test_annotated_default_value_functional_validator() -> None:
    T = TypeVar('T')
    WithAfterValidator = Annotated[T, AfterValidator(lambda x: [v * 2 for v in x])]
    WithDefaultValue = Annotated[T, Field(default=['1', '2'])]

    # the order of the args should not matter, we always put the default value on the outside
    for tp in (WithDefaultValue[WithAfterValidator[List[int]]], WithAfterValidator[WithDefaultValue[List[int]]]):
        t = TypeAdapter(tp, config=ConfigDict(validate_default=True))

        r = t.get_default_value()
        assert r is not None
        assert r.value == [2, 4]

        # insert_assert(t.json_schema())
        assert t.json_schema() == {'type': 'array', 'items': {'type': 'integer'}, 'default': ['1', '2']}


@pytest.mark.parametrize(
    'pydantic_type,expected',
    (
        (Json, 'Json'),
        (PastDate, 'PastDate'),
        (FutureDate, 'FutureDate'),
        (AwareDatetime, 'AwareDatetime'),
        (NaiveDatetime, 'NaiveDatetime'),
        (PastDatetime, 'PastDatetime'),
        (FutureDatetime, 'FutureDatetime'),
        (ImportString, 'ImportString'),
    ),
)
def test_types_repr(pydantic_type, expected):
    assert repr(pydantic_type()) == expected


def test_enum_custom_schema() -> None:
    class MyEnum(str, Enum):
        foo = 'FOO'
        bar = 'BAR'
        baz = 'BAZ'

        @classmethod
        def __get_pydantic_core_schema__(
            cls,
            source_type: Any,
            handler: GetCoreSchemaHandler,
        ) -> CoreSchema:
            # check that we can still call handler
            handler(source_type)

            # return a custom unrelated schema so we can test that
            # it gets used
            schema = core_schema.union_schema(
                [
                    core_schema.str_schema(),
                    core_schema.is_instance_schema(cls),
                ]
            )
            return core_schema.no_info_after_validator_function(
                function=lambda x: MyEnum(x.upper()) if isinstance(x, str) else x,
                schema=schema,
                serialization=core_schema.plain_serializer_function_ser_schema(
                    lambda x: x.value, return_schema=core_schema.int_schema()
                ),
            )

    ta = TypeAdapter(MyEnum)

    assert ta.validate_python('foo') == MyEnum.foo


def test_get_pydantic_core_schema_marker_unrelated_type() -> None:
    """Test using handler.generate_schema() to generate a schema that ignores
    the current context of annotations and such
    """

    @dataclass
    class Marker:
        num: int

        def __get_pydantic_core_schema__(self, source_type: Any, handler: GetCoreSchemaHandler) -> CoreSchema:
            schema = handler.resolve_ref_schema(handler.generate_schema(source_type))
            return core_schema.no_info_after_validator_function(lambda x: x * self.num, schema)

    ta = TypeAdapter(Annotated[int, Marker(2), Marker(3)])

    assert ta.validate_python('1') == 3


def test_string_constraints() -> None:
    ta = TypeAdapter(
        Annotated[str, StringConstraints(strip_whitespace=True, to_lower=True), AfterValidator(lambda x: x * 2)]
    )
    assert ta.validate_python(' ABC ') == 'abcabc'


def test_string_constraints_strict() -> None:
    ta = TypeAdapter(Annotated[str, StringConstraints(strict=False)])
    assert ta.validate_python(b'123') == '123'

    ta = TypeAdapter(Annotated[str, StringConstraints(strict=True)])
    with pytest.raises(ValidationError):
        ta.validate_python(b'123')


def test_decimal_float_precision() -> None:
    """https://github.com/pydantic/pydantic/issues/6807"""
    ta = TypeAdapter(Decimal)
    assert ta.validate_json('1.1') == Decimal('1.1')
    assert ta.validate_python(1.1) == Decimal('1.1')
    assert ta.validate_json('"1.1"') == Decimal('1.1')
    assert ta.validate_python('1.1') == Decimal('1.1')
    assert ta.validate_json('1') == Decimal('1')
    assert ta.validate_python(1) == Decimal('1')


def test_coerce_numbers_to_str_disabled_in_strict_mode() -> None:
    class Model(BaseModel):
        model_config = ConfigDict(strict=True, coerce_numbers_to_str=True)
        value: str

    with pytest.raises(ValidationError, match='value'):
        Model.model_validate({'value': 42})
    with pytest.raises(ValidationError, match='value'):
        Model.model_validate_json('{"value": 42}')


@pytest.mark.parametrize('value_param', [True, False])
def test_coerce_numbers_to_str_raises_for_bool(value_param: bool) -> None:
    class Model(BaseModel):
        model_config = ConfigDict(coerce_numbers_to_str=True)
        value: str

    with pytest.raises(ValidationError, match='value'):
        Model.model_validate({'value': value_param})
    with pytest.raises(ValidationError, match='value'):
        if value_param is True:
            Model.model_validate_json('{"value": true}')
        elif value_param is False:
            Model.model_validate_json('{"value": false}')

    @pydantic_dataclass(config=ConfigDict(coerce_numbers_to_str=True))
    class Model:
        value: str

    with pytest.raises(ValidationError, match='value'):
        Model(value=value_param)


@pytest.mark.parametrize(
    ('number', 'expected_str'),
    [
        pytest.param(42, '42', id='42'),
        pytest.param(42.0, '42.0', id='42.0'),
        pytest.param(Decimal('42.0'), '42.0', id="Decimal('42.0')"),
    ],
)
def test_coerce_numbers_to_str(number: Number, expected_str: str) -> None:
    class Model(BaseModel):
        model_config = ConfigDict(coerce_numbers_to_str=True)
        value: str

    assert Model.model_validate({'value': number}).model_dump() == {'value': expected_str}


@pytest.mark.parametrize(
    ('number', 'expected_str'),
    [
        pytest.param('42', '42', id='42'),
        pytest.param('42.0', '42', id='42.0'),
        pytest.param('42.13', '42.13', id='42.13'),
    ],
)
def test_coerce_numbers_to_str_from_json(number: str, expected_str: str) -> None:
    class Model(BaseModel):
        model_config = ConfigDict(coerce_numbers_to_str=True)
        value: str

    assert Model.model_validate_json(f'{{"value": {number}}}').model_dump() == {'value': expected_str}


def test_union_tags_in_errors():
    DoubledList = Annotated[List[int], AfterValidator(lambda x: x * 2)]
    StringsMap = Dict[str, str]

    adapter = TypeAdapter(Union[DoubledList, StringsMap])

    with pytest.raises(ValidationError) as exc_info:
        adapter.validate_python(['a'])

    # yuck
    assert '2 validation errors for union[function-after[<lambda>(), list[int]],dict[str,str]]' in str(exc_info)
    # the loc's are bad here:
    assert exc_info.value.errors(include_url=False) == [
        {
            'input': 'a',
            'loc': ('function-after[<lambda>(), list[int]]', 0),
            'msg': 'Input should be a valid integer, unable to parse string as an ' 'integer',
            'type': 'int_parsing',
        },
        {
            'input': ['a'],
            'loc': ('dict[str,str]',),
            'msg': 'Input should be a valid dictionary',
            'type': 'dict_type',
        },
    ]

    tag_adapter = TypeAdapter(
        Union[Annotated[DoubledList, Tag('DoubledList')], Annotated[StringsMap, Tag('StringsMap')]]
    )
    with pytest.raises(ValidationError) as exc_info:
        tag_adapter.validate_python(['a'])

    assert '2 validation errors for union[DoubledList,StringsMap]' in str(exc_info)  # nice
    # the loc's are good here:
    assert exc_info.value.errors(include_url=False) == [
        {
            'input': 'a',
            'loc': ('DoubledList', 0),
            'msg': 'Input should be a valid integer, unable to parse string as an ' 'integer',
            'type': 'int_parsing',
        },
        {
            'input': ['a'],
            'loc': ('StringsMap',),
            'msg': 'Input should be a valid dictionary',
            'type': 'dict_type',
        },
    ]


def test_json_value():
    adapter = TypeAdapter(JsonValue)
    valid_json_data = {'a': {'b': {'c': 1, 'd': [2, None]}}}
    # would pass validation as a dict[str, Any]
    invalid_json_data = {'a': {'b': ...}}

    assert adapter.validate_python(valid_json_data) == valid_json_data
    assert adapter.validate_json(json.dumps(valid_json_data)) == valid_json_data

    with pytest.raises(ValidationError) as exc_info:
        adapter.validate_python(invalid_json_data)
    assert exc_info.value.errors() == [
        {
            'input': Ellipsis,
            'loc': ('dict', 'a', 'dict', 'b'),
            'msg': 'input was not a valid JSON value',
            'type': 'invalid-json-value',
        }
    ]


def test_json_value_with_subclassed_types():
    class IntType(int):
        pass

    class FloatType(float):
        pass

    class StrType(str):
        pass

    class ListType(list):
        pass

    class DictType(dict):
        pass

    adapter = TypeAdapter(JsonValue)
    valid_json_data = {'int': IntType(), 'float': FloatType(), 'str': StrType(), 'list': ListType(), 'dict': DictType()}
    assert adapter.validate_python(valid_json_data) == valid_json_data


def test_json_value_roundtrip() -> None:
    # see https://github.com/pydantic/pydantic/issues/8175
    class MyModel(BaseModel):
        val: Union[str, JsonValue]

    round_trip_value = json.loads(MyModel(val=True).model_dump_json())['val']
    assert round_trip_value is True, round_trip_value


def test_on_error_omit() -> None:
    OmittableInt = OnErrorOmit[int]

    class MyTypedDict(TypedDict):
        a: NotRequired[OmittableInt]
        b: NotRequired[OmittableInt]

    class Model(BaseModel):
        a_list: List[OmittableInt]
        a_dict: Dict[OmittableInt, OmittableInt]
        a_typed_dict: MyTypedDict

    actual = Model(
        a_list=[1, 2, 'a', 3],
        a_dict={1: 1, 2: 2, 'a': 'a', 'b': 0, 3: 'c', 4: 4},
        a_typed_dict=MyTypedDict(a=1, b='xyz'),  # type: ignore
    )

    expected = Model(a_list=[1, 2, 3], a_dict={1: 1, 2: 2, 4: 4}, a_typed_dict=MyTypedDict(a=1))

    assert actual == expected


def test_on_error_omit_top_level() -> None:
    ta = TypeAdapter(OnErrorOmit[int])

    assert ta.validate_python(1) == 1
    assert ta.validate_python('1') == 1

    # we might want to just raise the OmitError or convert it to a ValidationError
    # if it hits the top level, but this documents the current behavior at least
    with pytest.raises(SchemaError, match='Uncaught Omit error'):
        ta.validate_python('a')


def test_diff_enums_diff_configs() -> None:
    class MyEnum(str, Enum):
        A = 'a'

    class MyModel(BaseModel, use_enum_values=True):
        my_enum: MyEnum

    class OtherModel(BaseModel):
        my_enum: MyEnum

    class Model(BaseModel):
        my_model: MyModel
        other_model: OtherModel

    obj = Model.model_validate({'my_model': {'my_enum': 'a'}, 'other_model': {'my_enum': 'a'}})
    assert not isinstance(obj.my_model.my_enum, MyEnum)
    assert isinstance(obj.other_model.my_enum, MyEnum)


def test_can_serialize_deque_passed_to_sequence() -> None:
    ta = TypeAdapter(Sequence[int])
    my_dec = ta.validate_python(deque([1, 2, 3]))
    assert my_dec == deque([1, 2, 3])

    assert ta.dump_python(my_dec) == my_dec
    assert ta.dump_json(my_dec) == b'[1,2,3]'


def test_strict_enum_with_use_enum_values() -> None:
    class SomeEnum(int, Enum):
        SOME_KEY = 1

    class Foo(BaseModel):
        model_config = ConfigDict(strict=False, use_enum_values=True)
        foo: Annotated[SomeEnum, Strict(strict=True)]

    f = Foo(foo=SomeEnum.SOME_KEY)
    assert f.foo == 1

    # validation error raised bc foo field uses strict mode
    with pytest.raises(ValidationError):
        Foo(foo='1')


<<<<<<< HEAD
def test_complex_field():
    class Model(BaseModel):
        number: complex

    m = Model(number=complex(1, 2))
    assert repr(m) == 'Model(number=(1+2j))'
    assert m.model_dump() == {'number': complex(1, 2)}
    assert m.model_dump_json() == '{"number":"1+2j"}'

    # Complex numbers presented as strings are also acceptable
    m = Model(number='1+2j')
    assert repr(m) == 'Model(number=(1+2j))'
    assert m.model_dump() == {'number': complex(1, 2)}
    assert m.model_dump_json() == '{"number":"1+2j"}'

    # The part that is 0 can be omitted
    m = Model(number='1')
    assert repr(m) == 'Model(number=(1+0j))'
    assert m.model_dump() == {'number': complex(1, 0)}
    assert m.model_dump_json() == '{"number":"1+0j"}'

    m = Model(number='1j')
    assert repr(m) == 'Model(number=1j)'
    assert m.model_dump() == {'number': complex(0, 1)}
    assert m.model_dump_json() == '{"number":"1j"}'

    m = Model(number='0')
    assert repr(m) == 'Model(number=0j)'
    assert m.model_dump() == {'number': complex(0, 0)}
    assert m.model_dump_json() == '{"number":"0j"}'

    m = Model(number='infj')
    assert repr(m) == 'Model(number=infj)'
    assert m.model_dump() == {'number': complex(0, float('inf'))}
    assert m.model_dump_json() == '{"number":"infj"}'

    m = Model(number='-nanj')
    assert repr(m) == 'Model(number=nanj)'
    d = m.model_dump()
    assert d['number'].real == 0
    assert math.isnan(d['number'].imag)
    assert m.model_dump_json() == '{"number":"NaNj"}'

    # strings with brackets and space characters are allowed as long as
    # they follow the rule
    m = Model(number='\t( -1.23+4.5J )\n')
    assert repr(m) == 'Model(number=(-1.23+4.5j))'
    assert m.model_dump() == {'number': complex(-1.23, 4.5)}
    assert m.model_dump_json() == '{"number":"-1.23+4.5j"}'

    # int and float are also accepted (with imaginary part == 0)
    m = Model(number=2)
    assert repr(m) == 'Model(number=(2+0j))'
    assert m.model_dump() == {'number': complex(2, 0)}
    assert m.model_dump_json() == '{"number":"2+0j"}'

    m = Model(number=1.5)
    assert repr(m) == 'Model(number=(1.5+0j))'
    assert m.model_dump() == {'number': complex(1.5, 0)}
    assert m.model_dump_json() == '{"number":"1.5+0j"}'

    # Empty strings are not allowed
    with pytest.raises(ValidationError):
        Model(number='')
    with pytest.raises(ValidationError):
        Model(number='foo')
    # Bracket missing
    with pytest.raises(ValidationError):
        Model(number='\t( -1.23+4.5J \n')
    # Space between numbers
    with pytest.raises(ValidationError):
        Model(number='\t( -1.23 +4.5J \n')
=======
def test_python_re_respects_flags() -> None:
    class Model(BaseModel):
        a: Annotated[str, StringConstraints(pattern=re.compile(r'[A-Z]+', re.IGNORECASE))]

        model_config = ConfigDict(regex_engine='python-re')

    # allows lowercase letters, even though the pattern is uppercase only due to the IGNORECASE flag
    assert Model(a='abc').a == 'abc'


def test_constraints_on_str_like() -> None:
    """See https://github.com/pydantic/pydantic/issues/8577 for motivation."""

    class Foo(BaseModel):
        baz: Annotated[EmailStr, StringConstraints(to_lower=True, strip_whitespace=True)]

    assert Foo(baz=' uSeR@ExAmPlE.com  ').baz == 'user@example.com'
>>>>>>> c08dacde
<|MERGE_RESOLUTION|>--- conflicted
+++ resolved
@@ -6679,7 +6679,6 @@
         Foo(foo='1')
 
 
-<<<<<<< HEAD
 def test_complex_field():
     class Model(BaseModel):
         number: complex
@@ -6752,7 +6751,8 @@
     # Space between numbers
     with pytest.raises(ValidationError):
         Model(number='\t( -1.23 +4.5J \n')
-=======
+
+
 def test_python_re_respects_flags() -> None:
     class Model(BaseModel):
         a: Annotated[str, StringConstraints(pattern=re.compile(r'[A-Z]+', re.IGNORECASE))]
@@ -6769,5 +6769,4 @@
     class Foo(BaseModel):
         baz: Annotated[EmailStr, StringConstraints(to_lower=True, strip_whitespace=True)]
 
-    assert Foo(baz=' uSeR@ExAmPlE.com  ').baz == 'user@example.com'
->>>>>>> c08dacde
+    assert Foo(baz=' uSeR@ExAmPlE.com  ').baz == 'user@example.com'