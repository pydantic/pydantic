--- conflicted
+++ resolved
@@ -6680,7 +6680,6 @@
         Foo(foo='1')
 
 
-<<<<<<< HEAD
 @pytest.mark.xfail(reason='requires next minor release of pydantic-core: v2.19.0')
 def test_python_re_respects_flags() -> None:
     class Model(BaseModel):
@@ -6690,12 +6689,12 @@
 
     # allows lowercase letters, even though the pattern is uppercase only due to the IGNORECASE flag
     assert Model(a='abc').a == 'abc'
-=======
+
+    
 def test_constraints_on_str_like() -> None:
     """See https://github.com/pydantic/pydantic/issues/8577 for motivation."""
 
     class Foo(BaseModel):
         baz: Annotated[EmailStr, StringConstraints(to_lower=True, strip_whitespace=True)]
 
-    assert Foo(baz=' uSeR@ExAmPlE.com  ').baz == 'user@example.com'
->>>>>>> 13dc7c34
+    assert Foo(baz=' uSeR@ExAmPlE.com  ').baz == 'user@example.com'