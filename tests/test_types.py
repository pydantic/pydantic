--- conflicted
+++ resolved
@@ -6,11 +6,7 @@
 from decimal import Decimal
 from enum import Enum, IntEnum
 from pathlib import Path
-<<<<<<< HEAD
-from typing import Dict, Iterator, List, NewType, Pattern, Sequence, Set, Tuple
-=======
-from typing import Dict, FrozenSet, Iterator, List, MutableSet, NewType, Optional, Pattern, Sequence, Set, Tuple
->>>>>>> 956f4596
+from typing import Dict, FrozenSet, Iterator, List, MutableSet, NewType, Pattern, Sequence, Set, Tuple
 from uuid import UUID
 
 import pytest
