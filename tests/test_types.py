import collections
import itertools
import json
import math
import os
import re
import sys
import typing
import uuid
from collections import OrderedDict, defaultdict, deque
from datetime import date, datetime, time, timedelta, timezone
from decimal import Decimal
from enum import Enum, IntEnum
from pathlib import Path
from typing import (
    Any,
    Callable,
    Counter,
    DefaultDict,
    Deque,
    Dict,
    FrozenSet,
    Iterable,
    List,
    NewType,
    Optional,
    Pattern,
    Sequence,
    Set,
    Tuple,
    Type,
    TypeVar,
    Union,
)
from uuid import UUID

import annotated_types
import dirty_equals
import pytest
from dirty_equals import HasRepr, IsOneOf, IsStr
from pydantic_core import CoreSchema, PydanticCustomError, SchemaError, core_schema
from pydantic_core.core_schema import ValidationInfo
from typing_extensions import Annotated, Literal, TypedDict, get_args

from pydantic import (
    UUID1,
    UUID3,
    UUID4,
    UUID5,
    AwareDatetime,
    Base64Bytes,
    Base64Str,
    BaseModel,
    ByteSize,
    ConfigDict,
    DirectoryPath,
    EmailStr,
    Field,
    FilePath,
    FiniteFloat,
    FutureDate,
    FutureDatetime,
    Json,
    NaiveDatetime,
    NameEmail,
    NegativeFloat,
    NegativeInt,
    NewPath,
    NonNegativeFloat,
    NonNegativeInt,
    NonPositiveFloat,
    NonPositiveInt,
    PastDate,
    PastDatetime,
    PositiveFloat,
    PositiveInt,
    PydanticInvalidForJsonSchema,
    SecretBytes,
    SecretStr,
    StrictBool,
    StrictBytes,
    StrictFloat,
    StrictInt,
    StrictStr,
    TypeAdapter,
    ValidationError,
    conbytes,
    condate,
    condecimal,
    confloat,
    confrozenset,
    conint,
    conlist,
    conset,
    constr,
    field_serializer,
    field_validator,
    validate_call,
)
from pydantic.annotated import GetCoreSchemaHandler
from pydantic.errors import PydanticSchemaGenerationError
from pydantic.json_schema import GetJsonSchemaHandler, JsonSchemaValue
from pydantic.types import AllowInfNan, ImportString, InstanceOf, SecretField, SkipValidation, Strict, TransformSchema

try:
    import email_validator
except ImportError:
    email_validator = None

# TODO add back tests for Iterator


@pytest.fixture(scope='session', name='ConBytesModel')
def con_bytes_model_fixture():
    class ConBytesModel(BaseModel):
        v: conbytes(max_length=10) = b'foobar'

    return ConBytesModel


def test_constrained_bytes_good(ConBytesModel):
    m = ConBytesModel(v=b'short')
    assert m.v == b'short'


def test_constrained_bytes_default(ConBytesModel):
    m = ConBytesModel()
    assert m.v == b'foobar'


def test_strict_raw_type():
    class Model(BaseModel):
        v: Annotated[str, Strict]

    assert Model(v='foo').v == 'foo'
    with pytest.raises(ValidationError, match=r'Input should be a valid string \[type=string_type,'):
        Model(v=b'fo')


def test_constrained_bytes_too_long(ConBytesModel):
    with pytest.raises(ValidationError) as exc_info:
        ConBytesModel(v=b'this is too long')
    # insert_assert(exc_info.value.errors(include_url=False))
    assert exc_info.value.errors(include_url=False) == [
        {
            'type': 'bytes_too_long',
            'loc': ('v',),
            'msg': 'Data should have at most 10 bytes',
            'input': b'this is too long',
            'ctx': {'max_length': 10},
        }
    ]


def test_constrained_bytes_strict_true():
    class Model(BaseModel):
        v: conbytes(strict=True)

    assert Model(v=b'foobar').v == b'foobar'
    with pytest.raises(ValidationError):
        Model(v=bytearray('foobar', 'utf-8'))

    with pytest.raises(ValidationError):
        Model(v='foostring')

    with pytest.raises(ValidationError):
        Model(v=42)

    with pytest.raises(ValidationError):
        Model(v=0.42)


def test_constrained_bytes_strict_false():
    class Model(BaseModel):
        v: conbytes(strict=False)

    assert Model(v=b'foobar').v == b'foobar'
    assert Model(v=bytearray('foobar', 'utf-8')).v == b'foobar'
    assert Model(v='foostring').v == b'foostring'

    with pytest.raises(ValidationError):
        Model(v=42)

    with pytest.raises(ValidationError):
        Model(v=0.42)


def test_constrained_bytes_strict_default():
    class Model(BaseModel):
        v: conbytes()

    assert Model(v=b'foobar').v == b'foobar'
    assert Model(v=bytearray('foobar', 'utf-8')).v == b'foobar'
    assert Model(v='foostring').v == b'foostring'

    with pytest.raises(ValidationError):
        Model(v=42)

    with pytest.raises(ValidationError):
        Model(v=0.42)


def test_constrained_list_good():
    class ConListModelMax(BaseModel):
        v: conlist(int) = []

    m = ConListModelMax(v=[1, 2, 3])
    assert m.v == [1, 2, 3]


def test_constrained_list_default():
    class ConListModelMax(BaseModel):
        v: conlist(int) = []

    m = ConListModelMax()
    assert m.v == []


def test_constrained_list_too_long():
    class ConListModelMax(BaseModel):
        v: conlist(int, max_length=10) = []

    with pytest.raises(ValidationError) as exc_info:
        ConListModelMax(v=list(str(i) for i in range(11)))
    # insert_assert(exc_info.value.errors(include_url=False))
    assert exc_info.value.errors(include_url=False) == [
        {
            'type': 'too_long',
            'loc': ('v',),
            'msg': 'List should have at most 10 items after validation, not 11',
            'input': ['0', '1', '2', '3', '4', '5', '6', '7', '8', '9', '10'],
            'ctx': {'field_type': 'List', 'max_length': 10, 'actual_length': 11},
        }
    ]


def test_constrained_list_too_short():
    class ConListModelMin(BaseModel):
        v: conlist(int, min_length=1)

    with pytest.raises(ValidationError) as exc_info:
        ConListModelMin(v=[])
    # insert_assert(exc_info.value.errors(include_url=False))
    assert exc_info.value.errors(include_url=False) == [
        {
            'type': 'too_short',
            'loc': ('v',),
            'msg': 'List should have at least 1 item after validation, not 0',
            'input': [],
            'ctx': {'field_type': 'List', 'min_length': 1, 'actual_length': 0},
        }
    ]


def test_constrained_list_optional():
    class Model(BaseModel):
        req: Optional[conlist(str, min_length=1)]
        opt: Optional[conlist(str, min_length=1)] = None

    assert Model(req=None).model_dump() == {'req': None, 'opt': None}
    assert Model(req=None, opt=None).model_dump() == {'req': None, 'opt': None}

    with pytest.raises(ValidationError) as exc_info:
        Model(req=[], opt=[])
    # insert_assert(exc_info.value.errors(include_url=False))
    assert exc_info.value.errors(include_url=False) == [
        {
            'type': 'too_short',
            'loc': ('req',),
            'msg': 'List should have at least 1 item after validation, not 0',
            'input': [],
            'ctx': {'field_type': 'List', 'min_length': 1, 'actual_length': 0},
        },
        {
            'type': 'too_short',
            'loc': ('opt',),
            'msg': 'List should have at least 1 item after validation, not 0',
            'input': [],
            'ctx': {'field_type': 'List', 'min_length': 1, 'actual_length': 0},
        },
    ]

    assert Model(req=['a'], opt=['a']).model_dump() == {'req': ['a'], 'opt': ['a']}


def test_constrained_list_constraints():
    class ConListModelBoth(BaseModel):
        v: conlist(int, min_length=7, max_length=11)

    m = ConListModelBoth(v=list(range(7)))
    assert m.v == list(range(7))

    m = ConListModelBoth(v=list(range(11)))
    assert m.v == list(range(11))

    with pytest.raises(ValidationError) as exc_info:
        ConListModelBoth(v=list(range(6)))
    # insert_assert(exc_info.value.errors(include_url=False))
    assert exc_info.value.errors(include_url=False) == [
        {
            'type': 'too_short',
            'loc': ('v',),
            'msg': 'List should have at least 7 items after validation, not 6',
            'input': [0, 1, 2, 3, 4, 5],
            'ctx': {'field_type': 'List', 'min_length': 7, 'actual_length': 6},
        }
    ]

    with pytest.raises(ValidationError) as exc_info:
        ConListModelBoth(v=list(range(12)))
    # insert_assert(exc_info.value.errors(include_url=False))
    assert exc_info.value.errors(include_url=False) == [
        {
            'type': 'too_long',
            'loc': ('v',),
            'msg': 'List should have at most 11 items after validation, not 12',
            'input': [0, 1, 2, 3, 4, 5, 6, 7, 8, 9, 10, 11],
            'ctx': {'field_type': 'List', 'max_length': 11, 'actual_length': 12},
        }
    ]

    with pytest.raises(ValidationError) as exc_info:
        ConListModelBoth(v=1)
    # insert_assert(exc_info.value.errors(include_url=False))
    assert exc_info.value.errors(include_url=False) == [
        {'type': 'list_type', 'loc': ('v',), 'msg': 'Input should be a valid list', 'input': 1}
    ]


def test_constrained_list_item_type_fails():
    class ConListModel(BaseModel):
        v: conlist(int) = []

    with pytest.raises(ValidationError) as exc_info:
        ConListModel(v=['a', 'b', 'c'])
    # insert_assert(exc_info.value.errors(include_url=False))
    assert exc_info.value.errors(include_url=False) == [
        {
            'type': 'int_parsing',
            'loc': ('v', 0),
            'msg': 'Input should be a valid integer, unable to parse string as an integer',
            'input': 'a',
        },
        {
            'type': 'int_parsing',
            'loc': ('v', 1),
            'msg': 'Input should be a valid integer, unable to parse string as an integer',
            'input': 'b',
        },
        {
            'type': 'int_parsing',
            'loc': ('v', 2),
            'msg': 'Input should be a valid integer, unable to parse string as an integer',
            'input': 'c',
        },
    ]


def test_conlist():
    class Model(BaseModel):
        foo: List[int] = Field(..., min_length=2, max_length=4)
        bar: conlist(str, min_length=1, max_length=4) = None

    assert Model(foo=[1, 2], bar=['spoon']).model_dump() == {'foo': [1, 2], 'bar': ['spoon']}

    msg = r'List should have at least 2 items after validation, not 1 \[type=too_short,'
    with pytest.raises(ValidationError, match=msg):
        Model(foo=[1])

    msg = r'List should have at most 4 items after validation, not 5 \[type=too_long,'
    with pytest.raises(ValidationError, match=msg):
        Model(foo=list(range(5)))

    with pytest.raises(ValidationError) as exc_info:
        Model(foo=[1, 'x', 'y'])
    # insert_assert(exc_info.value.errors(include_url=False))
    assert exc_info.value.errors(include_url=False) == [
        {
            'type': 'int_parsing',
            'loc': ('foo', 1),
            'msg': 'Input should be a valid integer, unable to parse string as an integer',
            'input': 'x',
        },
        {
            'type': 'int_parsing',
            'loc': ('foo', 2),
            'msg': 'Input should be a valid integer, unable to parse string as an integer',
            'input': 'y',
        },
    ]

    with pytest.raises(ValidationError) as exc_info:
        Model(foo=1)
    # insert_assert(exc_info.value.errors(include_url=False))
    assert exc_info.value.errors(include_url=False) == [
        {'type': 'list_type', 'loc': ('foo',), 'msg': 'Input should be a valid list', 'input': 1}
    ]


def test_conlist_wrong_type_default():
    """It should not validate default value by default"""

    class Model(BaseModel):
        v: conlist(int) = 'a'

    m = Model()
    assert m.v == 'a'


def test_constrained_set_good():
    class Model(BaseModel):
        v: conset(int) = []

    m = Model(v=[1, 2, 3])
    assert m.v == {1, 2, 3}


def test_constrained_set_default():
    class Model(BaseModel):
        v: conset(int) = set()

    m = Model()
    assert m.v == set()


def test_constrained_set_default_invalid():
    class Model(BaseModel):
        v: conset(int) = 'not valid, not validated'

    m = Model()
    assert m.v == 'not valid, not validated'


def test_constrained_set_too_long():
    class ConSetModelMax(BaseModel):
        v: conset(int, max_length=10) = []

    with pytest.raises(ValidationError) as exc_info:
        ConSetModelMax(v={str(i) for i in range(11)})
    # insert_assert(exc_info.value.errors(include_url=False))
    assert exc_info.value.errors(include_url=False) == [
        {
            'type': 'too_long',
            'loc': ('v',),
            'msg': 'Set should have at most 10 items after validation, not 11',
            'input': {'4', '3', '10', '9', '5', '6', '1', '8', '0', '7', '2'},
            'ctx': {'field_type': 'Set', 'max_length': 10, 'actual_length': 11},
        }
    ]


def test_constrained_set_too_short():
    class ConSetModelMin(BaseModel):
        v: conset(int, min_length=1)

    with pytest.raises(ValidationError) as exc_info:
        ConSetModelMin(v=[])
    # insert_assert(exc_info.value.errors(include_url=False))
    assert exc_info.value.errors(include_url=False) == [
        {
            'type': 'too_short',
            'loc': ('v',),
            'msg': 'Set should have at least 1 item after validation, not 0',
            'input': [],
            'ctx': {'field_type': 'Set', 'min_length': 1, 'actual_length': 0},
        }
    ]


def test_constrained_set_optional():
    class Model(BaseModel):
        req: Optional[conset(str, min_length=1)]
        opt: Optional[conset(str, min_length=1)] = None

    assert Model(req=None).model_dump() == {'req': None, 'opt': None}
    assert Model(req=None, opt=None).model_dump() == {'req': None, 'opt': None}

    with pytest.raises(ValidationError) as exc_info:
        Model(req=set(), opt=set())
    # insert_assert(exc_info.value.errors(include_url=False))
    assert exc_info.value.errors(include_url=False) == [
        {
            'type': 'too_short',
            'loc': ('req',),
            'msg': 'Set should have at least 1 item after validation, not 0',
            'input': set(),
            'ctx': {'field_type': 'Set', 'min_length': 1, 'actual_length': 0},
        },
        {
            'type': 'too_short',
            'loc': ('opt',),
            'msg': 'Set should have at least 1 item after validation, not 0',
            'input': set(),
            'ctx': {'field_type': 'Set', 'min_length': 1, 'actual_length': 0},
        },
    ]

    assert Model(req={'a'}, opt={'a'}).model_dump() == {'req': {'a'}, 'opt': {'a'}}


def test_constrained_set_constraints():
    class ConSetModelBoth(BaseModel):
        v: conset(int, min_length=7, max_length=11)

    m = ConSetModelBoth(v=set(range(7)))
    assert m.v == set(range(7))

    m = ConSetModelBoth(v=set(range(11)))
    assert m.v == set(range(11))

    with pytest.raises(ValidationError) as exc_info:
        ConSetModelBoth(v=set(range(6)))
    # insert_assert(exc_info.value.errors(include_url=False))
    assert exc_info.value.errors(include_url=False) == [
        {
            'type': 'too_short',
            'loc': ('v',),
            'msg': 'Set should have at least 7 items after validation, not 6',
            'input': {0, 1, 2, 3, 4, 5},
            'ctx': {'field_type': 'Set', 'min_length': 7, 'actual_length': 6},
        }
    ]

    with pytest.raises(ValidationError) as exc_info:
        ConSetModelBoth(v=set(range(12)))
    # insert_assert(exc_info.value.errors(include_url=False))
    assert exc_info.value.errors(include_url=False) == [
        {
            'type': 'too_long',
            'loc': ('v',),
            'msg': 'Set should have at most 11 items after validation, not 12',
            'input': {0, 8, 1, 9, 2, 10, 3, 7, 11, 4, 6, 5},
            'ctx': {'field_type': 'Set', 'max_length': 11, 'actual_length': 12},
        }
    ]

    with pytest.raises(ValidationError) as exc_info:
        ConSetModelBoth(v=1)
    # insert_assert(exc_info.value.errors(include_url=False))
    assert exc_info.value.errors(include_url=False) == [
        {'type': 'set_type', 'loc': ('v',), 'msg': 'Input should be a valid set', 'input': 1}
    ]


def test_constrained_set_item_type_fails():
    class ConSetModel(BaseModel):
        v: conset(int) = []

    with pytest.raises(ValidationError) as exc_info:
        ConSetModel(v=['a', 'b', 'c'])
    # insert_assert(exc_info.value.errors(include_url=False))
    assert exc_info.value.errors(include_url=False) == [
        {
            'type': 'int_parsing',
            'loc': ('v', 0),
            'msg': 'Input should be a valid integer, unable to parse string as an integer',
            'input': 'a',
        },
        {
            'type': 'int_parsing',
            'loc': ('v', 1),
            'msg': 'Input should be a valid integer, unable to parse string as an integer',
            'input': 'b',
        },
        {
            'type': 'int_parsing',
            'loc': ('v', 2),
            'msg': 'Input should be a valid integer, unable to parse string as an integer',
            'input': 'c',
        },
    ]


def test_conset():
    class Model(BaseModel):
        foo: Set[int] = Field(..., min_length=2, max_length=4)
        bar: conset(str, min_length=1, max_length=4) = None

    assert Model(foo=[1, 2], bar=['spoon']).model_dump() == {'foo': {1, 2}, 'bar': {'spoon'}}

    assert Model(foo=[1, 1, 1, 2, 2], bar=['spoon']).model_dump() == {'foo': {1, 2}, 'bar': {'spoon'}}

    with pytest.raises(ValidationError, match='Set should have at least 2 items after validation, not 1'):
        Model(foo=[1])

    with pytest.raises(ValidationError, match='Set should have at most 4 items after validation, not 5'):
        Model(foo=list(range(5)))

    with pytest.raises(ValidationError) as exc_info:
        Model(foo=[1, 'x', 'y'])
    # insert_assert(exc_info.value.errors(include_url=False))
    assert exc_info.value.errors(include_url=False) == [
        {
            'type': 'int_parsing',
            'loc': ('foo', 1),
            'msg': 'Input should be a valid integer, unable to parse string as an integer',
            'input': 'x',
        },
        {
            'type': 'int_parsing',
            'loc': ('foo', 2),
            'msg': 'Input should be a valid integer, unable to parse string as an integer',
            'input': 'y',
        },
    ]

    with pytest.raises(ValidationError) as exc_info:
        Model(foo=1)
    # insert_assert(exc_info.value.errors(include_url=False))
    assert exc_info.value.errors(include_url=False) == [
        {'type': 'set_type', 'loc': ('foo',), 'msg': 'Input should be a valid set', 'input': 1}
    ]


def test_conset_not_required():
    class Model(BaseModel):
        foo: Optional[Set[int]] = None

    assert Model(foo=None).foo is None
    assert Model().foo is None


def test_confrozenset():
    class Model(BaseModel):
        foo: FrozenSet[int] = Field(..., min_length=2, max_length=4)
        bar: confrozenset(str, min_length=1, max_length=4) = None

    m = Model(foo=[1, 2], bar=['spoon'])
    assert m.model_dump() == {'foo': {1, 2}, 'bar': {'spoon'}}
    assert isinstance(m.foo, frozenset)
    assert isinstance(m.bar, frozenset)

    assert Model(foo=[1, 1, 1, 2, 2], bar=['spoon']).model_dump() == {'foo': {1, 2}, 'bar': {'spoon'}}

    with pytest.raises(ValidationError, match='Frozenset should have at least 2 items after validation, not 1'):
        Model(foo=[1])

    with pytest.raises(ValidationError, match='Frozenset should have at most 4 items after validation, not 5'):
        Model(foo=list(range(5)))

    with pytest.raises(ValidationError) as exc_info:
        Model(foo=[1, 'x', 'y'])
    # insert_assert(exc_info.value.errors(include_url=False))
    assert exc_info.value.errors(include_url=False) == [
        {
            'type': 'int_parsing',
            'loc': ('foo', 1),
            'msg': 'Input should be a valid integer, unable to parse string as an integer',
            'input': 'x',
        },
        {
            'type': 'int_parsing',
            'loc': ('foo', 2),
            'msg': 'Input should be a valid integer, unable to parse string as an integer',
            'input': 'y',
        },
    ]

    with pytest.raises(ValidationError) as exc_info:
        Model(foo=1)
    # insert_assert(exc_info.value.errors(include_url=False))
    assert exc_info.value.errors(include_url=False) == [
        {'type': 'frozen_set_type', 'loc': ('foo',), 'msg': 'Input should be a valid frozenset', 'input': 1}
    ]


def test_confrozenset_not_required():
    class Model(BaseModel):
        foo: Optional[FrozenSet[int]] = None

    assert Model(foo=None).foo is None
    assert Model().foo is None


def test_constrained_frozenset_optional():
    class Model(BaseModel):
        req: Optional[confrozenset(str, min_length=1)]
        opt: Optional[confrozenset(str, min_length=1)] = None

    assert Model(req=None).model_dump() == {'req': None, 'opt': None}
    assert Model(req=None, opt=None).model_dump() == {'req': None, 'opt': None}

    with pytest.raises(ValidationError) as exc_info:
        Model(req=frozenset(), opt=frozenset())
    # insert_assert(exc_info.value.errors(include_url=False))
    assert exc_info.value.errors(include_url=False) == [
        {
            'type': 'too_short',
            'loc': ('req',),
            'msg': 'Frozenset should have at least 1 item after validation, not 0',
            'input': frozenset(),
            'ctx': {'field_type': 'Frozenset', 'min_length': 1, 'actual_length': 0},
        },
        {
            'type': 'too_short',
            'loc': ('opt',),
            'msg': 'Frozenset should have at least 1 item after validation, not 0',
            'input': frozenset(),
            'ctx': {'field_type': 'Frozenset', 'min_length': 1, 'actual_length': 0},
        },
    ]

    assert Model(req={'a'}, opt={'a'}).model_dump() == {'req': {'a'}, 'opt': {'a'}}


@pytest.fixture(scope='session', name='ConStringModel')
def constring_model_fixture():
    class ConStringModel(BaseModel):
        v: constr(max_length=10) = 'foobar'

    return ConStringModel


def test_constrained_str_good(ConStringModel):
    m = ConStringModel(v='short')
    assert m.v == 'short'


def test_constrained_str_default(ConStringModel):
    m = ConStringModel()
    assert m.v == 'foobar'


def test_constrained_str_too_long(ConStringModel):
    with pytest.raises(ValidationError) as exc_info:
        ConStringModel(v='this is too long')
    # insert_assert(exc_info.value.errors(include_url=False))
    assert exc_info.value.errors(include_url=False) == [
        {
            'type': 'string_too_long',
            'loc': ('v',),
            'msg': 'String should have at most 10 characters',
            'input': 'this is too long',
            'ctx': {'max_length': 10},
        }
    ]


@pytest.mark.parametrize(
    'to_upper, value, result',
    [
        (True, 'abcd', 'ABCD'),
        (False, 'aBcD', 'aBcD'),
    ],
)
def test_constrained_str_upper(to_upper, value, result):
    class Model(BaseModel):
        v: constr(to_upper=to_upper)

    m = Model(v=value)
    assert m.v == result


@pytest.mark.parametrize(
    'to_lower, value, result',
    [
        (True, 'ABCD', 'abcd'),
        (False, 'ABCD', 'ABCD'),
    ],
)
def test_constrained_str_lower(to_lower, value, result):
    class Model(BaseModel):
        v: constr(to_lower=to_lower)

    m = Model(v=value)
    assert m.v == result


def test_constrained_str_max_length_0():
    class Model(BaseModel):
        v: constr(max_length=0)

    m = Model(v='')
    assert m.v == ''
    with pytest.raises(ValidationError) as exc_info:
        Model(v='qwe')
    # insert_assert(exc_info.value.errors(include_url=False))
    assert exc_info.value.errors(include_url=False) == [
        {
            'type': 'string_too_long',
            'loc': ('v',),
            'msg': 'String should have at most 0 characters',
            'input': 'qwe',
            'ctx': {'max_length': 0},
        }
    ]


@pytest.mark.parametrize(
    'annotation',
    [
        ImportString[Callable[[Any], Any]],
        Annotated[Callable[[Any], Any], ImportString],
    ],
)
def test_string_import_callable(annotation):
    class PyObjectModel(BaseModel):
        callable: annotation

    m = PyObjectModel(callable='math.cos')
    assert m.callable == math.cos

    m = PyObjectModel(callable=math.cos)
    assert m.callable == math.cos

    with pytest.raises(ValidationError) as exc_info:
        PyObjectModel(callable='foobar')
    # insert_assert(exc_info.value.errors(include_url=False))
    assert exc_info.value.errors(include_url=False) == [
        {
            'type': 'import_error',
            'loc': ('callable',),
            'msg': "Invalid python path: No module named 'foobar'",
            'input': 'foobar',
            'ctx': {'error': "No module named 'foobar'"},
        }
    ]

    with pytest.raises(ValidationError) as exc_info:
        PyObjectModel(callable='os.missing')
    # insert_assert(exc_info.value.errors(include_url=False))
    assert exc_info.value.errors(include_url=False) == [
        {
            'type': 'import_error',
            'loc': ('callable',),
            'msg': "Invalid python path: No module named 'os.missing'",
            'input': 'os.missing',
            'ctx': {'error': "No module named 'os.missing'"},
        }
    ]

    with pytest.raises(ValidationError) as exc_info:
        PyObjectModel(callable='os.path')
    # insert_assert(exc_info.value.errors(include_url=False))
    assert exc_info.value.errors(include_url=False) == [
        {'type': 'callable_type', 'loc': ('callable',), 'msg': 'Input should be callable', 'input': os.path}
    ]

    with pytest.raises(ValidationError) as exc_info:
        PyObjectModel(callable=[1, 2, 3])
    # insert_assert(exc_info.value.errors(include_url=False))
    assert exc_info.value.errors(include_url=False) == [
        {'type': 'callable_type', 'loc': ('callable',), 'msg': 'Input should be callable', 'input': [1, 2, 3]}
    ]


def test_string_import_any():
    class PyObjectModel(BaseModel):
        thing: ImportString

    assert PyObjectModel(thing='math:cos').model_dump() == {'thing': math.cos}
    assert PyObjectModel(thing='os.path').model_dump() == {'thing': os.path}
    assert PyObjectModel(thing=[1, 2, 3]).model_dump() == {'thing': [1, 2, 3]}


@pytest.mark.parametrize(
    'annotation',
    [
        ImportString[Annotated[float, annotated_types.Ge(3), annotated_types.Le(4)]],
        Annotated[float, annotated_types.Ge(3), annotated_types.Le(4), ImportString],
    ],
)
def test_string_import_constraints(annotation):
    class PyObjectModel(BaseModel):
        thing: annotation

    assert PyObjectModel(thing='math:pi').model_dump() == {'thing': pytest.approx(3.141592654)}
    with pytest.raises(ValidationError, match='type=greater_than_equal'):
        PyObjectModel(thing='math:e')


def test_string_import_examples():
    import collections

    adapter = TypeAdapter(ImportString)
    assert adapter.validate_python('collections') is collections
    assert adapter.validate_python('collections.abc') is collections.abc
    assert adapter.validate_python('collections.abc.Mapping') is collections.abc.Mapping
    assert adapter.validate_python('collections.abc:Mapping') is collections.abc.Mapping


@pytest.mark.parametrize(
    'import_string,errors',
    [
        (
            'collections.abc.def',
            [
                {
                    'ctx': {'error': "No module named 'collections.abc.def'"},
                    'input': 'collections.abc.def',
                    'loc': (),
                    'msg': "Invalid python path: No module named 'collections.abc.def'",
                    'type': 'import_error',
                }
            ],
        ),
        (
            'collections.abc:def',
            [
                {
                    'ctx': {'error': "cannot import name 'def' from 'collections.abc'"},
                    'input': 'collections.abc:def',
                    'loc': (),
                    'msg': "Invalid python path: cannot import name 'def' from 'collections.abc'",
                    'type': 'import_error',
                }
            ],
        ),
        (
            'collections:abc:Mapping',
            [
                {
                    'ctx': {'error': "Import strings should have at most one ':'; received 'collections:abc:Mapping'"},
                    'input': 'collections:abc:Mapping',
                    'loc': (),
                    'msg': "Invalid python path: Import strings should have at most one ':';"
                    " received 'collections:abc:Mapping'",
                    'type': 'import_error',
                }
            ],
        ),
        (
            '123_collections:Mapping',
            [
                {
                    'ctx': {'error': "No module named '123_collections'"},
                    'input': '123_collections:Mapping',
                    'loc': (),
                    'msg': "Invalid python path: No module named '123_collections'",
                    'type': 'import_error',
                }
            ],
        ),
        (
            ':Mapping',
            [
                {
                    'ctx': {'error': "Import strings should have a nonempty module name; received ':Mapping'"},
                    'input': ':Mapping',
                    'loc': (),
                    'msg': 'Invalid python path: Import strings should have a nonempty module '
                    "name; received ':Mapping'",
                    'type': 'import_error',
                }
            ],
        ),
    ],
)
def test_string_import_errors(import_string, errors):
    with pytest.raises(ValidationError) as exc_info:
        TypeAdapter(ImportString).validate_python(import_string)
    assert exc_info.value.errors() == errors


def test_decimal():
    class Model(BaseModel):
        v: Decimal

    m = Model(v='1.234')
    assert m.v == Decimal('1.234')
    assert isinstance(m.v, Decimal)
    assert m.model_dump() == {'v': Decimal('1.234')}


def test_decimal_allow_inf():
    class MyModel(BaseModel):
        value: Annotated[Decimal, AllowInfNan(True)]

    m = MyModel(value='inf')
    assert m.value == Decimal('inf')

    m = MyModel(value=Decimal('inf'))
    assert m.value == Decimal('inf')


def test_decimal_dont_allow_inf():
    class MyModel(BaseModel):
        value: Decimal

    with pytest.raises(ValidationError, match=r'Input should be a finite number \[type=finite_number'):
        MyModel(value='inf')
    with pytest.raises(ValidationError, match=r'Input should be a finite number \[type=finite_number'):
        MyModel(value=Decimal('inf'))


def test_decimal_strict():
    class Model(BaseModel):
        v: Decimal

        model_config = ConfigDict(strict=True)

    with pytest.raises(ValidationError) as exc_info:
        Model(v=1.23)
    assert exc_info.value.errors(include_url=False) == [
        {
            'type': 'decimal_type',
            'loc': ('v',),
            'msg': 'Input should be a valid Decimal instance or decimal string in JSON',
            'input': 1.23,
        }
    ]

    v = Decimal(1.23)
    assert Model(v=v).v == v
    assert Model(v=v).model_dump() == {'v': v}


def test_strict_date():
    class Model(BaseModel):
        v: Annotated[date, Field(strict=True)]

    assert Model(v=date(2017, 5, 5)).v == date(2017, 5, 5)

    with pytest.raises(ValidationError) as exc_info:
        Model(v=datetime(2017, 5, 5))
    assert exc_info.value.errors(include_url=False) == [
        {
            'type': 'date_type',
            'loc': ('v',),
            'msg': 'Input should be a valid date',
            'input': datetime(2017, 5, 5),
        }
    ]

    with pytest.raises(ValidationError) as exc_info:
        Model(v='2017-05-05')
    assert exc_info.value.errors(include_url=False) == [
        {
            'type': 'date_type',
            'loc': ('v',),
            'msg': 'Input should be a valid date',
            'input': '2017-05-05',
        }
    ]


def test_strict_datetime():
    class Model(BaseModel):
        v: Annotated[datetime, Field(strict=True)]

    assert Model(v=datetime(2017, 5, 5, 10, 10, 10)).v == datetime(2017, 5, 5, 10, 10, 10)

    with pytest.raises(ValidationError) as exc_info:
        Model(v=date(2017, 5, 5))
    assert exc_info.value.errors(include_url=False) == [
        {
            'type': 'datetime_type',
            'loc': ('v',),
            'msg': 'Input should be a valid datetime',
            'input': date(2017, 5, 5),
        }
    ]

    with pytest.raises(ValidationError) as exc_info:
        Model(v='2017-05-05T10:10:10')
    assert exc_info.value.errors(include_url=False) == [
        {
            'type': 'datetime_type',
            'loc': ('v',),
            'msg': 'Input should be a valid datetime',
            'input': '2017-05-05T10:10:10',
        }
    ]


def test_strict_time():
    class Model(BaseModel):
        v: Annotated[time, Field(strict=True)]

    assert Model(v=time(10, 10, 10)).v == time(10, 10, 10)

    with pytest.raises(ValidationError) as exc_info:
        Model(v='10:10:10')
    assert exc_info.value.errors(include_url=False) == [
        {
            'type': 'time_type',
            'loc': ('v',),
            'msg': 'Input should be a valid time',
            'input': '10:10:10',
        }
    ]


def test_strict_timedelta():
    class Model(BaseModel):
        v: Annotated[timedelta, Field(strict=True)]

    assert Model(v=timedelta(days=1)).v == timedelta(days=1)

    with pytest.raises(ValidationError) as exc_info:
        Model(v='1 days')
    assert exc_info.value.errors(include_url=False) == [
        {
            'type': 'time_delta_type',
            'loc': ('v',),
            'msg': 'Input should be a valid timedelta',
            'input': '1 days',
        }
    ]


@pytest.fixture(scope='session', name='CheckModel')
def check_model_fixture():
    class CheckModel(BaseModel):
        bool_check: bool = True
        str_check: constr(strip_whitespace=True, max_length=10) = 's'
        bytes_check: bytes = b's'
        int_check: int = 1
        float_check: float = 1.0
        uuid_check: UUID = UUID('7bd00d58-6485-4ca6-b889-3da6d8df3ee4')
        decimal_check: condecimal(allow_inf_nan=False) = Decimal('42.24')
        date_check: date = date(2017, 5, 5)
        datetime_check: datetime = datetime(2017, 5, 5, 10, 10, 10)
        time_check: time = time(10, 10, 10)
        timedelta_check: timedelta = timedelta(days=1)
        list_check: List[str] = ['1', '2']
        tuple_check: Tuple[str, ...] = ('1', '2')
        set_check: Set[str] = {'1', '2'}
        frozenset_check: FrozenSet[str] = frozenset(['1', '2'])

    return CheckModel


class BoolCastable:
    def __bool__(self) -> bool:
        return True


@pytest.mark.xfail(sys.platform.startswith('win'), reason='https://github.com/PyO3/pyo3/issues/2913', strict=False)
@pytest.mark.parametrize(
    'field,value,result',
    [
        ('bool_check', True, True),
        ('bool_check', 1, True),
        ('bool_check', 1.0, True),
        ('bool_check', Decimal(1), True),
        ('bool_check', 'y', True),
        ('bool_check', 'Y', True),
        ('bool_check', 'yes', True),
        ('bool_check', 'Yes', True),
        ('bool_check', 'YES', True),
        ('bool_check', 'true', True),
        ('bool_check', 'True', True),
        ('bool_check', 'TRUE', True),
        ('bool_check', 'on', True),
        ('bool_check', 'On', True),
        ('bool_check', 'ON', True),
        ('bool_check', '1', True),
        ('bool_check', 't', True),
        ('bool_check', 'T', True),
        ('bool_check', b'TRUE', True),
        ('bool_check', False, False),
        ('bool_check', 0, False),
        ('bool_check', 0.0, False),
        ('bool_check', Decimal(0), False),
        ('bool_check', 'n', False),
        ('bool_check', 'N', False),
        ('bool_check', 'no', False),
        ('bool_check', 'No', False),
        ('bool_check', 'NO', False),
        ('bool_check', 'false', False),
        ('bool_check', 'False', False),
        ('bool_check', 'FALSE', False),
        ('bool_check', 'off', False),
        ('bool_check', 'Off', False),
        ('bool_check', 'OFF', False),
        ('bool_check', '0', False),
        ('bool_check', 'f', False),
        ('bool_check', 'F', False),
        ('bool_check', b'FALSE', False),
        ('bool_check', None, ValidationError),
        ('bool_check', '', ValidationError),
        ('bool_check', [], ValidationError),
        ('bool_check', {}, ValidationError),
        ('bool_check', [1, 2, 3, 4], ValidationError),
        ('bool_check', {1: 2, 3: 4}, ValidationError),
        ('bool_check', b'2', ValidationError),
        ('bool_check', '2', ValidationError),
        ('bool_check', 2, ValidationError),
        ('bool_check', 2.0, ValidationError),
        ('bool_check', Decimal(2), ValidationError),
        ('bool_check', b'\x81', ValidationError),
        ('bool_check', BoolCastable(), ValidationError),
        ('str_check', 's', 's'),
        ('str_check', '  s  ', 's'),
        ('str_check', b's', 's'),
        ('str_check', b'  s  ', 's'),
        ('str_check', bytearray(b's' * 5), 'sssss'),
        ('str_check', 1, ValidationError),
        ('str_check', 'x' * 11, ValidationError),
        ('str_check', b'x' * 11, ValidationError),
        ('str_check', b'\x81', ValidationError),
        ('str_check', bytearray(b'\x81' * 5), ValidationError),
        ('bytes_check', 's', b's'),
        ('bytes_check', '  s  ', b'  s  '),
        ('bytes_check', b's', b's'),
        ('bytes_check', 1, ValidationError),
        ('bytes_check', bytearray('xx', encoding='utf8'), b'xx'),
        ('bytes_check', True, ValidationError),
        ('bytes_check', False, ValidationError),
        ('bytes_check', {}, ValidationError),
        ('bytes_check', 'x' * 11, b'x' * 11),
        ('bytes_check', b'x' * 11, b'x' * 11),
        ('int_check', 1, 1),
        ('int_check', 1.0, 1),
        ('int_check', 1.9, ValidationError),
        ('int_check', Decimal(1), 1),
        ('int_check', Decimal(1.9), ValidationError),
        ('int_check', '1', 1),
        ('int_check', '1.9', ValidationError),
        ('int_check', b'1', 1),
        ('int_check', 12, 12),
        ('int_check', '12', 12),
        ('int_check', b'12', 12),
        ('float_check', 1, 1.0),
        ('float_check', 1.0, 1.0),
        ('float_check', Decimal(1.0), 1.0),
        ('float_check', '1.0', 1.0),
        ('float_check', '1', 1.0),
        ('float_check', b'1.0', 1.0),
        ('float_check', b'1', 1.0),
        ('float_check', True, 1.0),
        ('float_check', False, 0.0),
        ('float_check', 't', ValidationError),
        ('float_check', b't', ValidationError),
        ('uuid_check', 'ebcdab58-6eb8-46fb-a190-d07a33e9eac8', UUID('ebcdab58-6eb8-46fb-a190-d07a33e9eac8')),
        ('uuid_check', UUID('ebcdab58-6eb8-46fb-a190-d07a33e9eac8'), UUID('ebcdab58-6eb8-46fb-a190-d07a33e9eac8')),
        ('uuid_check', b'ebcdab58-6eb8-46fb-a190-d07a33e9eac8', UUID('ebcdab58-6eb8-46fb-a190-d07a33e9eac8')),
        ('uuid_check', b'\x12\x34\x56\x78' * 4, UUID('12345678-1234-5678-1234-567812345678')),
        ('uuid_check', 'ebcdab58-6eb8-46fb-a190-', ValidationError),
        ('uuid_check', 123, ValidationError),
        ('decimal_check', 42.24, Decimal('42.24')),
        ('decimal_check', '42.24', Decimal('42.24')),
        ('decimal_check', b'42.24', ValidationError),
        ('decimal_check', '  42.24  ', Decimal('42.24')),
        ('decimal_check', Decimal('42.24'), Decimal('42.24')),
        ('decimal_check', 'not a valid decimal', ValidationError),
        ('decimal_check', 'NaN', ValidationError),
        ('date_check', date(2017, 5, 5), date(2017, 5, 5)),
        ('date_check', datetime(2017, 5, 5), date(2017, 5, 5)),
        ('date_check', '2017-05-05', date(2017, 5, 5)),
        ('date_check', b'2017-05-05', date(2017, 5, 5)),
        ('date_check', 1493942400000, date(2017, 5, 5)),
        ('date_check', 1493942400, date(2017, 5, 5)),
        ('date_check', 1493942400000.0, date(2017, 5, 5)),
        ('date_check', Decimal(1493942400000), date(2017, 5, 5)),
        ('date_check', datetime(2017, 5, 5, 10), ValidationError),
        ('date_check', '2017-5-5', ValidationError),
        ('date_check', b'2017-5-5', ValidationError),
        ('date_check', 1493942401000, ValidationError),
        ('date_check', 1493942401000.0, ValidationError),
        ('date_check', Decimal(1493942401000), ValidationError),
        ('datetime_check', datetime(2017, 5, 5, 10, 10, 10), datetime(2017, 5, 5, 10, 10, 10)),
        ('datetime_check', date(2017, 5, 5), datetime(2017, 5, 5, 0, 0, 0)),
        ('datetime_check', '2017-05-05T10:10:10.0002', datetime(2017, 5, 5, 10, 10, 10, microsecond=200)),
        ('datetime_check', '2017-05-05 10:10:10', datetime(2017, 5, 5, 10, 10, 10)),
        ('datetime_check', '2017-05-05 10:10:10+00:00', datetime(2017, 5, 5, 10, 10, 10, tzinfo=timezone.utc)),
        ('datetime_check', b'2017-05-05T10:10:10.0002', datetime(2017, 5, 5, 10, 10, 10, microsecond=200)),
        ('datetime_check', 1493979010000, datetime(2017, 5, 5, 10, 10, 10)),
        ('datetime_check', 1493979010, datetime(2017, 5, 5, 10, 10, 10)),
        ('datetime_check', 1493979010000.0, datetime(2017, 5, 5, 10, 10, 10)),
        ('datetime_check', Decimal(1493979010), datetime(2017, 5, 5, 10, 10, 10)),
        ('datetime_check', '2017-5-5T10:10:10', ValidationError),
        ('datetime_check', b'2017-5-5T10:10:10', ValidationError),
        ('time_check', time(10, 10, 10), time(10, 10, 10)),
        ('time_check', '10:10:10.0002', time(10, 10, 10, microsecond=200)),
        ('time_check', b'10:10:10.0002', time(10, 10, 10, microsecond=200)),
        ('time_check', 3720, time(1, 2)),
        ('time_check', 3720.0002, time(1, 2, microsecond=200)),
        ('time_check', Decimal(3720.0002), time(1, 2, microsecond=200)),
        ('time_check', '1:1:1', ValidationError),
        ('time_check', b'1:1:1', ValidationError),
        ('time_check', -1, ValidationError),
        ('time_check', 86400, ValidationError),
        ('time_check', 86400.0, ValidationError),
        ('time_check', Decimal(86400), ValidationError),
        ('timedelta_check', timedelta(days=1), timedelta(days=1)),
        ('timedelta_check', '1 days 10:10', timedelta(days=1, seconds=36600)),
        ('timedelta_check', '1 d 10:10', timedelta(days=1, seconds=36600)),
        ('timedelta_check', b'1 days 10:10', timedelta(days=1, seconds=36600)),
        ('timedelta_check', 123_000, timedelta(days=1, seconds=36600)),
        ('timedelta_check', 123_000.0002, timedelta(days=1, seconds=36600, microseconds=200)),
        ('timedelta_check', Decimal(123_000.0002), timedelta(days=1, seconds=36600, microseconds=200)),
        ('timedelta_check', '1 10:10', ValidationError),
        ('timedelta_check', b'1 10:10', ValidationError),
        ('list_check', ['1', '2'], ['1', '2']),
        ('list_check', ('1', '2'), ['1', '2']),
        ('list_check', {'1': 1, '2': 2}.keys(), ['1', '2']),
        ('list_check', {'1': '1', '2': '2'}.values(), ['1', '2']),
        ('list_check', {'1', '2'}, dirty_equals.IsOneOf(['1', '2'], ['2', '1'])),
        ('list_check', frozenset(['1', '2']), dirty_equals.IsOneOf(['1', '2'], ['2', '1'])),
        ('list_check', {'1': 1, '2': 2}, ValidationError),
        ('tuple_check', ('1', '2'), ('1', '2')),
        ('tuple_check', ['1', '2'], ('1', '2')),
        ('tuple_check', {'1': 1, '2': 2}.keys(), ('1', '2')),
        ('tuple_check', {'1': '1', '2': '2'}.values(), ('1', '2')),
        ('tuple_check', {'1', '2'}, dirty_equals.IsOneOf(('1', '2'), ('2', '1'))),
        ('tuple_check', frozenset(['1', '2']), dirty_equals.IsOneOf(('1', '2'), ('2', '1'))),
        ('tuple_check', {'1': 1, '2': 2}, ValidationError),
        ('set_check', {'1', '2'}, {'1', '2'}),
        ('set_check', ['1', '2', '1', '2'], {'1', '2'}),
        ('set_check', ('1', '2', '1', '2'), {'1', '2'}),
        ('set_check', frozenset(['1', '2']), {'1', '2'}),
        ('set_check', {'1': 1, '2': 2}.keys(), {'1', '2'}),
        ('set_check', {'1': '1', '2': '2'}.values(), {'1', '2'}),
        ('set_check', {'1': 1, '2': 2}, ValidationError),
        ('frozenset_check', frozenset(['1', '2']), frozenset(['1', '2'])),
        ('frozenset_check', ['1', '2', '1', '2'], frozenset(['1', '2'])),
        ('frozenset_check', ('1', '2', '1', '2'), frozenset(['1', '2'])),
        ('frozenset_check', {'1', '2'}, frozenset(['1', '2'])),
        ('frozenset_check', {'1': 1, '2': 2}.keys(), frozenset(['1', '2'])),
        ('frozenset_check', {'1': '1', '2': '2'}.values(), frozenset(['1', '2'])),
        ('frozenset_check', {'1': 1, '2': 2}, ValidationError),
    ],
)
def test_default_validators(field, value, result, CheckModel):
    kwargs = {field: value}
    if result == ValidationError:
        with pytest.raises(ValidationError):
            CheckModel(**kwargs)
    else:
        assert CheckModel(**kwargs).model_dump()[field] == result


@pytest.fixture(scope='session', name='StrModel')
def str_model_fixture():
    class StrModel(BaseModel):
        str_check: Annotated[str, annotated_types.Len(5, 10)]

    return StrModel


def test_string_too_long(StrModel):
    with pytest.raises(ValidationError) as exc_info:
        StrModel(str_check='x' * 150)
    # insert_assert(exc_info.value.errors(include_url=False))
    assert exc_info.value.errors(include_url=False) == [
        {
            'type': 'string_too_long',
            'loc': ('str_check',),
            'msg': 'String should have at most 10 characters',
            'input': 'x' * 150,
            'ctx': {'max_length': 10},
        }
    ]


def test_string_too_short(StrModel):
    with pytest.raises(ValidationError) as exc_info:
        StrModel(str_check='x')
    # insert_assert(exc_info.value.errors(include_url=False))
    assert exc_info.value.errors(include_url=False) == [
        {
            'type': 'string_too_short',
            'loc': ('str_check',),
            'msg': 'String should have at least 5 characters',
            'input': 'x',
            'ctx': {'min_length': 5},
        }
    ]


@pytest.fixture(scope='session', name='DatetimeModel')
def datetime_model_fixture():
    class DatetimeModel(BaseModel):
        dt: datetime
        date_: date
        time_: time
        duration: timedelta

    return DatetimeModel


def test_datetime_successful(DatetimeModel):
    m = DatetimeModel(dt='2017-10-05T19:47:07', date_=1493942400, time_='10:20:30.400', duration='00:15:30.0001')
    assert m.dt == datetime(2017, 10, 5, 19, 47, 7)
    assert m.date_ == date(2017, 5, 5)
    assert m.time_ == time(10, 20, 30, 400_000)
    assert m.duration == timedelta(minutes=15, seconds=30, microseconds=100)


def test_datetime_errors(DatetimeModel):
    with pytest.raises(ValueError) as exc_info:
        DatetimeModel(dt='2017-13-05T19:47:07', date_='XX1494012000', time_='25:20:30.400', duration='15:30.0001broken')
    # insert_assert(exc_info.value.errors(include_url=False))
    assert exc_info.value.errors(include_url=False) == [
        {
            'type': 'datetime_parsing',
            'loc': ('dt',),
            'msg': 'Input should be a valid datetime, month value is outside expected range of 1-12',
            'input': '2017-13-05T19:47:07',
            'ctx': {'error': 'month value is outside expected range of 1-12'},
        },
        {
            'type': 'date_from_datetime_parsing',
            'loc': ('date_',),
            'msg': 'Input should be a valid date or datetime, invalid character in year',
            'input': 'XX1494012000',
            'ctx': {'error': 'invalid character in year'},
        },
        {
            'type': 'time_parsing',
            'loc': ('time_',),
            'msg': 'Input should be in a valid time format, hour value is outside expected range of 0-23',
            'input': '25:20:30.400',
            'ctx': {'error': 'hour value is outside expected range of 0-23'},
        },
        {
            'type': 'time_delta_parsing',
            'loc': ('duration',),
            'msg': 'Input should be a valid timedelta, unexpected extra characters at the end of the input',
            'input': '15:30.0001broken',
            'ctx': {'error': 'unexpected extra characters at the end of the input'},
        },
    ]


@pytest.fixture(scope='session')
def cooking_model():
    class FruitEnum(str, Enum):
        pear = 'pear'
        banana = 'banana'

    class ToolEnum(IntEnum):
        spanner = 1
        wrench = 2

    class CookingModel(BaseModel):
        fruit: FruitEnum = FruitEnum.pear
        tool: ToolEnum = ToolEnum.spanner

    return FruitEnum, ToolEnum, CookingModel


def test_enum_successful(cooking_model):
    FruitEnum, ToolEnum, CookingModel = cooking_model
    m = CookingModel(tool=2)
    assert m.fruit == FruitEnum.pear
    assert m.tool == ToolEnum.wrench
    assert repr(m.tool) == '<ToolEnum.wrench: 2>'


def test_enum_fails(cooking_model):
    FruitEnum, ToolEnum, CookingModel = cooking_model
    with pytest.raises(ValueError) as exc_info:
        CookingModel(tool=3)
    # insert_assert(exc_info.value.errors(include_url=False))
    assert exc_info.value.errors(include_url=False) == [
        {
            'ctx': {'expected': '1 or 2'},
            'input': 3,
            'loc': ('tool',),
            'msg': 'Input should be 1 or 2',
            'type': 'enum',
        }
    ]


def test_int_enum_successful_for_str_int(cooking_model):
    FruitEnum, ToolEnum, CookingModel = cooking_model
    m = CookingModel(tool='2')
    assert m.tool == ToolEnum.wrench
    assert repr(m.tool) == '<ToolEnum.wrench: 2>'


def test_plain_enum_validate():
    class MyEnum(Enum):
        a = 1

    class Model(BaseModel):
        x: MyEnum

    m = Model(x=MyEnum.a)
    assert m.x is MyEnum.a

    assert TypeAdapter(MyEnum).validate_python(1) is MyEnum.a
    with pytest.raises(ValidationError) as exc_info:
        TypeAdapter(MyEnum).validate_python(1, strict=True)
    assert exc_info.value.errors(include_url=False) == [
        {
            'ctx': {'class': 'test_plain_enum_validate.<locals>.MyEnum'},
            'input': 1,
            'loc': (),
            'msg': IsStr(regex='Input should be an instance of test_plain_enum_validate.<locals>.MyEnum'),
            'type': 'is_instance_of',
        }
    ]

    assert TypeAdapter(MyEnum).validate_json('1') is MyEnum.a
    TypeAdapter(MyEnum).validate_json('1', strict=True)
    with pytest.raises(ValidationError) as exc_info:
        TypeAdapter(MyEnum).validate_json('"1"', strict=True)
    assert exc_info.value.errors(include_url=False) == [
        {'ctx': {'expected': '1'}, 'input': '1', 'loc': (), 'msg': 'Input should be 1', 'type': 'enum'}
    ]


def test_plain_enum_validate_json():
    class MyEnum(Enum):
        a = 1

    class Model(BaseModel):
        x: MyEnum

    m = Model.model_validate_json('{"x":1}')
    assert m.x is MyEnum.a


def test_enum_type():
    class Model(BaseModel):
        my_enum: Enum

    class MyEnum(Enum):
        a = 1

    m = Model(my_enum=MyEnum.a)
    assert m.my_enum == MyEnum.a
    assert m.model_dump() == {'my_enum': MyEnum.a}
    assert m.model_dump_json() == '{"my_enum":1}'

    with pytest.raises(ValidationError) as exc_info:
        Model(my_enum=1)
    assert exc_info.value.errors(include_url=False) == [
        {
            'ctx': {'class': 'Enum'},
            'input': 1,
            'loc': ('my_enum',),
            'msg': 'Input should be an instance of Enum',
            'type': 'is_instance_of',
        }
    ]

    with pytest.raises(
        PydanticInvalidForJsonSchema,
        match=re.escape("Cannot generate a JsonSchema for core_schema.IsInstanceSchema (<enum 'Enum'>)"),
    ):
        Model.model_json_schema()


def test_int_enum_type():
    class Model(BaseModel):
        my_enum: IntEnum

    class MyEnum(Enum):
        a = 1

    class MyIntEnum(IntEnum):
        b = 2

    m = Model(my_enum=MyIntEnum.b)
    assert m.my_enum == MyIntEnum.b
    assert m.model_dump() == {'my_enum': MyIntEnum.b}
    assert m.model_dump_json() == '{"my_enum":2}'

    with pytest.raises(ValidationError) as exc_info:
        Model(my_enum=MyEnum.a)
    assert exc_info.value.errors(include_url=False) == [
        {
            'ctx': {'class': 'IntEnum'},
            'input': MyEnum.a,
            'loc': ('my_enum',),
            'msg': 'Input should be an instance of IntEnum',
            'type': 'is_instance_of',
        }
    ]

    with pytest.raises(
        PydanticInvalidForJsonSchema,
        match=re.escape("Cannot generate a JsonSchema for core_schema.IsInstanceSchema (<enum 'IntEnum'>)"),
    ):
        Model.model_json_schema()


@pytest.mark.parametrize('enum_base,strict', [(Enum, False), (IntEnum, False), (IntEnum, True)])
def test_enum_from_json(enum_base, strict):
    class MyEnum(enum_base):
        a = 1
        b = 3

    class Model(BaseModel):
        my_enum: MyEnum

    m = Model.model_validate_json('{"my_enum":1}', strict=strict)
    assert m.my_enum is MyEnum.a

    with pytest.raises(ValidationError) as exc_info:
        Model.model_validate_json('{"my_enum":2}', strict=strict)

    MyEnum.__name__ if sys.version_info[:2] <= (3, 8) else MyEnum.__qualname__

    if strict:
        assert exc_info.value.errors(include_url=False) == [
            {
                'ctx': {'expected': '1 or 3'},
                'input': 2,
                'loc': ('my_enum',),
                'msg': 'Input should be 1 or 3',
                'type': 'enum',
            }
        ]
    else:
        assert exc_info.value.errors(include_url=False) == [
            {
                'ctx': {'expected': '1 or 3'},
                'input': 2,
                'loc': ('my_enum',),
                'msg': 'Input should be 1 or 3',
                'type': 'enum',
            }
        ]


@pytest.mark.parametrize(
    'kwargs,type_',
    [
        ({'max_length': 5}, int),
        ({'min_length': 2}, float),
        ({'pattern': '^foo$'}, int),
        ({'gt': 2}, str),
        ({'lt': 5}, bytes),
        ({'ge': 2}, str),
        ({'le': 5}, bool),
        ({'gt': 0}, Callable),
        ({'gt': 0}, Callable[[int], int]),
        ({'gt': 0}, conlist(int, min_length=4)),
        ({'gt': 0}, conset(int, min_length=4)),
        ({'gt': 0}, confrozenset(int, min_length=4)),
    ],
)
def test_invalid_schema_constraints(kwargs, type_):
    match = (
        r'(:?Invalid Schema:\n.*\n  Extra inputs are not permitted)|(:?The following constraints cannot be applied to)'
    )
    with pytest.raises((SchemaError, TypeError), match=match):

        class Foo(BaseModel):
            a: type_ = Field('foo', title='A title', description='A description', **kwargs)


def test_invalid_decimal_constraint():
    with pytest.raises(
        TypeError, match="The following constraints cannot be applied to <class 'decimal.Decimal'>: 'max_length'"
    ):

        class Foo(BaseModel):
            a: Decimal = Field('foo', title='A title', description='A description', max_length=5)


@pytest.mark.skipif(not email_validator, reason='email_validator not installed')
def test_string_success():
    class MoreStringsModel(BaseModel):
        str_strip_enabled: constr(strip_whitespace=True)
        str_strip_disabled: constr(strip_whitespace=False)
        str_regex: constr(pattern=r'^xxx\d{3}$') = ...
        str_min_length: constr(min_length=5) = ...
        str_email: EmailStr = ...
        name_email: NameEmail = ...

    m = MoreStringsModel(
        str_strip_enabled='   xxx123   ',
        str_strip_disabled='   xxx123   ',
        str_regex='xxx123',
        str_min_length='12345',
        str_email='foobar@example.com  ',
        name_email='foo bar  <foobaR@example.com>',
    )
    assert m.str_strip_enabled == 'xxx123'
    assert m.str_strip_disabled == '   xxx123   '
    assert m.str_regex == 'xxx123'
    assert m.str_email == 'foobar@example.com'
    assert repr(m.name_email) == "NameEmail(name='foo bar', email='foobaR@example.com')"
    assert str(m.name_email) == 'foo bar <foobaR@example.com>'
    assert m.name_email.name == 'foo bar'
    assert m.name_email.email == 'foobaR@example.com'


@pytest.mark.skipif(not email_validator, reason='email_validator not installed')
def test_string_fails():
    class MoreStringsModel(BaseModel):
        str_regex: constr(pattern=r'^xxx\d{3}$') = ...
        str_min_length: constr(min_length=5) = ...
        str_email: EmailStr = ...
        name_email: NameEmail = ...

    with pytest.raises(ValidationError) as exc_info:
        MoreStringsModel(
            str_regex='xxx123xxx',
            str_min_length='1234',
            str_email='foobar<@example.com',
            name_email='foobar @example.com',
        )
    # insert_assert(exc_info.value.errors(include_url=False))
    assert exc_info.value.errors(include_url=False) == [
        {
            'type': 'string_pattern_mismatch',
            'loc': ('str_regex',),
            'msg': "String should match pattern '^xxx\\d{3}$'",
            'input': 'xxx123xxx',
            'ctx': {'pattern': '^xxx\\d{3}$'},
        },
        {
            'type': 'string_too_short',
            'loc': ('str_min_length',),
            'msg': 'String should have at least 5 characters',
            'input': '1234',
            'ctx': {'min_length': 5},
        },
        {
            'type': 'value_error',
            'loc': ('str_email',),
            'msg': (
                'value is not a valid email address: The email address contains invalid '
                "characters before the @-sign: '<'."
            ),
            'input': 'foobar<@example.com',
            'ctx': {'reason': "The email address contains invalid characters before the @-sign: '<'."},
        },
        {
            'type': 'value_error',
            'loc': ('name_email',),
            'msg': (
                'value is not a valid email address: The email address contains invalid characters '
                'before the @-sign: SPACE.'
            ),
            'input': 'foobar @example.com',
            'ctx': {'reason': 'The email address contains invalid characters before the @-sign: SPACE.'},
        },
    ]


@pytest.mark.skipif(email_validator, reason='email_validator is installed')
def test_email_validator_not_installed_email_str():
    with pytest.raises(ImportError):

        class Model(BaseModel):
            str_email: EmailStr = ...


@pytest.mark.skipif(email_validator, reason='email_validator is installed')
def test_email_validator_not_installed_name_email():
    with pytest.raises(ImportError):

        class Model(BaseModel):
            str_email: NameEmail = ...


def test_dict():
    class Model(BaseModel):
        v: dict

    assert Model(v={1: 10, 2: 20}).v == {1: 10, 2: 20}
    with pytest.raises(ValidationError) as exc_info:
        Model(v=[(1, 2), (3, 4)])
    # insert_assert(exc_info.value.errors(include_url=False))
    assert exc_info.value.errors(include_url=False) == [
        {
            'type': 'dict_type',
            'loc': ('v',),
            'msg': 'Input should be a valid dictionary',
            'input': [(1, 2), (3, 4)],
        }
    ]

    with pytest.raises(ValidationError) as exc_info:
        Model(v=[1, 2, 3])
    # insert_assert(exc_info.value.errors(include_url=False))
    assert exc_info.value.errors(include_url=False) == [
        {'type': 'dict_type', 'loc': ('v',), 'msg': 'Input should be a valid dictionary', 'input': [1, 2, 3]}
    ]


@pytest.mark.parametrize(
    'value,result',
    (
        ([1, 2, '3'], [1, 2, '3']),
        ((1, 2, '3'), [1, 2, '3']),
        ((i**2 for i in range(5)), [0, 1, 4, 9, 16]),
        (deque([1, 2, 3]), [1, 2, 3]),
        ({1, '2'}, IsOneOf([1, '2'], ['2', 1])),
    ),
)
def test_list_success(value, result):
    class Model(BaseModel):
        v: list

    assert Model(v=value).v == result


@pytest.mark.parametrize('value', (123, '123'))
def test_list_fails(value):
    class Model(BaseModel):
        v: list

    with pytest.raises(ValidationError) as exc_info:
        Model(v=value)
    # insert_assert(exc_info.value.errors(include_url=False))
    assert exc_info.value.errors(include_url=False) == [
        {
            'type': 'list_type',
            'loc': ('v',),
            'msg': 'Input should be a valid list',
            'input': value,
        }
    ]


def test_ordered_dict():
    class Model(BaseModel):
        v: OrderedDict

    assert Model(v=OrderedDict([(1, 10), (2, 20)])).v == OrderedDict([(1, 10), (2, 20)])
    assert Model(v={1: 10, 2: 20}).v == OrderedDict([(1, 10), (2, 20)])

    with pytest.raises(ValidationError) as exc_info:
        Model(v=[1, 2, 3])
    # insert_assert(exc_info.value.errors(include_url=False))
    assert exc_info.value.errors(include_url=False) == [
        {'type': 'dict_type', 'loc': ('v',), 'msg': 'Input should be a valid dictionary', 'input': [1, 2, 3]}
    ]


@pytest.mark.parametrize(
    'value,result',
    (
        ([1, 2, '3'], (1, 2, '3')),
        ((1, 2, '3'), (1, 2, '3')),
        ((i**2 for i in range(5)), (0, 1, 4, 9, 16)),
        (deque([1, 2, 3]), (1, 2, 3)),
        ({1, '2'}, IsOneOf((1, '2'), ('2', 1))),
    ),
)
def test_tuple_success(value, result):
    class Model(BaseModel):
        v: tuple

    assert Model(v=value).v == result


@pytest.mark.parametrize('value', (123, '123'))
def test_tuple_fails(value):
    class Model(BaseModel):
        v: tuple

    with pytest.raises(ValidationError) as exc_info:
        Model(v=value)
    # insert_assert(exc_info.value.errors(include_url=False))
    assert exc_info.value.errors(include_url=False) == [
        {'type': 'tuple_type', 'loc': ('v',), 'msg': 'Input should be a valid tuple', 'input': value}
    ]


@pytest.mark.parametrize(
    'value,cls,result',
    (
        ([1, 2, '3'], int, (1, 2, 3)),
        ((1, 2, '3'), int, (1, 2, 3)),
        ((i**2 for i in range(5)), int, (0, 1, 4, 9, 16)),
        (('a', 'b', 'c'), str, ('a', 'b', 'c')),
    ),
)
def test_tuple_variable_len_success(value, cls, result):
    class Model(BaseModel):
        v: Tuple[cls, ...]

    assert Model(v=value).v == result


@pytest.mark.parametrize(
    'value, cls, exc',
    [
        (
            ('a', 'b', [1, 2], 'c'),
            str,
            [
                {
                    'type': 'string_type',
                    'loc': ('v', 2),
                    'msg': 'Input should be a valid string',
                    'input': [1, 2],
                }
            ],
        ),
        (
            ('a', 'b', [1, 2], 'c', [3, 4]),
            str,
            [
                {
                    'type': 'string_type',
                    'loc': ('v', 2),
                    'msg': 'Input should be a valid string',
                    'input': [1, 2],
                },
                {
                    'type': 'string_type',
                    'loc': ('v', 4),
                    'msg': 'Input should be a valid string',
                    'input': [3, 4],
                },
            ],
        ),
    ],
)
def test_tuple_variable_len_fails(value, cls, exc):
    class Model(BaseModel):
        v: Tuple[cls, ...]

    with pytest.raises(ValidationError) as exc_info:
        Model(v=value)
    assert exc_info.value.errors(include_url=False) == exc


@pytest.mark.parametrize(
    'value,result',
    (
        ({1, 2, 2, '3'}, {1, 2, '3'}),
        ((1, 2, 2, '3'), {1, 2, '3'}),
        ([1, 2, 2, '3'], {1, 2, '3'}),
        ({i**2 for i in range(5)}, {0, 1, 4, 9, 16}),
    ),
)
def test_set_success(value, result):
    class Model(BaseModel):
        v: set

    assert Model(v=value).v == result


@pytest.mark.parametrize('value', (123, '123'))
def test_set_fails(value):
    class Model(BaseModel):
        v: set

    with pytest.raises(ValidationError) as exc_info:
        Model(v=value)
    # insert_assert(exc_info.value.errors(include_url=False))
    assert exc_info.value.errors(include_url=False) == [
        {'type': 'set_type', 'loc': ('v',), 'msg': 'Input should be a valid set', 'input': value}
    ]


def test_list_type_fails():
    class Model(BaseModel):
        v: List[int]

    with pytest.raises(ValidationError) as exc_info:
        Model(v='123')
    # insert_assert(exc_info.value.errors(include_url=False))
    assert exc_info.value.errors(include_url=False) == [
        {'type': 'list_type', 'loc': ('v',), 'msg': 'Input should be a valid list', 'input': '123'}
    ]


def test_set_type_fails():
    class Model(BaseModel):
        v: Set[int]

    with pytest.raises(ValidationError) as exc_info:
        Model(v='123')
    # insert_assert(exc_info.value.errors(include_url=False))
    assert exc_info.value.errors(include_url=False) == [
        {'type': 'set_type', 'loc': ('v',), 'msg': 'Input should be a valid set', 'input': '123'}
    ]


@pytest.mark.parametrize(
    'cls, value,result',
    (
        (int, [1, 2, 3], [1, 2, 3]),
        (int, (1, 2, 3), (1, 2, 3)),
        (int, range(5), [0, 1, 2, 3, 4]),
        (int, deque((1, 2, 3)), deque((1, 2, 3))),
        (Set[int], [{1, 2}, {3, 4}, {5, 6}], [{1, 2}, {3, 4}, {5, 6}]),
        (Tuple[int, str], ((1, 'a'), (2, 'b'), (3, 'c')), ((1, 'a'), (2, 'b'), (3, 'c'))),
    ),
)
def test_sequence_success(cls, value, result):
    class Model(BaseModel):
        v: Sequence[cls]

    assert Model(v=value).v == result


def int_iterable():
    i = 0
    while True:
        i += 1
        yield str(i)


def str_iterable():
    while True:
        yield from 'foobarbaz'


def test_infinite_iterable_int():
    class Model(BaseModel):
        it: Iterable[int]

    m = Model(it=int_iterable())

    assert repr(m.it) == 'ValidatorIterator(index=0, schema=Some(Int(IntValidator { strict: false })))'

    output = []
    for i in m.it:
        output.append(i)
        if i == 10:
            break

    assert output == [1, 2, 3, 4, 5, 6, 7, 8, 9, 10]

    m = Model(it=[1, 2, 3])
    assert list(m.it) == [1, 2, 3]

    m = Model(it=str_iterable())
    with pytest.raises(ValidationError) as exc_info:
        next(m.it)
    # insert_assert(exc_info.value.errors(include_url=False))
    assert exc_info.value.errors(include_url=False) == [
        {
            'type': 'int_parsing',
            'loc': (0,),
            'msg': 'Input should be a valid integer, unable to parse string as an integer',
            'input': 'f',
        }
    ]


@pytest.mark.parametrize('type_annotation', (Iterable[Any], Iterable))
def test_iterable_any(type_annotation):
    class Model(BaseModel):
        it: type_annotation

    m = Model(it=int_iterable())

    output = []
    for i in m.it:
        output.append(i)
        if int(i) == 10:
            break

    assert output == ['1', '2', '3', '4', '5', '6', '7', '8', '9', '10']

    m = Model(it=[1, '2', b'three'])
    assert list(m.it) == [1, '2', b'three']

    with pytest.raises(ValidationError) as exc_info:
        Model(it=3)
    # insert_assert(exc_info.value.errors(include_url=False))
    assert exc_info.value.errors(include_url=False) == [
        {'type': 'iterable_type', 'loc': ('it',), 'msg': 'Input should be iterable', 'input': 3}
    ]


def test_invalid_iterable():
    class Model(BaseModel):
        it: Iterable[int]

    with pytest.raises(ValidationError) as exc_info:
        Model(it=3)
    # insert_assert(exc_info.value.errors(include_url=False))
    assert exc_info.value.errors(include_url=False) == [
        {'type': 'iterable_type', 'loc': ('it',), 'msg': 'Input should be iterable', 'input': 3}
    ]


def test_infinite_iterable_validate_first():
    class Model(BaseModel):
        it: Iterable[int]
        b: int

        @field_validator('it')
        @classmethod
        def infinite_first_int(cls, it):
            return itertools.chain([next(it)], it)

    m = Model(it=int_iterable(), b=3)

    assert m.b == 3
    assert m.it

    for i in m.it:
        assert i
        if i == 10:
            break

    with pytest.raises(ValidationError) as exc_info:
        Model(it=str_iterable(), b=3)
    # insert_assert(exc_info.value.errors(include_url=False))
    assert exc_info.value.errors(include_url=False) == [
        {
            'type': 'int_parsing',
            'loc': ('it', 0),
            'msg': 'Input should be a valid integer, unable to parse string as an integer',
            'input': 'f',
        }
    ]


def test_sequence_generator_fails():
    class Model(BaseModel):
        v: Sequence[int]

    gen = (i for i in [1, 2, 3])
    with pytest.raises(ValidationError) as exc_info:
        Model(v=gen)
    # insert_assert(exc_info.value.errors(include_url=False))
    assert exc_info.value.errors(include_url=False) == [
        {
            'type': 'is_instance_of',
            'loc': ('v',),
            'msg': 'Input should be an instance of Sequence',
            'input': gen,
            'ctx': {'class': 'Sequence'},
        }
    ]


@pytest.mark.parametrize(
    'cls,value,errors',
    (
        (
            int,
            [1, 'a', 3],
            [
                {
                    'type': 'int_parsing',
                    'loc': ('v', 1),
                    'msg': 'Input should be a valid integer, unable to parse string as an integer',
                    'input': 'a',
                },
            ],
        ),
        (
            int,
            (1, 2, 'a'),
            [
                {
                    'type': 'int_parsing',
                    'loc': ('v', 2),
                    'msg': 'Input should be a valid integer, unable to parse string as an integer',
                    'input': 'a',
                },
            ],
        ),
        (
            float,
            ('a', 2.2, 3.3),
            [
                {
                    'type': 'float_parsing',
                    'loc': ('v', 0),
                    'msg': 'Input should be a valid number, unable to parse string as an number',
                    'input': 'a',
                },
            ],
        ),
        (
            float,
            (1.1, 2.2, 'a'),
            [
                {
                    'type': 'float_parsing',
                    'loc': ('v', 2),
                    'msg': 'Input should be a valid number, unable to parse string as an number',
                    'input': 'a',
                },
            ],
        ),
        (
            float,
            {1.0, 2.0, 3.0},
            [
                {
                    'type': 'is_instance_of',
                    'loc': ('v',),
                    'msg': 'Input should be an instance of Sequence',
                    'input': {
                        1.0,
                        2.0,
                        3.0,
                    },
                    'ctx': {
                        'class': 'Sequence',
                    },
                },
            ],
        ),
        (
            Set[int],
            [{1, 2}, {2, 3}, {'d'}],
            [
                {
                    'type': 'int_parsing',
                    'loc': ('v', 2, 0),
                    'msg': 'Input should be a valid integer, unable to parse string as an integer',
                    'input': 'd',
                }
            ],
        ),
        (
            Tuple[int, str],
            ((1, 'a'), ('a', 'a'), (3, 'c')),
            [
                {
                    'type': 'int_parsing',
                    'loc': ('v', 1, 0),
                    'msg': 'Input should be a valid integer, unable to parse string as an integer',
                    'input': 'a',
                }
            ],
        ),
        (
            List[int],
            [{'a': 1, 'b': 2}, [1, 2], [2, 3]],
            [
                {
                    'type': 'list_type',
                    'loc': ('v', 0),
                    'msg': 'Input should be a valid list',
                    'input': {'a': 1, 'b': 2},
                }
            ],
        ),
    ),
    ids=repr,
)
def test_sequence_fails(cls, value, errors):
    class Model(BaseModel):
        v: Sequence[cls]

    with pytest.raises(ValidationError) as exc_info:
        Model(v=value)
    assert exc_info.value.errors(include_url=False) == errors


def test_int_validation():
    class Model(BaseModel):
        a: PositiveInt = None
        b: NegativeInt = None
        c: NonNegativeInt = None
        d: NonPositiveInt = None
        e: conint(gt=4, lt=10) = None
        f: conint(ge=0, le=10) = None
        g: conint(multiple_of=5) = None

    m = Model(a=5, b=-5, c=0, d=0, e=5, f=0, g=25)
    assert m.model_dump() == {'a': 5, 'b': -5, 'c': 0, 'd': 0, 'e': 5, 'f': 0, 'g': 25}

    with pytest.raises(ValidationError) as exc_info:
        Model(a=-5, b=5, c=-5, d=5, e=-5, f=11, g=42)
    # insert_assert(exc_info.value.errors(include_url=False))
    assert exc_info.value.errors(include_url=False) == [
        {
            'type': 'greater_than',
            'loc': ('a',),
            'msg': 'Input should be greater than 0',
            'input': -5,
            'ctx': {'gt': 0},
        },
        {
            'type': 'less_than',
            'loc': ('b',),
            'msg': 'Input should be less than 0',
            'input': 5,
            'ctx': {'lt': 0},
        },
        {
            'type': 'greater_than_equal',
            'loc': ('c',),
            'msg': 'Input should be greater than or equal to 0',
            'input': -5,
            'ctx': {'ge': 0},
        },
        {
            'type': 'less_than_equal',
            'loc': ('d',),
            'msg': 'Input should be less than or equal to 0',
            'input': 5,
            'ctx': {'le': 0},
        },
        {
            'type': 'greater_than',
            'loc': ('e',),
            'msg': 'Input should be greater than 4',
            'input': -5,
            'ctx': {'gt': 4},
        },
        {
            'type': 'less_than_equal',
            'loc': ('f',),
            'msg': 'Input should be less than or equal to 10',
            'input': 11,
            'ctx': {'le': 10},
        },
        {
            'type': 'multiple_of',
            'loc': ('g',),
            'msg': 'Input should be a multiple of 5',
            'input': 42,
            'ctx': {'multiple_of': 5},
        },
    ]


def test_float_validation():
    class Model(BaseModel):
        a: PositiveFloat = None
        b: NegativeFloat = None
        c: NonNegativeFloat = None
        d: NonPositiveFloat = None
        e: confloat(gt=4, lt=12.2) = None
        f: confloat(ge=0, le=9.9) = None
        g: confloat(multiple_of=0.5) = None
        h: confloat(allow_inf_nan=False) = None

    m = Model(a=5.1, b=-5.2, c=0, d=0, e=5.3, f=9.9, g=2.5, h=42)
    assert m.model_dump() == {'a': 5.1, 'b': -5.2, 'c': 0, 'd': 0, 'e': 5.3, 'f': 9.9, 'g': 2.5, 'h': 42}

    assert Model(a=float('inf')).a == float('inf')
    assert Model(b=float('-inf')).b == float('-inf')

    with pytest.raises(ValidationError) as exc_info:
        Model(a=-5.1, b=5.2, c=-5.1, d=5.1, e=-5.3, f=9.91, g=4.2, h=float('nan'))
    # insert_assert(exc_info.value.errors(include_url=False))
    assert exc_info.value.errors(include_url=False) == [
        {
            'type': 'greater_than',
            'loc': ('a',),
            'msg': 'Input should be greater than 0',
            'input': -5.1,
            'ctx': {
                'gt': 0.0,
            },
        },
        {
            'type': 'less_than',
            'loc': ('b',),
            'msg': 'Input should be less than 0',
            'input': 5.2,
            'ctx': {
                'lt': 0.0,
            },
        },
        {
            'type': 'greater_than_equal',
            'loc': ('c',),
            'msg': 'Input should be greater than or equal to 0',
            'input': -5.1,
            'ctx': {
                'ge': 0.0,
            },
        },
        {
            'type': 'less_than_equal',
            'loc': ('d',),
            'msg': 'Input should be less than or equal to 0',
            'input': 5.1,
            'ctx': {
                'le': 0.0,
            },
        },
        {
            'type': 'greater_than',
            'loc': ('e',),
            'msg': 'Input should be greater than 4',
            'input': -5.3,
            'ctx': {
                'gt': 4.0,
            },
        },
        {
            'type': 'less_than_equal',
            'loc': ('f',),
            'msg': 'Input should be less than or equal to 9.9',
            'input': 9.91,
            'ctx': {
                'le': 9.9,
            },
        },
        {
            'type': 'multiple_of',
            'loc': ('g',),
            'msg': 'Input should be a multiple of 0.5',
            'input': 4.2,
            'ctx': {
                'multiple_of': 0.5,
            },
        },
        {
            'type': 'finite_number',
            'loc': ('h',),
            'msg': 'Input should be a finite number',
            'input': HasRepr('nan'),
        },
    ]


def test_finite_float_validation():
    class Model(BaseModel):
        a: float = None

    assert Model(a=float('inf')).a == float('inf')
    assert Model(a=float('-inf')).a == float('-inf')
    assert math.isnan(Model(a=float('nan')).a)


@pytest.mark.parametrize('value', [float('inf'), float('-inf'), float('nan')])
def test_finite_float_validation_error(value):
    class Model(BaseModel):
        a: FiniteFloat

    assert Model(a=42).a == 42
    with pytest.raises(ValidationError) as exc_info:
        Model(a=value)
    # insert_assert(exc_info.value.errors(include_url=False))
    assert exc_info.value.errors(include_url=False) == [
        {
            'type': 'finite_number',
            'loc': ('a',),
            'msg': 'Input should be a finite number',
            'input': HasRepr(repr(value)),
        }
    ]


def test_finite_float_config():
    class Model(BaseModel):
        a: float

        model_config = ConfigDict(allow_inf_nan=False)

    assert Model(a=42).a == 42
    with pytest.raises(ValidationError) as exc_info:
        Model(a=float('nan'))
    # insert_assert(exc_info.value.errors(include_url=False))
    assert exc_info.value.errors(include_url=False) == [
        {
            'type': 'finite_number',
            'loc': ('a',),
            'msg': 'Input should be a finite number',
            'input': HasRepr('nan'),
        }
    ]


def test_strict_bytes():
    class Model(BaseModel):
        v: StrictBytes

    assert Model(v=b'foobar').v == b'foobar'
    with pytest.raises(ValidationError, match='Input should be a valid bytes'):
        Model(v=bytearray('foobar', 'utf-8'))

    with pytest.raises(ValidationError, match='Input should be a valid bytes'):
        Model(v='foostring')

    with pytest.raises(ValidationError, match='Input should be a valid bytes'):
        Model(v=42)

    with pytest.raises(ValidationError, match='Input should be a valid bytes'):
        Model(v=0.42)


def test_strict_bytes_max_length():
    class Model(BaseModel):
        u: StrictBytes = Field(..., max_length=5)

    assert Model(u=b'foo').u == b'foo'

    with pytest.raises(ValidationError, match=r'Input should be a valid bytes \[type=bytes_type'):
        Model(u=123)
    with pytest.raises(ValidationError, match=r'Data should have at most 5 bytes \[type=bytes_too_long,'):
        Model(u=b'1234567')


def test_strict_str():
    class FruitEnum(str, Enum):
        pear = 'pear'
        banana = 'banana'

    class Model(BaseModel):
        v: StrictStr

    assert Model(v='foobar').v == 'foobar'

    msg = r'Input should be a string, not an instance of a subclass of str \[type=string_sub_type,'
    with pytest.raises(ValidationError, match=msg):
        Model(v=FruitEnum.banana)

    with pytest.raises(ValidationError, match='Input should be a valid string'):
        Model(v=123)

    with pytest.raises(ValidationError, match='Input should be a valid string'):
        Model(v=b'foobar')


def test_strict_str_max_length():
    class Model(BaseModel):
        u: StrictStr = Field(..., max_length=5)

    assert Model(u='foo').u == 'foo'

    with pytest.raises(ValidationError, match='Input should be a valid string'):
        Model(u=123)

    with pytest.raises(ValidationError, match=r'String should have at most 5 characters \[type=string_too_long,'):
        Model(u='1234567')


def test_strict_bool():
    class Model(BaseModel):
        v: StrictBool

    assert Model(v=True).v is True
    assert Model(v=False).v is False

    with pytest.raises(ValidationError):
        Model(v=1)

    with pytest.raises(ValidationError):
        Model(v='1')

    with pytest.raises(ValidationError):
        Model(v=b'1')


def test_strict_int():
    class Model(BaseModel):
        v: StrictInt

    assert Model(v=123456).v == 123456

    with pytest.raises(ValidationError, match=r'Input should be a valid integer \[type=int_type,'):
        Model(v='123456')

    with pytest.raises(ValidationError, match=r'Input should be a valid integer \[type=int_type,'):
        Model(v=3.14159)

    with pytest.raises(ValidationError, match=r'Input should be a valid integer \[type=int_type,'):
        Model(v=2**64)

    with pytest.raises(ValidationError, match=r'Input should be a valid integer \[type=int_type,'):
        Model(v=True)


def test_strict_float():
    class Model(BaseModel):
        v: StrictFloat

    assert Model(v=3.14159).v == 3.14159
    assert Model(v=123456).v == 123456

    with pytest.raises(ValidationError, match=r'Input should be a valid number \[type=float_type,'):
        Model(v='3.14159')

    with pytest.raises(ValidationError, match=r'Input should be a valid number \[type=float_type,'):
        Model(v=True)


def test_bool_unhashable_fails():
    class Model(BaseModel):
        v: bool

    with pytest.raises(ValidationError) as exc_info:
        Model(v={})
    assert exc_info.value.errors(include_url=False) == [
        {'type': 'bool_type', 'loc': ('v',), 'msg': 'Input should be a valid boolean', 'input': {}}
    ]


def test_uuid_error():
    v = TypeAdapter(UUID)

    valid = UUID('49fdfa1d856d4003a83e4b9236532ec6')

    # sanity check
    assert v.validate_python(valid) == valid
    assert v.validate_python(valid.hex) == valid

    with pytest.raises(ValidationError) as exc_info:
        v.validate_python('ebcdab58-6eb8-46fb-a190-d07a3')
    # insert_assert(exc_info.value.errors(include_url=False))
    assert exc_info.value.errors(include_url=False) == [
        {
            'type': 'is_instance_of',
            'loc': ('is-instance[UUID]',),
            'msg': 'Input should be an instance of UUID',
            'input': 'ebcdab58-6eb8-46fb-a190-d07a3',
            'ctx': {'class': 'UUID'},
        },
        {
            'type': 'uuid_parsing',
            'loc': ('function-after[uuid_validator(), union[str,bytes]]',),
            'msg': 'Input should be a valid UUID, unable to parse string as an UUID',
            'input': 'ebcdab58-6eb8-46fb-a190-d07a3',
        },
    ]

    not_a_valid_input_type = object()
    with pytest.raises(ValidationError) as exc_info:
        v.validate_python(not_a_valid_input_type)
    # insert_assert(exc_info.value.errors(include_url=False))
    assert exc_info.value.errors(include_url=False) == [
        {
            'type': 'is_instance_of',
            'loc': ('is-instance[UUID]',),
            'msg': 'Input should be an instance of UUID',
            'input': not_a_valid_input_type,
            'ctx': {'class': 'UUID'},
        },
        {
            'type': 'string_type',
            'loc': ('function-after[uuid_validator(), union[str,bytes]]', 'str'),
            'msg': 'Input should be a valid string',
            'input': not_a_valid_input_type,
        },
        {
            'type': 'bytes_type',
            'loc': ('function-after[uuid_validator(), union[str,bytes]]', 'bytes'),
            'msg': 'Input should be a valid bytes',
            'input': not_a_valid_input_type,
        },
    ]

    with pytest.raises(ValidationError) as exc_info:
        v.validate_python(valid.hex, strict=True)
    # insert_assert(exc_info.value.errors(include_url=False))
    assert exc_info.value.errors(include_url=False) == [
        {
            'type': 'is_instance_of',
            'loc': (),
            'msg': 'Input should be an instance of UUID',
            'input': '49fdfa1d856d4003a83e4b9236532ec6',
            'ctx': {'class': 'UUID'},
        }
    ]

    assert v.validate_json(json.dumps(valid.hex), strict=True) == valid


def test_uuid_json():
    class Model(BaseModel):
        v: UUID
        v1: UUID1
        v3: UUID3
        v4: UUID4

    m = Model(v=uuid.uuid4(), v1=uuid.uuid1(), v3=uuid.uuid3(uuid.NAMESPACE_DNS, 'python.org'), v4=uuid.uuid4())
    assert m.model_dump_json() == f'{{"v":"{m.v}","v1":"{m.v1}","v3":"{m.v3}","v4":"{m.v4}"}}'


@pytest.mark.xfail(sys.platform.startswith('win'), reason='https://github.com/PyO3/pyo3/issues/2913', strict=False)
def test_uuid_validation():
    class UUIDModel(BaseModel):
        a: UUID1
        b: UUID3
        c: UUID4
        d: UUID5

    a = uuid.uuid1()
    b = uuid.uuid3(uuid.NAMESPACE_DNS, 'python.org')
    c = uuid.uuid4()
    d = uuid.uuid5(uuid.NAMESPACE_DNS, 'python.org')

    m = UUIDModel(a=a, b=b, c=c, d=d)
    assert m.model_dump() == {'a': a, 'b': b, 'c': c, 'd': d}

    with pytest.raises(ValidationError) as exc_info:
        UUIDModel(a=d, b=c, c=b, d=a)
    # insert_assert(exc_info.value.errors(include_url=False))
    assert exc_info.value.errors(include_url=False) == [
        {
            'type': 'uuid_version',
            'loc': ('a',),
            'msg': 'uuid version 1 expected',
            'input': d,
            'ctx': {'required_version': 1},
        },
        {
            'type': 'uuid_version',
            'loc': ('b',),
            'msg': 'uuid version 3 expected',
            'input': c,
            'ctx': {'required_version': 3},
        },
        {
            'type': 'uuid_version',
            'loc': ('c',),
            'msg': 'uuid version 4 expected',
            'input': b,
            'ctx': {'required_version': 4},
        },
        {
            'type': 'uuid_version',
            'loc': ('d',),
            'msg': 'uuid version 5 expected',
            'input': a,
            'ctx': {'required_version': 5},
        },
    ]


def test_uuid_strict() -> None:
    class UUIDModel(BaseModel):
        a: UUID1
        b: UUID3
        c: UUID4
        d: UUID5

        model_config = ConfigDict(strict=True)

    a = uuid.UUID('7fb48116-ca6b-11ed-a439-3274d3adddac')  # uuid1
    b = uuid.UUID('6fa459ea-ee8a-3ca4-894e-db77e160355e')  # uuid3
    c = uuid.UUID('260d1600-3680-4f4f-a968-f6fa622ffd8d')  # uuid4
    d = uuid.UUID('886313e1-3b8a-5372-9b90-0c9aee199e5d')  # uuid5

    with pytest.raises(ValidationError) as exc_info:
        UUIDModel(a=str(a), b=str(b), c=str(c), d=str(d))
    assert exc_info.value.errors(include_url=False) == [
        {
            'type': 'is_instance_of',
            'loc': ('a',),
            'msg': 'Input should be an instance of UUID',
            'input': '7fb48116-ca6b-11ed-a439-3274d3adddac',
            'ctx': {'class': 'UUID'},
        },
        {
            'type': 'is_instance_of',
            'loc': ('b',),
            'msg': 'Input should be an instance of UUID',
            'input': '6fa459ea-ee8a-3ca4-894e-db77e160355e',
            'ctx': {'class': 'UUID'},
        },
        {
            'type': 'is_instance_of',
            'loc': ('c',),
            'msg': 'Input should be an instance of UUID',
            'input': '260d1600-3680-4f4f-a968-f6fa622ffd8d',
            'ctx': {'class': 'UUID'},
        },
        {
            'type': 'is_instance_of',
            'loc': ('d',),
            'msg': 'Input should be an instance of UUID',
            'input': '886313e1-3b8a-5372-9b90-0c9aee199e5d',
            'ctx': {'class': 'UUID'},
        },
    ]

    m = UUIDModel(a=a, b=b, c=c, d=d)
    assert isinstance(m.a, type(a)) and m.a == a
    assert isinstance(m.b, type(b)) and m.b == b
    assert isinstance(m.c, type(c)) and m.c == c
    assert isinstance(m.d, type(d)) and m.d == d


@pytest.mark.parametrize(
    'enabled,str_check,result_str_check',
    [
        (True, '  123  ', '123'),
        (True, '  123\t\n', '123'),
        (False, '  123  ', '  123  '),
    ],
)
def test_str_strip_whitespace(enabled, str_check, result_str_check):
    class Model(BaseModel):
        str_check: str

        model_config = ConfigDict(str_strip_whitespace=enabled)

    m = Model(str_check=str_check)
    assert m.str_check == result_str_check


@pytest.mark.parametrize(
    'enabled,str_check,result_str_check',
    [(True, 'ABCDefG', 'ABCDEFG'), (False, 'ABCDefG', 'ABCDefG')],
)
def test_str_to_upper(enabled, str_check, result_str_check):
    class Model(BaseModel):
        str_check: str

        model_config = ConfigDict(str_to_upper=enabled)

    m = Model(str_check=str_check)

    assert m.str_check == result_str_check


@pytest.mark.parametrize(
    'enabled,str_check,result_str_check',
    [(True, 'ABCDefG', 'abcdefg'), (False, 'ABCDefG', 'ABCDefG')],
)
def test_str_to_lower(enabled, str_check, result_str_check):
    class Model(BaseModel):
        str_check: str

        model_config = ConfigDict(str_to_lower=enabled)

    m = Model(str_check=str_check)

    assert m.str_check == result_str_check


pos_int_values = 'Inf', '+Inf', 'Infinity', '+Infinity'
neg_int_values = '-Inf', '-Infinity'
nan_values = 'NaN', '-NaN', '+NaN', 'sNaN', '-sNaN', '+sNaN'
non_finite_values = nan_values + pos_int_values + neg_int_values
# dirty_equals.AnyThing() doesn't work with Decimal on PyPy, hence this hack
ANY_THING = object()


@pytest.mark.parametrize(
    'type_args,value,result',
    [
        (dict(gt=Decimal('42.24')), Decimal('43'), Decimal('43')),
        (
            dict(gt=Decimal('42.24')),
            Decimal('42'),
            [
                {
                    'type': 'greater_than',
                    'loc': ('foo',),
                    'msg': 'Input should be greater than 42.24',
                    'input': Decimal('42'),
                    'ctx': {'gt': 42.24},
                }
            ],
        ),
        (dict(lt=Decimal('42.24')), Decimal('42'), Decimal('42')),
        (
            dict(lt=Decimal('42.24')),
            Decimal('43'),
            [
                {
                    'type': 'less_than',
                    'loc': ('foo',),
                    'msg': 'Input should be less than 42.24',
                    'input': Decimal('43'),
                    'ctx': {
                        'lt': 42.24,
                    },
                },
            ],
        ),
        (dict(ge=Decimal('42.24')), Decimal('43'), Decimal('43')),
        (dict(ge=Decimal('42.24')), Decimal('42.24'), Decimal('42.24')),
        (
            dict(ge=Decimal('42.24')),
            Decimal('42'),
            [
                {
                    'type': 'greater_than_equal',
                    'loc': ('foo',),
                    'msg': 'Input should be greater than or equal to 42.24',
                    'input': Decimal('42'),
                    'ctx': {
                        'ge': 42.24,
                    },
                }
            ],
        ),
        (dict(le=Decimal('42.24')), Decimal('42'), Decimal('42')),
        (dict(le=Decimal('42.24')), Decimal('42.24'), Decimal('42.24')),
        (
            dict(le=Decimal('42.24')),
            Decimal('43'),
            [
                {
                    'type': 'less_than_equal',
                    'loc': ('foo',),
                    'msg': 'Input should be less than or equal to 42.24',
                    'input': Decimal('43'),
                    'ctx': {
                        'le': 42.24,
                    },
                }
            ],
        ),
        (dict(max_digits=2, decimal_places=2), Decimal('0.99'), Decimal('0.99')),
        (
            dict(max_digits=2, decimal_places=1),
            Decimal('0.99'),
            [
                {
                    'type': 'decimal_max_places',
                    'loc': ('foo',),
                    'msg': 'ensure that there are no more than 1 decimal places',
                    'input': Decimal('0.99'),
                    'ctx': {
                        'decimal_places': 1,
                    },
                }
            ],
        ),
        (
            dict(max_digits=3, decimal_places=1),
            Decimal('999'),
            [
                {
                    'loc': ('foo',),
                    'msg': 'ensure that there are no more than 2 digits before the decimal point',
                    'type': 'decimal_whole_digits',
                    'input': Decimal('999'),
                    'ctx': {'whole_digits': 2},
                }
            ],
        ),
        (dict(max_digits=4, decimal_places=1), Decimal('999'), Decimal('999')),
        (dict(max_digits=20, decimal_places=2), Decimal('742403889818000000'), Decimal('742403889818000000')),
        (dict(max_digits=20, decimal_places=2), Decimal('7.42403889818E+17'), Decimal('7.42403889818E+17')),
        (
            dict(max_digits=20, decimal_places=2),
            Decimal('7424742403889818000000'),
            [
                {
                    'type': 'decimal_max_digits',
                    'loc': ('foo',),
                    'msg': 'ensure that there are no more than 20 digits in total',
                    'input': Decimal('7424742403889818000000'),
                    'ctx': {
                        'max_digits': 20,
                    },
                },
            ],
        ),
        (dict(max_digits=5, decimal_places=2), Decimal('7304E-1'), Decimal('7304E-1')),
        (
            dict(max_digits=5, decimal_places=2),
            Decimal('7304E-3'),
            [
                {
                    'type': 'decimal_max_places',
                    'loc': ('foo',),
                    'msg': 'ensure that there are no more than 2 decimal places',
                    'input': Decimal('7.304'),
                    'ctx': {'decimal_places': 2},
                }
            ],
        ),
        (dict(max_digits=5, decimal_places=5), Decimal('70E-5'), Decimal('70E-5')),
        (
            dict(max_digits=5, decimal_places=5),
            Decimal('70E-6'),
            [
                {
                    'loc': ('foo',),
                    'msg': 'ensure that there are no more than 5 digits in total',
                    'type': 'decimal_max_digits',
                    'input': Decimal('0.000070'),
                    'ctx': {'max_digits': 5},
                }
            ],
        ),
        *[
            (
                dict(decimal_places=2, max_digits=10, allow_inf_nan=False),
                value,
                [
                    {
                        'loc': ('foo',),
                        'msg': 'Input should be a finite number',
                        'type': 'finite_number',
                        'input': value,
                    }
                ],
            )
            for value in non_finite_values
        ],
        *[
            (
                dict(decimal_places=2, max_digits=10, allow_inf_nan=False),
                Decimal(value),
                [
                    {
                        'loc': ('foo',),
                        'msg': 'Input should be a finite number',
                        'type': 'finite_number',
                        'input': ANY_THING,
                    }
                ],
            )
            for value in non_finite_values
        ],
        (
            dict(multiple_of=Decimal('5')),
            Decimal('42'),
            [
                {
                    'type': 'decimal_multiple_of',
                    'loc': ('foo',),
                    'msg': 'Input should be a multiple of 5',
                    'input': Decimal('42'),
                    'ctx': {
                        'multiple_of': Decimal('5'),
                    },
                }
            ],
        ),
    ],
)
@pytest.mark.parametrize('mode', ['Field', 'condecimal'])
def test_decimal_validation(mode, type_args, value, result):
    if mode == 'Field':

        class Model(BaseModel):
            foo: Decimal = Field(**type_args)

    else:

        class Model(BaseModel):
            foo: condecimal(**type_args)

    if not isinstance(result, Decimal):
        with pytest.raises(ValidationError) as exc_info:
            m = Model(foo=value)
            print(f'unexpected result: {m!r}')
        # debug(exc_info.value.errors(include_url=False))
        # dirty_equals.AnyThing() doesn't work with Decimal on PyPy, hence this hack
        errors = exc_info.value.errors(include_url=False)
        if result[0].get('input') is ANY_THING:
            for e in errors:
                e['input'] = ANY_THING
        assert errors == result
        # assert exc_info.value.json().startswith('[')
    else:
        assert Model(foo=value).foo == result


@pytest.fixture(scope='module', name='AllowInfModel')
def fix_allow_inf_model():
    class Model(BaseModel):
        v: condecimal(allow_inf_nan=True)

    return Model


@pytest.mark.parametrize(
    'value,result',
    [
        (Decimal('42'), 'unchanged'),
        *[(v, 'is_nan') for v in nan_values],
        *[(v, 'is_pos_inf') for v in pos_int_values],
        *[(v, 'is_neg_inf') for v in neg_int_values],
    ],
)
def test_decimal_not_finite(value, result, AllowInfModel):
    m = AllowInfModel(v=value)
    if result == 'unchanged':
        assert m.v == value
    elif result == 'is_nan':
        assert m.v.is_nan(), m.v
    elif result == 'is_pos_inf':
        assert m.v.is_infinite() and m.v > 0, m.v
    else:
        assert result == 'is_neg_inf'
        assert m.v.is_infinite() and m.v < 0, m.v


def test_decimal_invalid():
    with pytest.raises(ValueError, match='allow_inf_nan=True cannot be used with max_digits or decimal_places'):

        class Model(BaseModel):
            v: condecimal(allow_inf_nan=True, max_digits=4)


@pytest.mark.parametrize('value,result', (('/test/path', Path('/test/path')), (Path('/test/path'), Path('/test/path'))))
def test_path_validation_success(value, result):
    class Model(BaseModel):
        foo: Path

    assert Model(foo=value).foo == result
    assert Model.model_validate_json(json.dumps({'foo': str(value)})).foo == result


def test_path_validation_constrained():
    ta = TypeAdapter(Annotated[Path, Field(min_length=9, max_length=20)])
    with pytest.raises(ValidationError):
        ta.validate_python('/short')
    with pytest.raises(ValidationError):
        ta.validate_python('/' + 'long' * 100)
    assert ta.validate_python('/just/right/enough') == Path('/just/right/enough')


def test_path_like():
    class Model(BaseModel):
        foo: os.PathLike

    assert Model(foo='/foo/bar').foo == Path('/foo/bar')
    assert Model(foo=Path('/foo/bar')).foo == Path('/foo/bar')
    assert Model.model_validate_json('{"foo": "abc"}').foo == Path('abc')
    # insert_assert(Model.model_json_schema())
    assert Model.model_json_schema() == {
        'type': 'object',
        'properties': {'foo': {'type': 'string', 'format': 'path', 'title': 'Foo'}},
        'required': ['foo'],
        'title': 'Model',
    }


def test_path_like_strict():
    class Model(BaseModel):
        model_config = dict(strict=True)

        foo: os.PathLike

    with pytest.raises(ValidationError, match='Input should be an instance of PathLike'):
        Model(foo='/foo/bar')
    assert Model(foo=Path('/foo/bar')).foo == Path('/foo/bar')
    assert Model.model_validate_json('{"foo": "abc"}').foo == Path('abc')
    # insert_assert(Model.model_json_schema())
    assert Model.model_json_schema() == {
        'type': 'object',
        'properties': {'foo': {'type': 'string', 'format': 'path', 'title': 'Foo'}},
        'required': ['foo'],
        'title': 'Model',
    }


def test_path_validation_fails():
    class Model(BaseModel):
        foo: Path

    with pytest.raises(ValidationError) as exc_info:
        Model(foo=123)
    # insert_assert(exc_info.value.errors(include_url=False))
    assert exc_info.value.errors(include_url=False) == [
        {
            'type': 'is_instance_of',
            'loc': ('foo', 'json-or-python[json=function-after[path_validator(), str],python=is-instance[Path]]'),
            'msg': 'Input should be an instance of Path',
            'input': 123,
            'ctx': {'class': 'Path'},
        },
        {
            'type': 'string_type',
            'loc': ('foo', 'function-after[path_validator(), str]'),
            'msg': 'Input should be a valid string',
            'input': 123,
        },
    ]


def test_path_validation_strict():
    class Model(BaseModel):
        foo: Path

        model_config = ConfigDict(strict=True)

    with pytest.raises(ValidationError) as exc_info:
        Model(foo='/test/path')
    # insert_assert(exc_info.value.errors(include_url=False))
    assert exc_info.value.errors(include_url=False) == [
        {
            'type': 'is_instance_of',
            'loc': ('foo',),
            'msg': 'Input should be an instance of Path',
            'input': '/test/path',
            'ctx': {'class': 'Path'},
        }
    ]

    assert Model(foo=Path('/test/path')).foo == Path('/test/path')


@pytest.mark.parametrize(
    'value,result',
    (('tests/test_types.py', Path('tests/test_types.py')), (Path('tests/test_types.py'), Path('tests/test_types.py'))),
)
def test_file_path_validation_success(value, result):
    class Model(BaseModel):
        foo: FilePath

    assert Model(foo=value).foo == result


@pytest.mark.parametrize('value', ['nonexistentfile', Path('nonexistentfile'), 'tests', Path('tests')])
def test_file_path_validation_fails(value):
    class Model(BaseModel):
        foo: FilePath

    with pytest.raises(ValidationError) as exc_info:
        Model(foo=value)
    assert exc_info.value.errors(include_url=False) == [
        {
            'type': 'path_not_file',
            'loc': ('foo',),
            'msg': 'Path does not point to a file',
            'input': value,
        }
    ]


@pytest.mark.parametrize('value,result', (('tests', Path('tests')), (Path('tests'), Path('tests'))))
def test_directory_path_validation_success(value, result):
    class Model(BaseModel):
        foo: DirectoryPath

    assert Model(foo=value).foo == result


@pytest.mark.parametrize(
    'value', ['nonexistentdirectory', Path('nonexistentdirectory'), 'tests/test_t.py', Path('tests/test_ypestypes.py')]
)
def test_directory_path_validation_fails(value):
    class Model(BaseModel):
        foo: DirectoryPath

    with pytest.raises(ValidationError) as exc_info:
        Model(foo=value)
    assert exc_info.value.errors(include_url=False) == [
        {
            'type': 'path_not_directory',
            'loc': ('foo',),
            'msg': 'Path does not point to a directory',
            'input': value,
        }
    ]


def test_number_gt():
    class Model(BaseModel):
        a: conint(gt=-1) = 0

    assert Model(a=0).model_dump() == {'a': 0}

    with pytest.raises(ValidationError) as exc_info:
        Model(a=-1)
    # insert_assert(exc_info.value.errors(include_url=False))
    assert exc_info.value.errors(include_url=False) == [
        {
            'type': 'greater_than',
            'loc': ('a',),
            'msg': 'Input should be greater than -1',
            'input': -1,
            'ctx': {'gt': -1},
        }
    ]


def test_number_ge():
    class Model(BaseModel):
        a: conint(ge=0) = 0

    assert Model(a=0).model_dump() == {'a': 0}

    with pytest.raises(ValidationError) as exc_info:
        Model(a=-1)
    # insert_assert(exc_info.value.errors(include_url=False))
    assert exc_info.value.errors(include_url=False) == [
        {
            'type': 'greater_than_equal',
            'loc': ('a',),
            'msg': 'Input should be greater than or equal to 0',
            'input': -1,
            'ctx': {'ge': 0},
        }
    ]


def test_number_lt():
    class Model(BaseModel):
        a: conint(lt=5) = 0

    assert Model(a=4).model_dump() == {'a': 4}

    with pytest.raises(ValidationError) as exc_info:
        Model(a=5)
    # insert_assert(exc_info.value.errors(include_url=False))
    assert exc_info.value.errors(include_url=False) == [
        {
            'type': 'less_than',
            'loc': ('a',),
            'msg': 'Input should be less than 5',
            'input': 5,
            'ctx': {'lt': 5},
        }
    ]


def test_number_le():
    class Model(BaseModel):
        a: conint(le=5) = 0

    assert Model(a=5).model_dump() == {'a': 5}

    with pytest.raises(ValidationError) as exc_info:
        Model(a=6)
    # insert_assert(exc_info.value.errors(include_url=False))
    assert exc_info.value.errors(include_url=False) == [
        {
            'type': 'less_than_equal',
            'loc': ('a',),
            'msg': 'Input should be less than or equal to 5',
            'input': 6,
            'ctx': {'le': 5},
        }
    ]


@pytest.mark.parametrize('value', (10, 100, 20))
def test_number_multiple_of_int_valid(value):
    class Model(BaseModel):
        a: conint(multiple_of=5)

    assert Model(a=value).model_dump() == {'a': value}


@pytest.mark.parametrize('value', [1337, 23, 6, 14])
def test_number_multiple_of_int_invalid(value):
    class Model(BaseModel):
        a: conint(multiple_of=5)

    with pytest.raises(ValidationError) as exc_info:
        Model(a=value)
    # insert_assert(exc_info.value.errors(include_url=False))
    assert exc_info.value.errors(include_url=False) == [
        {
            'type': 'multiple_of',
            'loc': ('a',),
            'msg': 'Input should be a multiple of 5',
            'input': value,
            'ctx': {'multiple_of': 5},
        }
    ]


@pytest.mark.parametrize('value', [0.2, 0.3, 0.4, 0.5, 1])
def test_number_multiple_of_float_valid(value):
    class Model(BaseModel):
        a: confloat(multiple_of=0.1)

    assert Model(a=value).model_dump() == {'a': value}


@pytest.mark.parametrize('value', [0.07, 1.27, 1.003])
def test_number_multiple_of_float_invalid(value):
    class Model(BaseModel):
        a: confloat(multiple_of=0.1)

    with pytest.raises(ValidationError) as exc_info:
        Model(a=value)
    # insert_assert(exc_info.value.errors(include_url=False))
    assert exc_info.value.errors(include_url=False) == [
        {
            'type': 'multiple_of',
            'loc': ('a',),
            'msg': 'Input should be a multiple of 0.1',
            'input': value,
            'ctx': {'multiple_of': 0.1},
        }
    ]


def test_new_type_success():
    a_type = NewType('a_type', int)
    b_type = NewType('b_type', a_type)
    c_type = NewType('c_type', List[int])

    class Model(BaseModel):
        a: a_type
        b: b_type
        c: c_type

    m = Model(a=42, b=24, c=[1, 2, 3])
    assert m.model_dump() == {'a': 42, 'b': 24, 'c': [1, 2, 3]}


def test_new_type_fails():
    a_type = NewType('a_type', int)
    b_type = NewType('b_type', a_type)
    c_type = NewType('c_type', List[int])

    class Model(BaseModel):
        a: a_type
        b: b_type
        c: c_type

    with pytest.raises(ValidationError) as exc_info:
        Model(a='foo', b='bar', c=['foo'])
    # insert_assert(exc_info.value.errors(include_url=False))
    assert exc_info.value.errors(include_url=False) == [
        {
            'type': 'int_parsing',
            'loc': ('a',),
            'msg': 'Input should be a valid integer, unable to parse string as an integer',
            'input': 'foo',
        },
        {
            'type': 'int_parsing',
            'loc': ('b',),
            'msg': 'Input should be a valid integer, unable to parse string as an integer',
            'input': 'bar',
        },
        {
            'type': 'int_parsing',
            'loc': ('c', 0),
            'msg': 'Input should be a valid integer, unable to parse string as an integer',
            'input': 'foo',
        },
    ]


def test_valid_simple_json():
    class JsonModel(BaseModel):
        json_obj: Json

    obj = '{"a": 1, "b": [2, 3]}'
    assert JsonModel(json_obj=obj).model_dump() == {'json_obj': {'a': 1, 'b': [2, 3]}}


def test_valid_simple_json_any():
    class JsonModel(BaseModel):
        json_obj: Json[Any]

    obj = '{"a": 1, "b": [2, 3]}'
    assert JsonModel(json_obj=obj).model_dump() == {'json_obj': {'a': 1, 'b': [2, 3]}}


@pytest.mark.parametrize('gen_type', [lambda: Json, lambda: Json[Any]])
def test_invalid_simple_json(gen_type):
    t = gen_type()

    class JsonModel(BaseModel):
        json_obj: t

    obj = '{a: 1, b: [2, 3]}'
    with pytest.raises(ValidationError) as exc_info:
        JsonModel(json_obj=obj)
    # insert_assert(exc_info.value.errors(include_url=False))
    assert exc_info.value.errors(include_url=False) == [
        {
            'type': 'json_invalid',
            'loc': ('json_obj',),
            'msg': 'Invalid JSON: key must be a string at line 1 column 2',
            'input': '{a: 1, b: [2, 3]}',
            'ctx': {'error': 'key must be a string at line 1 column 2'},
        }
    ]


def test_valid_simple_json_bytes():
    class JsonModel(BaseModel):
        json_obj: Json

    obj = b'{"a": 1, "b": [2, 3]}'
    assert JsonModel(json_obj=obj).model_dump() == {'json_obj': {'a': 1, 'b': [2, 3]}}


def test_valid_detailed_json():
    class JsonDetailedModel(BaseModel):
        json_obj: Json[List[int]]

    obj = '[1, 2, 3]'
    assert JsonDetailedModel(json_obj=obj).model_dump() == {'json_obj': [1, 2, 3]}

    obj = b'[1, 2, 3]'
    assert JsonDetailedModel(json_obj=obj).model_dump() == {'json_obj': [1, 2, 3]}

    obj = '(1, 2, 3)'
    with pytest.raises(ValidationError) as exc_info:
        JsonDetailedModel(json_obj=obj)
    # insert_assert(exc_info.value.errors(include_url=False))
    assert exc_info.value.errors(include_url=False) == [
        {
            'type': 'json_invalid',
            'loc': ('json_obj',),
            'msg': 'Invalid JSON: expected value at line 1 column 1',
            'input': '(1, 2, 3)',
            'ctx': {'error': 'expected value at line 1 column 1'},
        }
    ]


def test_valid_model_json():
    class Model(BaseModel):
        a: int
        b: List[int]

    class JsonDetailedModel(BaseModel):
        json_obj: Json[Model]

    obj = '{"a": 1, "b": [2, 3]}'
    m = JsonDetailedModel(json_obj=obj)
    assert isinstance(m.json_obj, Model)
    assert m.json_obj.a == 1
    assert m.model_dump() == {'json_obj': {'a': 1, 'b': [2, 3]}}


def test_invalid_model_json():
    class Model(BaseModel):
        a: int
        b: List[int]

    class JsonDetailedModel(BaseModel):
        json_obj: Json[Model]

    obj = '{"a": 1, "c": [2, 3]}'
    with pytest.raises(ValidationError) as exc_info:
        JsonDetailedModel(json_obj=obj)

    # insert_assert(exc_info.value.errors(include_url=False))
    assert exc_info.value.errors(include_url=False) == [
        {'type': 'missing', 'loc': ('json_obj', 'b'), 'msg': 'Field required', 'input': {'a': 1, 'c': [2, 3]}}
    ]


def test_invalid_detailed_json_type_error():
    class JsonDetailedModel(BaseModel):
        json_obj: Json[List[int]]

    obj = '["a", "b", "c"]'
    with pytest.raises(ValidationError) as exc_info:
        JsonDetailedModel(json_obj=obj)
    # insert_assert(exc_info.value.errors(include_url=False))
    assert exc_info.value.errors(include_url=False) == [
        {
            'type': 'int_parsing',
            'loc': ('json_obj', 0),
            'msg': 'Input should be a valid integer, unable to parse string as an integer',
            'input': 'a',
        },
        {
            'type': 'int_parsing',
            'loc': ('json_obj', 1),
            'msg': 'Input should be a valid integer, unable to parse string as an integer',
            'input': 'b',
        },
        {
            'type': 'int_parsing',
            'loc': ('json_obj', 2),
            'msg': 'Input should be a valid integer, unable to parse string as an integer',
            'input': 'c',
        },
    ]


def test_json_not_str():
    class JsonDetailedModel(BaseModel):
        json_obj: Json[List[int]]

    obj = 12
    with pytest.raises(ValidationError) as exc_info:
        JsonDetailedModel(json_obj=obj)
    # insert_assert(exc_info.value.errors(include_url=False))
    assert exc_info.value.errors(include_url=False) == [
        {
            'type': 'json_type',
            'loc': ('json_obj',),
            'msg': 'JSON input should be string, bytes or bytearray',
            'input': 12,
        }
    ]


def test_json_before_validator():
    call_count = 0

    class JsonModel(BaseModel):
        json_obj: Json[str]

        @field_validator('json_obj', mode='before')
        @classmethod
        def check(cls, v):
            assert v == '"foobar"'
            nonlocal call_count
            call_count += 1
            return v

    assert JsonModel(json_obj='"foobar"').model_dump() == {'json_obj': 'foobar'}
    assert call_count == 1


def test_json_optional_simple():
    class JsonOptionalModel(BaseModel):
        json_obj: Optional[Json]

    assert JsonOptionalModel(json_obj=None).model_dump() == {'json_obj': None}
    assert JsonOptionalModel(json_obj='["x", "y", "z"]').model_dump() == {'json_obj': ['x', 'y', 'z']}


def test_json_optional_complex():
    class JsonOptionalModel(BaseModel):
        json_obj: Optional[Json[List[int]]]

    JsonOptionalModel(json_obj=None)

    good = JsonOptionalModel(json_obj='[1, 2, 3]')
    assert good.json_obj == [1, 2, 3]

    with pytest.raises(ValidationError) as exc_info:
        JsonOptionalModel(json_obj='["i should fail"]')
    # insert_assert(exc_info.value.errors(include_url=False))
    assert exc_info.value.errors(include_url=False) == [
        {
            'type': 'int_parsing',
            'loc': ('json_obj', 0),
            'msg': 'Input should be a valid integer, unable to parse string as an integer',
            'input': 'i should fail',
        }
    ]


def test_json_required():
    class JsonRequired(BaseModel):
        json_obj: Json

    assert JsonRequired(json_obj='["x", "y", "z"]').model_dump() == {'json_obj': ['x', 'y', 'z']}
    with pytest.raises(ValidationError, match=r'JSON input should be string, bytes or bytearray \[type=json_type,'):
        JsonRequired(json_obj=None)
    with pytest.raises(ValidationError, match=r'Field required \[type=missing,'):
        JsonRequired()


@pytest.mark.parametrize(
    ('pattern_type', 'pattern_value', 'matching_value', 'non_matching_value'),
    [
        pytest.param(re.Pattern, r'^whatev.r\d$', 'whatever1', ' whatever1', id='re.Pattern'),
        pytest.param(Pattern, r'^whatev.r\d$', 'whatever1', ' whatever1', id='Pattern'),
        pytest.param(Pattern[str], r'^whatev.r\d$', 'whatever1', ' whatever1', id='Pattern[str]'),
        pytest.param(Pattern[bytes], rb'^whatev.r\d$', b'whatever1', b' whatever1', id='Pattern[bytes]'),
    ],
)
def test_pattern(pattern_type, pattern_value, matching_value, non_matching_value):
    class Foobar(BaseModel):
        pattern: pattern_type

    f = Foobar(pattern=pattern_value)
    assert f.pattern.__class__.__name__ == 'Pattern'
    # check it's really a proper pattern
    assert f.pattern.match(matching_value)
    assert not f.pattern.match(non_matching_value)

    # Check that pre-compiled patterns are accepted unchanged
    p = re.compile(pattern_value)
    f2 = Foobar(pattern=p)
    assert f2.pattern is p

    # assert Foobar.model_json_schema() == {
    #     'type': 'object',
    #     'title': 'Foobar',
    #     'properties': {'pattern': {'type': 'string', 'format': 'regex', 'title': 'Pattern'}},
    #     'required': ['pattern'],
    # }


@pytest.mark.parametrize(
    ('pattern_type', 'pattern_value', 'error_type', 'error_msg'),
    [
        pytest.param(
            re.Pattern,
            '[xx',
            'pattern_regex',
            'Input should be a valid regular expression',
            id='re.Pattern-pattern_regex',
        ),
        pytest.param(
            Pattern, '[xx', 'pattern_regex', 'Input should be a valid regular expression', id='re.Pattern-pattern_regex'
        ),
        pytest.param(
            re.Pattern, (), 'pattern_type', 'Input should be a valid pattern', id='typing.Pattern-pattern_type'
        ),
        pytest.param(Pattern, (), 'pattern_type', 'Input should be a valid pattern', id='typing.Pattern-pattern_type'),
        pytest.param(
            Pattern[str],
            re.compile(b''),
            'pattern_str_type',
            'Input should be a string pattern',
            id='typing.Pattern[str]-pattern_str_type-non_str',
        ),
        pytest.param(
            Pattern[str],
            b'',
            'pattern_str_type',
            'Input should be a string pattern',
            id='typing.Pattern[str]-pattern_str_type-bytes',
        ),
        pytest.param(
            Pattern[str], (), 'pattern_type', 'Input should be a valid pattern', id='typing.Pattern[str]-pattern_type'
        ),
        pytest.param(
            Pattern[bytes],
            re.compile(''),
            'pattern_bytes_type',
            'Input should be a bytes pattern',
            id='typing.Pattern[bytes]-pattern_bytes_type-non_bytes',
        ),
        pytest.param(
            Pattern[bytes],
            '',
            'pattern_bytes_type',
            'Input should be a bytes pattern',
            id='typing.Pattern[bytes]-pattern_bytes_type-str',
        ),
        pytest.param(
            Pattern[bytes],
            (),
            'pattern_type',
            'Input should be a valid pattern',
            id='typing.Pattern[bytes]-pattern_type',
        ),
    ],
)
def test_pattern_error(pattern_type, pattern_value, error_type, error_msg):
    class Foobar(BaseModel):
        pattern: pattern_type

    with pytest.raises(ValidationError) as exc_info:
        Foobar(pattern=pattern_value)
    # insert_assert(exc_info.value.errors(include_url=False))
    assert exc_info.value.errors(include_url=False) == [
        {'type': error_type, 'loc': ('pattern',), 'msg': error_msg, 'input': pattern_value}
    ]


def test_secretstr():
    class Foobar(BaseModel):
        password: SecretStr
        empty_password: SecretStr

    # Initialize the model.
    f = Foobar(password='1234', empty_password='')

    # Assert correct types.
    assert f.password.__class__.__name__ == 'SecretStr'
    assert f.empty_password.__class__.__name__ == 'SecretStr'

    # Assert str and repr are correct.
    assert str(f.password) == '**********'
    assert str(f.empty_password) == ''
    assert repr(f.password) == "SecretStr('**********')"
    assert repr(f.empty_password) == "SecretStr('')"

    # Assert retrieval of secret value is correct
    assert f.password.get_secret_value() == '1234'
    assert f.empty_password.get_secret_value() == ''


def test_secretstr_is_secret_field():
    assert issubclass(SecretStr, SecretField)


def test_secretstr_equality():
    assert SecretStr('abc') == SecretStr('abc')
    assert SecretStr('123') != SecretStr('321')
    assert SecretStr('123') != '123'
    assert SecretStr('123') is not SecretStr('123')


def test_secretstr_idempotent():
    class Foobar(BaseModel):
        password: SecretStr

    # Should not raise an exception
    m = Foobar(password=SecretStr('1234'))
    assert m.password.get_secret_value() == '1234'


@pytest.mark.parametrize(
    'pydantic_type',
    [
        Strict,
        StrictBool,
        conint,
        PositiveInt,
        NegativeInt,
        NonPositiveInt,
        NonNegativeInt,
        StrictInt,
        confloat,
        PositiveFloat,
        NegativeFloat,
        NonPositiveFloat,
        NonNegativeFloat,
        StrictFloat,
        FiniteFloat,
        conbytes,
        SecretBytes,
        constr,
        StrictStr,
        SecretStr,
        ImportString,
        conset,
        confrozenset,
        conlist,
        condecimal,
        UUID1,
        UUID3,
        UUID4,
        UUID5,
        FilePath,
        DirectoryPath,
        NewPath,
        Json,
        ByteSize,
        condate,
        PastDate,
        FutureDate,
        PastDatetime,
        FutureDatetime,
        AwareDatetime,
        NaiveDatetime,
    ],
)
def test_is_hashable(pydantic_type):
    assert type(hash(pydantic_type)) is int


def test_model_contain_hashable_type():
    class MyModel(BaseModel):
        v: Union[str, StrictStr]

    assert MyModel(v='test').v == 'test'


def test_secretstr_error():
    class Foobar(BaseModel):
        password: SecretStr

    with pytest.raises(ValidationError) as exc_info:
        Foobar(password=[6, 23, 'abc'])
    # insert_assert(exc_info.value.errors(include_url=False))
    assert exc_info.value.errors(include_url=False) == [
        {
            'type': 'string_type',
            'loc': ('password',),
            'msg': 'Input should be a valid string',
            'input': [6, 23, 'abc'],
        }
    ]


def test_secret_str_min_max_length():
    class Foobar(BaseModel):
        password: SecretStr = Field(min_length=6, max_length=10)

    with pytest.raises(ValidationError) as exc_info:
        Foobar(password='')

    # insert_assert(exc_info.value.errors(include_url=False))
    assert exc_info.value.errors(include_url=False) == [
        {
            'type': 'string_too_short',
            'loc': ('password',),
            'msg': 'String should have at least 6 characters',
            'input': '',
            'ctx': {'min_length': 6},
        }
    ]

    with pytest.raises(ValidationError) as exc_info:
        Foobar(password='1' * 20)

    # insert_assert(exc_info.value.errors(include_url=False))
    assert exc_info.value.errors(include_url=False) == [
        {
            'type': 'string_too_long',
            'loc': ('password',),
            'msg': 'String should have at most 10 characters',
            'input': '11111111111111111111',
            'ctx': {'max_length': 10},
        }
    ]

    value = '1' * 8
    assert Foobar(password=value).password.get_secret_value() == value


def test_secretbytes():
    class Foobar(BaseModel):
        password: SecretBytes
        empty_password: SecretBytes

    # Initialize the model.
    f = Foobar(password=b'wearebytes', empty_password=b'')

    # Assert correct types.
    assert f.password.__class__.__name__ == 'SecretBytes'
    assert f.empty_password.__class__.__name__ == 'SecretBytes'

    # Assert str and repr are correct.
    assert str(f.password) == "b'**********'"
    assert str(f.empty_password) == "b''"
    assert repr(f.password) == "SecretBytes(b'**********')"
    assert repr(f.empty_password) == "SecretBytes(b'')"

    # Assert retrieval of secret value is correct
    assert f.password.get_secret_value() == b'wearebytes'
    assert f.empty_password.get_secret_value() == b''

    # Assert that SecretBytes is equal to SecretBytes if the secret is the same.
    assert f == f.model_copy()
    copied_with_changes = f.model_copy()
    copied_with_changes.password = SecretBytes(b'4321')
    assert f != copied_with_changes


def test_secretbytes_is_secret_field():
    assert issubclass(SecretBytes, SecretField)


def test_secretbytes_equality():
    assert SecretBytes(b'abc') == SecretBytes(b'abc')
    assert SecretBytes(b'123') != SecretBytes(b'321')
    assert SecretBytes(b'123') != b'123'
    assert SecretBytes(b'123') is not SecretBytes(b'123')


def test_secretbytes_idempotent():
    class Foobar(BaseModel):
        password: SecretBytes

    # Should not raise an exception.
    _ = Foobar(password=SecretBytes(b'1234'))


def test_secretbytes_error():
    class Foobar(BaseModel):
        password: SecretBytes

    with pytest.raises(ValidationError) as exc_info:
        Foobar(password=[6, 23, 'abc'])
    # insert_assert(exc_info.value.errors(include_url=False))
    assert exc_info.value.errors(include_url=False) == [
        {
            'type': 'bytes_type',
            'loc': ('password',),
            'msg': 'Input should be a valid bytes',
            'input': [6, 23, 'abc'],
        }
    ]


def test_secret_bytes_min_max_length():
    class Foobar(BaseModel):
        password: SecretBytes = Field(min_length=6, max_length=10)

    with pytest.raises(ValidationError) as exc_info:
        Foobar(password=b'')

    # insert_assert(exc_info.value.errors(include_url=False))
    assert exc_info.value.errors(include_url=False) == [
        {
            'type': 'bytes_too_short',
            'loc': ('password',),
            'msg': 'Data should have at least 6 bytes',
            'input': b'',
            'ctx': {'min_length': 6},
        }
    ]

    with pytest.raises(ValidationError) as exc_info:
        Foobar(password=b'1' * 20)

    # insert_assert(exc_info.value.errors(include_url=False))
    assert exc_info.value.errors(include_url=False) == [
        {
            'type': 'bytes_too_long',
            'loc': ('password',),
            'msg': 'Data should have at most 10 bytes',
            'input': b'11111111111111111111',
            'ctx': {'max_length': 10},
        }
    ]

    value = b'1' * 8
    assert Foobar(password=value).password.get_secret_value() == value


def test_generic_without_params():
    class Model(BaseModel):
        generic_list: List
        generic_dict: Dict
        generic_tuple: Tuple

    m = Model(generic_list=[0, 'a'], generic_dict={0: 'a', 'a': 0}, generic_tuple=(1, 'q'))
    assert m.model_dump() == {'generic_list': [0, 'a'], 'generic_dict': {0: 'a', 'a': 0}, 'generic_tuple': (1, 'q')}


def test_generic_without_params_error():
    class Model(BaseModel):
        generic_list: List
        generic_dict: Dict
        generic_tuple: Tuple

    with pytest.raises(ValidationError) as exc_info:
        Model(generic_list=0, generic_dict=0, generic_tuple=0)
    # insert_assert(exc_info.value.errors(include_url=False))
    assert exc_info.value.errors(include_url=False) == [
        {
            'type': 'list_type',
            'loc': ('generic_list',),
            'msg': 'Input should be a valid list',
            'input': 0,
        },
        {
            'type': 'dict_type',
            'loc': ('generic_dict',),
            'msg': 'Input should be a valid dictionary',
            'input': 0,
        },
        {'type': 'tuple_type', 'loc': ('generic_tuple',), 'msg': 'Input should be a valid tuple', 'input': 0},
    ]


def test_literal_single():
    class Model(BaseModel):
        a: Literal['a']

    Model(a='a')
    with pytest.raises(ValidationError) as exc_info:
        Model(a='b')
    # insert_assert(exc_info.value.errors(include_url=False))
    assert exc_info.value.errors(include_url=False) == [
        {
            'type': 'literal_error',
            'loc': ('a',),
            'msg': "Input should be 'a'",
            'input': 'b',
            'ctx': {'expected': "'a'"},
        }
    ]


def test_literal_multiple():
    class Model(BaseModel):
        a_or_b: Literal['a', 'b']

    Model(a_or_b='a')
    Model(a_or_b='b')
    with pytest.raises(ValidationError) as exc_info:
        Model(a_or_b='c')
    # insert_assert(exc_info.value.errors(include_url=False))
    assert exc_info.value.errors(include_url=False) == [
        {
            'type': 'literal_error',
            'loc': ('a_or_b',),
            'msg': "Input should be 'a' or 'b'",
            'input': 'c',
            'ctx': {'expected': "'a' or 'b'"},
        }
    ]


def test_typing_mutable_set():
    s1 = TypeAdapter(Set[int]).core_schema
    s1.pop('metadata', None)
    s2 = TypeAdapter(typing.MutableSet[int]).core_schema
    s2.pop('metadata', None)
    assert s1 == s2


def test_frozenset_field():
    class FrozenSetModel(BaseModel):
        set: FrozenSet[int]

    test_set = frozenset({1, 2, 3})
    object_under_test = FrozenSetModel(set=test_set)

    assert object_under_test.set == test_set


@pytest.mark.parametrize(
    'value,result',
    [
        ([1, 2, 3], frozenset([1, 2, 3])),
        ({1, 2, 3}, frozenset([1, 2, 3])),
        ((1, 2, 3), frozenset([1, 2, 3])),
        (deque([1, 2, 3]), frozenset([1, 2, 3])),
    ],
)
def test_frozenset_field_conversion(value, result):
    class FrozenSetModel(BaseModel):
        set: FrozenSet[int]

    object_under_test = FrozenSetModel(set=value)

    assert object_under_test.set == result


def test_frozenset_field_not_convertible():
    class FrozenSetModel(BaseModel):
        set: FrozenSet[int]

    with pytest.raises(ValidationError, match=r'frozenset'):
        FrozenSetModel(set=42)


@pytest.mark.parametrize(
    'input_value,output,human_bin,human_dec',
    (
        ('1', 1, '1B', '1B'),
        ('1.0', 1, '1B', '1B'),
        ('1b', 1, '1B', '1B'),
        ('1.5 KB', int(1.5e3), '1.5KiB', '1.5KB'),
        ('1.5 K', int(1.5e3), '1.5KiB', '1.5KB'),
        ('1.5 MB', int(1.5e6), '1.4MiB', '1.5MB'),
        ('1.5 M', int(1.5e6), '1.4MiB', '1.5MB'),
        ('5.1kib', 5222, '5.1KiB', '5.2KB'),
        ('6.2EiB', 7148113328562451456, '6.2EiB', '7.1EB'),
    ),
)
def test_bytesize_conversions(input_value, output, human_bin, human_dec):
    class Model(BaseModel):
        size: ByteSize

    m = Model(size=input_value)

    assert m.size == output

    assert m.size.human_readable() == human_bin
    assert m.size.human_readable(decimal=True) == human_dec


def test_bytesize_to():
    class Model(BaseModel):
        size: ByteSize

    m = Model(size='1GiB')

    assert m.size.to('MiB') == pytest.approx(1024)
    assert m.size.to('MB') == pytest.approx(1073.741824)
    assert m.size.to('TiB') == pytest.approx(0.0009765625)


def test_bytesize_raises():
    class Model(BaseModel):
        size: ByteSize

    with pytest.raises(ValidationError, match='parse value'):
        Model(size='d1MB')

    with pytest.raises(ValidationError, match='byte unit'):
        Model(size='1LiB')

    # 1Gi is not a valid unit unlike 1G
    with pytest.raises(ValidationError, match='byte unit'):
        Model(size='1Gi')

    m = Model(size='1MB')
    with pytest.raises(PydanticCustomError, match='byte unit'):
        m.size.to('bad_unit')


def test_deque_success():
    class Model(BaseModel):
        v: deque

    assert Model(v=[1, 2, 3]).v == deque([1, 2, 3])


@pytest.mark.parametrize(
    'cls,value,result',
    (
        (int, [1, 2, 3], deque([1, 2, 3])),
        (int, (1, 2, 3), deque((1, 2, 3))),
        (int, deque((1, 2, 3)), deque((1, 2, 3))),
        (float, [1.0, 2.0, 3.0], deque([1.0, 2.0, 3.0])),
        (Set[int], [{1, 2}, {3, 4}, {5, 6}], deque([{1, 2}, {3, 4}, {5, 6}])),
        (Tuple[int, str], ((1, 'a'), (2, 'b'), (3, 'c')), deque(((1, 'a'), (2, 'b'), (3, 'c')))),
        (str, [w for w in 'one two three'.split()], deque(['one', 'two', 'three'])),
        (
            int,
            {1: 10, 2: 20, 3: 30}.keys(),
            deque([1, 2, 3]),
        ),
        (
            int,
            {1: 10, 2: 20, 3: 30}.values(),
            deque([10, 20, 30]),
        ),
        (
            Tuple[int, int],
            {1: 10, 2: 20, 3: 30}.items(),
            deque([(1, 10), (2, 20), (3, 30)]),
        ),
        (
            float,
            {1, 2, 3},
            deque([1, 2, 3]),
        ),
        (
            float,
            frozenset((1, 2, 3)),
            deque([1, 2, 3]),
        ),
    ),
)
def test_deque_generic_success(cls, value, result):
    class Model(BaseModel):
        v: Deque[cls]

    assert Model(v=value).v == result


@pytest.mark.parametrize(
    'cls,value,result',
    (
        (int, deque((1, 2, 3)), deque((1, 2, 3))),
        (str, deque(('1', '2', '3')), deque(('1', '2', '3'))),
    ),
)
def test_deque_generic_success_strict(cls, value: Any, result):
    class Model(BaseModel):
        v: Deque[cls]

        model_config = ConfigDict(strict=True)

    assert Model(v=value).v == result


@pytest.mark.parametrize(
    'cls,value,expected_error',
    (
        (
            int,
            [1, 'a', 3],
            {
                'type': 'int_parsing',
                'loc': ('v', 1),
                'msg': 'Input should be a valid integer, unable to parse string as an integer',
                'input': 'a',
            },
        ),
        (
            int,
            (1, 2, 'a'),
            {
                'type': 'int_parsing',
                'loc': ('v', 2),
                'msg': 'Input should be a valid integer, unable to parse string as an integer',
                'input': 'a',
            },
        ),
        (
            Tuple[int, str],
            ((1, 'a'), ('a', 'a'), (3, 'c')),
            {
                'type': 'int_parsing',
                'loc': ('v', 1, 0),
                'msg': 'Input should be a valid integer, unable to parse string as an integer',
                'input': 'a',
            },
        ),
        (
            List[int],
            [{'a': 1, 'b': 2}, [1, 2], [2, 3]],
            {
                'type': 'list_type',
                'loc': ('v', 0),
                'msg': 'Input should be a valid list',
                'input': {
                    'a': 1,
                    'b': 2,
                },
            },
        ),
    ),
)
def test_deque_fails(cls, value, expected_error):
    class Model(BaseModel):
        v: Deque[cls]

    with pytest.raises(ValidationError) as exc_info:
        Model(v=value)
    # debug(exc_info.value.errors(include_url=False))
    assert len(exc_info.value.errors(include_url=False)) == 1
    assert expected_error == exc_info.value.errors(include_url=False)[0]


def test_deque_model():
    class Model2(BaseModel):
        x: int

    class Model(BaseModel):
        v: Deque[Model2]

    seq = [Model2(x=1), Model2(x=2)]
    assert Model(v=seq).v == deque(seq)


def test_deque_json():
    class Model(BaseModel):
        v: Deque[int]

    assert Model(v=deque((1, 2, 3))).model_dump_json() == '{"v":[1,2,3]}'


def test_deque_any_maxlen():
    class DequeModel1(BaseModel):
        field: deque

    assert DequeModel1(field=deque()).field.maxlen is None
    assert DequeModel1(field=deque(maxlen=8)).field.maxlen == 8

    class DequeModel2(BaseModel):
        field: deque = deque()

    assert DequeModel2().field.maxlen is None
    assert DequeModel2(field=deque()).field.maxlen is None
    assert DequeModel2(field=deque(maxlen=8)).field.maxlen == 8

    class DequeModel3(BaseModel):
        field: deque = deque(maxlen=5)

    assert DequeModel3().field.maxlen == 5
    assert DequeModel3(field=deque()).field.maxlen is None
    assert DequeModel3(field=deque(maxlen=8)).field.maxlen == 8


def test_deque_typed_maxlen():
    class DequeModel1(BaseModel):
        field: Deque[int]

    assert DequeModel1(field=deque()).field.maxlen is None
    assert DequeModel1(field=deque(maxlen=8)).field.maxlen == 8

    class DequeModel2(BaseModel):
        field: Deque[int] = deque()

    assert DequeModel2().field.maxlen is None
    assert DequeModel2(field=deque()).field.maxlen is None
    assert DequeModel2(field=deque(maxlen=8)).field.maxlen == 8

    class DequeModel3(BaseModel):
        field: Deque[int] = deque(maxlen=5)

    assert DequeModel3().field.maxlen == 5
    assert DequeModel3(field=deque()).field.maxlen is None
    assert DequeModel3(field=deque(maxlen=8)).field.maxlen == 8


def test_deque_set_maxlen():
    class DequeModel1(BaseModel):
        field: Annotated[Deque[int], Field(max_length=10)]

    assert DequeModel1(field=deque()).field.maxlen == 10
    assert DequeModel1(field=deque(maxlen=8)).field.maxlen == 8
    assert DequeModel1(field=deque(maxlen=15)).field.maxlen == 10

    class DequeModel2(BaseModel):
        field: Annotated[Deque[int], Field(max_length=10)] = deque()

    assert DequeModel2().field.maxlen is None
    assert DequeModel2(field=deque()).field.maxlen == 10
    assert DequeModel2(field=deque(maxlen=8)).field.maxlen == 8
    assert DequeModel2(field=deque(maxlen=15)).field.maxlen == 10

    class DequeModel3(DequeModel2):
        model_config = ConfigDict(validate_default=True)

    assert DequeModel3().field.maxlen == 10

    class DequeModel4(BaseModel):
        field: Annotated[Deque[int], Field(max_length=10)] = deque(maxlen=5)

    assert DequeModel4().field.maxlen == 5

    class DequeModel5(DequeModel4):
        model_config = ConfigDict(validate_default=True)

    assert DequeModel4().field.maxlen == 5


@pytest.mark.parametrize('value_type', (None, type(None), None.__class__))
def test_none(value_type):
    class Model(BaseModel):
        my_none: value_type
        my_none_list: List[value_type]
        my_none_dict: Dict[str, value_type]
        my_json_none: Json[value_type]

    Model(
        my_none=None,
        my_none_list=[None] * 3,
        my_none_dict={'a': None, 'b': None},
        my_json_none='null',
    )

    assert Model.model_json_schema() == {
        'title': 'Model',
        'type': 'object',
        'properties': {
            'my_none': {'type': 'null', 'title': 'My None'},
            'my_none_list': {'type': 'array', 'items': {'type': 'null'}, 'title': 'My None List'},
            'my_none_dict': {'type': 'object', 'additionalProperties': {'type': 'null'}, 'title': 'My None Dict'},
            'my_json_none': {'type': 'string', 'format': 'json-string', 'title': 'My Json None'},
        },
        'required': ['my_none', 'my_none_list', 'my_none_dict', 'my_json_none'],
    }

    with pytest.raises(ValidationError) as exc_info:
        Model(
            my_none='qwe',
            my_none_list=[1, None, 'qwe'],
            my_none_dict={'a': 1, 'b': None},
            my_json_none='"a"',
        )
    # insert_assert(exc_info.value.errors(include_url=False))
    assert exc_info.value.errors(include_url=False) == [
        {'type': 'none_required', 'loc': ('my_none',), 'msg': 'Input should be None', 'input': 'qwe'},
        {'type': 'none_required', 'loc': ('my_none_list', 0), 'msg': 'Input should be None', 'input': 1},
        {
            'type': 'none_required',
            'loc': ('my_none_list', 2),
            'msg': 'Input should be None',
            'input': 'qwe',
        },
        {
            'type': 'none_required',
            'loc': ('my_none_dict', 'a'),
            'msg': 'Input should be None',
            'input': 1,
        },
        {'type': 'none_required', 'loc': ('my_json_none',), 'msg': 'Input should be None', 'input': 'a'},
    ]


def test_none_literal():
    class Model(BaseModel):
        my_none: Literal[None]
        my_none_list: List[Literal[None]]
        my_none_dict: Dict[str, Literal[None]]
        my_json_none: Json[Literal[None]]

    Model(
        my_none=None,
        my_none_list=[None] * 3,
        my_none_dict={'a': None, 'b': None},
        my_json_none='null',
    )

    assert Model.model_json_schema() == {
        'title': 'Model',
        'type': 'object',
        'properties': {
            'my_none': {'const': None, 'title': 'My None'},
            'my_none_list': {'type': 'array', 'items': {'const': None}, 'title': 'My None List'},
            'my_none_dict': {'type': 'object', 'additionalProperties': {'const': None}, 'title': 'My None Dict'},
            'my_json_none': {'type': 'string', 'format': 'json-string', 'title': 'My Json None'},
        },
        'required': ['my_none', 'my_none_list', 'my_none_dict', 'my_json_none'],
    }

    with pytest.raises(ValidationError) as exc_info:
        Model(
            my_none='qwe',
            my_none_list=[1, None, 'qwe'],
            my_none_dict={'a': 1, 'b': None},
            my_json_none='"a"',
        )
    # insert_assert(exc_info.value.errors(include_url=False))
    assert exc_info.value.errors(include_url=False) == [
        {
            'type': 'literal_error',
            'loc': ('my_none',),
            'msg': 'Input should be None',
            'input': 'qwe',
            'ctx': {'expected': 'None'},
        },
        {
            'type': 'literal_error',
            'loc': ('my_none_list', 0),
            'msg': 'Input should be None',
            'input': 1,
            'ctx': {'expected': 'None'},
        },
        {
            'type': 'literal_error',
            'loc': ('my_none_list', 2),
            'msg': 'Input should be None',
            'input': 'qwe',
            'ctx': {'expected': 'None'},
        },
        {
            'type': 'literal_error',
            'loc': ('my_none_dict', 'a'),
            'msg': 'Input should be None',
            'input': 1,
            'ctx': {'expected': 'None'},
        },
        {
            'type': 'literal_error',
            'loc': ('my_json_none',),
            'msg': 'Input should be None',
            'input': 'a',
            'ctx': {'expected': 'None'},
        },
    ]


def test_default_union_types():
    class DefaultModel(BaseModel):
        v: Union[int, bool, str]

    # do it this way since `1 == True`
    assert repr(DefaultModel(v=True).v) == 'True'
    assert repr(DefaultModel(v=1).v) == '1'
    assert repr(DefaultModel(v='1').v) == "'1'"

    # assert DefaultModel.model_json_schema() == {
    #     'title': 'DefaultModel',
    #     'type': 'object',
    #     'properties': {'v': {'title': 'V', 'anyOf': [{'type': t} for t in ('integer', 'boolean', 'string')]}},
    #     'required': ['v'],
    # }


def test_default_union_class():
    class A(BaseModel):
        x: str

    class B(BaseModel):
        x: str

    class Model(BaseModel):
        y: Union[A, B]

    assert isinstance(Model(y=A(x='a')).y, A)
    assert isinstance(Model(y=B(x='b')).y, B)


def test_union_subclass():
    class MyStr(str):
        ...

    class Model(BaseModel):
        x: Union[int, str]

    # see https://github.com/pydantic/pydantic-core/pull/294, since subclasses are no-longer allowed as valid
    # inputs to strict-string, this doesn't work
    assert Model(x=MyStr('1')).x == 1


def test_union_compound_types():
    class Model(BaseModel):
        values: Union[Dict[str, str], List[str], Dict[str, List[str]]]

    assert Model(values={'L': '1'}).model_dump() == {'values': {'L': '1'}}
    assert Model(values=['L1']).model_dump() == {'values': ['L1']}
    assert Model(values=('L1',)).model_dump() == {'values': ['L1']}
    assert Model(values={'x': ['pika']}) != {'values': {'x': ['pika']}}
    assert Model(values={'x': ('pika',)}).model_dump() == {'values': {'x': ['pika']}}
    with pytest.raises(ValidationError) as e:
        Model(values={'x': {'a': 'b'}})
    # insert_assert(e.value.errors(include_url=False))
    assert e.value.errors(include_url=False) == [
        {
            'type': 'string_type',
            'loc': ('values', 'dict[str,str]', 'x'),
            'msg': 'Input should be a valid string',
            'input': {'a': 'b'},
        },
        {
            'type': 'list_type',
            'loc': ('values', 'list[str]'),
            'msg': 'Input should be a valid list',
            'input': {'x': {'a': 'b'}},
        },
        {
            'type': 'list_type',
            'loc': ('values', 'dict[str,list[str]]', 'x'),
            'msg': 'Input should be a valid list',
            'input': {'a': 'b'},
        },
    ]


def test_smart_union_compounded_types_edge_case():
    class Model(BaseModel):
        x: Union[List[str], List[int]]

    assert Model(x=[1, 2]).x == [1, 2]
    assert Model(x=['1', '2']).x == ['1', '2']
    assert Model(x=[1, '2']).x == [1, 2]


def test_union_typeddict():
    class Dict1(TypedDict):
        foo: str

    class Dict2(TypedDict):
        bar: str

    class M(BaseModel):
        d: Union[Dict2, Dict1]

    assert M(d=dict(foo='baz')).d == {'foo': 'baz'}


def test_custom_generic_containers():
    T = TypeVar('T')

    class GenericList(List[T]):
        @classmethod
        def __get_pydantic_core_schema__(cls, source_type: Any, handler: GetCoreSchemaHandler) -> CoreSchema:
            return core_schema.no_info_after_validator_function(GenericList, handler(List[get_args(source_type)[0]]))

    class Model(BaseModel):
        field: GenericList[int]

    model = Model(field=['1', '2'])
    assert model.field == [1, 2]
    assert isinstance(model.field, GenericList)

    with pytest.raises(ValidationError) as exc_info:
        Model(field=['a'])
    assert exc_info.value.errors(include_url=False) == [
        {
            'input': 'a',
            'loc': ('field', 0),
            'msg': 'Input should be a valid integer, unable to parse string as an ' 'integer',
            'type': 'int_parsing',
        }
    ]


@pytest.mark.parametrize(
    ('field_type', 'input_data', 'expected_value', 'serialized_data'),
    [
        pytest.param(Base64Bytes, b'Zm9vIGJhcg==\n', b'foo bar', b'Zm9vIGJhcg==\n', id='Base64Bytes-reversible'),
        pytest.param(Base64Str, 'Zm9vIGJhcg==\n', 'foo bar', 'Zm9vIGJhcg==\n', id='Base64Str-reversible'),
        pytest.param(Base64Bytes, b'Zm9vIGJhcg==', b'foo bar', b'Zm9vIGJhcg==\n', id='Base64Bytes-bytes-input'),
        pytest.param(Base64Bytes, 'Zm9vIGJhcg==', b'foo bar', b'Zm9vIGJhcg==\n', id='Base64Bytes-str-input'),
        pytest.param(
            Base64Bytes, bytearray(b'Zm9vIGJhcg=='), b'foo bar', b'Zm9vIGJhcg==\n', id='Base64Bytes-bytearray-input'
        ),
        pytest.param(Base64Str, b'Zm9vIGJhcg==', 'foo bar', 'Zm9vIGJhcg==\n', id='Base64Str-bytes-input'),
        pytest.param(Base64Str, 'Zm9vIGJhcg==', 'foo bar', 'Zm9vIGJhcg==\n', id='Base64Str-str-input'),
        pytest.param(
            Base64Str, bytearray(b'Zm9vIGJhcg=='), 'foo bar', 'Zm9vIGJhcg==\n', id='Base64Str-bytearray-input'
        ),
    ],
)
def test_base64(field_type, input_data, expected_value, serialized_data):
    class Model(BaseModel):
        base64_value: field_type
        base64_value_or_none: Optional[field_type] = None

    m = Model(base64_value=input_data)
    assert m.base64_value == expected_value

    m = Model.model_construct(base64_value=expected_value)
    assert m.base64_value == expected_value

    assert m.model_dump() == {
        'base64_value': serialized_data,
        'base64_value_or_none': None,
    }

    assert Model.model_json_schema() == {
        'properties': {
            'base64_value': {
                'format': 'base64',
                'title': 'Base64 Value',
                'type': 'string',
            },
            'base64_value_or_none': {
                'anyOf': [{'type': 'string', 'format': 'base64'}, {'type': 'null'}],
                'default': None,
                'title': 'Base64 Value Or None',
            },
        },
        'required': ['base64_value'],
        'title': 'Model',
        'type': 'object',
    }


@pytest.mark.parametrize(
    ('field_type', 'input_data'),
    [
        pytest.param(Base64Bytes, b'Zm9vIGJhcg', id='Base64Bytes-invalid-base64-bytes'),
        pytest.param(Base64Bytes, 'Zm9vIGJhcg', id='Base64Bytes-invalid-base64-str'),
        pytest.param(Base64Str, b'Zm9vIGJhcg', id='Base64Str-invalid-base64-bytes'),
        pytest.param(Base64Str, 'Zm9vIGJhcg', id='Base64Str-invalid-base64-str'),
    ],
)
def test_base64_invalid(field_type, input_data):
    class Model(BaseModel):
        base64_value: field_type

    with pytest.raises(ValidationError) as e:
        Model(base64_value=input_data)

    assert e.value.errors(include_url=False) == [
        {
            'ctx': {'error': 'Incorrect padding'},
            'input': input_data,
            'loc': ('base64_value',),
            'msg': "Base64 decoding error: 'Incorrect padding'",
            'type': 'base64_decode',
        },
    ]


def test_third_party_type_integration():
    """
    The purpose of this test is to demonstrate how a third party type can be integrated with pydantic
    without making any modifications to the underlying type.
    """

    class ThirdPartyType:
        """
        This is meant to represent a type from a third party library that wasn't designed with pydantic
        integration in mind, and so doesn't have a pydantic_core.CoreSchema or anything.
        """

        x: int

        def __init__(self):
            self.x = 0

    class _ThirdPartyTypePydanticAnnotation:
        @classmethod
        def __get_pydantic_core_schema__(
            cls, _source_type: Any, _handler: Callable[[Any], core_schema.CoreSchema]
        ) -> core_schema.CoreSchema:
            """
            We return a pydantic_core.CoreSchema that behaves in the following ways:
            * ints will be parsed as ThirdPartyType instances with the int as the x attribute
            * ThirdPartyType instances will be parsed as ThirdPartyType instances without any changes
            * Nothing else will pass validation
            * Serialization will always return just an int
            """

            def validate_from_int(value: int, _validation_info: Optional[ValidationInfo] = None) -> ThirdPartyType:
                result = ThirdPartyType()
                result.x = value
                return result

            instance_validation_schema = core_schema.json_or_python_schema(
                json_schema=core_schema.no_info_after_validator_function(validate_from_int, core_schema.int_schema()),
                python_schema=core_schema.is_instance_schema(ThirdPartyType),
            )
            int_validation_schema = core_schema.chain_schema(
                [core_schema.int_schema(), core_schema.general_plain_validator_function(validate_from_int)]
            )
            return core_schema.union_schema(
                [instance_validation_schema, int_validation_schema],
                serialization=core_schema.plain_serializer_function_ser_schema(lambda instance: instance.x),
            )

        @classmethod
        def __get_pydantic_json_schema__(
            cls, _core_schema: core_schema.CoreSchema, handler: GetJsonSchemaHandler
        ) -> JsonSchemaValue:
            # Use the same schema that would be used for `int`
            return handler(core_schema.int_schema())

    # We now create an Annotated wrapper that we'll use as the annotation for fields on BaseModels etc.
    PydanticThirdPartyType = Annotated[ThirdPartyType, _ThirdPartyTypePydanticAnnotation]

    # Create a model class that uses this annotation as a field
    class Model(BaseModel):
        third_party_type: PydanticThirdPartyType

    # Demonstrate that this field is handled correctly, that ints are parsed into ThirdPartyType, and that
    # these instances are also "dumped" directly into ints as expected.
    m_int = Model(third_party_type=1)
    assert isinstance(m_int.third_party_type, ThirdPartyType)
    assert m_int.third_party_type.x == 1
    assert m_int.model_dump() == {'third_party_type': 1}

    # Do the same thing where an instance of ThirdPartyType is passed in
    instance = ThirdPartyType()
    assert instance.x == 0
    instance.x = 10

    m_instance = Model(third_party_type=instance)
    assert isinstance(m_instance.third_party_type, ThirdPartyType)
    assert m_instance.third_party_type.x == 10
    assert m_instance.model_dump() == {'third_party_type': 10}

    # Demonstrate that validation errors are raised as expected for invalid inputs
    with pytest.raises(ValidationError) as exc_info:
        Model(third_party_type='a')
    assert exc_info.value.errors(include_url=False) == [
        {
            'type': 'is_instance_of',
            'loc': (
                'third_party_type',
                'json-or-python[json=function-after[validate_from_int(), int],python=is-instance[test_third_party_type_integration.<locals>.ThirdPartyType]]',  # noqa: E501
            ),
            'msg': 'Input should be an instance of test_third_party_type_integration.<locals>.ThirdPartyType',
            'input': 'a',
            'ctx': {'class': 'test_third_party_type_integration.<locals>.ThirdPartyType'},
        },
        {
            'type': 'int_parsing',
            'loc': ('third_party_type', 'chain[int,function-plain[validate_from_int()]]'),
            'msg': 'Input should be a valid integer, unable to parse string as an integer',
            'input': 'a',
        },
    ]

    assert Model.model_json_schema() == {
        'properties': {'third_party_type': {'title': 'Third Party Type', 'type': 'integer'}},
        'required': ['third_party_type'],
        'title': 'Model',
        'type': 'object',
    }


def test_sequence_subclass_without_core_schema() -> None:
    class MyList(List[int]):
        # The point of this is that subclasses can do arbitrary things
        # This is the reason why we don't try to handle them automatically
        # TBD if we introspect `__init__` / `__new__`
        # (which is the main thing that would mess us up if modified in a subclass)
        # and automatically handle cases where the subclass doesn't override it.
        # There's still edge cases (again, arbitrary behavior...)
        # and it's harder to explain, but could lead to a better user experience in some cases
        # It will depend on how the complaints (which have and will happen in both directions)
        # balance out
        def __init__(self, *args: Any, required: int, **kwargs: Any) -> None:
            super().__init__(*args, **kwargs)

    with pytest.raises(
        PydanticSchemaGenerationError, match='implement `__get_pydantic_core_schema__` on your type to fully support it'
    ):

        class _(BaseModel):
            x: MyList


def test_typing_coercion_defaultdict():
    class Model(BaseModel):
        x: DefaultDict[int, str]

    d = defaultdict(str)
    d['1']
    m = Model(x=d)
    assert isinstance(m.x, defaultdict)
    assert repr(m.x) == "defaultdict(<class 'str'>, {1: ''})"


def test_typing_coercion_counter():
    class Model(BaseModel):
        x: Counter[str]

    m = Model(x={'a': 10})
    assert isinstance(m.x, Counter)
    assert repr(m.x) == "Counter({'a': 10})"


def test_typing_counter_value_validation():
    class Model(BaseModel):
        x: Counter[str]

    with pytest.raises(ValidationError) as exc_info:
        Model(x={'a': 'a'})

    # insert_assert(exc_info.value.errors(include_url=False))
    assert exc_info.value.errors(include_url=False) == [
        {
            'type': 'int_parsing',
            'loc': ('x', 'a'),
            'msg': 'Input should be a valid integer, unable to parse string as an integer',
            'input': 'a',
        }
    ]


def test_mapping_subclass_without_core_schema() -> None:
    class MyDict(Dict[int, int]):
        # The point of this is that subclasses can do arbitrary things
        # This is the reason why we don't try to handle them automatically
        # TBD if we introspect `__init__` / `__new__`
        # (which is the main thing that would mess us up if modified in a subclass)
        # and automatically handle cases where the subclass doesn't override it.
        # There's still edge cases (again, arbitrary behavior...)
        # and it's harder to explain, but could lead to a better user experience in some cases
        # It will depend on how the complaints (which have and will happen in both directions)
        # balance out
        def __init__(self, *args: Any, required: int, **kwargs: Any) -> None:
            super().__init__(*args, **kwargs)

    with pytest.raises(
        PydanticSchemaGenerationError, match='implement `__get_pydantic_core_schema__` on your type to fully support it'
    ):

        class _(BaseModel):
            x: MyDict


def test_defaultdict_unknown_default_factory() -> None:
    """
    https://github.com/pydantic/pydantic/issues/4687
    """
    with pytest.raises(
        PydanticSchemaGenerationError,
        match=r'Unable to infer a default factory for with keys of type typing.DefaultDict\[int, int\]',
    ):

        class Model(BaseModel):
            d: DefaultDict[int, DefaultDict[int, int]]


def test_defaultdict_infer_default_factory() -> None:
    class Model(BaseModel):
        a: DefaultDict[int, List[int]]
        b: DefaultDict[int, int]

    m = Model(a={}, b={})
    assert m.a.default_factory is not None
    assert m.a.default_factory() == []
    assert m.b.default_factory is not None
    assert m.b.default_factory() == 0


def test_defaultdict_explicit_default_factory() -> None:
    class MyList(List[int]):
        pass

    class Model(BaseModel):
        a: DefaultDict[int, Annotated[List[int], Field(default_factory=lambda: MyList())]]

    m = Model(a={})
    assert m.a.default_factory is not None
    assert isinstance(m.a.default_factory(), MyList)


def test_defaultdict_default_factory_preserved() -> None:
    class Model(BaseModel):
        a: DefaultDict[int, List[int]]

    class MyList(List[int]):
        pass

    m = Model(a=defaultdict(lambda: MyList()))
    assert m.a.default_factory is not None
    assert isinstance(m.a.default_factory(), MyList)


def test_custom_default_dict() -> None:
    KT = TypeVar('KT')
    VT = TypeVar('VT')

    class CustomDefaultDict(DefaultDict[KT, VT]):
        @classmethod
        def __get_pydantic_core_schema__(cls, source_type: Any, handler: GetCoreSchemaHandler) -> CoreSchema:
            keys_type, values_type = get_args(source_type)
            return core_schema.no_info_after_validator_function(
                lambda x: cls(x.default_factory, x), handler(DefaultDict[keys_type, values_type])
            )

    ta = TypeAdapter(CustomDefaultDict[str, int])

    assert ta.validate_python({'a': 1}) == CustomDefaultDict(int, {'a': 1})


@pytest.mark.parametrize('field_type', [typing.OrderedDict, collections.OrderedDict])
def test_ordered_dict_from_ordered_dict(field_type):
    class Model(BaseModel):
        od_field: field_type

    od_value = collections.OrderedDict([('a', 1), ('b', 2)])

    m = Model(od_field=od_value)

    assert isinstance(m.od_field, collections.OrderedDict)
    assert m.od_field == od_value
    # we don't make any promises about preserving instances
    # at the moment we always copy them for consistency and predictability
    # so this is more so documenting the current behavior than a promise
    # we make to users
    assert m.od_field is not od_value

    assert m.model_json_schema() == {
        'properties': {'od_field': {'title': 'Od Field', 'type': 'object'}},
        'required': ['od_field'],
        'title': 'Model',
        'type': 'object',
    }


def test_ordered_dict_from_ordered_dict_typed():
    class Model(BaseModel):
        od_field: typing.OrderedDict[str, int]

    od_value = collections.OrderedDict([('a', 1), ('b', 2)])

    m = Model(od_field=od_value)

    assert isinstance(m.od_field, collections.OrderedDict)
    assert m.od_field == od_value

    assert m.model_json_schema() == {
        'properties': {
            'od_field': {
                'additionalProperties': {'type': 'integer'},
                'title': 'Od Field',
                'type': 'object',
            }
        },
        'required': ['od_field'],
        'title': 'Model',
        'type': 'object',
    }


@pytest.mark.parametrize('field_type', [typing.OrderedDict, collections.OrderedDict])
def test_ordered_dict_from_dict(field_type):
    class Model(BaseModel):
        od_field: field_type

    od_value = {'a': 1, 'b': 2}

    m = Model(od_field=od_value)

    assert isinstance(m.od_field, collections.OrderedDict)
    assert m.od_field == collections.OrderedDict(od_value)

    assert m.model_json_schema() == {
        'properties': {'od_field': {'title': 'Od Field', 'type': 'object'}},
        'required': ['od_field'],
        'title': 'Model',
        'type': 'object',
    }


def test_handle_3rd_party_custom_type_reusing_known_metadata() -> None:
    class PdDecimal(Decimal):
        def ___repr__(self) -> str:
            return f'PdDecimal({super().__repr__()})'

    class PdDecimalMarker:
        def __get_pydantic_core_schema__(self, source_type: Any, handler: GetCoreSchemaHandler) -> CoreSchema:
            return core_schema.no_info_after_validator_function(PdDecimal, handler(source_type))

        def __prepare_pydantic_annotations__(self, source: Any, annotations: List[Any]) -> Tuple[Any, List[Any]]:
            return (Decimal, [self, *annotations])

    class Model(BaseModel):
        x: Annotated[PdDecimal, PdDecimalMarker(), annotated_types.Gt(0)]

    assert isinstance(Model(x=1).x, PdDecimal)
    with pytest.raises(ValidationError) as exc_info:
        Model(x=-1)
    assert exc_info.value.errors(include_url=False) == [
        {'type': 'greater_than', 'loc': ('x',), 'msg': 'Input should be greater than 0', 'input': -1, 'ctx': {'gt': 0}}
    ]


def test_skip_validation():
    @validate_call
    def my_function(y: Annotated[int, SkipValidation]):
        return repr(y)

    assert my_function('2') == "'2'"


def test_skip_validation_serialization():
    class A(BaseModel):
        x: SkipValidation[int]

        @field_serializer('x')
        def double_x(self, v):
            return v * 2

    assert A(x=1).model_dump() == {'x': 2}
    assert A(x='abc').model_dump() == {'x': 'abcabc'}  # no validation
    assert A(x='abc').model_dump_json() == '{"x":"abcabc"}'


def test_skip_validation_json_schema():
    class A(BaseModel):
        x: SkipValidation[int]

    assert A.model_json_schema() == {
        'properties': {'x': {'title': 'X', 'type': 'integer'}},
        'required': ['x'],
        'title': 'A',
        'type': 'object',
    }


def test_transform_schema_for_first_party_class():
    # Here, first party means you can define the `__prepare_pydantic_annotations__` method on the class directly.
    class LowercaseStr(str):
        @classmethod
        def __prepare_pydantic_annotations__(
            cls, _source: Type[Any], annotations: Iterable[Any]
        ) -> Tuple[Any, List[Any]]:
            def transform_schema(schema: CoreSchema) -> CoreSchema:
                return core_schema.no_info_after_validator_function(lambda v: v.lower(), schema)

            return str, list(annotations) + [TransformSchema(transform_schema)]

    class Model(BaseModel):
        lower: LowercaseStr = Field(min_length=1)

    assert Model(lower='ABC').lower == 'abc'

    with pytest.raises(ValidationError) as exc_info:
        Model(lower='')
    assert exc_info.value.errors(include_url=False) == [
        {
            'ctx': {'min_length': 1},
            'input': '',
            'loc': ('lower',),
            'msg': 'String should have at least 1 characters',
            'type': 'string_too_short',
        }
    ]


def test_transform_schema_for_third_party_class():
    # Here, third party means you can't define methods on the class directly, so have to use annotations.

    class DatetimeWrapper:
        # This is pretending to be a third-party class. This example is specifically inspired by pandas.Timestamp,
        # which can receive an item of type `datetime` as an input to its `__init__`.
        # The important thing here is we are not defining any custom methods on this type directly.
        def __init__(self, t: datetime):
            self.t = t

    class _DatetimeWrapperAnnotation:
        # This is an auxiliary class that, when used as the first annotation for DatetimeWrapper,
        # ensures pydantic can produce a valid schema.
        @classmethod
        def __prepare_pydantic_annotations__(
            cls, _source: Type[Any], annotations: Iterable[Any]
        ) -> Tuple[Any, List[Any]]:
            def transform(schema: CoreSchema) -> CoreSchema:
                return core_schema.no_info_after_validator_function(lambda v: DatetimeWrapper(v), schema)

            return datetime, list(annotations) + [TransformSchema(transform)]

    # Giving a name to Annotated[DatetimeWrapper, _DatetimeWrapperAnnotation] makes it easier to use in code
    # where I want a field of type `DatetimeWrapper` that works as desired with pydantic.
    PydanticDatetimeWrapper = Annotated[DatetimeWrapper, _DatetimeWrapperAnnotation]

    class Model(BaseModel):
        # The reason all of the above is necessary is specifically so that we get good behavior
        timestamp: Annotated[PydanticDatetimeWrapper, annotated_types.Gt(datetime.fromisoformat('2020-01-01 00:00:00'))]

    m = Model(timestamp='2021-01-01 00:00:00')
    assert isinstance(m.timestamp, DatetimeWrapper)
    assert repr(m.timestamp.t) == 'datetime.datetime(2021, 1, 1, 0, 0)'

    with pytest.raises(ValidationError) as exc_info:
        Model(timestamp='2019-01-01 00:00:00')
    assert exc_info.value.errors(include_url=False) == [
        {
            'ctx': {'gt': '2020-01-01T00:00:00'},
            'input': '2019-01-01 00:00:00',
            'loc': ('timestamp',),
            'msg': 'Input should be greater than 2020-01-01T00:00:00',
            'type': 'greater_than',
        }
    ]


def test_iterable_arbitrary_type():
    class CustomIterable(Iterable):
        def __init__(self, iterable):
            self.iterable = iterable

        def __iter__(self):
            return self

        def __next__(self):
            return next(self.iterable)

    with pytest.raises(
        PydanticSchemaGenerationError,
        match='Unable to generate pydantic-core schema for .*CustomIterable.*. Set `arbitrary_types_allowed=True`',
    ):

        class Model(BaseModel):
            x: CustomIterable


<<<<<<< HEAD
def test_is_instance_annotation():
    class Model(BaseModel):
        x: InstanceOf[Sequence[int]]  # Note: the generic parameter gets ignored by runtime validation

    class MyList(list):
        pass

    assert Model(x='abc').x == 'abc'
    assert type(Model(x=MyList([1, 2, 3])).x) is MyList

    with pytest.raises(ValidationError) as exc_info:
        Model(x=1)
    assert exc_info.value.errors(include_url=False) == [
        {
            'ctx': {'class': 'Sequence'},
            'input': 1,
            'loc': ('x',),
            'msg': 'Input should be an instance of Sequence',
            'type': 'is_instance_of',
        }
    ]

    assert Model.model_validate_json('{"x": [1,2,3]}').x == [1, 2, 3]
    with pytest.raises(ValidationError) as exc_info:
        Model.model_validate_json('{"x": "abc"}')
    assert exc_info.value.errors(include_url=False) == [
        {'input': 'abc', 'loc': ('x',), 'msg': 'Input should be a valid array', 'type': 'list_type'}
    ]
=======
def test_typing_extension_literal_field():
    from typing_extensions import Literal

    class Model(BaseModel):
        foo: Literal['foo']

    assert Model(foo='foo').foo == 'foo'


@pytest.mark.skipif(sys.version_info < (3, 8), reason='`typing.Literal` is available for python 3.8 and above.')
def test_typing_literal_field():
    from typing import Literal

    class Model(BaseModel):
        foo: Literal['foo']

    assert Model(foo='foo').foo == 'foo'
>>>>>>> 3d04236d
<|MERGE_RESOLUTION|>--- conflicted
+++ resolved
@@ -5173,7 +5173,25 @@
             x: CustomIterable
 
 
-<<<<<<< HEAD
+def test_typing_extension_literal_field():
+    from typing_extensions import Literal
+
+    class Model(BaseModel):
+        foo: Literal['foo']
+
+    assert Model(foo='foo').foo == 'foo'
+
+
+@pytest.mark.skipif(sys.version_info < (3, 8), reason='`typing.Literal` is available for python 3.8 and above.')
+def test_typing_literal_field():
+    from typing import Literal
+
+    class Model(BaseModel):
+        foo: Literal['foo']
+
+    assert Model(foo='foo').foo == 'foo'
+
+
 def test_is_instance_annotation():
     class Model(BaseModel):
         x: InstanceOf[Sequence[int]]  # Note: the generic parameter gets ignored by runtime validation
@@ -5201,23 +5219,4 @@
         Model.model_validate_json('{"x": "abc"}')
     assert exc_info.value.errors(include_url=False) == [
         {'input': 'abc', 'loc': ('x',), 'msg': 'Input should be a valid array', 'type': 'list_type'}
-    ]
-=======
-def test_typing_extension_literal_field():
-    from typing_extensions import Literal
-
-    class Model(BaseModel):
-        foo: Literal['foo']
-
-    assert Model(foo='foo').foo == 'foo'
-
-
-@pytest.mark.skipif(sys.version_info < (3, 8), reason='`typing.Literal` is available for python 3.8 and above.')
-def test_typing_literal_field():
-    from typing import Literal
-
-    class Model(BaseModel):
-        foo: Literal['foo']
-
-    assert Model(foo='foo').foo == 'foo'
->>>>>>> 3d04236d
+    ]