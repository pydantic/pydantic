--- conflicted
+++ resolved
@@ -925,65 +925,61 @@
     assert Model[T2] is not Model
 
 
-<<<<<<< HEAD
-=======
-@pytest.mark.xfail(reason='working on V2')
-def test_replace_types():
-    T = TypeVar('T')
-
-    class Model(GenericModel, Generic[T]):
-        a: T
-
-    assert replace_types(T, {T: int}) is int
-    assert replace_types(List[Union[str, list, T]], {T: int}) == List[Union[str, list, int]]
-    assert replace_types(Callable, {T: int}) == Callable
-    assert replace_types(Callable[[int, str, T], T], {T: int}) == Callable[[int, str, int], int]
-    assert replace_types(T, {}) is T
-    assert replace_types(Model[List[T]], {T: int}) == Model[List[T]][int]
-    assert replace_types(T, {}) is T
-    assert replace_types(Type[T], {T: int}) == Type[int]
-    assert replace_types(Model[T], {T: T}) == Model[T]
-
-    if sys.version_info >= (3, 9):
-        # Check generic aliases (subscripted builtin types) to make sure they
-        # resolve correctly (don't get translated to typing versions for
-        # example)
-        assert replace_types(list[Union[str, list, T]], {T: int}) == list[Union[str, list, int]]
-
-
-@pytest.mark.xfail(reason='working on V2')
-def test_replace_types_with_user_defined_generic_type_field():
-    """Test that using user defined generic types as generic model fields are handled correctly."""
-
-    T = TypeVar('T')
-    KT = TypeVar('KT')
-    VT = TypeVar('VT')
-
-    class GenericMapping(Mapping[KT, VT]):
-        pass
-
-    class GenericList(List[T]):
-        pass
-
-    class Model(GenericModel, Generic[T, KT, VT]):
-        map_field: GenericMapping[KT, VT]
-        list_field: GenericList[T]
-
-    assert replace_types(Model, {T: bool, KT: str, VT: int}) == Model[bool, str, int]
-    assert replace_types(Model[T, KT, VT], {T: bool, KT: str, VT: int}) == Model[bool, str, int]
-    assert replace_types(Model[T, VT, KT], {T: bool, KT: str, VT: int}) == Model[T, VT, KT][bool, int, str]
-
-
-def test_replace_types_identity_on_unchanged():
-    T = TypeVar('T')
-    U = TypeVar('U')
-
-    type_ = List[Union[str, Callable[[list], Optional[str]], U]]
-    assert replace_types(type_, {T: int}) is type_
-
-
-@pytest.mark.xfail(reason='working on V2')
->>>>>>> ef3cc495
+# @pytest.mark.xfail(reason='working on V2')
+# def test_replace_types():
+#     T = TypeVar('T')
+#
+#     class Model(BaseModel, Generic[T]):
+#         a: T
+#
+#     assert replace_types(T, {T: int}) is int
+#     assert replace_types(List[Union[str, list, T]], {T: int}) == List[Union[str, list, int]]
+#     assert replace_types(Callable, {T: int}) == Callable
+#     assert replace_types(Callable[[int, str, T], T], {T: int}) == Callable[[int, str, int], int]
+#     assert replace_types(T, {}) is T
+#     assert replace_types(Model[List[T]], {T: int}) == Model[List[T]][int]
+#     assert replace_types(T, {}) is T
+#     assert replace_types(Type[T], {T: int}) == Type[int]
+#     assert replace_types(Model[T], {T: T}) == Model[T]
+#
+#     if sys.version_info >= (3, 9):
+#         # Check generic aliases (subscripted builtin types) to make sure they
+#         # resolve correctly (don't get translated to typing versions for
+#         # example)
+#         assert replace_types(list[Union[str, list, T]], {T: int}) == list[Union[str, list, int]]
+#
+#
+# @pytest.mark.xfail(reason='working on V2')
+# def test_replace_types_with_user_defined_generic_type_field():
+#     """Test that using user defined generic types as generic model fields are handled correctly."""
+#
+#     T = TypeVar('T')
+#     KT = TypeVar('KT')
+#     VT = TypeVar('VT')
+#
+#     class GenericMapping(Mapping[KT, VT]):
+#         pass
+#
+#     class GenericList(List[T]):
+#         pass
+#
+#     class Model(BaseModel, Generic[T, KT, VT]):
+#         map_field: GenericMapping[KT, VT]
+#         list_field: GenericList[T]
+#
+#     assert replace_types(Model, {T: bool, KT: str, VT: int}) == Model[bool, str, int]
+#     assert replace_types(Model[T, KT, VT], {T: bool, KT: str, VT: int}) == Model[bool, str, int]
+#     assert replace_types(Model[T, VT, KT], {T: bool, KT: str, VT: int}) == Model[T, VT, KT][bool, int, str]
+#
+#
+# def test_replace_types_identity_on_unchanged():
+#     T = TypeVar('T')
+#     U = TypeVar('U')
+#
+#     type_ = List[Union[str, Callable[[list], Optional[str]], U]]
+#     assert replace_types(type_, {T: int}) is type_
+
+
 def test_deep_generic():
     T = TypeVar('T')
     S = TypeVar('S')
@@ -1192,13 +1188,8 @@
 
         T = TypeVar('T')
 
-<<<<<<< HEAD
         class Model1(BaseModel, Generic[T]):
-            ref: 'Model2[T]'  # noqa: F821
-=======
-        class Model1(GenericModel, Generic[T]):
             ref: 'Model2[T]'
->>>>>>> ef3cc495
 
         class Model2(BaseModel, Generic[T]):
             ref: Union[T, Model1[T]]
@@ -1268,11 +1259,7 @@
     class GenericList(List[T]):
         pass
 
-<<<<<<< HEAD
     class Model(BaseModel, Generic[T]):
-=======
-    class Model(GenericModel, Generic[T]):
->>>>>>> ef3cc495
         field: GenericList[T]
 
     model = Model[int](field=[5])
