--- conflicted
+++ resolved
@@ -1112,7 +1112,6 @@
 
 
 @skip_36
-<<<<<<< HEAD
 def test_generic_with_user_defined_generic_field():
     T = TypeVar('T')
 
@@ -1128,12 +1127,13 @@
 
     with pytest.raises(ValidationError):
         model = Model[int](field=['a'])
-=======
+
+
+@skip_36
 def test_generic_annotated():
     T = TypeVar('T')
 
     class SomeGenericModel(GenericModel, Generic[T]):
         some_field: Annotated[T, Field(alias='the_alias')]
 
-    SomeGenericModel[str](the_alias='qwe')
->>>>>>> 47539011
+    SomeGenericModel[str](the_alias='qwe')