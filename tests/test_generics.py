import sys
from enum import Enum
from typing import Any, ClassVar, Dict, Generic, List, Optional, Tuple, Type, TypeVar, Union

import pytest

from pydantic import BaseModel, Field, ValidationError, root_validator, validator
from pydantic.generics import GenericModel, _generic_types_cache, get_caller_module_name

skip_36 = pytest.mark.skipif(sys.version_info < (3, 7), reason='generics only supported for python 3.7 and above')


@skip_36
def test_generic_name():
    data_type = TypeVar('data_type')

    class Result(GenericModel, Generic[data_type]):
        data: data_type

    assert Result[List[int]].__name__ == 'Result[typing.List[int]]'


@skip_36
def test_double_parameterize_error():
    data_type = TypeVar('data_type')

    class Result(GenericModel, Generic[data_type]):
        data: data_type

    with pytest.raises(TypeError) as exc_info:
        Result[int][int]

    assert str(exc_info.value) == 'Cannot parameterize a concrete instantiation of a generic model'


@skip_36
def test_value_validation():
    T = TypeVar('T')

    class Response(GenericModel, Generic[T]):
        data: T

        @validator('data', each_item=True)
        def validate_value_nonzero(cls, v):
            if v == 0:
                raise ValueError('value is zero')
            return v

        @root_validator()
        def validate_sum(cls, values):
            if sum(values.get('data', {}).values()) > 5:
                raise ValueError('sum too large')
            return values

    assert Response[Dict[int, int]](data={1: '4'}).dict() == {'data': {1: 4}}
    with pytest.raises(ValidationError) as exc_info:
        Response[Dict[int, int]](data={1: 'a'})
    assert exc_info.value.errors() == [
        {'loc': ('data', 1), 'msg': 'value is not a valid integer', 'type': 'type_error.integer'}
    ]

    with pytest.raises(ValidationError) as exc_info:
        Response[Dict[int, int]](data={1: 0})
    assert exc_info.value.errors() == [{'loc': ('data', 1), 'msg': 'value is zero', 'type': 'value_error'}]

    with pytest.raises(ValidationError) as exc_info:
        Response[Dict[int, int]](data={1: 3, 2: 6})
    assert exc_info.value.errors() == [{'loc': ('__root__',), 'msg': 'sum too large', 'type': 'value_error'}]


@skip_36
def test_methods_are_inherited():
    class CustomGenericModel(GenericModel):
        def method(self):
            return self.data

    T = TypeVar('T')

    class Model(CustomGenericModel, Generic[T]):
        data: T

    instance = Model[int](data=1)

    assert instance.method() == 1


@skip_36
def test_config_is_inherited():
    class CustomGenericModel(GenericModel):
        class Config:
            allow_mutation = False

    T = TypeVar('T')

    class Model(CustomGenericModel, Generic[T]):
        data: T

    instance = Model[int](data=1)

    with pytest.raises(TypeError) as exc_info:
        instance.data = 2

    assert str(exc_info.value) == '"Model[int]" is immutable and does not support item assignment'


@skip_36
def test_default_argument():
    T = TypeVar('T')

    class Result(GenericModel, Generic[T]):
        data: T
        other: bool = True

    result = Result[int](data=1)
    assert result.other is True


@skip_36
def test_default_argument_for_typevar():
    T = TypeVar('T')

    class Result(GenericModel, Generic[T]):
        data: T = 4

    result = Result[int]()
    assert result.data == 4

    result = Result[float]()
    assert result.data == 4

    result = Result[int](data=1)
    assert result.data == 1


@skip_36
def test_classvar():
    T = TypeVar('T')

    class Result(GenericModel, Generic[T]):
        data: T
        other: ClassVar[int] = 1

    assert Result.other == 1
    assert Result[int].other == 1
    assert Result[int](data=1).other == 1
    assert 'other' not in Result.__fields__


@skip_36
def test_non_annotated_field():
    T = TypeVar('T')

    class Result(GenericModel, Generic[T]):
        data: T
        other = True

    assert 'other' in Result.__fields__
    assert 'other' in Result[int].__fields__

    result = Result[int](data=1)
    assert result.other is True


@skip_36
def test_must_inherit_from_generic():
    with pytest.raises(TypeError) as exc_info:

        class Result(GenericModel):
            pass

        Result[int]

    assert str(exc_info.value) == 'Type Result must inherit from typing.Generic before being parameterized'


@skip_36
def test_parameters_placed_on_generic():
    T = TypeVar('T')
    with pytest.raises(TypeError, match='Type parameters should be placed on typing.Generic, not GenericModel'):

        class Result(GenericModel[T]):
            pass


@skip_36
def test_parameters_must_be_typevar():
    with pytest.raises(TypeError, match='Type GenericModel must inherit from typing.Generic before being '):

        class Result(GenericModel[int]):
            pass


@skip_36
def test_subclass_can_be_genericized():
    T = TypeVar('T')

    class Result(GenericModel, Generic[T]):
        pass

    Result[T]


@skip_36
def test_parameter_count():
    T = TypeVar('T')
    S = TypeVar('S')

    class Model(GenericModel, Generic[T, S]):
        x: T
        y: S

    with pytest.raises(TypeError) as exc_info:
        Model[int, int, int]
    assert str(exc_info.value) == 'Too many parameters for Model; actual 3, expected 2'

    with pytest.raises(TypeError) as exc_info:
        Model[int]
    assert str(exc_info.value) == 'Too few parameters for Model; actual 1, expected 2'


@skip_36
def test_cover_cache():
    cache_size = len(_generic_types_cache)
    T = TypeVar('T')

    class Model(GenericModel, Generic[T]):
        x: T

    Model[int]  # adds both with-tuple and without-tuple version to cache
    assert len(_generic_types_cache) == cache_size + 2
    Model[int]  # uses the cache
    assert len(_generic_types_cache) == cache_size + 2


@skip_36
def test_generic_config():
    data_type = TypeVar('data_type')

    class Result(GenericModel, Generic[data_type]):
        data: data_type

        class Config:
            allow_mutation = False

    result = Result[int](data=1)
    assert result.data == 1
    with pytest.raises(TypeError):
        result.data = 2


@skip_36
def test_deep_generic():
    T = TypeVar('T')
    S = TypeVar('S')
    R = TypeVar('R')

    class OuterModel(GenericModel, Generic[T, S, R]):
        a: Dict[R, Optional[List[T]]]
        b: Optional[Union[S, R]]
        c: R
        d: float

    class InnerModel(GenericModel, Generic[T, R]):
        c: T
        d: R

    class NormalModel(BaseModel):
        e: int
        f: str

    inner_model = InnerModel[int, str]
    generic_model = OuterModel[inner_model, NormalModel, int]

    inner_models = [inner_model(c=1, d='a')]
    generic_model(a={1: inner_models, 2: None}, b=None, c=1, d=1.5)
    generic_model(a={}, b=NormalModel(e=1, f='a'), c=1, d=1.5)
    generic_model(a={}, b=1, c=1, d=1.5)


@skip_36
def test_enum_generic():
    T = TypeVar('T')

    class MyEnum(Enum):
        x = 1
        y = 2

    class Model(GenericModel, Generic[T]):
        enum: T

    Model[MyEnum](enum=MyEnum.x)
    Model[MyEnum](enum=2)


@skip_36
def test_generic():
    data_type = TypeVar('data_type')
    error_type = TypeVar('error_type')

    class Result(GenericModel, Generic[data_type, error_type]):
        data: Optional[List[data_type]]
        error: Optional[error_type]
        positive_number: int

        @validator('error', always=True)
        def validate_error(cls, v: Optional[error_type], values: Dict[str, Any]) -> Optional[error_type]:
            if values.get('data', None) is None and v is None:
                raise ValueError('Must provide data or error')
            if values.get('data', None) is not None and v is not None:
                raise ValueError('Must not provide both data and error')
            return v

        @validator('positive_number')
        def validate_positive_number(cls, v: int) -> int:
            if v < 0:
                raise ValueError
            return v

    class Error(BaseModel):
        message: str

    class Data(BaseModel):
        number: int
        text: str

    success1 = Result[Data, Error](data=[Data(number=1, text='a')], positive_number=1)
    assert success1.dict() == {'data': [{'number': 1, 'text': 'a'}], 'error': None, 'positive_number': 1}
    assert repr(success1) == "Result[Data, Error](data=[Data(number=1, text='a')], error=None, positive_number=1)"

    success2 = Result[Data, Error](error=Error(message='error'), positive_number=1)
    assert success2.dict() == {'data': None, 'error': {'message': 'error'}, 'positive_number': 1}
    assert repr(success2) == "Result[Data, Error](data=None, error=Error(message='error'), positive_number=1)"
    with pytest.raises(ValidationError) as exc_info:
        Result[Data, Error](error=Error(message='error'), positive_number=-1)
    assert exc_info.value.errors() == [{'loc': ('positive_number',), 'msg': '', 'type': 'value_error'}]

    with pytest.raises(ValidationError) as exc_info:
        Result[Data, Error](data=[Data(number=1, text='a')], error=Error(message='error'), positive_number=1)
    assert exc_info.value.errors() == [
        {'loc': ('error',), 'msg': 'Must not provide both data and error', 'type': 'value_error'}
    ]

    with pytest.raises(ValidationError) as exc_info:
        Result[Data, Error](data=[Data(number=1, text='a')], error=Error(message='error'), positive_number=1)
    assert exc_info.value.errors() == [
        {'loc': ('error',), 'msg': 'Must not provide both data and error', 'type': 'value_error'}
    ]


@skip_36
def test_alongside_concrete_generics():
    from pydantic.generics import GenericModel

    T = TypeVar('T')

    class MyModel(GenericModel, Generic[T]):
        item: T
        metadata: Dict[str, Any]

    model = MyModel[int](item=1, metadata={})
    assert model.item == 1
    assert model.metadata == {}


@skip_36
def test_complex_nesting():
    from pydantic.generics import GenericModel

    T = TypeVar('T')

    class MyModel(GenericModel, Generic[T]):
        item: List[Dict[Union[int, T], str]]

    item = [{1: 'a', 'a': 'a'}]
    model = MyModel[str](item=item)
    assert model.item == item


@skip_36
def test_required_value():
    T = TypeVar('T')

    class MyModel(GenericModel, Generic[T]):
        a: int

    with pytest.raises(ValidationError) as exc_info:
        MyModel[int]()
    assert exc_info.value.errors() == [{'loc': ('a',), 'msg': 'field required', 'type': 'value_error.missing'}]


@skip_36
def test_optional_value():
    T = TypeVar('T')

    class MyModel(GenericModel, Generic[T]):
        a: Optional[int] = 1

    model = MyModel[int]()
    assert model.dict() == {'a': 1}


@skip_36
def test_custom_schema():
    T = TypeVar('T')

    class MyModel(GenericModel, Generic[T]):
        a: int = Field(1, description='Custom')

    schema = MyModel[int].schema()
    assert schema['properties']['a'].get('description') == 'Custom'


@skip_36
def test_child_schema():
    T = TypeVar('T')

    class Model(GenericModel, Generic[T]):
        a: T

    class Child(Model[T], Generic[T]):
        pass

    schema = Child[int].schema()
    assert schema == {
        'title': 'Child[int]',
        'type': 'object',
        'properties': {'a': {'title': 'A', 'type': 'integer'}},
        'required': ['a'],
    }


@skip_36
def test_custom_generic_naming():
    T = TypeVar('T')

    class MyModel(GenericModel, Generic[T]):
        value: Optional[T]

        @classmethod
        def __concrete_name__(cls: Type[Any], params: Tuple[Type[Any], ...]) -> str:
            param_names = [param.__name__ if hasattr(param, '__name__') else str(param) for param in params]
            title = param_names[0].title()
            return f'Optional{title}Wrapper'

    assert repr(MyModel[int](value=1)) == 'OptionalIntWrapper(value=1)'
    assert repr(MyModel[str](value=None)) == 'OptionalStrWrapper(value=None)'


@skip_36
def test_nested():
    AT = TypeVar('AT')

    class InnerT(GenericModel, Generic[AT]):
        a: AT

    inner_int = InnerT[int](a=8)
    inner_str = InnerT[str](a='ate')
    inner_dict_any = InnerT[Any](a={})
    inner_int_any = InnerT[Any](a=7)

    class OuterT_SameType(GenericModel, Generic[AT]):
        i: InnerT[AT]

    OuterT_SameType[int](i=inner_int)
    OuterT_SameType[str](i=inner_str)
    OuterT_SameType[int](i=inner_int_any)  # ensure parsing the broader inner type works

    with pytest.raises(ValidationError) as exc_info:
        OuterT_SameType[int](i=inner_str)
    assert exc_info.value.errors() == [
        {'loc': ('i', 'a'), 'msg': 'value is not a valid integer', 'type': 'type_error.integer'}
    ]

    with pytest.raises(ValidationError) as exc_info:
        OuterT_SameType[int](i=inner_dict_any)
    assert exc_info.value.errors() == [
        {'loc': ('i', 'a'), 'msg': 'value is not a valid integer', 'type': 'type_error.integer'}
    ]


@skip_36
def test_partial_specification():
    AT = TypeVar('AT')
    BT = TypeVar('BT')

    class Model(GenericModel, Generic[AT, BT]):
        a: AT
        b: BT

    partial_model = Model[int, BT]
    concrete_model = partial_model[str]
    concrete_model(a=1, b='abc')
    with pytest.raises(ValidationError) as exc_info:
        concrete_model(a='abc', b=None)
    assert exc_info.value.errors() == [
        {'loc': ('a',), 'msg': 'value is not a valid integer', 'type': 'type_error.integer'},
        {'loc': ('b',), 'msg': 'none is not an allowed value', 'type': 'type_error.none.not_allowed'},
    ]


@skip_36
def test_partial_specification_name():
    AT = TypeVar('AT')
    BT = TypeVar('BT')

    class Model(GenericModel, Generic[AT, BT]):
        a: AT
        b: BT

    partial_model = Model[int, BT]
    assert partial_model.__name__ == 'Model[int, BT]'
    concrete_model = partial_model[str]
    assert concrete_model.__name__ == 'Model[int, BT][str]'


@skip_36
def test_partial_specification_instantiation():
    AT = TypeVar('AT')
    BT = TypeVar('BT')

    class Model(GenericModel, Generic[AT, BT]):
        a: AT
        b: BT

    partial_model = Model[int, BT]
    partial_model(a=1, b=2)

    partial_model(a=1, b='a')

    with pytest.raises(ValidationError) as exc_info:
        partial_model(a='a', b=2)
    assert exc_info.value.errors() == [
        {'loc': ('a',), 'msg': 'value is not a valid integer', 'type': 'type_error.integer'}
    ]


@skip_36
def test_partial_specification_instantiation_bounded():
    AT = TypeVar('AT')
    BT = TypeVar('BT', bound=int)

    class Model(GenericModel, Generic[AT, BT]):
        a: AT
        b: BT

    Model(a=1, b=1)
    with pytest.raises(ValidationError) as exc_info:
        Model(a=1, b='a')
    assert exc_info.value.errors() == [
        {'loc': ('b',), 'msg': 'value is not a valid integer', 'type': 'type_error.integer'}
    ]

    partial_model = Model[int, BT]
    partial_model(a=1, b=1)
    with pytest.raises(ValidationError) as exc_info:
        partial_model(a=1, b='a')
    assert exc_info.value.errors() == [
        {'loc': ('b',), 'msg': 'value is not a valid integer', 'type': 'type_error.integer'}
    ]


@skip_36
def test_typevar_parametrization():
    AT = TypeVar('AT')
    BT = TypeVar('BT')

    class Model(GenericModel, Generic[AT, BT]):
        a: AT
        b: BT

    CT = TypeVar('CT', bound=int)
    DT = TypeVar('DT', bound=int)

    with pytest.raises(ValidationError) as exc_info:
        Model[CT, DT](a='a', b='b')
    assert exc_info.value.errors() == [
        {'loc': ('a',), 'msg': 'value is not a valid integer', 'type': 'type_error.integer'},
        {'loc': ('b',), 'msg': 'value is not a valid integer', 'type': 'type_error.integer'},
    ]


@skip_36
def test_multiple_specification():
    AT = TypeVar('AT')
    BT = TypeVar('BT')

    class Model(GenericModel, Generic[AT, BT]):
        a: AT
        b: BT

    CT = TypeVar('CT')
    partial_model = Model[CT, CT]
    concrete_model = partial_model[str]

    with pytest.raises(ValidationError) as exc_info:
        concrete_model(a=None, b=None)
    assert exc_info.value.errors() == [
        {'loc': ('a',), 'msg': 'none is not an allowed value', 'type': 'type_error.none.not_allowed'},
        {'loc': ('b',), 'msg': 'none is not an allowed value', 'type': 'type_error.none.not_allowed'},
    ]


@skip_36
<<<<<<< HEAD
def test_generic_subclass_of_concrete_generic():
    T = TypeVar('T')
    U = TypeVar('U')

    class GenericBaseModel(GenericModel, Generic[T]):
        data: T

    class GenericSub(GenericBaseModel[int], Generic[U]):
        extra: U

    ConcreteSub = GenericSub[int]

    with pytest.raises(ValidationError):
        ConcreteSub(data=2, extra='wrong')

    with pytest.raises(ValidationError):
        ConcreteSub(data='wrong', extra=2)

    ConcreteSub(data=2, extra=3)
=======
def test_generic_model_pickle(create_module):
    # Using create_module because pickle doesn't support
    # objects with <locals> in their __qualname__  (e. g. defined in function)
    @create_module
    def module():
        import pickle
        from typing import Generic, TypeVar

        from pydantic import BaseModel
        from pydantic.generics import GenericModel

        t = TypeVar('t')

        class Model(BaseModel):
            a: float
            b: int = 10

        class MyGeneric(GenericModel, Generic[t]):
            value: t

        original = MyGeneric[Model](value=Model(a='24'))
        dumped = pickle.dumps(original)
        loaded = pickle.loads(dumped)
        assert loaded.value.a == original.value.a == 24
        assert loaded.value.b == original.value.b == 10
        assert loaded == original


@skip_36
def test_generic_model_from_function_pickle_fail(create_module):
    @create_module
    def module():
        import pickle
        from typing import Generic, TypeVar

        import pytest

        from pydantic import BaseModel
        from pydantic.generics import GenericModel

        t = TypeVar('t')

        class Model(BaseModel):
            a: float
            b: int = 10

        class MyGeneric(GenericModel, Generic[t]):
            value: t

        def get_generic(t):
            return MyGeneric[t]

        original = get_generic(Model)(value=Model(a='24'))
        with pytest.raises(pickle.PicklingError):
            pickle.dumps(original)


@skip_36
def test_generic_model_redefined_without_cache_fail(create_module):
    @create_module
    def module():
        from typing import Generic, TypeVar

        import pytest

        from pydantic.generics import GenericModel, _generic_types_cache

        t = TypeVar('t')

        class MyGeneric(GenericModel, Generic[t]):
            value: t

        concrete = MyGeneric[t]
        _generic_types_cache.clear()
        with pytest.raises(
            TypeError, match=r"'MyGeneric\[t\]' already defined above, please consider reusing it"
        ) as exc_info:
            MyGeneric[t]

        cause = exc_info.value.__cause__
        assert isinstance(cause, NameError), cause
        expected_message = f"Name conflict: 'MyGeneric[t]' in {__name__!r} is already used by {concrete!r}"
        assert cause.args[0] == expected_message, f'{cause.args[0]} != {expected_message}'


def test_get_caller_module_name_from_function():
    def get_current_module_name():
        return get_caller_module_name()

    assert get_current_module_name() == __name__


def test_get_caller_module_name_from_module(create_module):
    @create_module
    def module():
        from pydantic.generics import get_caller_module_name

        def get_current_module_name():
            return get_caller_module_name()

        module_name = get_current_module_name()
        assert module_name == __name__, f'{module_name} != {__name__}'

        def get_current_module_name():
            return get_caller_module_name()

        assert get_current_module_name() == __name__


def test_get_caller_module_name_not_found(mocker):
    mocker.patch('inspect.getmodule', return_value=None)
    assert get_caller_module_name() is None


def test_is_call_from_module(create_module):
    @create_module
    def module():
        from pydantic.generics import is_call_from_module

        def function():
            assert is_call_from_module()

            another_function()

        def another_function():
            assert not is_call_from_module()
            third_function()

        def third_function():
            assert not is_call_from_module()

        function()


def test_is_call_from_module_called_in_module(run_as_module):
    @run_as_module
    def module():
        import pytest

        from pydantic.generics import is_call_from_module

        with pytest.raises(RuntimeError, match='This function must be used inside another function') as exc_info:
            is_call_from_module()

        e = exc_info.value
        assert isinstance(e.__cause__, IndexError), e.__cause__
        assert isinstance(e.__context__, IndexError), e.__context__


def test_get_caller_module_called_from_module(run_as_module):
    @run_as_module
    def module():
        import pytest

        from pydantic.generics import get_caller_module_name

        with pytest.raises(RuntimeError, match='This function must be used inside another function') as exc_info:
            get_caller_module_name()

        e = exc_info.value
        assert isinstance(e.__cause__, IndexError), e.__cause__
        assert isinstance(e.__context__, IndexError), e.__context__
>>>>>>> 6b53cabe
<|MERGE_RESOLUTION|>--- conflicted
+++ resolved
@@ -601,7 +601,6 @@
 
 
 @skip_36
-<<<<<<< HEAD
 def test_generic_subclass_of_concrete_generic():
     T = TypeVar('T')
     U = TypeVar('U')
@@ -621,7 +620,8 @@
         ConcreteSub(data='wrong', extra=2)
 
     ConcreteSub(data=2, extra=3)
-=======
+
+
 def test_generic_model_pickle(create_module):
     # Using create_module because pickle doesn't support
     # objects with <locals> in their __qualname__  (e. g. defined in function)
@@ -783,5 +783,4 @@
 
         e = exc_info.value
         assert isinstance(e.__cause__, IndexError), e.__cause__
-        assert isinstance(e.__context__, IndexError), e.__context__
->>>>>>> 6b53cabe
+        assert isinstance(e.__context__, IndexError), e.__context__