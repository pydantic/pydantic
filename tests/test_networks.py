--- conflicted
+++ resolved
@@ -70,7 +70,6 @@
         'http://twitter.com/@handle/',
         'http://11.11.11.11.example.com/action',
         'http://abc.11.11.11.11.example.com/action',
-<<<<<<< HEAD
         'http://example#',
         'http://example/#',
         'http://example/#fragment',
@@ -79,9 +78,7 @@
         'http://example.org/path#fragment',
         'http://example.org/path?query#',
         'http://example.org/path?query#fragment',
-=======
         'file://localhost/foo/bar',
->>>>>>> e4316046
     ],
 )
 def test_any_url_success(value):
