--- conflicted
+++ resolved
@@ -1,14 +1,12 @@
 import pytest
 
-<<<<<<< HEAD
-from pydantic import AnyUrl, BaseModel, EmailError, HttpUrl, PostgresDsn, RedisDsn, ValidationError, stricturl
-=======
 from pydantic import (
     AmqpDsn,
     AnyHttpUrl,
     AnyUrl,
     BaseModel,
     CockroachDsn,
+    EmailError,
     EmailStr,
     FileUrl,
     HttpUrl,
@@ -20,7 +18,6 @@
     ValidationError,
     stricturl,
 )
->>>>>>> 85e45969
 from pydantic.networks import validate_email
 
 try:
