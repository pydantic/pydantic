import pytest

from pydantic import (
    AnyUrl,
    BaseModel,
    EmailStr,
<<<<<<< HEAD
    FileUrl,
    HttpUrl,
=======
    HttpUrl,
    KafkaDsn,
>>>>>>> 65fc336c
    NameEmail,
    PostgresDsn,
    RedisDsn,
    ValidationError,
    stricturl,
)
from pydantic.networks import validate_email

try:
    import email_validator
except ImportError:
    email_validator = None


@pytest.mark.parametrize(
    'value',
    [
        'http://example.org',
        'http://test',
        'http://localhost',
        'https://example.org/whatever/next/',
        'postgres://user:pass@localhost:5432/app',
        'postgres://just-user@localhost:5432/app',
        'postgresql+asyncpg://user:pass@localhost:5432/app',
        'postgresql+pg8000://user:pass@localhost:5432/app',
        'postgresql+psycopg2://postgres:postgres@localhost:5432/hatch',
        'postgresql+psycopg2cffi://user:pass@localhost:5432/app',
        'postgresql+py-postgresql://user:pass@localhost:5432/app',
        'postgresql+pygresql://user:pass@localhost:5432/app',
        'foo-bar://example.org',
        'foo.bar://example.org',
        'foo0bar://example.org',
        'https://example.org',
        'http://localhost',
        'http://localhost/',
        'http://localhost:8000',
        'http://localhost:8000/',
        'https://foo_bar.example.com/',
        'ftp://example.org',
        'ftps://example.org',
        'http://example.co.jp',
        'http://www.example.com/a%C2%B1b',
        'http://www.example.com/~username/',
        'http://info.example.com?fred',
        'http://info.example.com/?fred',
        'http://xn--mgbh0fb.xn--kgbechtv/',
        'http://example.com/blue/red%3Fand+green',
        'http://www.example.com/?array%5Bkey%5D=value',
        'http://xn--rsum-bpad.example.org/',
        'http://123.45.67.8/',
        'http://123.45.67.8:8329/',
        'http://[2001:db8::ff00:42]:8329',
        'http://[2001::1]:8329',
        'http://[2001:db8::1]/',
        'http://www.example.com:8000/foo',
        'http://www.cwi.nl:80/%7Eguido/Python.html',
        'https://www.python.org/путь',
        'http://андрей@example.com',
        AnyUrl('https://example.com', scheme='https', host='example.com'),
        'https://exam_ple.com/',
        'http://twitter.com/@handle/',
        'http://11.11.11.11.example.com/action',
        'http://abc.11.11.11.11.example.com/action',
        'file://localhost/foo/bar',
    ],
)
def test_any_url_success(value):
    class Model(BaseModel):
        v: AnyUrl

    assert Model(v=value).v, value


@pytest.mark.parametrize(
    'value,err_type,err_msg,err_ctx',
    [
        ('http:///example.com/', 'value_error.url.host', 'URL host invalid', None),
        ('https:///example.com/', 'value_error.url.host', 'URL host invalid', None),
        ('http://.example.com:8000/foo', 'value_error.url.host', 'URL host invalid', None),
        ('https://example.org\\', 'value_error.url.host', 'URL host invalid', None),
        ('https://exampl$e.org', 'value_error.url.host', 'URL host invalid', None),
        ('http://??', 'value_error.url.host', 'URL host invalid', None),
        ('http://.', 'value_error.url.host', 'URL host invalid', None),
        ('http://..', 'value_error.url.host', 'URL host invalid', None),
        (
            'https://example.org more',
            'value_error.url.extra',
            "URL invalid, extra characters found after valid URL: ' more'",
            {'extra': ' more'},
        ),
        ('$https://example.org', 'value_error.url.scheme', 'invalid or missing URL scheme', None),
        ('../icons/logo.gif', 'value_error.url.scheme', 'invalid or missing URL scheme', None),
        ('abc', 'value_error.url.scheme', 'invalid or missing URL scheme', None),
        ('..', 'value_error.url.scheme', 'invalid or missing URL scheme', None),
        ('/', 'value_error.url.scheme', 'invalid or missing URL scheme', None),
        ('+http://example.com/', 'value_error.url.scheme', 'invalid or missing URL scheme', None),
        ('ht*tp://example.com/', 'value_error.url.scheme', 'invalid or missing URL scheme', None),
        (' ', 'value_error.any_str.min_length', 'ensure this value has at least 1 characters', {'limit_value': 1}),
        ('', 'value_error.any_str.min_length', 'ensure this value has at least 1 characters', {'limit_value': 1}),
        (None, 'type_error.none.not_allowed', 'none is not an allowed value', None),
        (
            'http://2001:db8::ff00:42:8329',
            'value_error.url.extra',
            "URL invalid, extra characters found after valid URL: ':db8::ff00:42:8329'",
            {'extra': ':db8::ff00:42:8329'},
        ),
        ('http://[192.168.1.1]:8329', 'value_error.url.host', 'URL host invalid', None),
        ('http://example.com:99999', 'value_error.url.port', 'URL port invalid, port cannot exceed 65535', None),
        ('file:///foo/bar', 'value_error.url.host', 'URL host invalid', None),
    ],
)
def test_any_url_invalid(value, err_type, err_msg, err_ctx):
    class Model(BaseModel):
        v: AnyUrl

    with pytest.raises(ValidationError) as exc_info:
        Model(v=value)
    assert len(exc_info.value.errors()) == 1, exc_info.value.errors()
    error = exc_info.value.errors()[0]
    # debug(error)
    assert error['type'] == err_type, value
    assert error['msg'] == err_msg, value
    assert error.get('ctx') == err_ctx, value


def validate_url(s):
    class Model(BaseModel):
        v: AnyUrl

    return Model(v=s).v


def test_any_url_parts():
    url = validate_url('http://example.org')
    assert str(url) == 'http://example.org'
    assert repr(url) == "AnyUrl('http://example.org', scheme='http', host='example.org', tld='org', host_type='domain')"
    assert url.scheme == 'http'
    assert url.host == 'example.org'
    assert url.tld == 'org'
    assert url.host_type == 'domain'
    assert url.port is None
    assert url == AnyUrl('http://example.org', scheme='https', host='example.org')


def test_url_repr():
    url = validate_url('http://user:password@example.org:1234/the/path/?query=here#fragment=is;this=bit')
    assert str(url) == 'http://user:password@example.org:1234/the/path/?query=here#fragment=is;this=bit'
    assert repr(url) == (
        "AnyUrl('http://user:password@example.org:1234/the/path/?query=here#fragment=is;this=bit', "
        "scheme='http', user='user', password='password', host='example.org', tld='org', host_type='domain', "
        "port='1234', path='/the/path/', query='query=here', fragment='fragment=is;this=bit')"
    )
    assert url.scheme == 'http'
    assert url.user == 'user'
    assert url.password == 'password'
    assert url.host == 'example.org'
    assert url.host_type == 'domain'
    assert url.port == '1234'
    assert url.path == '/the/path/'
    assert url.query == 'query=here'
    assert url.fragment == 'fragment=is;this=bit'


def test_ipv4_port():
    url = validate_url('ftp://123.45.67.8:8329/')
    assert url.scheme == 'ftp'
    assert url.host == '123.45.67.8'
    assert url.host_type == 'ipv4'
    assert url.port == '8329'
    assert url.user is None
    assert url.password is None


def test_ipv4_no_port():
    url = validate_url('ftp://123.45.67.8')
    assert url.scheme == 'ftp'
    assert url.host == '123.45.67.8'
    assert url.host_type == 'ipv4'
    assert url.port is None
    assert url.user is None
    assert url.password is None


def test_ipv6_port():
    url = validate_url('wss://[2001:db8::ff00:42]:8329')
    assert url.scheme == 'wss'
    assert url.host == '[2001:db8::ff00:42]'
    assert url.host_type == 'ipv6'
    assert url.port == '8329'


def test_int_domain():
    url = validate_url('https://£££.org')
    assert url.host == 'xn--9aaa.org'
    assert url.host_type == 'int_domain'
    assert str(url) == 'https://xn--9aaa.org'


def test_co_uk():
    url = validate_url('http://example.co.uk')
    assert str(url) == 'http://example.co.uk'
    assert url.scheme == 'http'
    assert url.host == 'example.co.uk'
    assert url.tld == 'uk'  # wrong but no better solution
    assert url.host_type == 'domain'


def test_user_no_password():
    url = validate_url('http://user:@example.org')
    assert url.user == 'user'
    assert url.password == ''
    assert url.host == 'example.org'


def test_user_info_no_user():
    url = validate_url('http://:password@example.org')
    assert url.user == ''
    assert url.password == 'password'
    assert url.host == 'example.org'


def test_at_in_path():
    url = validate_url('https://twitter.com/@handle')
    assert url.scheme == 'https'
    assert url.host == 'twitter.com'
    assert url.user is None
    assert url.password is None
    assert url.path == '/@handle'


def test_fragment_without_query():
    url = validate_url('https://pydantic-docs.helpmanual.io/usage/types/#constrained-types')
    assert url.scheme == 'https'
    assert url.host == 'pydantic-docs.helpmanual.io'
    assert url.path == '/usage/types/'
    assert url.query is None
    assert url.fragment == 'constrained-types'


@pytest.mark.parametrize(
    'value',
    [
        'http://example.org',
        'http://example.org/foobar',
        'http://example.org.',
        'http://example.org./foobar',
        'HTTP://EXAMPLE.ORG',
        'https://example.org',
        'https://example.org?a=1&b=2',
        'https://example.org#a=3;b=3',
        'https://foo_bar.example.com/',
        'https://exam_ple.com/',  # should perhaps fail? I think it's contrary to the RFC but chrome allows it
        'https://example.xn--p1ai',
        'https://example.xn--vermgensberatung-pwb',
        'https://example.xn--zfr164b',
    ],
)
def test_http_url_success(value):
    class Model(BaseModel):
        v: HttpUrl

    assert Model(v=value).v == value, value


@pytest.mark.parametrize(
    'value,err_type,err_msg,err_ctx',
    [
        (
            'ftp://example.com/',
            'value_error.url.scheme',
            'URL scheme not permitted',
            {'allowed_schemes': {'https', 'http'}},
        ),
        ('http://foobar/', 'value_error.url.host', 'URL host invalid, top level domain required', None),
        ('http://localhost/', 'value_error.url.host', 'URL host invalid, top level domain required', None),
        ('https://example.123', 'value_error.url.host', 'URL host invalid, top level domain required', None),
        ('https://example.ab123', 'value_error.url.host', 'URL host invalid, top level domain required', None),
        (
            'x' * 2084,
            'value_error.any_str.max_length',
            'ensure this value has at most 2083 characters',
            {'limit_value': 2083},
        ),
    ],
)
def test_http_url_invalid(value, err_type, err_msg, err_ctx):
    class Model(BaseModel):
        v: HttpUrl

    with pytest.raises(ValidationError) as exc_info:
        Model(v=value)
    assert len(exc_info.value.errors()) == 1, exc_info.value.errors()
    error = exc_info.value.errors()[0]
    assert error['type'] == err_type, value
    assert error['msg'] == err_msg, value
    assert error.get('ctx') == err_ctx, value


@pytest.mark.parametrize(
    'input,output',
    [
        ('  https://www.example.com \n', 'https://www.example.com'),
        (b'https://www.example.com', 'https://www.example.com'),
        # https://www.xudongz.com/blog/2017/idn-phishing/ accepted but converted
        ('https://www.аррӏе.com/', 'https://www.xn--80ak6aa92e.com/'),
        ('https://exampl£e.org', 'https://xn--example-gia.org'),
        ('https://example.珠宝', 'https://example.xn--pbt977c'),
        ('https://example.vermögensberatung', 'https://example.xn--vermgensberatung-pwb'),
        ('https://example.рф', 'https://example.xn--p1ai'),
        ('https://exampl£e.珠宝', 'https://xn--example-gia.xn--pbt977c'),
    ],
)
def test_coerse_url(input, output):
    class Model(BaseModel):
        v: HttpUrl

    assert Model(v=input).v == output


@pytest.mark.parametrize(
    'input,output',
    [
        ('  https://www.example.com \n', 'com'),
        (b'https://www.example.com', 'com'),
        ('https://www.example.com?param=value', 'com'),
        ('https://example.珠宝', 'xn--pbt977c'),
        ('https://exampl£e.珠宝', 'xn--pbt977c'),
        ('https://example.vermögensberatung', 'xn--vermgensberatung-pwb'),
        ('https://example.рф', 'xn--p1ai'),
        ('https://example.рф?param=value', 'xn--p1ai'),
    ],
)
def test_parses_tld(input, output):
    class Model(BaseModel):
        v: HttpUrl

    assert Model(v=input).v.tld == output


<<<<<<< HEAD
@pytest.mark.parametrize(
    'value',
    ['file:///foo/bar', 'file://localhost/foo/bar' 'file:////localhost/foo/bar'],
)
def test_file_url_success(value):
    class Model(BaseModel):
        v: FileUrl

    assert Model(v=value).v == value, value
=======
def test_get_default_parts():
    class MyConnectionString(AnyUrl):
        @staticmethod
        def get_default_parts(parts):
            # get default parts allows to generate custom conn strings to services
            return {
                'user': 'admin',
                'password': '123',
            }

    class C(BaseModel):
        connection: MyConnectionString

    c = C(connection='protocol://service:8080')
    assert c.connection == 'protocol://admin:123@service:8080'
    assert c.connection.user == 'admin'
    assert c.connection.password == '123'


@pytest.mark.parametrize(
    'url,port',
    [
        ('https://www.example.com', '443'),
        ('https://www.example.com:443', '443'),
        ('https://www.example.com:8089', '8089'),
        ('http://www.example.com', '80'),
        ('http://www.example.com:80', '80'),
        ('http://www.example.com:8080', '8080'),
    ],
)
def test_http_urls_default_port(url, port):
    class Model(BaseModel):
        v: HttpUrl

    m = Model(v=url)
    assert m.v.port == port
    assert m.v == url
>>>>>>> 65fc336c


def test_postgres_dsns():
    class Model(BaseModel):
        a: PostgresDsn

    assert Model(a='postgres://user:pass@localhost:5432/app').a == 'postgres://user:pass@localhost:5432/app'
    assert Model(a='postgresql://user:pass@localhost:5432/app').a == 'postgresql://user:pass@localhost:5432/app'
    assert (
        Model(a='postgresql+asyncpg://user:pass@localhost:5432/app').a
        == 'postgresql+asyncpg://user:pass@localhost:5432/app'
    )

    with pytest.raises(ValidationError) as exc_info:
        Model(a='http://example.org')
    assert exc_info.value.errors()[0]['type'] == 'value_error.url.scheme'
    assert exc_info.value.json().startswith('[')

    with pytest.raises(ValidationError) as exc_info:
        Model(a='postgres://localhost:5432/app')
    error = exc_info.value.errors()[0]
    assert error == {'loc': ('a',), 'msg': 'userinfo required in URL but missing', 'type': 'value_error.url.userinfo'}

    with pytest.raises(ValidationError) as exc_info:
        Model(a='postgres://user@/foo/bar:5432/app')
    error = exc_info.value.errors()[0]
    assert error == {'loc': ('a',), 'msg': 'URL host invalid', 'type': 'value_error.url.host'}


def test_redis_dsns():
    class Model(BaseModel):
        a: RedisDsn

    m = Model(a='redis://user:pass@localhost:1234/app')
    assert m.a == 'redis://user:pass@localhost:1234/app'
    assert m.a.user == 'user'
    assert m.a.password == 'pass'

    m = Model(a='rediss://user:pass@localhost:1234/app')
    assert m.a == 'rediss://user:pass@localhost:1234/app'

    m = Model(a='rediss://:pass@localhost:1234')
    assert m.a == 'rediss://:pass@localhost:1234/0'

    with pytest.raises(ValidationError) as exc_info:
        Model(a='http://example.org')
    assert exc_info.value.errors()[0]['type'] == 'value_error.url.scheme'

    # Password is not required for Redis protocol
    m = Model(a='redis://localhost:1234/app')
    assert m.a == 'redis://localhost:1234/app'
    assert m.a.user is None
    assert m.a.password is None

    # Only schema is required for Redis protocol. Otherwise it will be set to default
    # https://www.iana.org/assignments/uri-schemes/prov/redis
    m = Model(a='rediss://')
    assert m.a.scheme == 'rediss'
    assert m.a.host == 'localhost'
    assert m.a.port == '6379'
    assert m.a.path == '/0'


def test_kafka_dsns():
    class Model(BaseModel):
        a: KafkaDsn

    m = Model(a='kafka://')
    assert m.a.scheme == 'kafka'
    assert m.a.host == 'localhost'
    assert m.a.port == '9092'
    assert m.a == 'kafka://localhost:9092'

    m = Model(a='kafka://kafka1')
    assert m.a == 'kafka://kafka1:9092'

    with pytest.raises(ValidationError) as exc_info:
        Model(a='http://example.org')
    assert exc_info.value.errors()[0]['type'] == 'value_error.url.scheme'

    m = Model(a='kafka://kafka3:9093')
    assert m.a.user is None
    assert m.a.password is None


def test_custom_schemes():
    class Model(BaseModel):
        v: stricturl(strip_whitespace=False, allowed_schemes={'ws', 'wss'})  # noqa: F821

    class Model2(BaseModel):
        v: stricturl(host_required=False, allowed_schemes={'foo'})  # noqa: F821

    assert Model(v='ws://example.org').v == 'ws://example.org'
    assert Model2(v='foo:///foo/bar').v == 'foo:///foo/bar'

    with pytest.raises(ValidationError):
        Model(v='http://example.org')

    with pytest.raises(ValidationError):
        Model(v='ws://example.org  ')

    with pytest.raises(ValidationError):
        Model(v='ws:///foo/bar')


@pytest.mark.parametrize(
    'kwargs,expected',
    [
        (dict(scheme='ws', user='foo', host='example.net'), 'ws://foo@example.net'),
        (dict(scheme='ws', user='foo', password='x', host='example.net'), 'ws://foo:x@example.net'),
        (dict(scheme='ws', host='example.net', query='a=b', fragment='c=d'), 'ws://example.net?a=b#c=d'),
        (dict(scheme='http', host='example.net', port='1234'), 'http://example.net:1234'),
    ],
)
def test_build_url(kwargs, expected):
    assert AnyUrl(None, **kwargs) == expected


def test_son():
    class Model(BaseModel):
        v: HttpUrl

    m = Model(v='http://foo@example.net')
    assert m.json() == '{"v": "http://foo@example.net"}'
    assert m.schema() == {
        'title': 'Model',
        'type': 'object',
        'properties': {'v': {'title': 'V', 'minLength': 1, 'maxLength': 2083, 'type': 'string', 'format': 'uri'}},
        'required': ['v'],
    }


@pytest.mark.skipif(not email_validator, reason='email_validator not installed')
@pytest.mark.parametrize(
    'value,name,email',
    [
        ('foobar@example.com', 'foobar', 'foobar@example.com'),
        ('s@muelcolvin.com', 's', 's@muelcolvin.com'),
        ('Samuel Colvin <s@muelcolvin.com>', 'Samuel Colvin', 's@muelcolvin.com'),
        ('foobar <foobar@example.com>', 'foobar', 'foobar@example.com'),
        (' foo.bar@example.com', 'foo.bar', 'foo.bar@example.com'),
        ('foo.bar@example.com ', 'foo.bar', 'foo.bar@example.com'),
        ('foo BAR <foobar@example.com >', 'foo BAR', 'foobar@example.com'),
        ('FOO bar   <foobar@example.com> ', 'FOO bar', 'foobar@example.com'),
        ('<FOOBAR@example.com> ', 'FOOBAR', 'FOOBAR@example.com'),
        ('ñoñó@example.com', 'ñoñó', 'ñoñó@example.com'),
        ('我買@example.com', '我買', '我買@example.com'),
        ('甲斐黒川日本@example.com', '甲斐黒川日本', '甲斐黒川日本@example.com'),
        (
            'чебурашкаящик-с-апельсинами.рф@example.com',
            'чебурашкаящик-с-апельсинами.рф',
            'чебурашкаящик-с-апельсинами.рф@example.com',
        ),
        ('उदाहरण.परीक्ष@domain.with.idn.tld', 'उदाहरण.परीक्ष', 'उदाहरण.परीक्ष@domain.with.idn.tld'),
        ('foo.bar@example.com', 'foo.bar', 'foo.bar@example.com'),
        ('foo.bar@exam-ple.com ', 'foo.bar', 'foo.bar@exam-ple.com'),
        ('ιωάννης@εεττ.gr', 'ιωάννης', 'ιωάννης@εεττ.gr'),
    ],
)
def test_address_valid(value, name, email):
    assert validate_email(value) == (name, email)


@pytest.mark.skipif(not email_validator, reason='email_validator not installed')
@pytest.mark.parametrize(
    'value',
    [
        'f oo.bar@example.com ',
        'foo.bar@exam\nple.com ',
        'foobar',
        'foobar <foobar@example.com',
        '@example.com',
        'foobar@.example.com',
        'foobar@.com',
        'foo bar@example.com',
        'foo@bar@example.com',
        '\n@example.com',
        '\r@example.com',
        '\f@example.com',
        ' @example.com',
        '\u0020@example.com',
        '\u001f@example.com',
        '"@example.com',
        '\"@example.com',
        ',@example.com',
        'foobar <foobar<@example.com>',
    ],
)
def test_address_invalid(value):
    with pytest.raises(ValueError):
        validate_email(value)


@pytest.mark.skipif(email_validator, reason='email_validator is installed')
def test_email_validator_not_installed():
    with pytest.raises(ImportError):
        validate_email('s@muelcolvin.com')


@pytest.mark.skipif(not email_validator, reason='email_validator not installed')
def test_email_str():
    class Model(BaseModel):
        v: EmailStr

    assert Model(v=EmailStr('foo@example.org')).v == 'foo@example.org'
    assert Model(v='foo@example.org').v == 'foo@example.org'


@pytest.mark.skipif(not email_validator, reason='email_validator not installed')
def test_name_email():
    class Model(BaseModel):
        v: NameEmail

    assert str(Model(v=NameEmail('foo bar', 'foobaR@example.com')).v) == 'foo bar <foobaR@example.com>'
    assert str(Model(v='foo bar  <foobaR@example.com>').v) == 'foo bar <foobaR@example.com>'
    assert NameEmail('foo bar', 'foobaR@example.com') == NameEmail('foo bar', 'foobaR@example.com')
    assert NameEmail('foo bar', 'foobaR@example.com') != NameEmail('foo bar', 'different@example.com')<|MERGE_RESOLUTION|>--- conflicted
+++ resolved
@@ -4,13 +4,9 @@
     AnyUrl,
     BaseModel,
     EmailStr,
-<<<<<<< HEAD
     FileUrl,
     HttpUrl,
-=======
-    HttpUrl,
     KafkaDsn,
->>>>>>> 65fc336c
     NameEmail,
     PostgresDsn,
     RedisDsn,
@@ -350,7 +346,6 @@
     assert Model(v=input).v.tld == output
 
 
-<<<<<<< HEAD
 @pytest.mark.parametrize(
     'value',
     ['file:///foo/bar', 'file://localhost/foo/bar' 'file:////localhost/foo/bar'],
@@ -360,7 +355,8 @@
         v: FileUrl
 
     assert Model(v=value).v == value, value
-=======
+
+
 def test_get_default_parts():
     class MyConnectionString(AnyUrl):
         @staticmethod
@@ -398,7 +394,6 @@
     m = Model(v=url)
     assert m.v.port == port
     assert m.v == url
->>>>>>> 65fc336c
 
 
 def test_postgres_dsns():
