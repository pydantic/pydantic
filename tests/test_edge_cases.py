--- conflicted
+++ resolved
@@ -1081,7 +1081,46 @@
     assert Model.__fields__.keys() == {'v'}
 
 
-<<<<<<< HEAD
+def test_alias_child_precedence():
+    class Parent(BaseModel):
+        x: int
+
+        class Config:
+            fields = {'x': 'x1'}
+
+    class Child(Parent):
+        y: int
+
+        class Config:
+            fields = {'y': 'y2', 'x': 'x2'}
+
+    assert Child.__fields__['y'].alias == 'y2'
+    assert Child.__fields__['x'].alias == 'x2'
+
+
+def test_alias_generator_parent():
+    class Parent(BaseModel):
+        x: int
+
+        class Config:
+            allow_population_by_field_name = True
+
+            @classmethod
+            def alias_generator(cls, f_name):
+                return f_name + '1'
+
+    class Child(Parent):
+        y: int
+
+        class Config:
+            @classmethod
+            def alias_generator(cls, f_name):
+                return f_name + '2'
+
+    assert Child.__fields__['y'].alias == 'y2'
+    assert Child.__fields__['x'].alias == 'x2'
+
+
 def test_optional_field_constraints():
     class MyModel(BaseModel):
         my_int: Optional[int] = Field(..., ge=3)
@@ -1095,44 +1134,4 @@
             'type': 'value_error.number.not_ge',
             'ctx': {'limit_value': 3},
         }
-    ]
-=======
-def test_alias_child_precedence():
-    class Parent(BaseModel):
-        x: int
-
-        class Config:
-            fields = {'x': 'x1'}
-
-    class Child(Parent):
-        y: int
-
-        class Config:
-            fields = {'y': 'y2', 'x': 'x2'}
-
-    assert Child.__fields__['y'].alias == 'y2'
-    assert Child.__fields__['x'].alias == 'x2'
-
-
-def test_alias_generator_parent():
-    class Parent(BaseModel):
-        x: int
-
-        class Config:
-            allow_population_by_field_name = True
-
-            @classmethod
-            def alias_generator(cls, f_name):
-                return f_name + '1'
-
-    class Child(Parent):
-        y: int
-
-        class Config:
-            @classmethod
-            def alias_generator(cls, f_name):
-                return f_name + '2'
-
-    assert Child.__fields__['y'].alias == 'y2'
-    assert Child.__fields__['x'].alias == 'x2'
->>>>>>> ed7b216e
+    ]