import sys
from decimal import Decimal
from enum import Enum
from typing import Any, Dict, FrozenSet, Generic, List, Optional, Set, Tuple, Type, TypeVar, Union

import pytest

from pydantic import (
    BaseModel,
    BaseSettings,
    Extra,
    NoneStrBytes,
    StrBytes,
    ValidationError,
    constr,
    errors,
    validate_model,
    validator,
)
from pydantic.fields import Field, Schema


def test_str_bytes():
    class Model(BaseModel):
        v: StrBytes = ...

    m = Model(v='s')
    assert m.v == 's'
    assert repr(m.__fields__['v']) == "ModelField(name='v', type=Union[str, bytes], required=True)"

    m = Model(v=b'b')
    assert m.v == 'b'

    with pytest.raises(ValidationError) as exc_info:
        Model(v=None)
    assert exc_info.value.errors() == [
        {'loc': ('v',), 'msg': 'none is not an allowed value', 'type': 'type_error.none.not_allowed'}
    ]


def test_str_bytes_none():
    class Model(BaseModel):
        v: NoneStrBytes = ...

    m = Model(v='s')
    assert m.v == 's'

    m = Model(v=b'b')
    assert m.v == 'b'

    m = Model(v=None)
    assert m.v is None


def test_union_int_str():
    class Model(BaseModel):
        v: Union[int, str] = ...

    m = Model(v=123)
    assert m.v == 123

    m = Model(v='123')
    assert m.v == 123

    m = Model(v=b'foobar')
    assert m.v == 'foobar'

    # here both validators work and it's impossible to work out which value "closer"
    m = Model(v=12.2)
    assert m.v == 12

    with pytest.raises(ValidationError) as exc_info:
        Model(v=None)
    assert exc_info.value.errors() == [
        {'loc': ('v',), 'msg': 'none is not an allowed value', 'type': 'type_error.none.not_allowed'}
    ]


def test_union_priority():
    class ModelOne(BaseModel):
        v: Union[int, str] = ...

    class ModelTwo(BaseModel):
        v: Union[str, int] = ...

    assert ModelOne(v='123').v == 123
    assert ModelTwo(v='123').v == '123'


def test_typed_list():
    class Model(BaseModel):
        v: List[int] = ...

    m = Model(v=[1, 2, '3'])
    assert m.v == [1, 2, 3]

    with pytest.raises(ValidationError) as exc_info:
        Model(v=[1, 'x', 'y'])
    assert exc_info.value.errors() == [
        {'loc': ('v', 1), 'msg': 'value is not a valid integer', 'type': 'type_error.integer'},
        {'loc': ('v', 2), 'msg': 'value is not a valid integer', 'type': 'type_error.integer'},
    ]

    with pytest.raises(ValidationError) as exc_info:
        Model(v=1)
    assert exc_info.value.errors() == [{'loc': ('v',), 'msg': 'value is not a valid list', 'type': 'type_error.list'}]


def test_typed_set():
    class Model(BaseModel):
        v: Set[int] = ...

    assert Model(v={1, 2, '3'}).v == {1, 2, 3}
    assert Model(v=[1, 2, '3']).v == {1, 2, 3}

    with pytest.raises(ValidationError) as exc_info:
        Model(v=[1, 'x'])
    assert exc_info.value.errors() == [
        {'loc': ('v', 1), 'msg': 'value is not a valid integer', 'type': 'type_error.integer'}
    ]


def test_dict_dict():
    class Model(BaseModel):
        v: Dict[str, int] = ...

    assert Model(v={'foo': 1}).dict() == {'v': {'foo': 1}}


def test_none_list():
    class Model(BaseModel):
        v = [None]

    assert Model.schema() == {
        'title': 'Model',
        'type': 'object',
        'properties': {'v': {'title': 'V', 'default': [None], 'type': 'array', 'items': {}}},
    }


@pytest.mark.parametrize(
    'value,result',
    [
        ({'a': 2, 'b': 4}, {'a': 2, 'b': 4}),
        ({1: '2', 'b': 4}, {'1': 2, 'b': 4}),
        ([('a', 2), ('b', 4)], {'a': 2, 'b': 4}),
    ],
)
def test_typed_dict(value, result):
    class Model(BaseModel):
        v: Dict[str, int] = ...

    assert Model(v=value).v == result


@pytest.mark.parametrize(
    'value,errors',
    [
        (1, [{'loc': ('v',), 'msg': 'value is not a valid dict', 'type': 'type_error.dict'}]),
        ({'a': 'b'}, [{'loc': ('v', 'a'), 'msg': 'value is not a valid integer', 'type': 'type_error.integer'}]),
        ([1, 2, 3], [{'loc': ('v',), 'msg': 'value is not a valid dict', 'type': 'type_error.dict'}]),
    ],
)
def test_typed_dict_error(value, errors):
    class Model(BaseModel):
        v: Dict[str, int] = ...

    with pytest.raises(ValidationError) as exc_info:
        Model(v=value)
    assert exc_info.value.errors() == errors


def test_dict_key_error():
    class Model(BaseModel):
        v: Dict[int, int] = ...

    assert Model(v={1: 2, '3': '4'}).v == {1: 2, 3: 4}

    with pytest.raises(ValidationError) as exc_info:
        Model(v={'foo': 2, '3': '4'})
    assert exc_info.value.errors() == [
        {'loc': ('v', '__key__'), 'msg': 'value is not a valid integer', 'type': 'type_error.integer'}
    ]


def test_tuple():
    class Model(BaseModel):
        v: Tuple[int, float, bool]

    m = Model(v=[1.2, '2.2', 'true'])
    assert m.v == (1, 2.2, True)


def test_tuple_more():
    class Model(BaseModel):
        simple_tuple: tuple = None
        tuple_of_different_types: Tuple[int, float, str, bool] = None

    m = Model(simple_tuple=[1, 2, 3, 4], tuple_of_different_types=[4, 3, 2, 1])
    assert m.dict() == {'simple_tuple': (1, 2, 3, 4), 'tuple_of_different_types': (4, 3.0, '2', True)}


def test_tuple_length_error():
    class Model(BaseModel):
        v: Tuple[int, float, bool]

    with pytest.raises(ValidationError) as exc_info:
        Model(v=[1, 2])
    assert exc_info.value.errors() == [
        {
            'loc': ('v',),
            'msg': 'wrong tuple length 2, expected 3',
            'type': 'value_error.tuple.length',
            'ctx': {'actual_length': 2, 'expected_length': 3},
        }
    ]


def test_tuple_invalid():
    class Model(BaseModel):
        v: Tuple[int, float, bool]

    with pytest.raises(ValidationError) as exc_info:
        Model(v='xxx')
    assert exc_info.value.errors() == [{'loc': ('v',), 'msg': 'value is not a valid tuple', 'type': 'type_error.tuple'}]


def test_tuple_value_error():
    class Model(BaseModel):
        v: Tuple[int, float, Decimal]

    with pytest.raises(ValidationError) as exc_info:
        Model(v=['x', 'y', 'x'])
    assert exc_info.value.errors() == [
        {'loc': ('v', 0), 'msg': 'value is not a valid integer', 'type': 'type_error.integer'},
        {'loc': ('v', 1), 'msg': 'value is not a valid float', 'type': 'type_error.float'},
        {'loc': ('v', 2), 'msg': 'value is not a valid decimal', 'type': 'type_error.decimal'},
    ]


def test_recursive_list():
    class SubModel(BaseModel):
        name: str = ...
        count: int = None

    class Model(BaseModel):
        v: List[SubModel] = []

    m = Model(v=[])
    assert m.v == []

    m = Model(v=[{'name': 'testing', 'count': 4}])
    assert repr(m) == "Model(v=[SubModel(name='testing', count=4)])"
    assert m.v[0].name == 'testing'
    assert m.v[0].count == 4
    assert m.dict() == {'v': [{'count': 4, 'name': 'testing'}]}

    with pytest.raises(ValidationError) as exc_info:
        Model(v=['x'])
    assert exc_info.value.errors() == [{'loc': ('v', 0), 'msg': 'value is not a valid dict', 'type': 'type_error.dict'}]


def test_recursive_list_error():
    class SubModel(BaseModel):
        name: str = ...
        count: int = None

    class Model(BaseModel):
        v: List[SubModel] = []

    with pytest.raises(ValidationError) as exc_info:
        Model(v=[{}])
    assert exc_info.value.errors() == [
        {'loc': ('v', 0, 'name'), 'msg': 'field required', 'type': 'value_error.missing'}
    ]


def test_list_unions():
    class Model(BaseModel):
        v: List[Union[int, str]] = ...

    assert Model(v=[123, '456', 'foobar']).v == [123, 456, 'foobar']

    with pytest.raises(ValidationError) as exc_info:
        Model(v=[1, 2, None])

    assert exc_info.value.errors() == [
        {'loc': ('v', 2), 'msg': 'none is not an allowed value', 'type': 'type_error.none.not_allowed'}
    ]


def test_recursive_lists():
    class Model(BaseModel):
        v: List[List[Union[int, float]]] = ...

    assert Model(v=[[1, 2], [3, '4', '4.1']]).v == [[1, 2], [3, 4, 4.1]]
    assert Model.__fields__['v'].sub_fields[0].name == '_v'
    assert len(Model.__fields__['v'].sub_fields) == 1
    assert Model.__fields__['v'].sub_fields[0].sub_fields[0].name == '__v'
    assert len(Model.__fields__['v'].sub_fields[0].sub_fields) == 1
    assert Model.__fields__['v'].sub_fields[0].sub_fields[0].sub_fields[1].name == '__v_float'
    assert len(Model.__fields__['v'].sub_fields[0].sub_fields[0].sub_fields) == 2


class StrEnum(str, Enum):
    a = 'a10'
    b = 'b10'


def test_str_enum():
    class Model(BaseModel):
        v: StrEnum = ...

    assert Model(v='a10').v is StrEnum.a

    with pytest.raises(ValidationError):
        Model(v='different')


def test_any_dict():
    class Model(BaseModel):
        v: Dict[int, Any] = ...

    assert Model(v={1: 'foobar'}).dict() == {'v': {1: 'foobar'}}
    assert Model(v={123: 456}).dict() == {'v': {123: 456}}
    assert Model(v={2: [1, 2, 3]}).dict() == {'v': {2: [1, 2, 3]}}


def test_success_values_include():
    class Model(BaseModel):
        a: int = 1
        b: int = 2
        c: int = 3

    m = Model()
    assert m.dict() == {'a': 1, 'b': 2, 'c': 3}
    assert m.dict(include={'a'}) == {'a': 1}
    assert m.dict(exclude={'a'}) == {'b': 2, 'c': 3}
    assert m.dict(include={'a', 'b'}, exclude={'a'}) == {'b': 2}


def test_include_exclude_unset():
    class Model(BaseModel):
        a: int
        b: int
        c: int = 3
        d: int = 4
        e: int = 5
        f: int = 6

    m = Model(a=1, b=2, e=5, f=7)
    assert m.dict() == {'a': 1, 'b': 2, 'c': 3, 'd': 4, 'e': 5, 'f': 7}
    assert m.__fields_set__ == {'a', 'b', 'e', 'f'}
    assert m.dict(exclude_unset=True) == {'a': 1, 'b': 2, 'e': 5, 'f': 7}

    assert m.dict(include={'a'}, exclude_unset=True) == {'a': 1}
    assert m.dict(include={'c'}, exclude_unset=True) == {}

    assert m.dict(exclude={'a'}, exclude_unset=True) == {'b': 2, 'e': 5, 'f': 7}
    assert m.dict(exclude={'c'}, exclude_unset=True) == {'a': 1, 'b': 2, 'e': 5, 'f': 7}

    assert m.dict(include={'a', 'b', 'c'}, exclude={'b'}, exclude_unset=True) == {'a': 1}
    assert m.dict(include={'a', 'b', 'c'}, exclude={'a', 'c'}, exclude_unset=True) == {'b': 2}


def test_include_exclude_defaults():
    class Model(BaseModel):
        a: int
        b: int
        c: int = 3
        d: int = 4
        e: int = 5
        f: int = 6

    m = Model(a=1, b=2, e=5, f=7)
    assert m.dict() == {'a': 1, 'b': 2, 'c': 3, 'd': 4, 'e': 5, 'f': 7}
    assert m.__fields_set__ == {'a', 'b', 'e', 'f'}
    assert m.dict(exclude_defaults=True) == {'a': 1, 'b': 2, 'f': 7}

    assert m.dict(include={'a'}, exclude_defaults=True) == {'a': 1}
    assert m.dict(include={'c'}, exclude_defaults=True) == {}

    assert m.dict(exclude={'a'}, exclude_defaults=True) == {'b': 2, 'f': 7}
    assert m.dict(exclude={'c'}, exclude_defaults=True) == {'a': 1, 'b': 2, 'f': 7}

    assert m.dict(include={'a', 'b', 'c'}, exclude={'b'}, exclude_defaults=True) == {'a': 1}
    assert m.dict(include={'a', 'b', 'c'}, exclude={'a', 'c'}, exclude_defaults=True) == {'b': 2}

    # abstract set
    assert m.dict(include={'a': 1}.keys()) == {'a': 1}
    assert m.dict(exclude={'a': 1}.keys()) == {'b': 2, 'c': 3, 'd': 4, 'e': 5, 'f': 7}

    assert m.dict(include={'a': 1}.keys(), exclude_unset=True) == {'a': 1}
    assert m.dict(exclude={'a': 1}.keys(), exclude_unset=True) == {'b': 2, 'e': 5, 'f': 7}


def test_skip_defaults_deprecated():
    class Model(BaseModel):
        x: int
        b: int = 2

    m = Model(x=1)
    match = r'Model.dict\(\): "skip_defaults" is deprecated and replaced by "exclude_unset"'
    with pytest.warns(DeprecationWarning, match=match):
        assert m.dict(skip_defaults=True) == m.dict(exclude_unset=True)
    with pytest.warns(DeprecationWarning, match=match):
        assert m.dict(skip_defaults=False) == m.dict(exclude_unset=False)

    match = r'Model.json\(\): "skip_defaults" is deprecated and replaced by "exclude_unset"'
    with pytest.warns(DeprecationWarning, match=match):
        assert m.json(skip_defaults=True) == m.json(exclude_unset=True)
    with pytest.warns(DeprecationWarning, match=match):
        assert m.json(skip_defaults=False) == m.json(exclude_unset=False)


def test_advanced_exclude():
    class SubSubModel(BaseModel):
        a: str
        b: str

    class SubModel(BaseModel):
        c: str
        d: List[SubSubModel]

    class Model(BaseModel):
        e: str
        f: SubModel

    m = Model(e='e', f=SubModel(c='foo', d=[SubSubModel(a='a', b='b'), SubSubModel(a='c', b='e')]))

    assert m.dict(exclude={'f': {'c': ..., 'd': {-1: {'a'}}}}) == {
        'e': 'e',
        'f': {'d': [{'a': 'a', 'b': 'b'}, {'b': 'e'}]},
    }
    assert m.dict(exclude={'e': ..., 'f': {'d'}}) == {'f': {'c': 'foo'}}


def test_advanced_value_inclide():
    class SubSubModel(BaseModel):
        a: str
        b: str

    class SubModel(BaseModel):
        c: str
        d: List[SubSubModel]

    class Model(BaseModel):
        e: str
        f: SubModel

    m = Model(e='e', f=SubModel(c='foo', d=[SubSubModel(a='a', b='b'), SubSubModel(a='c', b='e')]))

    assert m.dict(include={'f'}) == {'f': {'c': 'foo', 'd': [{'a': 'a', 'b': 'b'}, {'a': 'c', 'b': 'e'}]}}
    assert m.dict(include={'e'}) == {'e': 'e'}
    assert m.dict(include={'f': {'d': {0: ..., -1: {'b'}}}}) == {'f': {'d': [{'a': 'a', 'b': 'b'}, {'b': 'e'}]}}


def test_advanced_value_exclude_include():
    class SubSubModel(BaseModel):
        a: str
        b: str

    class SubModel(BaseModel):
        c: str
        d: List[SubSubModel]

    class Model(BaseModel):
        e: str
        f: SubModel

    m = Model(e='e', f=SubModel(c='foo', d=[SubSubModel(a='a', b='b'), SubSubModel(a='c', b='e')]))

    assert m.dict(exclude={'f': {'c': ..., 'd': {-1: {'a'}}}}, include={'f'}) == {
        'f': {'d': [{'a': 'a', 'b': 'b'}, {'b': 'e'}]}
    }
    assert m.dict(exclude={'e': ..., 'f': {'d'}}, include={'e', 'f'}) == {'f': {'c': 'foo'}}

    assert m.dict(exclude={'f': {'d': {-1: {'a'}}}}, include={'f': {'d'}}) == {
        'f': {'d': [{'a': 'a', 'b': 'b'}, {'b': 'e'}]}
    }


def test_field_set_ignore_extra():
    class Model(BaseModel):
        a: int
        b: int
        c: int = 3

        class Config:
            extra = Extra.ignore

    m = Model(a=1, b=2)
    assert m.dict() == {'a': 1, 'b': 2, 'c': 3}
    assert m.__fields_set__ == {'a', 'b'}
    assert m.dict(exclude_unset=True) == {'a': 1, 'b': 2}

    m2 = Model(a=1, b=2, d=4)
    assert m2.dict() == {'a': 1, 'b': 2, 'c': 3}
    assert m2.__fields_set__ == {'a', 'b'}
    assert m2.dict(exclude_unset=True) == {'a': 1, 'b': 2}


def test_field_set_allow_extra():
    class Model(BaseModel):
        a: int
        b: int
        c: int = 3

        class Config:
            extra = Extra.allow

    m = Model(a=1, b=2)
    assert m.dict() == {'a': 1, 'b': 2, 'c': 3}
    assert m.__fields_set__ == {'a', 'b'}
    assert m.dict(exclude_unset=True) == {'a': 1, 'b': 2}

    m2 = Model(a=1, b=2, d=4)
    assert m2.dict() == {'a': 1, 'b': 2, 'c': 3, 'd': 4}
    assert m2.__fields_set__ == {'a', 'b', 'd'}
    assert m2.dict(exclude_unset=True) == {'a': 1, 'b': 2, 'd': 4}


def test_field_set_field_name():
    class Model(BaseModel):
        a: int
        field_set: int
        b: int = 3

    assert Model(a=1, field_set=2).dict() == {'a': 1, 'field_set': 2, 'b': 3}
    assert Model(a=1, field_set=2).dict(exclude_unset=True) == {'a': 1, 'field_set': 2}
    assert Model.construct(a=1, field_set=3).dict() == {'a': 1, 'field_set': 3, 'b': 3}


def test_values_order():
    class Model(BaseModel):
        a: int = 1
        b: int = 2
        c: int = 3

    m = Model(c=30, b=20, a=10)
    assert list(m) == [('a', 10), ('b', 20), ('c', 30)]


def test_inheritance():
    class Foo(BaseModel):
        a: float = ...

    class Bar(Foo):
        x: float = 12.3
        a = 123.0

    assert Bar().dict() == {'x': 12.3, 'a': 123.0}


def test_invalid_type():
    with pytest.raises(RuntimeError) as exc_info:

        class Model(BaseModel):
            x: 43 = 123

    assert 'error checking inheritance of 43 (type: int)' in exc_info.value.args[0]


class CustomStr(str):
    def foobar(self):
        return 7


@pytest.mark.parametrize(
    'value,expected',
    [
        ('a string', 'a string'),
        (b'some bytes', 'some bytes'),
        (bytearray('foobar', encoding='utf8'), 'foobar'),
        (123, '123'),
        (123.45, '123.45'),
        (Decimal('12.45'), '12.45'),
        (True, 'True'),
        (False, 'False'),
        (StrEnum.a, 'a10'),
        (CustomStr('whatever'), 'whatever'),
    ],
)
def test_valid_string_types(value, expected):
    class Model(BaseModel):
        v: str

    assert Model(v=value).v == expected


@pytest.mark.parametrize(
    'value,errors',
    [
        ({'foo': 'bar'}, [{'loc': ('v',), 'msg': 'str type expected', 'type': 'type_error.str'}]),
        ([1, 2, 3], [{'loc': ('v',), 'msg': 'str type expected', 'type': 'type_error.str'}]),
    ],
)
def test_invalid_string_types(value, errors):
    class Model(BaseModel):
        v: str

    with pytest.raises(ValidationError) as exc_info:
        Model(v=value)
    assert exc_info.value.errors() == errors


def test_inheritance_config():
    class Parent(BaseModel):
        a: int

    class Child(Parent):
        b: str

        class Config:
            fields = {'a': 'aaa', 'b': 'bbb'}

    m = Child(aaa=1, bbb='s')
    assert repr(m) == "Child(a=1, b='s')"


def test_partial_inheritance_config():
    class Parent(BaseModel):
        a: int

        class Config:
            fields = {'a': 'aaa'}

    class Child(Parent):
        b: str

        class Config:
            fields = {'b': 'bbb'}

    m = Child(aaa=1, bbb='s')
    assert repr(m) == "Child(a=1, b='s')"


def test_annotation_inheritance():
    class A(BaseModel):
        integer: int = 1

    class B(A):
        integer = 2

    assert B.__annotations__['integer'] == int
    assert B.__fields__['integer'].type_ == int

    class C(A):
        integer: str = 'G'

    assert C.__annotations__['integer'] == str
    assert C.__fields__['integer'].type_ == str

    with pytest.raises(TypeError) as exc_info:

        class D(A):
            integer = 'G'

    assert str(exc_info.value) == (
        'The type of D.integer differs from the new default value; '
        'if you wish to change the type of this field, please use a type annotation'
    )


def test_string_none():
    class Model(BaseModel):
        a: constr(min_length=20, max_length=1000) = ...

        class Config:
            extra = Extra.ignore

    with pytest.raises(ValidationError) as exc_info:
        Model(a=None)
    assert exc_info.value.errors() == [
        {'loc': ('a',), 'msg': 'none is not an allowed value', 'type': 'type_error.none.not_allowed'}
    ]


def test_return_errors_ok():
    class Model(BaseModel):
        foo: int
        bar: List[int]

    assert validate_model(Model, {'foo': '123', 'bar': (1, 2, 3)}) == (
        {'foo': 123, 'bar': [1, 2, 3]},
        {'foo', 'bar'},
        None,
    )
    d, f, e = validate_model(Model, {'foo': '123', 'bar': (1, 2, 3)}, False)
    assert d == {'foo': 123, 'bar': [1, 2, 3]}
    assert f == {'foo', 'bar'}
    assert e is None


def test_return_errors_error():
    class Model(BaseModel):
        foo: int
        bar: List[int]

    d, f, e = validate_model(Model, {'foo': '123', 'bar': (1, 2, 'x')}, False)
    assert d == {'foo': 123}
    assert f == {'foo', 'bar'}
    assert e.errors() == [{'loc': ('bar', 2), 'msg': 'value is not a valid integer', 'type': 'type_error.integer'}]

    d, f, e = validate_model(Model, {'bar': (1, 2, 3)}, False)
    assert d == {'bar': [1, 2, 3]}
    assert f == {'bar'}
    assert e.errors() == [{'loc': ('foo',), 'msg': 'field required', 'type': 'value_error.missing'}]


def test_optional_required():
    class Model(BaseModel):
        bar: Optional[int]

    assert Model(bar=123).dict() == {'bar': 123}
    assert Model().dict() == {'bar': None}
    assert Model(bar=None).dict() == {'bar': None}


def test_invalid_validator():
    class InvalidValidator:
        @classmethod
        def __get_validators__(cls):
            yield cls.has_wrong_arguments

        @classmethod
        def has_wrong_arguments(cls, value, bar):
            pass

    with pytest.raises(errors.ConfigError) as exc_info:

        class InvalidValidatorModel(BaseModel):
            x: InvalidValidator = ...

    assert exc_info.value.args[0].startswith('Invalid signature for validator')


def test_unable_to_infer():
    with pytest.raises(errors.ConfigError) as exc_info:

        class InvalidDefinitionModel(BaseModel):
            x = None

    assert exc_info.value.args[0] == 'unable to infer type for attribute "x"'


def test_multiple_errors():
    class Model(BaseModel):
        a: Union[None, int, float, Decimal]

    with pytest.raises(ValidationError) as exc_info:
        Model(a='foobar')

    assert exc_info.value.errors() == [
        {'loc': ('a',), 'msg': 'value is not a valid integer', 'type': 'type_error.integer'},
        {'loc': ('a',), 'msg': 'value is not a valid float', 'type': 'type_error.float'},
        {'loc': ('a',), 'msg': 'value is not a valid decimal', 'type': 'type_error.decimal'},
    ]
    assert Model().a is None
    assert Model(a=None).a is None


def test_validate_all():
    class Model(BaseModel):
        a: int
        b: int

        class Config:
            validate_all = True

    with pytest.raises(ValidationError) as exc_info:
        Model()
    assert exc_info.value.errors() == [
        {'loc': ('a',), 'msg': 'field required', 'type': 'value_error.missing'},
        {'loc': ('b',), 'msg': 'field required', 'type': 'value_error.missing'},
    ]


def test_force_extra():
    class Model(BaseModel):
        foo: int

        class Config:
            extra = 'ignore'

    assert Model.__config__.extra is Extra.ignore


def test_illegal_extra_value():
    with pytest.raises(ValueError, match='is not a valid value for "extra"'):

        class Model(BaseModel):
            foo: int

            class Config:
                extra = 'foo'


def test_multiple_inheritance_config():
    class Parent(BaseModel):
        class Config:
            allow_mutation = False
            extra = Extra.forbid

    class Mixin(BaseModel):
        class Config:
            use_enum_values = True

    class Child(Mixin, Parent):
        class Config:
            allow_population_by_field_name = True

    assert BaseModel.__config__.allow_mutation is True
    assert BaseModel.__config__.allow_population_by_field_name is False
    assert BaseModel.__config__.extra is Extra.ignore
    assert BaseModel.__config__.use_enum_values is False

    assert Parent.__config__.allow_mutation is False
    assert Parent.__config__.allow_population_by_field_name is False
    assert Parent.__config__.extra is Extra.forbid
    assert Parent.__config__.use_enum_values is False

    assert Mixin.__config__.allow_mutation is True
    assert Mixin.__config__.allow_population_by_field_name is False
    assert Mixin.__config__.extra is Extra.ignore
    assert Mixin.__config__.use_enum_values is True

    assert Child.__config__.allow_mutation is False
    assert Child.__config__.allow_population_by_field_name is True
    assert Child.__config__.extra is Extra.forbid
    assert Child.__config__.use_enum_values is True


def test_submodel_different_type():
    class Foo(BaseModel):
        a: int

    class Bar(BaseModel):
        b: int

    class Spam(BaseModel):
        c: Foo

    assert Spam(c={'a': '123'}).dict() == {'c': {'a': 123}}
    with pytest.raises(ValidationError):
        Spam(c={'b': '123'})

    assert Spam(c=Foo(a='123')).dict() == {'c': {'a': 123}}
    with pytest.raises(ValidationError):
        Spam(c=Bar(b='123'))


def test_self():
    class Model(BaseModel):
        self: str

    m = Model.parse_obj(dict(self='some value'))
    assert m.dict() == {'self': 'some value'}
    assert m.self == 'some value'
    assert m.schema() == {
        'title': 'Model',
        'type': 'object',
        'properties': {'self': {'title': 'Self', 'type': 'string'}},
        'required': ['self'],
    }


@pytest.mark.parametrize('model', [BaseModel, BaseSettings])
def test_self_recursive(model):
    class SubModel(model):
        self: int

    class Model(model):
        sm: SubModel

    m = Model.parse_obj({'sm': {'self': '123'}})
    assert m.dict() == {'sm': {'self': 123}}


@pytest.mark.parametrize('model', [BaseModel, BaseSettings])
def test_nested_init(model):
    class NestedModel(model):
        self: str
        modified_number: int = 1

        def __init__(someinit, **kwargs):
            super().__init__(**kwargs)
            someinit.modified_number += 1

    class TopModel(model):
        self: str
        nest: NestedModel

    m = TopModel.parse_obj(dict(self='Top Model', nest=dict(self='Nested Model', modified_number=0)))
    assert m.self == 'Top Model'
    assert m.nest.self == 'Nested Model'
    assert m.nest.modified_number == 1


def test_values_attr_deprecation():
    class Model(BaseModel):
        foo: int
        bar: str

    m = Model(foo=4, bar='baz')
    with pytest.warns(DeprecationWarning, match='`__values__` attribute is deprecated, use `__dict__` instead'):
        assert m.__values__ == m.__dict__


def test_init_inspection():
    class Foobar(BaseModel):
        x: int

        def __init__(self, **data) -> None:
            with pytest.raises(AttributeError):
                assert self.x
            super().__init__(**data)

    Foobar(x=1)


def test_type_on_annotation():
    class FooBar:
        pass

    class Model(BaseModel):
        a: int = int
        b: Type[int]
        c: Type[int] = int
        d: FooBar = FooBar
        e: Type[FooBar]
        f: Type[FooBar] = FooBar

    assert Model.__fields__.keys() == {'b', 'c', 'e', 'f'}


def test_assign_type():
    class Parent:
        def echo(self):
            return 'parent'

    class Child(Parent):
        def echo(self):
            return 'child'

    class Different:
        def echo(self):
            return 'different'

    class Model(BaseModel):
        v: Type[Parent] = Parent

    assert Model(v=Parent).v().echo() == 'parent'
    assert Model().v().echo() == 'parent'
    assert Model(v=Child).v().echo() == 'child'
    with pytest.raises(ValidationError) as exc_info:
        Model(v=Different)
    assert exc_info.value.errors() == [
        {
            'loc': ('v',),
            'msg': 'subclass of Parent expected',
            'type': 'type_error.subclass',
            'ctx': {'expected_class': 'Parent'},
        }
    ]


def test_optional_subfields():
    class Model(BaseModel):
        a: Optional[int]

    assert Model.__fields__['a'].sub_fields is None
    assert Model.__fields__['a'].allow_none is True

    with pytest.raises(ValidationError) as exc_info:
        Model(a='foobar')

    assert exc_info.value.errors() == [
        {'loc': ('a',), 'msg': 'value is not a valid integer', 'type': 'type_error.integer'}
    ]
    assert Model().a is None
    assert Model(a=None).a is None
    assert Model(a=12).a == 12


def test_not_optional_subfields():
    class Model(BaseModel):
        a: Optional[int]

        @validator('a')
        def check_a(cls, v):
            return v

    assert Model.__fields__['a'].sub_fields is None
    # assert Model.__fields__['a'].required is True
    assert Model.__fields__['a'].allow_none is True

    with pytest.raises(ValidationError) as exc_info:
        Model(a='foobar')

    assert exc_info.value.errors() == [
        {'loc': ('a',), 'msg': 'value is not a valid integer', 'type': 'type_error.integer'}
    ]
    assert Model().a is None
    assert Model(a=None).a is None
    assert Model(a=12).a == 12


def test_scheme_deprecated():

    with pytest.warns(DeprecationWarning, match='`Schema` is deprecated, use `Field` instead'):

        class Model(BaseModel):
            foo: int = Schema(4)


def test_fields_deprecated():
    class Model(BaseModel):
        v: str = 'x'

    with pytest.warns(DeprecationWarning, match='`fields` attribute is deprecated, use `__fields__` instead'):
        assert Model().fields.keys() == {'v'}

    assert Model().__fields__.keys() == {'v'}
    assert Model.__fields__.keys() == {'v'}


def test_optional_field_constraints():
    class MyModel(BaseModel):
        my_int: Optional[int] = Field(..., ge=3)

    with pytest.raises(ValidationError) as exc_info:
        MyModel(my_int=2)
    assert exc_info.value.errors() == [
        {
            'loc': ('my_int',),
            'msg': 'ensure this value is greater than or equal to 3',
            'type': 'value_error.number.not_ge',
            'ctx': {'limit_value': 3},
        }
    ]


def test_field_str_shape():
    class Model(BaseModel):
        a: List[int]

    assert repr(Model.__fields__['a']) == "ModelField(name='a', type=List[int], required=True)"
    assert str(Model.__fields__['a']) == "name='a' type=List[int] required=True"


T1 = TypeVar('T1')
T2 = TypeVar('T2')


class DisplayGen(Generic[T1, T2]):
    def __init__(self, t1: T1, t2: T2):
        self.t1 = t1
        self.t2 = t2

    @classmethod
    def __get_validators__(cls):
        def validator(v):
            return v

        yield validator


@pytest.mark.skipif(sys.version_info < (3, 7), reason='output slightly different for 3.6')
@pytest.mark.parametrize(
    'type_,expected',
    [
        (int, 'int'),
        (Optional[int], 'Optional[int]'),
        (Union[None, int, str], 'Union[NoneType, int, str]'),
        (Union[int, str, bytes], 'Union[int, str, bytes]'),
        (List[int], 'List[int]'),
        (Tuple[int, str, bytes], 'Tuple[int, str, bytes]'),
        (Union[List[int], Set[bytes]], 'Union[List[int], Set[bytes]]'),
        (List[Tuple[int, int]], 'List[Tuple[int, int]]'),
        (Dict[int, str], 'Mapping[int, str]'),
        (FrozenSet[int], 'FrozenSet[int]'),
        (Tuple[int, ...], 'Tuple[int, ...]'),
        (Optional[List[int]], 'Optional[List[int]]'),
        (dict, 'dict'),
        (DisplayGen[bool, str], 'DisplayGen[bool, str]'),
    ],
)
def test_field_type_display(type_, expected):
    class Model(BaseModel):
        a: type_

    assert Model.__fields__['a']._type_display() == expected


def test_any_none():
    class MyModel(BaseModel):
        foo: Any

    m = MyModel(foo=None)
    assert dict(m) == {'foo': None}


def test_type_var_any():
    Foobar = TypeVar('Foobar')

    class MyModel(BaseModel):
        foo: Foobar

    assert MyModel.schema() == {'title': 'MyModel', 'type': 'object', 'properties': {'foo': {'title': 'Foo'}}}
    assert MyModel(foo=None).foo is None
    assert MyModel(foo='x').foo == 'x'
    assert MyModel(foo=123).foo == 123


def test_type_var_constraint():
    Foobar = TypeVar('Foobar', int, str)

    class MyModel(BaseModel):
        foo: Foobar

    assert MyModel.schema() == {
        'title': 'MyModel',
        'type': 'object',
        'properties': {'foo': {'title': 'Foo', 'anyOf': [{'type': 'integer'}, {'type': 'string'}]}},
        'required': ['foo'],
    }
    with pytest.raises(ValidationError, match='none is not an allowed value'):
        MyModel(foo=None)
    with pytest.raises(ValidationError, match='value is not a valid integer'):
        MyModel(foo=[1, 2, 3])
    assert MyModel(foo='x').foo == 'x'
    assert MyModel(foo=123).foo == 123


def test_type_var_bound():
    Foobar = TypeVar('Foobar', bound=int)

    class MyModel(BaseModel):
        foo: Foobar

    assert MyModel.schema() == {
        'title': 'MyModel',
        'type': 'object',
        'properties': {'foo': {'title': 'Foo', 'type': 'integer'}},
        'required': ['foo'],
    }
    with pytest.raises(ValidationError, match='none is not an allowed value'):
        MyModel(foo=None)
    with pytest.raises(ValidationError, match='value is not a valid integer'):
        MyModel(foo='x')
    assert MyModel(foo=123).foo == 123


def test_dict_bare():
    class MyModel(BaseModel):
        foo: Dict

    m = MyModel(foo={'x': 'a', 'y': None})
    assert m.foo == {'x': 'a', 'y': None}


def test_list_bare():
    class MyModel(BaseModel):
        foo: List

    m = MyModel(foo=[1, 2, None])
    assert m.foo == [1, 2, None]


def test_dict_any():
    class MyModel(BaseModel):
        foo: Dict[str, Any]

    m = MyModel(foo={'x': 'a', 'y': None})
    assert m.foo == {'x': 'a', 'y': None}


def test_modify_fields():
    class Foo(BaseModel):
        foo: List[List[int]]

        @validator('foo')
        def check_something(cls, value):
            return value

    class Bar(Foo):
        pass

    # output is slightly different for 3.6
    if sys.version_info >= (3, 7):
        assert repr(Foo.__fields__['foo']) == "ModelField(name='foo', type=List[List[int]], required=True)"
        assert repr(Bar.__fields__['foo']) == "ModelField(name='foo', type=List[List[int]], required=True)"
    assert Foo(foo=[[0, 1]]).foo == [[0, 1]]
    assert Bar(foo=[[0, 1]]).foo == [[0, 1]]


def test_exclude_none():
    class MyModel(BaseModel):
        a: Optional[int] = None
        b: int = 2

    m = MyModel(a=5)
    assert m.dict(exclude_none=True) == {'a': 5, 'b': 2}

    m = MyModel(b=3)
    assert m.dict(exclude_none=True) == {'b': 3}
    assert m.json(exclude_none=True) == '{"b": 3}'


def test_exclude_none_recursive():
    class ModelA(BaseModel):
        a: Optional[int] = None
        b: int = 1

    class ModelB(BaseModel):
        c: int
        d: int = 2
        e: ModelA
        f: Optional[str] = None

    m = ModelB(c=5, e={'a': 0})
    assert m.dict() == {'c': 5, 'd': 2, 'e': {'a': 0, 'b': 1}, 'f': None}
    assert m.dict(exclude_none=True) == {'c': 5, 'd': 2, 'e': {'a': 0, 'b': 1}}
    assert dict(m) == {'c': 5, 'd': 2, 'e': {'a': 0, 'b': 1}, 'f': None}

    m = ModelB(c=5, e={'b': 20}, f='test')
    assert m.dict() == {'c': 5, 'd': 2, 'e': {'a': None, 'b': 20}, 'f': 'test'}
    assert m.dict(exclude_none=True) == {'c': 5, 'd': 2, 'e': {'b': 20}, 'f': 'test'}
    assert dict(m) == {'c': 5, 'd': 2, 'e': {'a': None, 'b': 20}, 'f': 'test'}


def test_exclude_none_with_extra():
    class MyModel(BaseModel):
        a: str = 'default'
        b: Optional[str] = None

        class Config:
            extra = 'allow'

    m = MyModel(a='a', c='c')

    assert m.dict(exclude_none=True) == {'a': 'a', 'c': 'c'}
    assert m.dict() == {'a': 'a', 'b': None, 'c': 'c'}

    m = MyModel(a='a', b='b', c=None)

    assert m.dict(exclude_none=True) == {'a': 'a', 'b': 'b'}
    assert m.dict() == {'a': 'a', 'b': 'b', 'c': None}


def test_str_method_inheritance():
    import pydantic

    class Foo(pydantic.BaseModel):
        x: int = 3
        y: int = 4

        def __str__(self):
            return str(self.y + self.x)

    class Bar(Foo):
        z: bool = False

    assert str(Foo()) == '7'
    assert str(Bar()) == '7'


def test_repr_method_inheritance():
    import pydantic

    class Foo(pydantic.BaseModel):
        x: int = 3
        y: int = 4

        def __repr__(self):
            return repr(self.y + self.x)

    class Bar(Foo):
        z: bool = False

    assert repr(Foo()) == '7'
<<<<<<< HEAD
    assert repr(Bar()) == '7'
=======
    assert repr(Bar()) == '7'


def test_optional_validator():
    val_calls = []

    class Model(BaseModel):
        something: Optional[str]

        @validator('something')
        def check_something(cls, v):
            val_calls.append(v)
            return v

    assert Model().dict() == {'something': None}
    assert Model(something=None).dict() == {'something': None}
    assert Model(something='hello').dict() == {'something': 'hello'}
    assert val_calls == [None, 'hello']


def test_required_optional():
    class Model(BaseModel):
        nullable1: Optional[int] = ...
        nullable2: Optional[int] = Field(...)

    with pytest.raises(ValidationError) as exc_info:
        Model()
    assert exc_info.value.errors() == [
        {'loc': ('nullable1',), 'msg': 'field required', 'type': 'value_error.missing'},
        {'loc': ('nullable2',), 'msg': 'field required', 'type': 'value_error.missing'},
    ]
    with pytest.raises(ValidationError) as exc_info:
        Model(nullable1=1)
    assert exc_info.value.errors() == [{'loc': ('nullable2',), 'msg': 'field required', 'type': 'value_error.missing'}]
    with pytest.raises(ValidationError) as exc_info:
        Model(nullable2=2)
    assert exc_info.value.errors() == [{'loc': ('nullable1',), 'msg': 'field required', 'type': 'value_error.missing'}]
    assert Model(nullable1=None, nullable2=None).dict() == {'nullable1': None, 'nullable2': None}
    assert Model(nullable1=1, nullable2=2).dict() == {'nullable1': 1, 'nullable2': 2}
    with pytest.raises(ValidationError) as exc_info:
        Model(nullable1='some text')
    assert exc_info.value.errors() == [
        {'loc': ('nullable1',), 'msg': 'value is not a valid integer', 'type': 'type_error.integer'},
        {'loc': ('nullable2',), 'msg': 'field required', 'type': 'value_error.missing'},
    ]


def test_required_any():
    class Model(BaseModel):
        optional1: Any
        optional2: Any = None
        nullable1: Any = ...
        nullable2: Any = Field(...)

    with pytest.raises(ValidationError) as exc_info:
        Model()
    assert exc_info.value.errors() == [
        {'loc': ('nullable1',), 'msg': 'field required', 'type': 'value_error.missing'},
        {'loc': ('nullable2',), 'msg': 'field required', 'type': 'value_error.missing'},
    ]
    with pytest.raises(ValidationError) as exc_info:
        Model(nullable1='a')
    assert exc_info.value.errors() == [{'loc': ('nullable2',), 'msg': 'field required', 'type': 'value_error.missing'}]
    with pytest.raises(ValidationError) as exc_info:
        Model(nullable2=False)
    assert exc_info.value.errors() == [{'loc': ('nullable1',), 'msg': 'field required', 'type': 'value_error.missing'}]
    assert Model(nullable1=None, nullable2=None).dict() == {
        'optional1': None,
        'optional2': None,
        'nullable1': None,
        'nullable2': None,
    }
    assert Model(nullable1=1, nullable2='two').dict() == {
        'optional1': None,
        'optional2': None,
        'nullable1': 1,
        'nullable2': 'two',
    }
    assert Model(optional1='op1', optional2=False, nullable1=1, nullable2='two').dict() == {
        'optional1': 'op1',
        'optional2': False,
        'nullable1': 1,
        'nullable2': 'two',
    }


def test_custom_generic_validators():
    T1 = TypeVar('T1')
    T2 = TypeVar('T2')

    class MyGen(Generic[T1, T2]):
        def __init__(self, t1: T1, t2: T2):
            self.t1 = t1
            self.t2 = t2

        @classmethod
        def __get_validators__(cls):
            yield cls.validate

        @classmethod
        def validate(cls, v, field):
            if not isinstance(v, cls):
                raise TypeError('Invalid value')
            if not field.sub_fields:
                return v
            t1_f = field.sub_fields[0]
            t2_f = field.sub_fields[1]
            errors = []
            _, error = t1_f.validate(v.t1, {}, loc='t1')
            if error:
                errors.append(error)
            _, error = t2_f.validate(v.t2, {}, loc='t2')
            if error:
                errors.append(error)
            if errors:
                raise ValidationError(errors, cls)
            return v

    class Model(BaseModel):
        a: str
        gen: MyGen[str, bool]
        gen2: MyGen

    with pytest.raises(ValidationError) as exc_info:
        Model(a='foo', gen='invalid', gen2='invalid')
    assert exc_info.value.errors() == [
        {'loc': ('gen',), 'msg': 'Invalid value', 'type': 'type_error'},
        {'loc': ('gen2',), 'msg': 'Invalid value', 'type': 'type_error'},
    ]

    with pytest.raises(ValidationError) as exc_info:
        Model(a='foo', gen=MyGen(t1='bar', t2='baz'), gen2=MyGen(t1='bar', t2='baz'))
    assert exc_info.value.errors() == [
        {'loc': ('gen', 't2'), 'msg': 'value could not be parsed to a boolean', 'type': 'type_error.bool'}
    ]

    m = Model(a='foo', gen=MyGen(t1='bar', t2=True), gen2=MyGen(t1=1, t2=2))
    assert m.a == 'foo'
    assert m.gen.t1 == 'bar'
    assert m.gen.t2 is True
    assert m.gen2.t1 == 1
    assert m.gen2.t2 == 2


def test_custom_generic_arbitrary_allowed():
    T1 = TypeVar('T1')
    T2 = TypeVar('T2')

    class MyGen(Generic[T1, T2]):
        def __init__(self, t1: T1, t2: T2):
            self.t1 = t1
            self.t2 = t2

    class Model(BaseModel):
        a: str
        gen: MyGen[str, bool]

        class Config:
            arbitrary_types_allowed = True

    with pytest.raises(ValidationError) as exc_info:
        Model(a='foo', gen='invalid')
    assert exc_info.value.errors() == [
        {
            'loc': ('gen',),
            'msg': 'instance of MyGen expected',
            'type': 'type_error.arbitrary_type',
            'ctx': {'expected_arbitrary_type': 'MyGen'},
        }
    ]

    # No validation, no exception
    m = Model(a='foo', gen=MyGen(t1='bar', t2='baz'))
    assert m.a == 'foo'
    assert m.gen.t1 == 'bar'
    assert m.gen.t2 == 'baz'

    m = Model(a='foo', gen=MyGen(t1='bar', t2=True))
    assert m.a == 'foo'
    assert m.gen.t1 == 'bar'
    assert m.gen.t2 is True


def test_custom_generic_disallowed():
    T1 = TypeVar('T1')
    T2 = TypeVar('T2')

    class MyGen(Generic[T1, T2]):
        def __init__(self, t1: T1, t2: T2):
            self.t1 = t1
            self.t2 = t2

    match = r'Fields of type(.*)are not supported.'
    with pytest.raises(TypeError, match=match):

        class Model(BaseModel):
            a: str
            gen: MyGen[str, bool]
>>>>>>> a97c120d
<|MERGE_RESOLUTION|>--- conflicted
+++ resolved
@@ -1280,9 +1280,6 @@
         z: bool = False
 
     assert repr(Foo()) == '7'
-<<<<<<< HEAD
-    assert repr(Bar()) == '7'
-=======
     assert repr(Bar()) == '7'
 
 
@@ -1480,5 +1477,4 @@
 
         class Model(BaseModel):
             a: str
-            gen: MyGen[str, bool]
->>>>>>> a97c120d
+            gen: MyGen[str, bool]