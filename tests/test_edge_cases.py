--- conflicted
+++ resolved
@@ -978,20 +978,13 @@
 
 def test_partial_inheritance_config():
     class Parent(BaseModel):
-<<<<<<< HEAD
         model_config = BaseConfig(fields={'a': 'aaa'})
 
-        a: int
+        a: int = Field(alias='aaa')
 
     class Child(Parent):
         model_config = BaseConfig(fields={'b': 'bbb'})
-        b: str
-=======
-        a: int = Field(alias='aaa')
-
-    class Child(Parent):
         b: str = Field(alias='bbb')
->>>>>>> 775f2d8b
 
     m = Child(aaa=1, bbb='s')
     assert repr(m) == "Child(a=1, b='s')"
@@ -1937,16 +1930,9 @@
         model_config = BaseConfig(fields={'a': {'description': 'descr'}})
         a: str = Field(...)
 
-<<<<<<< HEAD
-    assert Foo.schema(by_alias=True)['properties'] == {'a': {'title': 'A', 'description': 'descr', 'type': 'string'}}
-=======
-        class Config:
-            fields = {'a': {'description': 'descr'}}
-
     assert Foo.model_json_schema(by_alias=True)['properties'] == {
         'a': {'title': 'A', 'description': 'descr', 'type': 'string'}
     }
->>>>>>> 775f2d8b
 
 
 @pytest.mark.xfail(reason='working on V2')
@@ -1955,14 +1941,7 @@
         model_config = BaseConfig(fields={'a': {'alias': 'b'}})
         a: str = Field(...)
 
-<<<<<<< HEAD
-    assert Foo.schema(by_alias=True)['properties'] == {'b': {'title': 'B', 'type': 'string'}}
-=======
-        class Config:
-            fields = {'a': {'alias': 'b'}}
-
     assert Foo.model_json_schema(by_alias=True)['properties'] == {'b': {'title': 'B', 'type': 'string'}}
->>>>>>> 775f2d8b
 
 
 @pytest.mark.xfail(reason='working on V2')
@@ -1971,14 +1950,7 @@
         model_config = BaseConfig(fields={'a': {'bar': 'Bar'}})
         a: str = Field(..., foo='Foo')
 
-<<<<<<< HEAD
-    assert Foo.schema(by_alias=True)['properties'] == {
-=======
-        class Config:
-            fields = {'a': {'bar': 'Bar'}}
-
     assert Foo.model_json_schema(by_alias=True)['properties'] == {
->>>>>>> 775f2d8b
         'a': {'bar': 'Bar', 'foo': 'Foo', 'title': 'A', 'type': 'string'}
     }
 
@@ -1989,14 +1961,7 @@
         model_config = BaseConfig(validate_assignment=True)
         a: str = Field(...)
 
-<<<<<<< HEAD
-    assert Foo.__fields__['a'].field_info.allow_mutation is True
-=======
-        class Config:
-            validate_assignment = True
-
     assert Foo.model_fields['a'].field_info.allow_mutation is True
->>>>>>> 775f2d8b
 
     f = Foo(a='x')
     f.a = 'y'
@@ -2006,15 +1971,7 @@
         model_config = BaseConfig(fields={'a': {'allow_mutation': False}}, validate_assignment=True)
         a: str = Field(...)
 
-<<<<<<< HEAD
-    assert Bar.__fields__['a'].field_info.allow_mutation is False
-=======
-        class Config:
-            fields = {'a': {'allow_mutation': False}}
-            validate_assignment = True
-
     assert Bar.model_fields['a'].field_info.allow_mutation is False
->>>>>>> 775f2d8b
 
     b = Bar(a='x')
     with pytest.raises(TypeError):
