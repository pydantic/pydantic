--- conflicted
+++ resolved
@@ -2562,7 +2562,6 @@
     assert m.a == bytes
 
 
-<<<<<<< HEAD
 def test_model_repr_before_validation():
     log = []
 
@@ -2578,7 +2577,8 @@
     assert m.x == 10
     # insert_assert(log)
     assert log == ['before=MyModel()', 'after=MyModel(x=10)']
-=======
+
+
 def test_custom_exception_handler():
     from traceback import TracebackException
 
@@ -2611,5 +2611,4 @@
         data = {'age': 'John Doe'}
         MyModel(**data)
 
-    assert len(traceback_exceptions) == 1
->>>>>>> bca0e38c
+    assert len(traceback_exceptions) == 1