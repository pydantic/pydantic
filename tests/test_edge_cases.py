--- conflicted
+++ resolved
@@ -553,13 +553,8 @@
         b: int = 3
 
     assert Model(a=1, field_set=2).dict() == {'a': 1, 'field_set': 2, 'b': 3}
-<<<<<<< HEAD
-    assert Model(a=1, field_set=2).dict(skip_defaults=True) == {'a': 1, 'field_set': 2}
+    assert Model(a=1, field_set=2).dict(exclude_unset=True) == {'a': 1, 'field_set': 2}
     assert Model.construct(a=1, field_set=3).dict() == {'a': 1, 'field_set': 3, 'b': 3}
-=======
-    assert Model(a=1, field_set=2).dict(exclude_unset=True) == {'a': 1, 'field_set': 2}
-    assert Model.construct(dict(a=1, field_set=3), {'a', 'field_set'}).dict() == {'a': 1, 'field_set': 3}
->>>>>>> 6b5adcc9
 
 
 def test_values_order():
