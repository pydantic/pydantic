import re
from decimal import Decimal
from enum import Enum
from typing import Any, Dict, List, Optional, Set, Tuple, Union

import pytest

from pydantic import (
    BaseConfig,
    BaseModel,
    Extra,
    NoneStrBytes,
    StrBytes,
    ValidationError,
    constr,
    errors,
    validate_model,
)


def test_str_bytes():
    class Model(BaseModel):
        v: StrBytes = ...

    m = Model(v='s')
    assert m.v == 's'
    assert '<Field(v type=typing.Union[str, bytes] required)>' == repr(m.fields['v'])
    assert 'not_none_validator' in [v[1].__qualname__ for v in m.fields['v'].sub_fields[0].validators]

    m = Model(v=b'b')
    assert m.v == 'b'

    with pytest.raises(ValidationError) as exc_info:
        Model(v=None)
    assert exc_info.value.errors() == [
        {'loc': ('v',), 'msg': 'none is not an allow value', 'type': 'type_error.none.not_allowed'},
        {'loc': ('v',), 'msg': 'none is not an allow value', 'type': 'type_error.none.not_allowed'},
    ]


def test_str_bytes_none():
    class Model(BaseModel):
        v: NoneStrBytes = ...

    m = Model(v='s')
    assert m.v == 's'

    m = Model(v=b'b')
    assert m.v == 'b'

    m = Model(v=None)
    assert m.v is None


def test_union_int_str():
    class Model(BaseModel):
        v: Union[int, str] = ...

    m = Model(v=123)
    assert m.v == 123

    m = Model(v='123')
    assert m.v == 123

    m = Model(v=b'foobar')
    assert m.v == 'foobar'

    # here both validators work and it's impossible to work out which value "closer"
    m = Model(v=12.2)
    assert m.v == 12

    with pytest.raises(ValidationError) as exc_info:
        Model(v=None)
    assert exc_info.value.errors() == [
        {'loc': ('v',), 'msg': 'value is not a valid integer', 'type': 'type_error.integer'},
        {'loc': ('v',), 'msg': 'none is not an allow value', 'type': 'type_error.none.not_allowed'},
    ]


def test_union_priority():
    class ModelOne(BaseModel):
        v: Union[int, str] = ...

    class ModelTwo(BaseModel):
        v: Union[str, int] = ...

    assert ModelOne(v='123').v == 123
    assert ModelTwo(v='123').v == '123'


def test_typed_list():
    class Model(BaseModel):
        v: List[int] = ...

    m = Model(v=[1, 2, '3'])
    assert m.v == [1, 2, 3]

    with pytest.raises(ValidationError) as exc_info:
        Model(v=[1, 'x', 'y'])
    assert exc_info.value.errors() == [
        {'loc': ('v', 1), 'msg': 'value is not a valid integer', 'type': 'type_error.integer'},
        {'loc': ('v', 2), 'msg': 'value is not a valid integer', 'type': 'type_error.integer'},
    ]

    with pytest.raises(ValidationError) as exc_info:
        Model(v=1)
    assert exc_info.value.errors() == [{'loc': ('v',), 'msg': 'value is not a valid list', 'type': 'type_error.list'}]


def test_typed_set():
    class Model(BaseModel):
        v: Set[int] = ...

    assert Model(v={1, 2, '3'}).v == {1, 2, 3}
    assert Model(v=[1, 2, '3']).v == {1, 2, 3}

    with pytest.raises(ValidationError) as exc_info:
        Model(v=[1, 'x'])
    assert exc_info.value.errors() == [
        {'loc': ('v', 1), 'msg': 'value is not a valid integer', 'type': 'type_error.integer'}
    ]


def test_dict_dict():
    class Model(BaseModel):
        v: Dict[str, int] = ...

    assert Model(v={'foo': 1}).dict() == {'v': {'foo': 1}}


@pytest.mark.parametrize(
    'value,result',
    [
        ({'a': 2, 'b': 4}, {'a': 2, 'b': 4}),
        ({1: '2', 'b': 4}, {'1': 2, 'b': 4}),
        ([('a', 2), ('b', 4)], {'a': 2, 'b': 4}),
    ],
)
def test_typed_dict(value, result):
    class Model(BaseModel):
        v: Dict[str, int] = ...

    assert Model(v=value).v == result


@pytest.mark.parametrize(
    'value,errors',
    [
        (1, [{'loc': ('v',), 'msg': 'value is not a valid dict', 'type': 'type_error.dict'}]),
        ({'a': 'b'}, [{'loc': ('v', 'a'), 'msg': 'value is not a valid integer', 'type': 'type_error.integer'}]),
        ([1, 2, 3], [{'loc': ('v',), 'msg': 'value is not a valid dict', 'type': 'type_error.dict'}]),
    ],
)
def test_typed_dict_error(value, errors):
    class Model(BaseModel):
        v: Dict[str, int] = ...

    with pytest.raises(ValidationError) as exc_info:
        Model(v=value)
    assert exc_info.value.errors() == errors


def test_dict_key_error():
    class Model(BaseModel):
        v: Dict[int, int] = ...

    assert Model(v={1: 2, '3': '4'}).v == {1: 2, 3: 4}

    with pytest.raises(ValidationError) as exc_info:
        Model(v={'foo': 2, '3': '4'})
    assert exc_info.value.errors() == [
        {'loc': ('v', '__key__'), 'msg': 'value is not a valid integer', 'type': 'type_error.integer'}
    ]


def test_tuple():
    class Model(BaseModel):
        v: Tuple[int, float, bool]

    m = Model(v=[1.2, '2.2', 'true'])
    assert m.v == (1, 2.2, True)


def test_tuple_more():
    class Model(BaseModel):
        simple_tuple: tuple = None
        tuple_of_different_types: Tuple[int, float, str, bool] = None

    m = Model(simple_tuple=[1, 2, 3, 4], tuple_of_different_types=[1, 2, 3, 4])
    assert m.dict() == {'simple_tuple': (1, 2, 3, 4), 'tuple_of_different_types': (1, 2.0, '3', True)}


def test_tuple_length_error():
    class Model(BaseModel):
        v: Tuple[int, float, bool]

    with pytest.raises(ValidationError) as exc_info:
        Model(v=[1, 2])
    assert exc_info.value.errors() == [
        {
            'loc': ('v',),
            'msg': 'wrong tuple length 2, expected 3',
            'type': 'value_error.tuple.length',
            'ctx': {'actual_length': 2, 'expected_length': 3},
        }
    ]


def test_tuple_invalid():
    class Model(BaseModel):
        v: Tuple[int, float, bool]

    with pytest.raises(ValidationError) as exc_info:
        Model(v='xxx')
    assert exc_info.value.errors() == [{'loc': ('v',), 'msg': 'value is not a valid tuple', 'type': 'type_error.tuple'}]


def test_tuple_value_error():
    class Model(BaseModel):
        v: Tuple[int, float, Decimal]

    with pytest.raises(ValidationError) as exc_info:
        Model(v=['x', 'y', 'x'])
    assert exc_info.value.errors() == [
        {'loc': ('v', 0), 'msg': 'value is not a valid integer', 'type': 'type_error.integer'},
        {'loc': ('v', 1), 'msg': 'value is not a valid float', 'type': 'type_error.float'},
        {'loc': ('v', 2), 'msg': 'value is not a valid decimal', 'type': 'type_error.decimal'},
    ]


def test_recursive_list():
    class SubModel(BaseModel):
        name: str = ...
        count: int = None

    class Model(BaseModel):
        v: List[SubModel] = []

    m = Model(v=[])
    assert m.v == []

    m = Model(v=[{'name': 'testing', 'count': 4}])
    assert "<Model v=[<SubModel name='testing' count=4>]>" == repr(m)
    assert m.v[0].name == 'testing'
    assert m.v[0].count == 4
    assert m.dict() == {'v': [{'count': 4, 'name': 'testing'}]}

    with pytest.raises(ValidationError) as exc_info:
        Model(v=['x'])
    assert exc_info.value.errors() == [{'loc': ('v', 0), 'msg': 'value is not a valid dict', 'type': 'type_error.dict'}]


def test_recursive_list_error():
    class SubModel(BaseModel):
        name: str = ...
        count: int = None

    class Model(BaseModel):
        v: List[SubModel] = []

    with pytest.raises(ValidationError) as exc_info:
        Model(v=[{}])
    assert exc_info.value.errors() == [
        {'loc': ('v', 0, 'name'), 'msg': 'field required', 'type': 'value_error.missing'}
    ]


def test_list_unions():
    class Model(BaseModel):
        v: List[Union[int, str]] = ...

    assert Model(v=[123, '456', 'foobar']).v == [123, 456, 'foobar']

    with pytest.raises(ValidationError) as exc_info:
        Model(v=[1, 2, None])
    assert exc_info.value.errors() == [
        {'loc': ('v', 2), 'msg': 'value is not a valid integer', 'type': 'type_error.integer'},
        {'loc': ('v', 2), 'msg': 'none is not an allow value', 'type': 'type_error.none.not_allowed'},
    ]


def test_recursive_lists():
    class Model(BaseModel):
        v: List[List[Union[int, float]]] = ...

    assert Model(v=[[1, 2], [3, '4', '4.1']]).v == [[1, 2], [3, 4, 4.1]]
    assert Model.__fields__['v'].sub_fields[0].name == '_v'
    assert len(Model.__fields__['v'].sub_fields) == 1
    assert Model.__fields__['v'].sub_fields[0].sub_fields[0].name == '__v'
    assert len(Model.__fields__['v'].sub_fields[0].sub_fields) == 1
    assert Model.__fields__['v'].sub_fields[0].sub_fields[0].sub_fields[1].name == '__v_float'
    assert len(Model.__fields__['v'].sub_fields[0].sub_fields[0].sub_fields) == 2


class StrEnum(str, Enum):
    a = 'a10'
    b = 'b10'


def test_str_enum():
    class Model(BaseModel):
        v: StrEnum = ...

    assert Model(v='a10').v is StrEnum.a

    with pytest.raises(ValidationError):
        Model(v='different')


def test_any_dict():
    class Model(BaseModel):
        v: Dict[int, Any] = ...

    assert Model(v={1: 'foobar'}).dict() == {'v': {1: 'foobar'}}
    assert Model(v={123: 456}).dict() == {'v': {123: 456}}
    assert Model(v={2: [1, 2, 3]}).dict() == {'v': {2: [1, 2, 3]}}


def test_infer_alias():
    class Model(BaseModel):
        a = 'foobar'

        class Config:
            fields = {'a': '_a'}

    assert Model(_a='different').a == 'different'
    assert repr(Model.__fields__['a']) == "<Field(a type=str default='foobar' alias=_a)>"


def test_alias_error():
    class Model(BaseModel):
        a = 123

        class Config:
            fields = {'a': '_a'}

    assert Model(_a='123').a == 123

    with pytest.raises(ValidationError) as exc_info:
        Model(_a='foo')
    assert exc_info.value.errors() == [
        {'loc': ('_a',), 'msg': 'value is not a valid integer', 'type': 'type_error.integer'}
    ]


def test_annotation_config():
    class Model(BaseModel):
        b: float
        a: int = 10
        _c: str

        class Config:
            fields = {'b': 'foobar'}

    assert list(Model.__fields__.keys()) == ['b', 'a']
    assert [f.alias for f in Model.__fields__.values()] == ['foobar', 'a']
    assert Model(foobar='123').b == 123.0


def test_success_values_include():
    class Model(BaseModel):
        a: int = 1
        b: int = 2
        c: int = 3

    m = Model()
    assert m.dict() == {'a': 1, 'b': 2, 'c': 3}
    assert m.dict(include={'a'}) == {'a': 1}
    assert m.dict(exclude={'a'}) == {'b': 2, 'c': 3}
    assert m.dict(include={'a', 'b'}, exclude={'a'}) == {'b': 2}


def test_values_order():
    class Model(BaseModel):
        a: int = 1
        b: int = 2
        c: int = 3

    m = Model(c=30, b=20, a=10)
    assert list(m) == [('a', 10), ('b', 20), ('c', 30)]


def test_inheritance():
    class Foo(BaseModel):
        a: float = ...

    class Bar(Foo):
        x: float = 12.3
        a = 123

    assert Bar().dict() == {'x': 12.3, 'a': 123}


def test_invalid_type():
    with pytest.raises(RuntimeError) as exc_info:

        class Model(BaseModel):
            x: 43 = 123

    assert "error checking inheritance of 43 (type: int)" in str(exc_info)


@pytest.mark.parametrize(
    'value,expected',
    [
        ('a string', 'a string'),
        (b'some bytes', 'some bytes'),
        (bytearray('foobar', encoding='utf8'), 'foobar'),
        (123, '123'),
        (123.45, '123.45'),
        (Decimal('12.45'), '12.45'),
        (True, 'True'),
        (False, 'False'),
        (StrEnum.a, 'a10'),
    ],
)
def test_valid_string_types(value, expected):
    class Model(BaseModel):
        v: str

    assert Model(v=value).v == expected


@pytest.mark.parametrize(
    'value,errors',
    [
        ({'foo': 'bar'}, [{'loc': ('v',), 'msg': 'str type expected', 'type': 'type_error.str'}]),
        ([1, 2, 3], [{'loc': ('v',), 'msg': 'str type expected', 'type': 'type_error.str'}]),
    ],
)
def test_invalid_string_types(value, errors):
    class Model(BaseModel):
        v: str

    with pytest.raises(ValidationError) as exc_info:
        Model(v=value)
    assert exc_info.value.errors() == errors


def test_inheritance_config():
    class Parent(BaseModel):
        a: int

    class Child(Parent):
        b: str

        class Config:
            fields = {'a': 'aaa', 'b': 'bbb'}

    m = Child(aaa=1, bbb='s')
    assert str(m) == "Child a=1 b='s'"


def test_partial_inheritance_config():
    class Parent(BaseModel):
        a: int

        class Config:
            fields = {'a': 'aaa'}

    class Child(Parent):
        b: str

        class Config:
            fields = {'b': 'bbb'}

    m = Child(aaa=1, bbb='s')
    assert str(m) == "Child a=1 b='s'"


def test_string_none():
    class Model(BaseModel):
        a: constr(min_length=20, max_length=1000) = ...

        class Config:
            extra = Extra.ignore

    with pytest.raises(ValidationError) as exc_info:
        Model(a=None)
    assert exc_info.value.errors() == [
        {'loc': ('a',), 'msg': 'none is not an allow value', 'type': 'type_error.none.not_allowed'}
    ]


def test_alias_camel_case():
    class Model(BaseModel):
        one_thing: int
        another_thing: int

        class Config(BaseConfig):
            @classmethod
            def get_field_schema(cls, name):
                field_config = super().get_field_schema(name) or {}
                if 'alias' not in field_config:
                    field_config['alias'] = re.sub(r'(?:^|_)([a-z])', lambda m: m.group(1).upper(), name)
                return field_config

    v = Model(**{'OneThing': 123, 'AnotherThing': '321'})
    assert v.one_thing == 123
    assert v.another_thing == 321
    assert v == {'one_thing': 123, 'another_thing': 321}


def test_get_field_schema_inherit():
    class ModelOne(BaseModel):
        class Config(BaseConfig):
            @classmethod
            def get_field_schema(cls, name):
                field_config = super().get_field_schema(name) or {}
                if 'alias' not in field_config:
                    field_config['alias'] = re.sub(r'_([a-z])', lambda m: m.group(1).upper(), name)
                return field_config

    class ModelTwo(ModelOne):
        one_thing: int
        another_thing: int
        third_thing: int

        class Config:
            fields = {'third_thing': 'Banana'}

    v = ModelTwo(**{'oneThing': 123, 'anotherThing': '321', 'Banana': 1})
    assert v == {'one_thing': 123, 'another_thing': 321, 'third_thing': 1}


def test_return_errors_ok():
    class Model(BaseModel):
        foo: int
        bar: List[int]

    assert validate_model(Model, {'foo': '123', 'bar': (1, 2, 3)}) == {'foo': 123, 'bar': [1, 2, 3]}
    d, e = validate_model(Model, {'foo': '123', 'bar': (1, 2, 3)}, False)
    assert d == {'foo': 123, 'bar': [1, 2, 3]}
    assert e is None


def test_return_errors_error():
    class Model(BaseModel):
        foo: int
        bar: List[int]

    d, e = validate_model(Model, {'foo': '123', 'bar': (1, 2, 'x')}, False)
    assert d == {'foo': 123}
    assert e.errors() == [{'loc': ('bar', 2), 'msg': 'value is not a valid integer', 'type': 'type_error.integer'}]

    d, e = validate_model(Model, {'bar': (1, 2, 3)}, False)
    assert d == {'bar': [1, 2, 3]}
    assert e.errors() == [{'loc': ('foo',), 'msg': 'field required', 'type': 'value_error.missing'}]


def test_optional_required():
    class Model(BaseModel):
        bar: Optional[int]

    assert Model(bar=123).dict() == {'bar': 123}
    assert Model().dict() == {'bar': None}
    assert Model(bar=None).dict() == {'bar': None}


def test_invalid_validator():
    class InvalidValidator:
        @classmethod
        def __get_validators__(cls):
            yield cls.has_wrong_arguments

        @classmethod
        def has_wrong_arguments(cls, value, bar):
            pass

    with pytest.raises(errors.ConfigError) as exc_info:

        class InvalidValidatorModel(BaseModel):
            x: InvalidValidator = ...

    assert exc_info.value.args[0].startswith('Invalid signature for validator')


def test_unable_to_infer():
    with pytest.raises(errors.ConfigError) as exc_info:

        class InvalidDefinitionModel(BaseModel):
            x = None

    assert exc_info.value.args[0] == 'unable to infer type for attribute "x"'


def test_get_validator():
    class CustomClass:
        @classmethod
        def get_validators(cls):
            yield cls.validate

        @classmethod
        def validate(cls, v):
            return v * 2

    with pytest.warns(DeprecationWarning):

        class Model(BaseModel):
            x: CustomClass

    assert Model(x=42).x == 84


def test_multiple_errors():
    class Model(BaseModel):
        a: Union[None, int, float, Decimal]

    with pytest.raises(ValidationError) as exc_info:
        Model(a='foobar')

    assert exc_info.value.errors() == [
        {'loc': ('a',), 'msg': 'value is not none', 'type': 'type_error.none.allowed'},
        {'loc': ('a',), 'msg': 'value is not a valid integer', 'type': 'type_error.integer'},
        {'loc': ('a',), 'msg': 'value is not a valid float', 'type': 'type_error.float'},
        {'loc': ('a',), 'msg': 'value is not a valid decimal', 'type': 'type_error.decimal'},
    ]
    assert Model().a is None
    assert Model(a=None).a is None


def test_pop_by_alias():
    class Model(BaseModel):
        last_updated_by: Optional[str] = None

        class Config:
            extra = Extra.forbid
            allow_population_by_alias = True
            fields = {'last_updated_by': 'lastUpdatedBy'}

    assert Model(lastUpdatedBy='foo').dict() == {'last_updated_by': 'foo'}
    assert Model(last_updated_by='foo').dict() == {'last_updated_by': 'foo'}
    with pytest.raises(ValidationError) as exc_info:
        Model(lastUpdatedBy='foo', last_updated_by='bar')
    assert exc_info.value.errors() == [
        {'loc': ('last_updated_by',), 'msg': 'extra fields not permitted', 'type': 'value_error.extra'}
    ]


<<<<<<< HEAD
def test_validate_all():
    class Model(BaseModel):
        a: int
        b: int

        class Config:
            validate_all = True

    with pytest.raises(ValidationError) as exc_info:
        Model()
    assert exc_info.value.errors() == [
        {'loc': ('a',), 'msg': 'field required', 'type': 'value_error.missing'},
        {'loc': ('b',), 'msg': 'field required', 'type': 'value_error.missing'},
    ]
=======
def test_ignore_extra_true():
    with pytest.warns(DeprecationWarning, match='Model: "ignore_extra" is deprecated and replaced by "extra"'):

        class Model(BaseModel):
            foo: int

            class Config:
                ignore_extra = True

    assert Model.__config__.extra is Extra.ignore


def test_ignore_extra_false():
    with pytest.warns(DeprecationWarning, match='Model: "ignore_extra" is deprecated and replaced by "extra"'):

        class Model(BaseModel):
            foo: int

            class Config:
                ignore_extra = False

    assert Model.__config__.extra is Extra.forbid


def test_allow_extra():
    with pytest.warns(DeprecationWarning, match='Model: "allow_extra" is deprecated and replaced by "extra"'):

        class Model(BaseModel):
            foo: int

            class Config:
                allow_extra = True

    assert Model.__config__.extra is Extra.allow


def test_ignore_extra_allow_extra():
    with pytest.warns(DeprecationWarning, match='Model: "ignore_extra" and "allow_extra" are deprecated and'):

        class Model(BaseModel):
            foo: int

            class Config:
                ignore_extra = False
                allow_extra = False

    assert Model.__config__.extra is Extra.forbid


def test_force_extra():
    class Model(BaseModel):
        foo: int

        class Config:
            extra = 'ignore'

    assert Model.__config__.extra is Extra.ignore


def test_illegal_extra_value():
    with pytest.raises(ValueError, match='is not a valid value for "extra"'):

        class Model(BaseModel):
            foo: int

            class Config:
                extra = 'foo'
>>>>>>> 9ef40183
<|MERGE_RESOLUTION|>--- conflicted
+++ resolved
@@ -637,7 +637,6 @@
     ]
 
 
-<<<<<<< HEAD
 def test_validate_all():
     class Model(BaseModel):
         a: int
@@ -652,7 +651,8 @@
         {'loc': ('a',), 'msg': 'field required', 'type': 'value_error.missing'},
         {'loc': ('b',), 'msg': 'field required', 'type': 'value_error.missing'},
     ]
-=======
+
+
 def test_ignore_extra_true():
     with pytest.warns(DeprecationWarning, match='Model: "ignore_extra" is deprecated and replaced by "extra"'):
 
@@ -719,5 +719,4 @@
             foo: int
 
             class Config:
-                extra = 'foo'
->>>>>>> 9ef40183
+                extra = 'foo'