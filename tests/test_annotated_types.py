"""
Tests for annotated types that _pydantic_ can validate like
- NamedTuple
- TypedDict
"""
import json
import sys
from collections import namedtuple
from typing import List, NamedTuple, Optional, Tuple

import pytest
<<<<<<< HEAD
from typing_extensions import NotRequired, Required, TypedDict
=======
from typing_extensions import Annotated, TypedDict
>>>>>>> 39d30c24

from pydantic import BaseModel, Field, PositiveInt, ValidationError

if sys.version_info < (3, 9, 2):
    try:
        from typing import TypedDict as LegacyTypedDict
    except ImportError:
        LegacyTypedDict = None

else:
    LegacyTypedDict = None


def test_namedtuple():
    Position = namedtuple('Pos', 'x y')

    class Event(NamedTuple):
        a: int
        b: int
        c: int
        d: str

    class Model(BaseModel):
        pos: Position
        events: List[Event]

    model = Model(pos=('1', 2), events=[[b'1', '2', 3, 'qwe']])
    assert isinstance(model.pos, Position)
    assert isinstance(model.events[0], Event)
    assert model.pos.x == '1'
    assert model.pos == Position('1', 2)
    assert model.events[0] == Event(1, 2, 3, 'qwe')
    assert repr(model) == "Model(pos=Pos(x='1', y=2), events=[Event(a=1, b=2, c=3, d='qwe')])"
    assert model.json() == json.dumps(model.dict()) == '{"pos": ["1", 2], "events": [[1, 2, 3, "qwe"]]}'

    with pytest.raises(ValidationError) as exc_info:
        Model(pos=('1', 2), events=[['qwe', '2', 3, 'qwe']])
    assert exc_info.value.errors() == [
        {
            'loc': ('events', 0, 'a'),
            'msg': 'value is not a valid integer',
            'type': 'type_error.integer',
        }
    ]


def test_namedtuple_schema():
    class Position1(NamedTuple):
        x: int
        y: int

    Position2 = namedtuple('Position2', 'x y')

    class Model(BaseModel):
        pos1: Position1
        pos2: Position2
        pos3: Tuple[int, int]

    assert Model.schema() == {
        'title': 'Model',
        'type': 'object',
        'properties': {
            'pos1': {
                'title': 'Pos1',
                'type': 'array',
                'items': [
                    {'title': 'X', 'type': 'integer'},
                    {'title': 'Y', 'type': 'integer'},
                ],
                'minItems': 2,
                'maxItems': 2,
            },
            'pos2': {
                'title': 'Pos2',
                'type': 'array',
                'items': [
                    {'title': 'X'},
                    {'title': 'Y'},
                ],
                'minItems': 2,
                'maxItems': 2,
            },
            'pos3': {
                'title': 'Pos3',
                'type': 'array',
                'items': [
                    {'type': 'integer'},
                    {'type': 'integer'},
                ],
                'minItems': 2,
                'maxItems': 2,
            },
        },
        'required': ['pos1', 'pos2', 'pos3'],
    }


def test_namedtuple_right_length():
    class Point(NamedTuple):
        x: int
        y: int

    class Model(BaseModel):
        p: Point

    assert isinstance(Model(p=(1, 2)), Model)

    with pytest.raises(ValidationError) as exc_info:
        Model(p=(1, 2, 3))
    assert exc_info.value.errors() == [
        {
            'loc': ('p',),
            'msg': 'ensure this value has at most 2 items',
            'type': 'value_error.list.max_items',
            'ctx': {'limit_value': 2},
        }
    ]


def test_namedtuple_postponed_annotation():
    """
    https://github.com/samuelcolvin/pydantic/issues/2760
    """

    class Tup(NamedTuple):
        v: 'PositiveInt'

    class Model(BaseModel):
        t: Tup

    # The effect of issue #2760 is that this call raises a `ConfigError` even though the type declared on `Tup.v`
    # references a binding in this module's global scope.
    with pytest.raises(ValidationError):
        Model.parse_obj({'t': [-1]})


def test_typeddict():
    class TD(TypedDict):
        a: int
        b: int
        c: int
        d: str

    class Model(BaseModel):
        td: TD

    m = Model(td={'a': '3', 'b': b'1', 'c': 4, 'd': 'qwe'})
    assert m.td == {'a': 3, 'b': 1, 'c': 4, 'd': 'qwe'}

    with pytest.raises(ValidationError) as exc_info:
        Model(td={'a': [1], 'b': 2, 'c': 3, 'd': 'qwe'})
    assert exc_info.value.errors() == [
        {
            'loc': ('td', 'a'),
            'msg': 'value is not a valid integer',
            'type': 'type_error.integer',
        }
    ]


def test_typeddict_non_total():
    class FullMovie(TypedDict, total=True):
        name: str
        year: int

    class Model(BaseModel):
        movie: FullMovie

    with pytest.raises(ValidationError) as exc_info:
        Model(movie={'year': '2002'})
    assert exc_info.value.errors() == [
        {
            'loc': ('movie', 'name'),
            'msg': 'field required',
            'type': 'value_error.missing',
        }
    ]

    class PartialMovie(TypedDict, total=False):
        name: str
        year: int

    class Model(BaseModel):
        movie: PartialMovie

    m = Model(movie={'year': '2002'})
    assert m.movie == {'year': 2002}


def test_partial_new_typeddict():
    class OptionalUser(TypedDict, total=False):
        name: str

    class User(OptionalUser):
        id: int

    class Model(BaseModel):
        user: User

    m = Model(user={'id': 1})
    assert m.user == {'id': 1}


@pytest.mark.skipif(not LegacyTypedDict, reason='python 3.9+ is used, no legacy TypedDict')
def test_partial_legacy_typeddict():
    class OptionalUser(LegacyTypedDict, total=False):
        name: str

    class User(OptionalUser):
        id: int

    with pytest.raises(
        TypeError,
        match='^You should use `typing_extensions.TypedDict` instead of `typing.TypedDict` with Python < 3.9.2.',
    ):

        class Model(BaseModel):
            user: User


def test_typeddict_extra():
    class User(TypedDict):
        name: str
        age: int

    class Model(BaseModel):
        u: User

        class Config:
            extra = 'forbid'

    with pytest.raises(ValidationError) as exc_info:
        Model(u={'name': 'pika', 'age': 7, 'rank': 1})
    assert exc_info.value.errors() == [
        {'loc': ('u', 'rank'), 'msg': 'extra fields not permitted', 'type': 'value_error.extra'},
    ]


def test_typeddict_schema():
    class Data(BaseModel):
        a: int

    class DataTD(TypedDict):
        a: int

    class Model(BaseModel):
        data: Data
        data_td: DataTD

    assert Model.schema() == {
        'title': 'Model',
        'type': 'object',
        'properties': {'data': {'$ref': '#/definitions/Data'}, 'data_td': {'$ref': '#/definitions/DataTD'}},
        'required': ['data', 'data_td'],
        'definitions': {
            'Data': {
                'type': 'object',
                'title': 'Data',
                'properties': {'a': {'title': 'A', 'type': 'integer'}},
                'required': ['a'],
            },
            'DataTD': {
                'type': 'object',
                'title': 'DataTD',
                'properties': {'a': {'title': 'A', 'type': 'integer'}},
                'required': ['a'],
            },
        },
    }


def test_typeddict_postponed_annotation():
    class DataTD(TypedDict):
        v: 'PositiveInt'

    class Model(BaseModel):
        t: DataTD

    with pytest.raises(ValidationError):
        Model.parse_obj({'t': {'v': -1}})


<<<<<<< HEAD
def test_typeddict_required():
    class DataTD(TypedDict, total=False):
        a: int
        b: Required[str]

    class Model(BaseModel):
        t: DataTD
=======
def test_typeddict_annotated_nonoptional():
    class DataTD(TypedDict):
        a: Optional[int]
        b: Annotated[Optional[int], Field(...)]
        c: Annotated[Optional[int], Field(..., description='Test')]
        d: Annotated[Optional[int], Field()]

    class Model(BaseModel):
        data_td: DataTD
>>>>>>> 39d30c24

    assert Model.schema() == {
        'title': 'Model',
        'type': 'object',
<<<<<<< HEAD
        'properties': {'t': {'$ref': '#/definitions/DataTD'}},
        'required': ['t'],
        'definitions': {
            'DataTD': {
                'title': 'DataTD',
                'type': 'object',
                'properties': {
                    'a': {'title': 'A', 'type': 'integer'},
                    'b': {'title': 'B', 'type': 'string'},
                },
                'required': ['b'],
            }
        },
    }


def test_typeddict_not_required():
    class DataTD(TypedDict, total=True):
        a: NotRequired[int]
        b: str

    class Model(BaseModel):
        t: DataTD

    assert Model.schema() == {
        'title': 'Model',
        'type': 'object',
        'properties': {'t': {'$ref': '#/definitions/DataTD'}},
        'required': ['t'],
        'definitions': {
            'DataTD': {
                'title': 'DataTD',
                'type': 'object',
                'properties': {
                    'a': {'title': 'A', 'type': 'integer'},
                    'b': {'title': 'B', 'type': 'string'},
                },
                'required': ['b'],
            }
        },
    }


def test_typed_dict_inheritance():
    class DataTDBase(TypedDict, total=True):
        a: NotRequired[int]
        b: str

    class DataTD(DataTDBase, total=False):
        c: Required[int]
        d: str

    class Model(BaseModel):
        t: DataTD

    assert Model.schema() == {
        'title': 'Model',
        'type': 'object',
        'properties': {'t': {'$ref': '#/definitions/DataTD'}},
        'required': ['t'],
        'definitions': {
            'DataTD': {
                'title': 'DataTD',
                'type': 'object',
                'properties': {
                    'a': {'title': 'A', 'type': 'integer'},
                    'b': {'title': 'B', 'type': 'string'},
                    'c': {'title': 'C', 'type': 'integer'},
                    'd': {'title': 'D', 'type': 'string'},
                },
                'required': ['b', 'c'],
            }
        },
    }
=======
        'properties': {'data_td': {'$ref': '#/definitions/DataTD'}},
        'required': ['data_td'],
        'definitions': {
            'DataTD': {
                'type': 'object',
                'title': 'DataTD',
                'properties': {
                    'a': {'title': 'A', 'type': 'integer'},
                    'b': {'title': 'B', 'type': 'integer'},
                    'c': {'title': 'C', 'type': 'integer', 'description': 'Test'},
                    'd': {'title': 'D', 'type': 'integer'},
                },
                'required': ['a', 'b', 'c'],
            },
        },
    }

    for bad_obj in ({}, {'data_td': []}, {'data_td': {'a': 1, 'b': 2, 'd': 4}}):
        with pytest.raises(ValidationError):
            Model.parse_obj(bad_obj)

    valid_data = {'a': 1, 'b': 2, 'c': 3}
    parsed_model = Model.parse_obj({'data_td': valid_data})
    assert parsed_model and parsed_model == Model(data_td=valid_data)
>>>>>>> 39d30c24
<|MERGE_RESOLUTION|>--- conflicted
+++ resolved
@@ -9,11 +9,7 @@
 from typing import List, NamedTuple, Optional, Tuple
 
 import pytest
-<<<<<<< HEAD
-from typing_extensions import NotRequired, Required, TypedDict
-=======
-from typing_extensions import Annotated, TypedDict
->>>>>>> 39d30c24
+from typing_extensions import Annotated, NotRequired, Required, TypedDict
 
 from pydantic import BaseModel, Field, PositiveInt, ValidationError
 
@@ -296,7 +292,6 @@
         Model.parse_obj({'t': {'v': -1}})
 
 
-<<<<<<< HEAD
 def test_typeddict_required():
     class DataTD(TypedDict, total=False):
         a: int
@@ -304,22 +299,10 @@
 
     class Model(BaseModel):
         t: DataTD
-=======
-def test_typeddict_annotated_nonoptional():
-    class DataTD(TypedDict):
-        a: Optional[int]
-        b: Annotated[Optional[int], Field(...)]
-        c: Annotated[Optional[int], Field(..., description='Test')]
-        d: Annotated[Optional[int], Field()]
-
-    class Model(BaseModel):
-        data_td: DataTD
->>>>>>> 39d30c24
-
-    assert Model.schema() == {
-        'title': 'Model',
-        'type': 'object',
-<<<<<<< HEAD
+
+    assert Model.schema() == {
+        'title': 'Model',
+        'type': 'object',
         'properties': {'t': {'$ref': '#/definitions/DataTD'}},
         'required': ['t'],
         'definitions': {
@@ -394,7 +377,21 @@
             }
         },
     }
-=======
+
+
+def test_typeddict_annotated_nonoptional():
+    class DataTD(TypedDict):
+        a: Optional[int]
+        b: Annotated[Optional[int], Field(...)]
+        c: Annotated[Optional[int], Field(..., description='Test')]
+        d: Annotated[Optional[int], Field()]
+
+    class Model(BaseModel):
+        data_td: DataTD
+
+    assert Model.schema() == {
+        'title': 'Model',
+        'type': 'object',
         'properties': {'data_td': {'$ref': '#/definitions/DataTD'}},
         'required': ['data_td'],
         'definitions': {
@@ -418,5 +415,4 @@
 
     valid_data = {'a': 1, 'b': 2, 'c': 3}
     parsed_model = Model.parse_obj({'data_td': valid_data})
-    assert parsed_model and parsed_model == Model(data_td=valid_data)
->>>>>>> 39d30c24
+    assert parsed_model and parsed_model == Model(data_td=valid_data)