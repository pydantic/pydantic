import sys
from collections import defaultdict
from copy import deepcopy
from enum import Enum
<<<<<<< HEAD
from typing import Any, Callable, ClassVar, DefaultDict, Dict, Final, List, Mapping, Optional, Type, get_type_hints
=======
from typing import (
    Any,
    Callable,
    ClassVar,
    Counter,
    DefaultDict,
    Dict,
    List,
    Mapping,
    Optional,
    Type,
    TypeVar,
    get_type_hints,
)
>>>>>>> 7f90b2f3
from uuid import UUID, uuid4

import pytest

from pydantic import (
    BaseConfig,
    BaseModel,
    ConfigError,
    Extra,
    Field,
    NoneBytes,
    NoneStr,
    PrivateAttr,
    Required,
    SecretStr,
    ValidationError,
    constr,
    root_validator,
    validator,
)
from pydantic.typing import Literal


def test_success():
    # same as below but defined here so class definition occurs inside the test
    class Model(BaseModel):
        a: float
        b: int = 10

    m = Model(a=10.2)
    assert m.a == 10.2
    assert m.b == 10


class UltraSimpleModel(BaseModel):
    a: float
    b: int = 10


def test_ultra_simple_missing():
    with pytest.raises(ValidationError) as exc_info:
        UltraSimpleModel()
    assert exc_info.value.errors() == [{'loc': ('a',), 'msg': 'field required', 'type': 'value_error.missing'}]


def test_ultra_simple_failed():
    with pytest.raises(ValidationError) as exc_info:
        UltraSimpleModel(a='x', b='x')
    assert exc_info.value.errors() == [
        {'loc': ('a',), 'msg': 'value is not a valid float', 'type': 'type_error.float'},
        {'loc': ('b',), 'msg': 'value is not a valid integer', 'type': 'type_error.integer'},
    ]


def test_ultra_simple_repr():
    m = UltraSimpleModel(a=10.2)
    assert str(m) == 'a=10.2 b=10'
    assert repr(m) == 'UltraSimpleModel(a=10.2, b=10)'
    assert repr(m.__fields__['a']) == "ModelField(name='a', type=float, required=True)"
    assert repr(m.__fields__['b']) == "ModelField(name='b', type=int, required=False, default=10)"
    assert dict(m) == {'a': 10.2, 'b': 10}
    assert m.dict() == {'a': 10.2, 'b': 10}
    assert m.json() == '{"a": 10.2, "b": 10}'
    assert str(m) == 'a=10.2 b=10'


def test_default_factory_field():
    def myfunc():
        return 1

    class Model(BaseModel):
        a: int = Field(default_factory=myfunc)

    m = Model()
    assert str(m) == 'a=1'
    assert (
        repr(m.__fields__['a']) == "ModelField(name='a', type=int, required=False, default_factory='<function myfunc>')"
    )
    assert dict(m) == {'a': 1}
    assert m.json() == '{"a": 1}'


def test_default_factory_no_type_field():
    def myfunc():
        return 1

    with pytest.raises(ConfigError) as e:

        class Model(BaseModel):
            a = Field(default_factory=myfunc)

    assert str(e.value) == "you need to set the type of field 'a' when using `default_factory`"


def test_comparing():
    m = UltraSimpleModel(a=10.2, b='100')
    assert m == {'a': 10.2, 'b': 100}
    assert m == UltraSimpleModel(a=10.2, b=100)


def test_nullable_strings_success():
    class NoneCheckModel(BaseModel):
        existing_str_value = 'foo'
        required_str_value: str = ...
        required_str_none_value: NoneStr = ...
        existing_bytes_value = b'foo'
        required_bytes_value: bytes = ...
        required_bytes_none_value: NoneBytes = ...

    m = NoneCheckModel(
        required_str_value='v1', required_str_none_value=None, required_bytes_value='v2', required_bytes_none_value=None
    )
    assert m.required_str_value == 'v1'
    assert m.required_str_none_value is None
    assert m.required_bytes_value == b'v2'
    assert m.required_bytes_none_value is None


def test_nullable_strings_fails():
    class NoneCheckModel(BaseModel):
        existing_str_value = 'foo'
        required_str_value: str = ...
        required_str_none_value: NoneStr = ...
        existing_bytes_value = b'foo'
        required_bytes_value: bytes = ...
        required_bytes_none_value: NoneBytes = ...

    with pytest.raises(ValidationError) as exc_info:
        NoneCheckModel(
            required_str_value=None,
            required_str_none_value=None,
            required_bytes_value=None,
            required_bytes_none_value=None,
        )
    assert exc_info.value.errors() == [
        {'loc': ('required_str_value',), 'msg': 'none is not an allowed value', 'type': 'type_error.none.not_allowed'},
        {
            'loc': ('required_bytes_value',),
            'msg': 'none is not an allowed value',
            'type': 'type_error.none.not_allowed',
        },
    ]


class RecursiveModel(BaseModel):
    grape: bool = ...
    banana: UltraSimpleModel = ...


def test_recursion():
    m = RecursiveModel(grape=1, banana={'a': 1})
    assert m.grape is True
    assert m.banana.a == 1.0
    assert m.banana.b == 10
    assert repr(m) == 'RecursiveModel(grape=True, banana=UltraSimpleModel(a=1.0, b=10))'


def test_recursion_fails():
    with pytest.raises(ValidationError):
        RecursiveModel(grape=1, banana=123)


def test_not_required():
    class Model(BaseModel):
        a: float = None

    assert Model(a=12.2).a == 12.2
    assert Model().a is None
    assert Model(a=None).a is None


def test_infer_type():
    class Model(BaseModel):
        a = False
        b = ''
        c = 0

    assert Model().a is False
    assert Model().b == ''
    assert Model().c == 0


def test_allow_extra():
    class Model(BaseModel):
        a: float = ...

        class Config:
            extra = Extra.allow

    assert Model(a='10.2', b=12).dict() == {'a': 10.2, 'b': 12}


def test_allow_extra_repr():
    class Model(BaseModel):
        a: float = ...

        class Config:
            extra = Extra.allow

    assert str(Model(a='10.2', b=12)) == 'a=10.2 b=12'


def test_forbidden_extra_success():
    class ForbiddenExtra(BaseModel):
        foo = 'whatever'

        class Config:
            extra = Extra.forbid

    m = ForbiddenExtra()
    assert m.foo == 'whatever'

    m = ForbiddenExtra(foo=1)
    assert m.foo == '1'


def test_forbidden_extra_fails():
    class ForbiddenExtra(BaseModel):
        foo = 'whatever'

        class Config:
            extra = Extra.forbid

    with pytest.raises(ValidationError) as exc_info:
        ForbiddenExtra(foo='ok', bar='wrong', spam='xx')
    assert exc_info.value.errors() == [
        {'loc': ('bar',), 'msg': 'extra fields not permitted', 'type': 'value_error.extra'},
        {'loc': ('spam',), 'msg': 'extra fields not permitted', 'type': 'value_error.extra'},
    ]


def test_disallow_mutation():
    class Model(BaseModel):
        a: float

    model = Model(a=0.2)
    with pytest.raises(ValueError, match='"Model" object has no field "b"'):
        model.b = 2


def test_extra_allowed():
    class Model(BaseModel):
        a: float

        class Config:
            extra = Extra.allow

    model = Model(a=0.2, b=0.1)
    assert model.b == 0.1

    assert not hasattr(model, 'c')
    model.c = 1
    assert hasattr(model, 'c')
    assert model.c == 1


def test_extra_ignored():
    class Model(BaseModel):
        a: float

        class Config:
            extra = Extra.ignore

    model = Model(a=0.2, b=0.1)
    assert not hasattr(model, 'b')

    with pytest.raises(ValueError, match='"Model" object has no field "c"'):
        model.c = 1


def test_set_attr():
    m = UltraSimpleModel(a=10.2)
    assert m.dict() == {'a': 10.2, 'b': 10}

    m.b = 20
    assert m.dict() == {'a': 10.2, 'b': 20}


def test_set_attr_invalid():
    class UltraSimpleModel(BaseModel):
        a: float = ...
        b: int = 10

    m = UltraSimpleModel(a=10.2)
    assert m.dict() == {'a': 10.2, 'b': 10}

    with pytest.raises(ValueError) as exc_info:
        m.c = 20
    assert '"UltraSimpleModel" object has no field "c"' in exc_info.value.args[0]


def test_any():
    class AnyModel(BaseModel):
        a: Any = 10
        b: object = 20

    m = AnyModel()
    assert m.a == 10
    assert m.b == 20

    m = AnyModel(a='foobar', b='barfoo')
    assert m.a == 'foobar'
    assert m.b == 'barfoo'


def test_alias():
    class SubModel(BaseModel):
        c = 'barfoo'

        class Config:
            fields = {'c': {'alias': '_c'}}

    class Model(BaseModel):
        a = 'foobar'
        b: SubModel = SubModel()

        class Config:
            fields = {'a': {'alias': '_a'}}

    assert Model().a == 'foobar'
    assert Model().b.c == 'barfoo'
    assert Model().dict() == {'a': 'foobar', 'b': {'c': 'barfoo'}}
    assert Model(_a='different').a == 'different'
    assert Model(b={'_c': 'different'}).b.c == 'different'
    assert Model(_a='different', b={'_c': 'different'}).dict() == {'a': 'different', 'b': {'c': 'different'}}
    assert Model(_a='different', b={'_c': 'different'}).dict(by_alias=True) == {
        '_a': 'different',
        'b': {'_c': 'different'},
    }


def test_population_by_field_name():
    class Model(BaseModel):
        a: str

        class Config:
            allow_population_by_field_name = True
            fields = {'a': {'alias': '_a'}}

    assert Model(a='different').a == 'different'
    assert Model(a='different').dict() == {'a': 'different'}
    assert Model(a='different').dict(by_alias=True) == {'_a': 'different'}


def test_field_order():
    class Model(BaseModel):
        c: float
        b: int = 10
        a: str
        d: dict = {}

    assert list(Model.__fields__.keys()) == ['c', 'b', 'a', 'd']


def test_required():
    # same as below but defined here so class definition occurs inside the test
    class Model(BaseModel):
        a: float = Required
        b: int = 10

    m = Model(a=10.2)
    assert m.dict() == dict(a=10.2, b=10)

    with pytest.raises(ValidationError) as exc_info:
        Model()
    assert exc_info.value.errors() == [{'loc': ('a',), 'msg': 'field required', 'type': 'value_error.missing'}]


def test_mutability():
    class TestModel(BaseModel):
        a: int = 10

        class Config:
            allow_mutation = True
            extra = Extra.forbid
            frozen = False

    m = TestModel()

    assert m.a == 10
    m.a = 11
    assert m.a == 11


@pytest.mark.parametrize('allow_mutation_, frozen_', [(False, False), (False, True), (True, True)])
def test_immutability(allow_mutation_, frozen_):
    class TestModel(BaseModel):
        a: int = 10

        class Config:
            allow_mutation = allow_mutation_
            extra = Extra.forbid
            frozen = frozen_

    m = TestModel()

    assert m.a == 10
    with pytest.raises(TypeError) as exc_info:
        m.a = 11
    assert '"TestModel" is immutable and does not support item assignment' in exc_info.value.args[0]


def test_not_frozen_are_not_hashable():
    class TestModel(BaseModel):
        a: int = 10

    m = TestModel()
    with pytest.raises(TypeError) as exc_info:
        hash(m)
    assert "unhashable type: 'TestModel'" in exc_info.value.args[0]


def test_with_declared_hash():
    class Foo(BaseModel):
        x: int

        def __hash__(self):
            return self.x**2

    class Bar(Foo):
        y: int

        def __hash__(self):
            return self.y**3

    class Buz(Bar):
        z: int

    assert hash(Foo(x=2)) == 4
    assert hash(Bar(x=2, y=3)) == 27
    assert hash(Buz(x=2, y=3, z=4)) == 27


def test_frozen_with_hashable_fields_are_hashable():
    class TestModel(BaseModel):
        a: int = 10

        class Config:
            frozen = True

    m = TestModel()
    assert m.__hash__ is not None
    assert isinstance(hash(m), int)


def test_frozen_with_unhashable_fields_are_not_hashable():
    class TestModel(BaseModel):
        a: int = 10
        y: List[int] = [1, 2, 3]

        class Config:
            frozen = True

    m = TestModel()
    with pytest.raises(TypeError) as exc_info:
        hash(m)
    assert "unhashable type: 'list'" in exc_info.value.args[0]


def test_hash_function_give_different_result_for_different_object():
    class TestModel(BaseModel):
        a: int = 10

        class Config:
            frozen = True

    m = TestModel()
    m2 = TestModel()
    m3 = TestModel(a=11)
    assert hash(m) == hash(m2)
    assert hash(m) != hash(m3)

    # Redefined `TestModel`
    class TestModel(BaseModel):
        a: int = 10

        class Config:
            frozen = True

    m4 = TestModel()
    assert hash(m) != hash(m4)


def test_const_validates():
    class Model(BaseModel):
        a: int = Field(3, const=True)

    m = Model(a=3)
    assert m.a == 3


def test_const_uses_default():
    class Model(BaseModel):
        a: int = Field(3, const=True)

    m = Model()
    assert m.a == 3


def test_const_validates_after_type_validators():
    # issue #1410
    class Model(BaseModel):
        a: int = Field(3, const=True)

    m = Model(a='3')
    assert m.a == 3


def test_const_with_wrong_value():
    class Model(BaseModel):
        a: int = Field(3, const=True)

    with pytest.raises(ValidationError) as exc_info:
        Model(a=4)

    assert exc_info.value.errors() == [
        {
            'loc': ('a',),
            'msg': 'unexpected value; permitted: 3',
            'type': 'value_error.const',
            'ctx': {'given': 4, 'permitted': [3]},
        }
    ]


def test_const_with_validator():
    class Model(BaseModel):
        a: int = Field(3, const=True)

        @validator('a')
        def validate(v):
            return v

    with pytest.raises(ValidationError) as exc_info:
        Model(a=4)

    assert exc_info.value.errors() == [
        {
            'loc': ('a',),
            'msg': 'unexpected value; permitted: 3',
            'type': 'value_error.const',
            'ctx': {'given': 4, 'permitted': [3]},
        }
    ]


def test_const_list():
    class SubModel(BaseModel):
        b: int

    class Model(BaseModel):
        a: List[SubModel] = Field([SubModel(b=1), SubModel(b=2), SubModel(b=3)], const=True)
        b: List[SubModel] = Field([{'b': 4}, {'b': 5}, {'b': 6}], const=True)

    m = Model()
    assert m.a == [SubModel(b=1), SubModel(b=2), SubModel(b=3)]
    assert m.b == [SubModel(b=4), SubModel(b=5), SubModel(b=6)]
    assert m.schema() == {
        'definitions': {
            'SubModel': {
                'properties': {'b': {'title': 'B', 'type': 'integer'}},
                'required': ['b'],
                'title': 'SubModel',
                'type': 'object',
            }
        },
        'properties': {
            'a': {
                'const': [SubModel(b=1), SubModel(b=2), SubModel(b=3)],
                'items': {'$ref': '#/definitions/SubModel'},
                'title': 'A',
                'type': 'array',
            },
            'b': {
                'const': [{'b': 4}, {'b': 5}, {'b': 6}],
                'items': {'$ref': '#/definitions/SubModel'},
                'title': 'B',
                'type': 'array',
            },
        },
        'title': 'Model',
        'type': 'object',
    }


def test_const_list_with_wrong_value():
    class SubModel(BaseModel):
        b: int

    class Model(BaseModel):
        a: List[SubModel] = Field([SubModel(b=1), SubModel(b=2), SubModel(b=3)], const=True)
        b: List[SubModel] = Field([{'b': 4}, {'b': 5}, {'b': 6}], const=True)

    with pytest.raises(ValidationError) as exc_info:
        Model(a=[{'b': 3}, {'b': 1}, {'b': 2}], b=[{'b': 6}, {'b': 5}])

    assert exc_info.value.errors() == [
        {
            'ctx': {
                'given': [{'b': 3}, {'b': 1}, {'b': 2}],
                'permitted': [[SubModel(b=1), SubModel(b=2), SubModel(b=3)]],
            },
            'loc': ('a',),
            'msg': 'unexpected value; permitted: [SubModel(b=1), SubModel(b=2), SubModel(b=3)]',
            'type': 'value_error.const',
        },
        {
            'ctx': {'given': [{'b': 6}, {'b': 5}], 'permitted': [[{'b': 4}, {'b': 5}, {'b': 6}]]},
            'loc': ('b',),
            'msg': "unexpected value; permitted: [{'b': 4}, {'b': 5}, {'b': 6}]",
            'type': 'value_error.const',
        },
    ]
    assert exc_info.value.json().startswith('[')

    with pytest.raises(ValidationError) as exc_info:
        Model(a=[SubModel(b=3), SubModel(b=1), SubModel(b=2)], b=[SubModel(b=3), SubModel(b=1)])

    assert exc_info.value.errors() == [
        {
            'ctx': {
                'given': [SubModel(b=3), SubModel(b=1), SubModel(b=2)],
                'permitted': [[SubModel(b=1), SubModel(b=2), SubModel(b=3)]],
            },
            'loc': ('a',),
            'msg': 'unexpected value; permitted: [SubModel(b=1), SubModel(b=2), SubModel(b=3)]',
            'type': 'value_error.const',
        },
        {
            'ctx': {'given': [SubModel(b=3), SubModel(b=1)], 'permitted': [[{'b': 4}, {'b': 5}, {'b': 6}]]},
            'loc': ('b',),
            'msg': "unexpected value; permitted: [{'b': 4}, {'b': 5}, {'b': 6}]",
            'type': 'value_error.const',
        },
    ]
    assert exc_info.value.json().startswith('[')


def test_const_validation_json_serializable():
    class SubForm(BaseModel):
        field: int

    class Form(BaseModel):
        field1: SubForm = Field({'field': 2}, const=True)
        field2: List[SubForm] = Field([{'field': 2}], const=True)

    with pytest.raises(ValidationError) as exc_info:
        # Fails
        Form(field1={'field': 1}, field2=[{'field': 1}])

    # This should not raise an Json error
    exc_info.value.json()


class ValidateAssignmentModel(BaseModel):
    a: int = 2
    b: constr(min_length=1)

    class Config:
        validate_assignment = True


def test_validating_assignment_pass():
    p = ValidateAssignmentModel(a=5, b='hello')
    p.a = 2
    assert p.a == 2
    assert p.dict() == {'a': 2, 'b': 'hello'}
    p.b = 'hi'
    assert p.b == 'hi'
    assert p.dict() == {'a': 2, 'b': 'hi'}


def test_validating_assignment_fail():
    p = ValidateAssignmentModel(a=5, b='hello')

    with pytest.raises(ValidationError) as exc_info:
        p.a = 'b'
    assert exc_info.value.errors() == [
        {'loc': ('a',), 'msg': 'value is not a valid integer', 'type': 'type_error.integer'}
    ]

    with pytest.raises(ValidationError) as exc_info:
        p.b = ''
    assert exc_info.value.errors() == [
        {
            'loc': ('b',),
            'msg': 'ensure this value has at least 1 characters',
            'type': 'value_error.any_str.min_length',
            'ctx': {'limit_value': 1},
        }
    ]


def test_validating_assignment_pre_root_validator_fail():
    class Model(BaseModel):
        current_value: float = Field(..., alias='current')
        max_value: float

        class Config:
            validate_assignment = True

        @root_validator(pre=True)
        def values_are_not_string(cls, values):
            if any(isinstance(x, str) for x in values.values()):
                raise ValueError('values cannot be a string')
            return values

    m = Model(current=100, max_value=200)
    with pytest.raises(ValidationError) as exc_info:
        m.current_value = '100'
    assert exc_info.value.errors() == [
        {
            'loc': ('__root__',),
            'msg': 'values cannot be a string',
            'type': 'value_error',
        }
    ]


def test_validating_assignment_post_root_validator_fail():
    class Model(BaseModel):
        current_value: float = Field(..., alias='current')
        max_value: float

        class Config:
            validate_assignment = True

        @root_validator
        def current_lessequal_max(cls, values):
            current_value = values.get('current_value')
            max_value = values.get('max_value')
            if current_value > max_value:
                raise ValueError('current_value cannot be greater than max_value')
            return values

        @root_validator(skip_on_failure=True)
        def current_lessequal_300(cls, values):
            current_value = values.get('current_value')
            if current_value > 300:
                raise ValueError('current_value cannot be greater than 300')
            return values

        @root_validator
        def current_lessequal_500(cls, values):
            current_value = values.get('current_value')
            if current_value > 500:
                raise ValueError('current_value cannot be greater than 500')
            return values

    m = Model(current=100, max_value=200)
    m.current_value = '100'
    with pytest.raises(ValidationError) as exc_info:
        m.current_value = 1000
    assert exc_info.value.errors() == [
        {'loc': ('__root__',), 'msg': 'current_value cannot be greater than max_value', 'type': 'value_error'},
        {
            'loc': ('__root__',),
            'msg': 'current_value cannot be greater than 500',
            'type': 'value_error',
        },
    ]


def test_root_validator_many_values_change():
    """It should run root_validator on assignment and update ALL concerned fields"""

    class Rectangle(BaseModel):
        width: float
        height: float
        area: float = None

        class Config:
            validate_assignment = True

        @root_validator
        def set_area(cls, values):
            values['area'] = values['width'] * values['height']
            return values

    r = Rectangle(width=1, height=1)
    assert r.area == 1
    r.height = 5
    assert r.area == 5


def test_enum_values():
    FooEnum = Enum('FooEnum', {'foo': 'foo', 'bar': 'bar'})

    class Model(BaseModel):
        foo: FooEnum = None

        class Config:
            use_enum_values = True

    m = Model(foo='foo')
    # this is the actual value, so has not "values" field
    assert not isinstance(m.foo, FooEnum)
    assert m.foo == 'foo'


def test_literal_enum_values():
    FooEnum = Enum('FooEnum', {'foo': 'foo_value', 'bar': 'bar_value'})

    class Model(BaseModel):
        baz: Literal[FooEnum.foo]
        boo: str = 'hoo'

        class Config:
            use_enum_values = True

    m = Model(baz=FooEnum.foo)
    assert m.dict() == {'baz': 'foo_value', 'boo': 'hoo'}
    assert m.baz.value == 'foo_value'

    with pytest.raises(ValidationError) as exc_info:
        Model(baz=FooEnum.bar)

    assert exc_info.value.errors() == [
        {
            'loc': ('baz',),
            'msg': "unexpected value; permitted: <FooEnum.foo: 'foo_value'>",
            'type': 'value_error.const',
            'ctx': {'given': FooEnum.bar, 'permitted': (FooEnum.foo,)},
        },
    ]


def test_enum_raw():
    FooEnum = Enum('FooEnum', {'foo': 'foo', 'bar': 'bar'})

    class Model(BaseModel):
        foo: FooEnum = None

    m = Model(foo='foo')
    assert isinstance(m.foo, FooEnum)
    assert m.foo != 'foo'
    assert m.foo.value == 'foo'


def test_set_tuple_values():
    class Model(BaseModel):
        foo: set
        bar: tuple

    m = Model(foo=['a', 'b'], bar=['c', 'd'])
    assert m.foo == {'a', 'b'}
    assert m.bar == ('c', 'd')
    assert m.dict() == {'foo': {'a', 'b'}, 'bar': ('c', 'd')}


def test_default_copy():
    class User(BaseModel):
        friends: List[int] = []

    u1 = User()
    u2 = User()
    assert u1.friends is not u2.friends


class ArbitraryType:
    pass


def test_arbitrary_type_allowed_validation_success():
    class ArbitraryTypeAllowedModel(BaseModel):
        t: ArbitraryType

        class Config:
            arbitrary_types_allowed = True

    arbitrary_type_instance = ArbitraryType()
    m = ArbitraryTypeAllowedModel(t=arbitrary_type_instance)
    assert m.t == arbitrary_type_instance


def test_arbitrary_type_allowed_validation_fails():
    class ArbitraryTypeAllowedModel(BaseModel):
        t: ArbitraryType

        class Config:
            arbitrary_types_allowed = True

    class C:
        pass

    with pytest.raises(ValidationError) as exc_info:
        ArbitraryTypeAllowedModel(t=C())
    assert exc_info.value.errors() == [
        {
            'loc': ('t',),
            'msg': 'instance of ArbitraryType expected',
            'type': 'type_error.arbitrary_type',
            'ctx': {'expected_arbitrary_type': 'ArbitraryType'},
        }
    ]


def test_arbitrary_types_not_allowed():
    with pytest.raises(RuntimeError) as exc_info:

        class ArbitraryTypeNotAllowedModel(BaseModel):
            t: ArbitraryType

    assert exc_info.value.args[0].startswith('no validator found for')


def test_type_type_validation_success():
    class ArbitraryClassAllowedModel(BaseModel):
        t: Type[ArbitraryType]

    arbitrary_type_class = ArbitraryType
    m = ArbitraryClassAllowedModel(t=arbitrary_type_class)
    assert m.t == arbitrary_type_class


def test_type_type_subclass_validation_success():
    class ArbitraryClassAllowedModel(BaseModel):
        t: Type[ArbitraryType]

    class ArbitrarySubType(ArbitraryType):
        pass

    arbitrary_type_class = ArbitrarySubType
    m = ArbitraryClassAllowedModel(t=arbitrary_type_class)
    assert m.t == arbitrary_type_class


def test_type_type_validation_fails_for_instance():
    class ArbitraryClassAllowedModel(BaseModel):
        t: Type[ArbitraryType]

    class C:
        pass

    with pytest.raises(ValidationError) as exc_info:
        ArbitraryClassAllowedModel(t=C)
    assert exc_info.value.errors() == [
        {
            'loc': ('t',),
            'msg': 'subclass of ArbitraryType expected',
            'type': 'type_error.subclass',
            'ctx': {'expected_class': 'ArbitraryType'},
        }
    ]


def test_type_type_validation_fails_for_basic_type():
    class ArbitraryClassAllowedModel(BaseModel):
        t: Type[ArbitraryType]

    with pytest.raises(ValidationError) as exc_info:
        ArbitraryClassAllowedModel(t=1)
    assert exc_info.value.errors() == [
        {
            'loc': ('t',),
            'msg': 'subclass of ArbitraryType expected',
            'type': 'type_error.subclass',
            'ctx': {'expected_class': 'ArbitraryType'},
        }
    ]


def test_bare_type_type_validation_success():
    class ArbitraryClassAllowedModel(BaseModel):
        t: Type

    arbitrary_type_class = ArbitraryType
    m = ArbitraryClassAllowedModel(t=arbitrary_type_class)
    assert m.t == arbitrary_type_class


def test_bare_type_type_validation_fails():
    class ArbitraryClassAllowedModel(BaseModel):
        t: Type

    arbitrary_type = ArbitraryType()
    with pytest.raises(ValidationError) as exc_info:
        ArbitraryClassAllowedModel(t=arbitrary_type)
    assert exc_info.value.errors() == [{'loc': ('t',), 'msg': 'a class is expected', 'type': 'type_error.class'}]


def test_annotation_field_name_shadows_attribute():
    with pytest.raises(NameError):
        # When defining a model that has an attribute with the name of a built-in attribute, an exception is raised
        class BadModel(BaseModel):
            schema: str  # This conflicts with the BaseModel's schema() class method


def test_value_field_name_shadows_attribute():
    # When defining a model that has an attribute with the name of a built-in attribute, an exception is raised
    with pytest.raises(NameError):

        class BadModel(BaseModel):
            schema = 'abc'  # This conflicts with the BaseModel's schema() class method


def test_class_var():
    class MyModel(BaseModel):
        a: ClassVar
        b: ClassVar[int] = 1
        c: int = 2

    assert list(MyModel.__fields__.keys()) == ['c']

    class MyOtherModel(MyModel):
        a = ''
        b = 2

    assert list(MyOtherModel.__fields__.keys()) == ['c']


def test_fields_set():
    class MyModel(BaseModel):
        a: int
        b: int = 2

    m = MyModel(a=5)
    assert m.__fields_set__ == {'a'}

    m.b = 2
    assert m.__fields_set__ == {'a', 'b'}

    m = MyModel(a=5, b=2)
    assert m.__fields_set__ == {'a', 'b'}


def test_exclude_unset_dict():
    class MyModel(BaseModel):
        a: int
        b: int = 2

    m = MyModel(a=5)
    assert m.dict(exclude_unset=True) == {'a': 5}

    m = MyModel(a=5, b=3)
    assert m.dict(exclude_unset=True) == {'a': 5, 'b': 3}


def test_exclude_unset_recursive():
    class ModelA(BaseModel):
        a: int
        b: int = 1

    class ModelB(BaseModel):
        c: int
        d: int = 2
        e: ModelA

    m = ModelB(c=5, e={'a': 0})
    assert m.dict() == {'c': 5, 'd': 2, 'e': {'a': 0, 'b': 1}}
    assert m.dict(exclude_unset=True) == {'c': 5, 'e': {'a': 0}}
    assert dict(m) == {'c': 5, 'd': 2, 'e': {'a': 0, 'b': 1}}


def test_dict_exclude_unset_populated_by_alias():
    class MyModel(BaseModel):
        a: str = Field('default', alias='alias_a')
        b: str = Field('default', alias='alias_b')

        class Config:
            allow_population_by_field_name = True

    m = MyModel(alias_a='a')

    assert m.dict(exclude_unset=True) == {'a': 'a'}
    assert m.dict(exclude_unset=True, by_alias=True) == {'alias_a': 'a'}


def test_dict_exclude_unset_populated_by_alias_with_extra():
    class MyModel(BaseModel):
        a: str = Field('default', alias='alias_a')
        b: str = Field('default', alias='alias_b')

        class Config:
            extra = 'allow'

    m = MyModel(alias_a='a', c='c')

    assert m.dict(exclude_unset=True) == {'a': 'a', 'c': 'c'}
    assert m.dict(exclude_unset=True, by_alias=True) == {'alias_a': 'a', 'c': 'c'}


def test_exclude_defaults():
    class Model(BaseModel):
        mandatory: str
        nullable_mandatory: Optional[str] = ...
        facultative: str = 'x'
        nullable_facultative: Optional[str] = None

    m = Model(mandatory='a', nullable_mandatory=None)
    assert m.dict(exclude_defaults=True) == {
        'mandatory': 'a',
        'nullable_mandatory': None,
    }

    m = Model(mandatory='a', nullable_mandatory=None, facultative='y', nullable_facultative=None)
    assert m.dict(exclude_defaults=True) == {
        'mandatory': 'a',
        'nullable_mandatory': None,
        'facultative': 'y',
    }

    m = Model(mandatory='a', nullable_mandatory=None, facultative='y', nullable_facultative='z')
    assert m.dict(exclude_defaults=True) == {
        'mandatory': 'a',
        'nullable_mandatory': None,
        'facultative': 'y',
        'nullable_facultative': 'z',
    }


def test_dir_fields():
    class MyModel(BaseModel):
        attribute_a: int
        attribute_b: int = 2

    m = MyModel(attribute_a=5)

    assert 'dict' in dir(m)
    assert 'json' in dir(m)
    assert 'attribute_a' in dir(m)
    assert 'attribute_b' in dir(m)


def test_dict_with_extra_keys():
    class MyModel(BaseModel):
        a: str = Field(None, alias='alias_a')

        class Config:
            extra = Extra.allow

    m = MyModel(extra_key='extra')
    assert m.dict() == {'a': None, 'extra_key': 'extra'}
    assert m.dict(by_alias=True) == {'alias_a': None, 'extra_key': 'extra'}


def test_root():
    class MyModel(BaseModel):
        __root__: str

    m = MyModel(__root__='a')
    assert m.dict() == {'__root__': 'a'}
    assert m.__root__ == 'a'


def test_root_list():
    class MyModel(BaseModel):
        __root__: List[str]

    m = MyModel(__root__=['a'])
    assert m.dict() == {'__root__': ['a']}
    assert m.__root__ == ['a']


def test_root_nested():
    class MyList(BaseModel):
        __root__: List[str]

    class MyModel(BaseModel):
        my_list: MyList

    my_list = MyList(__root__=['pika'])
    assert MyModel(my_list=my_list).dict() == {'my_list': ['pika']}


def test_encode_nested_root():
    house_dict = {'pets': ['dog', 'cats']}

    class Pets(BaseModel):
        __root__: List[str]

    class House(BaseModel):
        pets: Pets

    assert House(**house_dict).dict() == house_dict

    class PetsDeep(BaseModel):
        __root__: Pets

    class HouseDeep(BaseModel):
        pets: PetsDeep

    assert HouseDeep(**house_dict).dict() == house_dict


def test_root_failed():
    with pytest.raises(ValueError, match='__root__ cannot be mixed with other fields'):

        class MyModel(BaseModel):
            __root__: str
            a: str


def test_root_undefined_failed():
    class MyModel(BaseModel):
        a: List[str]

    with pytest.raises(ValidationError) as exc_info:
        MyModel(__root__=['a'])
        assert exc_info.value.errors() == [{'loc': ('a',), 'msg': 'field required', 'type': 'value_error.missing'}]


def test_parse_root_as_mapping():
    class MyModel(BaseModel):
        __root__: Mapping[str, str]

    assert MyModel.parse_obj({1: 2}).__root__ == {'1': '2'}

    with pytest.raises(ValidationError) as exc_info:
        MyModel.parse_obj({'__root__': {'1': '2'}})
    assert exc_info.value.errors() == [
        {'loc': ('__root__', '__root__'), 'msg': 'str type expected', 'type': 'type_error.str'}
    ]


def test_parse_obj_non_mapping_root():
    class MyModel(BaseModel):
        __root__: List[str]

    assert MyModel.parse_obj(['a']).__root__ == ['a']
    assert MyModel.parse_obj({'__root__': ['a']}).__root__ == ['a']
    with pytest.raises(ValidationError) as exc_info:
        MyModel.parse_obj({'__not_root__': ['a']})
    assert exc_info.value.errors() == [
        {'loc': ('__root__',), 'msg': 'value is not a valid list', 'type': 'type_error.list'}
    ]
    with pytest.raises(ValidationError):
        MyModel.parse_obj({'__root__': ['a'], 'other': 1})
    assert exc_info.value.errors() == [
        {'loc': ('__root__',), 'msg': 'value is not a valid list', 'type': 'type_error.list'}
    ]


def test_parse_obj_nested_root():
    class Pokemon(BaseModel):
        name: str
        level: int

    class Pokemons(BaseModel):
        __root__: List[Pokemon]

    class Player(BaseModel):
        rank: int
        pokemons: Pokemons

    class Players(BaseModel):
        __root__: Dict[str, Player]

    class Tournament(BaseModel):
        players: Players
        city: str

    payload = {
        'players': {
            'Jane': {
                'rank': 1,
                'pokemons': [
                    {
                        'name': 'Pikachu',
                        'level': 100,
                    },
                    {
                        'name': 'Bulbasaur',
                        'level': 13,
                    },
                ],
            },
            'Tarzan': {
                'rank': 2,
                'pokemons': [
                    {
                        'name': 'Jigglypuff',
                        'level': 7,
                    },
                ],
            },
        },
        'city': 'Qwerty',
    }

    tournament = Tournament.parse_obj(payload)
    assert tournament.city == 'Qwerty'
    assert len(tournament.players.__root__) == 2
    assert len(tournament.players.__root__['Jane'].pokemons.__root__) == 2
    assert tournament.players.__root__['Jane'].pokemons.__root__[0].name == 'Pikachu'


def test_untouched_types():
    from pydantic import BaseModel

    class _ClassPropertyDescriptor:
        def __init__(self, getter):
            self.getter = getter

        def __get__(self, instance, owner):
            return self.getter(owner)

    classproperty = _ClassPropertyDescriptor

    class Model(BaseModel):
        class Config:
            keep_untouched = (classproperty,)

        @classproperty
        def class_name(cls) -> str:
            return cls.__name__

    assert Model.class_name == 'Model'
    assert Model().class_name == 'Model'


def test_custom_types_fail_without_keep_untouched():
    from pydantic import BaseModel

    class _ClassPropertyDescriptor:
        def __init__(self, getter):
            self.getter = getter

        def __get__(self, instance, owner):
            return self.getter(owner)

    classproperty = _ClassPropertyDescriptor

    with pytest.raises(RuntimeError) as e:

        class Model(BaseModel):
            @classproperty
            def class_name(cls) -> str:
                return cls.__name__

        Model.class_name

    assert str(e.value) == (
        "no validator found for <class 'tests.test_main.test_custom_types_fail_without_keep_untouched.<locals>."
        "_ClassPropertyDescriptor'>, see `arbitrary_types_allowed` in Config"
    )

    class Model(BaseModel):
        class Config:
            arbitrary_types_allowed = True

        @classproperty
        def class_name(cls) -> str:
            return cls.__name__

    with pytest.raises(AttributeError) as e:
        Model.class_name
    assert str(e.value) == "type object 'Model' has no attribute 'class_name'"


def test_model_iteration():
    class Foo(BaseModel):
        a: int = 1
        b: int = 2

    class Bar(BaseModel):
        c: int
        d: Foo

    m = Bar(c=3, d={})
    assert m.dict() == {'c': 3, 'd': {'a': 1, 'b': 2}}
    assert list(m) == [('c', 3), ('d', Foo())]
    assert dict(m) == {'c': 3, 'd': Foo()}


@pytest.mark.parametrize(
    'exclude,expected,raises_match',
    [
        pytest.param(
            {'foos': {0: {'a'}, 1: {'a'}}},
            {'c': 3, 'foos': [{'b': 2}, {'b': 4}]},
            None,
            id='excluding fields of indexed list items',
        ),
        pytest.param(
            {'foos': {'a'}},
            TypeError,
            'expected integer keys',
            id='should fail trying to exclude string keys on list field (1).',
        ),
        pytest.param(
            {'foos': {0: ..., 'a': ...}},
            TypeError,
            'expected integer keys',
            id='should fail trying to exclude string keys on list field (2).',
        ),
        pytest.param(
            {'foos': {0: 1}},
            TypeError,
            'Unexpected type',
            id='should fail using integer key to specify list item field name (1)',
        ),
        pytest.param(
            {'foos': {'__all__': 1}},
            TypeError,
            'Unexpected type',
            id='should fail using integer key to specify list item field name (2)',
        ),
        pytest.param(
            {'foos': {'__all__': {'a'}}},
            {'c': 3, 'foos': [{'b': 2}, {'b': 4}]},
            None,
            id='using "__all__" to exclude specific nested field',
        ),
        pytest.param(
            {'foos': {0: {'b'}, '__all__': {'a'}}},
            {'c': 3, 'foos': [{}, {'b': 4}]},
            None,
            id='using "__all__" to exclude specific nested field in combination with more specific exclude',
        ),
        pytest.param(
            {'foos': {'__all__'}},
            {'c': 3, 'foos': []},
            None,
            id='using "__all__" to exclude all list items',
        ),
        pytest.param(
            {'foos': {1, '__all__'}},
            {'c': 3, 'foos': []},
            None,
            id='using "__all__" and other items should get merged together, still excluding all list items',
        ),
        pytest.param(
            {'foos': {1: {'a'}, -1: {'b'}}},
            {'c': 3, 'foos': [{'a': 1, 'b': 2}, {}]},
            None,
            id='using negative and positive indexes, referencing the same items should merge excludes',
        ),
    ],
)
def test_model_export_nested_list(exclude, expected, raises_match):
    class Foo(BaseModel):
        a: int = 1
        b: int = 2

    class Bar(BaseModel):
        c: int
        foos: List[Foo]

    m = Bar(c=3, foos=[Foo(a=1, b=2), Foo(a=3, b=4)])

    if isinstance(expected, type) and issubclass(expected, Exception):
        with pytest.raises(expected, match=raises_match):
            m.dict(exclude=exclude)
    else:
        original_exclude = deepcopy(exclude)
        assert m.dict(exclude=exclude) == expected
        assert exclude == original_exclude


@pytest.mark.parametrize(
    'excludes,expected',
    [
        pytest.param(
            {'bars': {0}},
            {'a': 1, 'bars': [{'y': 2}, {'w': -1, 'z': 3}]},
            id='excluding first item from list field using index',
        ),
        pytest.param({'bars': {'__all__'}}, {'a': 1, 'bars': []}, id='using "__all__" to exclude all list items'),
        pytest.param(
            {'bars': {'__all__': {'w'}}},
            {'a': 1, 'bars': [{'x': 1}, {'y': 2}, {'z': 3}]},
            id='exclude single dict key from all list items',
        ),
    ],
)
def test_model_export_dict_exclusion(excludes, expected):
    class Foo(BaseModel):
        a: int = 1
        bars: List[Dict[str, int]]

    m = Foo(a=1, bars=[{'w': 0, 'x': 1}, {'y': 2}, {'w': -1, 'z': 3}])

    original_excludes = deepcopy(excludes)
    assert m.dict(exclude=excludes) == expected
    assert excludes == original_excludes


def test_model_exclude_config_field_merging():
    """Test merging field exclude values from config."""

    class Model(BaseModel):
        b: int = Field(2, exclude=...)

        class Config:
            fields = {
                'b': {'exclude': ...},
            }

    assert Model.__fields__['b'].field_info.exclude is ...

    class Model(BaseModel):
        b: int = Field(2, exclude={'a': {'test'}})

        class Config:
            fields = {
                'b': {'exclude': ...},
            }

    assert Model.__fields__['b'].field_info.exclude == {'a': {'test'}}

    class Model(BaseModel):
        b: int = Field(2, exclude={'foo'})

        class Config:
            fields = {
                'b': {'exclude': {'bar'}},
            }

    assert Model.__fields__['b'].field_info.exclude == {'foo': ..., 'bar': ...}


def test_model_exclude_copy_on_model_validation():
    """When `Config.copy_on_model_validation` is set, it should keep private attributes and excluded fields"""

    class User(BaseModel):
        _priv: int = PrivateAttr()
        id: int
        username: str
        password: SecretStr = Field(exclude=True)
        hobbies: List[str]

    my_user = User(id=42, username='JohnDoe', password='hashedpassword', hobbies=['scuba diving'])

    my_user._priv = 13
    assert my_user.id == 42
    assert my_user.password.get_secret_value() == 'hashedpassword'
    assert my_user.dict() == {'id': 42, 'username': 'JohnDoe', 'hobbies': ['scuba diving']}

    class Transaction(BaseModel):
        id: str
        user: User = Field(..., exclude={'username'})
        value: int

        class Config:
            fields = {'value': {'exclude': True}}

    t = Transaction(
        id='1234567890',
        user=my_user,
        value=9876543210,
    )

    assert t.user is not my_user
    assert t.user.hobbies == ['scuba diving']
    assert t.user.hobbies is my_user.hobbies  # `Config.copy_on_model_validation` only does a shallow copy
    assert t.user._priv == 13
    assert t.user.password.get_secret_value() == 'hashedpassword'
    assert t.dict() == {'id': '1234567890', 'user': {'id': 42, 'hobbies': ['scuba diving']}}


@pytest.mark.parametrize(
    'kinds',
    [
        {'sub_fields', 'model_fields', 'model_config', 'sub_config', 'combined_config'},
        {'sub_fields', 'model_fields', 'combined_config'},
        {'sub_fields', 'model_fields'},
        {'combined_config'},
        {'model_config', 'sub_config'},
        {'model_config', 'sub_fields'},
        {'model_fields', 'sub_config'},
    ],
)
@pytest.mark.parametrize(
    'exclude,expected',
    [
        (None, {'a': 0, 'c': {'a': [3, 5], 'c': 'foobar'}, 'd': {'c': 'foobar'}}),
        ({'c', 'd'}, {'a': 0}),
        ({'a': ..., 'c': ..., 'd': {'a': ..., 'c': ...}}, {'d': {}}),
    ],
)
def test_model_export_exclusion_with_fields_and_config(kinds, exclude, expected):
    """Test that exporting models with fields using the export parameter works."""

    class ChildConfig:
        pass

    if 'sub_config' in kinds:
        ChildConfig.fields = {'b': {'exclude': ...}, 'a': {'exclude': {1}}}

    class ParentConfig:
        pass

    if 'combined_config' in kinds:
        ParentConfig.fields = {
            'b': {'exclude': ...},
            'c': {'exclude': {'b': ..., 'a': {1}}},
            'd': {'exclude': {'a': ..., 'b': ...}},
        }

    elif 'model_config' in kinds:
        ParentConfig.fields = {'b': {'exclude': ...}, 'd': {'exclude': {'a'}}}

    class Sub(BaseModel):
        a: List[int] = Field([3, 4, 5], exclude={1} if 'sub_fields' in kinds else None)
        b: int = Field(4, exclude=... if 'sub_fields' in kinds else None)
        c: str = 'foobar'

        Config = ChildConfig

    class Model(BaseModel):
        a: int = 0
        b: int = Field(2, exclude=... if 'model_fields' in kinds else None)
        c: Sub = Sub()
        d: Sub = Field(Sub(), exclude={'a'} if 'model_fields' in kinds else None)

        Config = ParentConfig

    m = Model()
    assert m.dict(exclude=exclude) == expected, 'Unexpected model export result'


def test_model_export_exclusion_inheritance():
    class Sub(BaseModel):
        s1: str = 'v1'
        s2: str = 'v2'
        s3: str = 'v3'
        s4: str = Field('v4', exclude=...)

    class Parent(BaseModel):
        a: int
        b: int = Field(..., exclude=...)
        c: int
        d: int
        s: Sub = Sub()

        class Config:
            fields = {'a': {'exclude': ...}, 's': {'exclude': {'s1'}}}

    class Child(Parent):
        class Config:
            fields = {'c': {'exclude': ...}, 's': {'exclude': {'s2'}}}

    actual = Child(a=0, b=1, c=2, d=3).dict()
    expected = {'d': 3, 's': {'s3': 'v3'}}
    assert actual == expected, 'Unexpected model export result'


def test_model_export_with_true_instead_of_ellipsis():
    class Sub(BaseModel):
        s1: int = 1

    class Model(BaseModel):
        a: int = 2
        b: int = Field(3, exclude=True)
        c: int = Field(4)
        s: Sub = Sub()

        class Config:
            fields = {'c': {'exclude': True}}

    m = Model()
    assert m.dict(exclude={'s': True}) == {'a': 2}


def test_model_export_inclusion():
    class Sub(BaseModel):
        s1: str = 'v1'
        s2: str = 'v2'
        s3: str = 'v3'
        s4: str = 'v4'

    class Model(BaseModel):
        a: Sub = Sub()
        b: Sub = Field(Sub(), include={'s1'})
        c: Sub = Field(Sub(), include={'s1', 's2'})

        class Config:
            fields = {'a': {'include': {'s2', 's1', 's3'}}, 'b': {'include': {'s1', 's2', 's3', 's4'}}}

    Model.__fields__['a'].field_info.include == {'s1': ..., 's2': ..., 's3': ...}
    Model.__fields__['b'].field_info.include == {'s1': ...}
    Model.__fields__['c'].field_info.include == {'s1': ..., 's2': ...}

    actual = Model().dict(include={'a': {'s3', 's4'}, 'b': ..., 'c': ...})
    # s1 included via field, s2 via config and s3 via .dict call:
    expected = {'a': {'s3': 'v3'}, 'b': {'s1': 'v1'}, 'c': {'s1': 'v1', 's2': 'v2'}}

    assert actual == expected, 'Unexpected model export result'


def test_model_export_inclusion_inheritance():
    class Sub(BaseModel):
        s1: str = Field('v1', include=...)
        s2: str = Field('v2', include=...)
        s3: str = Field('v3', include=...)
        s4: str = 'v4'

    class Parent(BaseModel):
        a: int
        b: int
        c: int
        s: Sub = Field(Sub(), include={'s1', 's2'})  # overrides includes set in Sub model

        class Config:
            # b will be included since fields are set idependently
            fields = {'b': {'include': ...}}

    class Child(Parent):
        class Config:
            # b is still included even if it doesn't occur here since fields
            # are still considered separately.
            # s however, is merged, resulting in only s1 being included.
            fields = {'a': {'include': ...}, 's': {'include': {'s1'}}}

    actual = Child(a=0, b=1, c=2).dict()
    expected = {'a': 0, 'b': 1, 's': {'s1': 'v1'}}
    assert actual == expected, 'Unexpected model export result'


def test_custom_init_subclass_params():
    class DerivedModel(BaseModel):
        def __init_subclass__(cls, something):
            cls.something = something

    # if this raises a TypeError, then there is a regression of issue 867:
    # pydantic.main.MetaModel.__new__ should include **kwargs at the end of the
    # method definition and pass them on to the super call at the end in order
    # to allow the special method __init_subclass__ to be defined with custom
    # parameters on extended BaseModel classes.
    class NewModel(DerivedModel, something=2):
        something = 1

    assert NewModel.something == 2


def test_update_forward_refs_does_not_modify_module_dict():
    class MyModel(BaseModel):
        field: Optional['MyModel']  # noqa: F821

    MyModel.update_forward_refs()

    assert 'MyModel' not in sys.modules[MyModel.__module__].__dict__


def test_two_defaults():
    with pytest.raises(ValueError, match='^cannot specify both default and default_factory$'):

        class Model(BaseModel):
            a: int = Field(default=3, default_factory=lambda: 3)


def test_default_factory():
    class ValueModel(BaseModel):
        uid: UUID = uuid4()

    m1 = ValueModel()
    m2 = ValueModel()
    assert m1.uid == m2.uid

    class DynamicValueModel(BaseModel):
        uid: UUID = Field(default_factory=uuid4)

    m1 = DynamicValueModel()
    m2 = DynamicValueModel()
    assert isinstance(m1.uid, UUID)
    assert m1.uid != m2.uid

    # With a callable: we still should be able to set callables as defaults
    class FunctionModel(BaseModel):
        a: int = 1
        uid: Callable[[], UUID] = Field(uuid4)

    m = FunctionModel()
    assert m.uid is uuid4

    # Returning a singleton from a default_factory is supported
    class MySingleton:
        pass

    MY_SINGLETON = MySingleton()

    class SingletonFieldModel(BaseModel):
        singleton: MySingleton = Field(default_factory=lambda: MY_SINGLETON)

        class Config:
            arbitrary_types_allowed = True

    assert SingletonFieldModel().singleton is SingletonFieldModel().singleton


def test_default_factory_called_once():
    """It should call only once the given factory by default"""

    class Seq:
        def __init__(self):
            self.v = 0

        def __call__(self):
            self.v += 1
            return self.v

    class MyModel(BaseModel):
        id: int = Field(default_factory=Seq())

    m1 = MyModel()
    assert m1.id == 1
    m2 = MyModel()
    assert m2.id == 2
    assert m1.id == 1


def test_default_factory_called_once_2():
    """It should call only once the given factory by default"""

    v = 0

    def factory():
        nonlocal v
        v += 1
        return v

    class MyModel(BaseModel):
        id: int = Field(default_factory=factory)

    m1 = MyModel()
    assert m1.id == 1
    m2 = MyModel()
    assert m2.id == 2


def test_default_factory_validate_children():
    class Child(BaseModel):
        x: int

    class Parent(BaseModel):
        children: List[Child] = Field(default_factory=list)

    Parent(children=[{'x': 1}, {'x': 2}])
    with pytest.raises(ValidationError) as exc_info:
        Parent(children=[{'x': 1}, {'y': 2}])

    assert exc_info.value.errors() == [
        {'loc': ('children', 1, 'x'), 'msg': 'field required', 'type': 'value_error.missing'},
    ]


def test_default_factory_parse():
    class Inner(BaseModel):
        val: int = Field(0)

    class Outer(BaseModel):
        inner_1: Inner = Field(default_factory=Inner)
        inner_2: Inner = Field(Inner())

    default = Outer().dict()
    parsed = Outer.parse_obj(default)
    assert parsed.dict() == {'inner_1': {'val': 0}, 'inner_2': {'val': 0}}
    assert repr(parsed) == 'Outer(inner_1=Inner(val=0), inner_2=Inner(val=0))'


def test_none_min_max_items():
    # None default
    class Foo(BaseModel):
        foo: List = Field(None)
        bar: List = Field(None, min_items=0)
        baz: List = Field(None, max_items=10)

    f1 = Foo()
    f2 = Foo(bar=None)
    f3 = Foo(baz=None)
    f4 = Foo(bar=None, baz=None)
    for f in (f1, f2, f3, f4):
        assert f.foo is None
        assert f.bar is None
        assert f.baz is None


def test_reuse_same_field():
    required_field = Field(...)

    class Model1(BaseModel):
        required: str = required_field

    class Model2(BaseModel):
        required: str = required_field

    with pytest.raises(ValidationError):
        Model1.parse_obj({})
    with pytest.raises(ValidationError):
        Model2.parse_obj({})


def test_base_config_type_hinting():
    class M(BaseModel):
        a: int

    get_type_hints(M.__config__)


def test_allow_mutation_field():
    """assigning a allow_mutation=False field should raise a TypeError"""

    class Entry(BaseModel):
        id: float = Field(allow_mutation=False)
        val: float

        class Config:
            validate_assignment = True

    r = Entry(id=1, val=100)
    assert r.val == 100
    r.val = 101
    assert r.val == 101
    assert r.id == 1
    with pytest.raises(TypeError, match='"id" has allow_mutation set to False and cannot be assigned'):
        r.id = 2


def test_repr_field():
    class Model(BaseModel):
        a: int = Field()
        b: int = Field(repr=True)
        c: int = Field(repr=False)

    m = Model(a=1, b=2, c=3)
    assert repr(m) == 'Model(a=1, b=2)'
    assert repr(m.__fields__['a'].field_info) == 'FieldInfo(default=PydanticUndefined, extra={})'
    assert repr(m.__fields__['b'].field_info) == 'FieldInfo(default=PydanticUndefined, extra={})'
    assert repr(m.__fields__['c'].field_info) == 'FieldInfo(default=PydanticUndefined, repr=False, extra={})'


def test_inherited_model_field_copy():
    """It should copy models used as fields by default"""

    class Image(BaseModel):
        path: str

        def __hash__(self):
            return id(self)

    class Item(BaseModel):
        images: List[Image]

    image_1 = Image(path='my_image1.png')
    image_2 = Image(path='my_image2.png')

    item = Item(images={image_1, image_2})
    assert image_1 in item.images

    assert id(image_1) != id(item.images[0])
    assert id(image_2) != id(item.images[1])


def test_inherited_model_field_untouched():
    """It should not copy models used as fields if explicitly asked"""

    class Image(BaseModel):
        path: str

        def __hash__(self):
            return id(self)

        class Config:
            copy_on_model_validation = False

    class Item(BaseModel):
        images: List[Image]

    image_1 = Image(path='my_image1.png')
    image_2 = Image(path='my_image2.png')

    item = Item(images=(image_1, image_2))
    assert image_1 in item.images

    assert id(image_1) == id(item.images[0])
    assert id(image_2) == id(item.images[1])


def test_mapping_retains_type_subclass():
    class CustomMap(dict):
        pass

    class Model(BaseModel):
        x: Mapping[str, Mapping[str, int]]

    m = Model(x=CustomMap(outer=CustomMap(inner=42)))
    assert isinstance(m.x, CustomMap)
    assert isinstance(m.x['outer'], CustomMap)
    assert m.x['outer']['inner'] == 42


def test_mapping_retains_type_defaultdict():
    class Model(BaseModel):
        x: Mapping[str, int]

    d = defaultdict(int)
    d[1] = '2'
    d['3']

    m = Model(x=d)
    assert isinstance(m.x, defaultdict)
    assert m.x['1'] == 2
    assert m.x['3'] == 0


def test_mapping_retains_type_fallback_error():
    class CustomMap(dict):
        def __init__(self, *args, **kwargs):
            if args or kwargs:
                raise TypeError('test')
            super().__init__(*args, **kwargs)

    class Model(BaseModel):
        x: Mapping[str, int]

    d = CustomMap()
    d['one'] = 1
    d['two'] = 2

    with pytest.raises(RuntimeError, match="Could not convert dictionary to 'CustomMap'"):
        Model(x=d)


def test_typing_coercion_dict():
    class Model(BaseModel):
        x: Dict[str, int]

    m = Model(x={'one': 1, 'two': 2})
    assert repr(m) == "Model(x={'one': 1, 'two': 2})"


def test_typing_non_coercion_of_dict_subclasses():
    KT = TypeVar('KT')
    VT = TypeVar('VT')

    class MyDict(Dict[KT, VT]):
        def __repr__(self):
            return f'MyDict({super().__repr__()})'

    class Model(BaseModel):
        a: MyDict
        b: MyDict[str, int]
        c: Dict[str, int]
        d: Mapping[str, int]

    assert (
        repr(Model(a=MyDict({'a': 1}), b=MyDict({'a': '1'}), c=MyDict({'a': '1'}), d=MyDict({'a': '1'})))
        == "Model(a=MyDict({'a': 1}), b=MyDict({'a': 1}), c={'a': 1}, d=MyDict({'a': 1}))"
    )


def test_typing_coercion_defaultdict():
    class Model(BaseModel):
        x: DefaultDict[int, str]

    d = defaultdict(str)
    d['1']
    m = Model(x=d)
    m.x['a']
    assert repr(m) == "Model(x=defaultdict(<class 'str'>, {1: '', 'a': ''}))"


def test_typing_coercion_counter():
    class Model(BaseModel):
        x: Counter[str]

    assert Model.__fields__['x'].type_ is int
    assert repr(Model(x={'a': 10})) == "Model(x=Counter({'a': 10}))"


def test_typing_counter_value_validation():
    class Model(BaseModel):
        x: Counter[str]

    with pytest.raises(ValidationError) as exc_info:
        Model(x={'a': 'a'})

    assert exc_info.value.errors() == [
        {
            'loc': ('x', 'a'),
            'msg': 'value is not a valid integer',
            'type': 'type_error.integer',
        }
    ]


def test_class_kwargs_config():
    class Base(BaseModel, extra='forbid', alias_generator=str.upper):
        a: int

    assert Base.__config__.extra is Extra.forbid
    assert Base.__config__.alias_generator is str.upper
    assert Base.__fields__['a'].alias == 'A'

    class Model(Base, extra='allow'):
        b: int

    assert Model.__config__.extra is Extra.allow  # overwritten as intended
    assert Model.__config__.alias_generator is str.upper  # inherited as intended
    assert Model.__fields__['b'].alias == 'B'  # alias_generator still works


def test_class_kwargs_config_json_encoders():
    class Model(BaseModel, json_encoders={int: str}):
        pass

    assert Model.__config__.json_encoders == {int: str}


def test_class_kwargs_config_and_attr_conflict():

    with pytest.raises(
        TypeError, match='Specifying config in two places is ambiguous, use either Config attribute or class kwargs'
    ):

        class Model(BaseModel, extra='allow'):
            b: int

            class Config:
                extra = 'forbid'


def test_class_kwargs_custom_config():
    class Base(BaseModel):
        class Config(BaseConfig):
            some_config = 'value'

    class Model(Base, some_config='new_value'):
        a: int

    assert Model.__config__.some_config == 'new_value'


<<<<<<< HEAD
@pytest.mark.parametrize('ann', [Final, Final[int]])
@pytest.mark.parametrize(
    'value,has_default',
    [
        (None, False),
        (Field(), False),
        (10, True),
        (Field(default=10), True),
        (Field(default_factory=lambda: 10), True),
    ],
)
def test_final_field_decl(ann, value, has_default):
    class Model(BaseModel):
        a: ann

        if value is not None:
            a = value

    Model.update_forward_refs(ann=ann)

    assert 'a' not in Model.__class_vars__
    assert 'a' in Model.__fields__

    field = Model.__fields__['a']

    assert field.final
    assert field.required == (not has_default and ann is not Final)


def test_final_field_reassignment():
    class Model(BaseModel):
        a: Final[int]

    obj = Model(a=10)

    with pytest.raises(
        TypeError,
        match=r'^"Model" object "a" field is final and does not support reassignment$',
    ):
        obj.a = 20


def test_final_field_init():
    class Model(BaseModel):
        a: Final[int] = 10

    assert Model().a == 10
    assert Model(a=20).a == 20
=======
@pytest.mark.skipif(sys.version_info < (3, 10), reason='need 3.10 version')
def test_new_union_origin():
    """On 3.10+, origin of `int | str` is `types.UnionType`, not `typing.Union`"""

    class Model(BaseModel):
        x: int | str

    assert Model(x=3).x == 3
    assert Model(x='3').x == 3
    assert Model(x='pika').x == 'pika'
    assert Model.schema() == {
        'title': 'Model',
        'type': 'object',
        'properties': {'x': {'title': 'X', 'anyOf': [{'type': 'integer'}, {'type': 'string'}]}},
        'required': ['x'],
    }
>>>>>>> 7f90b2f3
<|MERGE_RESOLUTION|>--- conflicted
+++ resolved
@@ -2,24 +2,17 @@
 from collections import defaultdict
 from copy import deepcopy
 from enum import Enum
-<<<<<<< HEAD
-from typing import Any, Callable, ClassVar, DefaultDict, Dict, Final, List, Mapping, Optional, Type, get_type_hints
-=======
 from typing import (
     Any,
     Callable,
     ClassVar,
-    Counter,
-    DefaultDict,
-    Dict,
-    List,
+    Counter, DefaultDict, Dict, Final, List,
     Mapping,
     Optional,
     Type,
     TypeVar,
     get_type_hints,
 )
->>>>>>> 7f90b2f3
 from uuid import UUID, uuid4
 
 import pytest
@@ -2144,7 +2137,24 @@
     assert Model.__config__.some_config == 'new_value'
 
 
-<<<<<<< HEAD
+@pytest.mark.skipif(sys.version_info < (3, 10), reason='need 3.10 version')
+def test_new_union_origin():
+    """On 3.10+, origin of `int | str` is `types.UnionType`, not `typing.Union`"""
+
+    class Model(BaseModel):
+        x: int | str
+
+    assert Model(x=3).x == 3
+    assert Model(x='3').x == 3
+    assert Model(x='pika').x == 'pika'
+    assert Model.schema() == {
+        'title': 'Model',
+        'type': 'object',
+        'properties': {'x': {'title': 'X', 'anyOf': [{'type': 'integer'}, {'type': 'string'}]}},
+        'required': ['x'],
+    }
+
+
 @pytest.mark.parametrize('ann', [Final, Final[int]])
 @pytest.mark.parametrize(
     'value,has_default',
@@ -2192,22 +2202,4 @@
         a: Final[int] = 10
 
     assert Model().a == 10
-    assert Model(a=20).a == 20
-=======
-@pytest.mark.skipif(sys.version_info < (3, 10), reason='need 3.10 version')
-def test_new_union_origin():
-    """On 3.10+, origin of `int | str` is `types.UnionType`, not `typing.Union`"""
-
-    class Model(BaseModel):
-        x: int | str
-
-    assert Model(x=3).x == 3
-    assert Model(x='3').x == 3
-    assert Model(x='pika').x == 'pika'
-    assert Model.schema() == {
-        'title': 'Model',
-        'type': 'object',
-        'properties': {'x': {'title': 'X', 'anyOf': [{'type': 'integer'}, {'type': 'string'}]}},
-        'required': ['x'],
-    }
->>>>>>> 7f90b2f3
+    assert Model(a=20).a == 20