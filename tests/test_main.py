--- conflicted
+++ resolved
@@ -1,11 +1,7 @@
 import sys
 from enum import Enum
-<<<<<<< HEAD
-from typing import Any, ClassVar, List, Mapping, Optional, Type
-=======
-from typing import Any, Callable, ClassVar, List, Mapping, Type
+from typing import Any, Callable, ClassVar, List, Mapping, Optional, Type
 from uuid import UUID, uuid4
->>>>>>> 938335c4
 
 import pytest
 
@@ -1000,7 +996,6 @@
     assert NewModel.something == 2
 
 
-<<<<<<< HEAD
 def test_update_forward_refs_does_not_modify_module_dict():
     class MyModel(BaseModel):
         field: Optional['MyModel']
@@ -1008,7 +1003,8 @@
     MyModel.update_forward_refs()
 
     assert 'MyModel' not in sys.modules[MyModel.__module__].__dict__
-=======
+
+
 def test_two_defaults():
     with pytest.raises(ValueError, match='^cannot specify both default and default_factory$'):
 
@@ -1038,5 +1034,4 @@
         uid: Callable[[], UUID] = Field(uuid4)
 
     m = FunctionModel()
-    assert m.uid is uuid4
->>>>>>> 938335c4
+    assert m.uid is uuid4