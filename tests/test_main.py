import sys
from collections import defaultdict
from copy import deepcopy
from enum import Enum
from typing import (
    Any,
    Callable,
    ClassVar,
    Counter,
    DefaultDict,
    Dict,
    List,
    Mapping,
    Optional,
    Set,
    Type,
    TypeVar,
    get_type_hints,
)
from uuid import UUID, uuid4

import pytest
from typing_extensions import Final, Literal

from pydantic import BaseConfig, BaseModel, Extra, Field, PrivateAttr, SecretStr, ValidationError, constr


def test_success():
    # same as below but defined here so class definition occurs inside the test
    class Model(BaseModel):
        a: float
        b: int = 10

    m = Model(a=10.2)
    assert m.a == 10.2
    assert m.b == 10


class UltraSimpleModel(BaseModel):
    a: float
    b: int = 10


def test_ultra_simple_missing():
    with pytest.raises(ValidationError) as exc_info:
        UltraSimpleModel()
    assert exc_info.value.errors() == [{'loc': ('a',), 'msg': 'Field required', 'type': 'missing', 'input': {}}]
    assert str(exc_info.value) == (
        '1 validation error for UltraSimpleModel\n'
        'a\n'
        '  Field required [type=missing, input_value={}, input_type=dict]'
    )


def test_ultra_simple_failed():
    with pytest.raises(ValidationError) as exc_info:
        UltraSimpleModel(a='x', b='x')
    assert exc_info.value.errors() == [
        {
            'type': 'float_parsing',
            'loc': ('a',),
            'msg': 'Input should be a valid number, unable to parse string as an number',
            'input': 'x',
        },
        {
            'type': 'int_parsing',
            'loc': ('b',),
            'msg': 'Input should be a valid integer, unable to parse string as an integer',
            'input': 'x',
        },
    ]


def test_ultra_simple_repr():
    m = UltraSimpleModel(a=10.2)
    assert str(m) == 'a=10.2 b=10'
    assert repr(m) == 'UltraSimpleModel(a=10.2, b=10)'
    assert repr(m.model_fields['a']) == 'FieldInfo(annotation=float, required=True)'
    assert repr(m.model_fields['b']) == 'FieldInfo(annotation=int, required=False, default=10)'
    assert dict(m) == {'a': 10.2, 'b': 10}
    assert m.model_dump() == {'a': 10.2, 'b': 10}
    assert m.model_dump_json() == '{"a": 10.2, "b": 10}'
    assert str(m) == 'a=10.2 b=10'


def test_default_factory_field():
    def myfunc():
        return 1

    class Model(BaseModel):
        a: int = Field(default_factory=myfunc)

    m = Model()
    assert str(m) == 'a=1'
    assert repr(m.model_fields['a']) == 'FieldInfo(annotation=int, required=False, default_factory=myfunc)'
    assert dict(m) == {'a': 1}
    assert m.model_dump_json() == '{"a": 1}'


def test_comparing():
    m = UltraSimpleModel(a=10.2, b='100')
    assert m == {'a': 10.2, 'b': 100}
    assert m == UltraSimpleModel(a=10.2, b=100)


@pytest.fixture(scope='session', name='NoneCheckModel')
def none_check_model_fix():
    class NoneCheckModel(BaseModel):
        existing_str_value: str = 'foo'
        required_str_value: str = ...
        required_str_none_value: Optional[str] = ...
        existing_bytes_value: bytes = b'foo'
        required_bytes_value: bytes = ...
        required_bytes_none_value: Optional[bytes] = ...

    return NoneCheckModel


def test_nullable_strings_success(NoneCheckModel):
    m = NoneCheckModel(
        required_str_value='v1', required_str_none_value=None, required_bytes_value='v2', required_bytes_none_value=None
    )
    assert m.required_str_value == 'v1'
    assert m.required_str_none_value is None
    assert m.required_bytes_value == b'v2'
    assert m.required_bytes_none_value is None


def test_nullable_strings_fails(NoneCheckModel):
    with pytest.raises(ValidationError) as exc_info:
        NoneCheckModel(
            required_str_value=None,
            required_str_none_value=None,
            required_bytes_value=None,
            required_bytes_none_value=None,
        )
    assert exc_info.value.errors() == [
        {
            'type': 'string_type',
            'loc': ('required_str_value',),
            'msg': 'Input should be a valid string',
            'input': None,
        },
        {
            'type': 'bytes_type',
            'loc': ('required_bytes_value',),
            'msg': 'Input should be a valid bytes',
            'input': None,
        },
    ]


@pytest.fixture(name='ParentModel', scope='session')
def parent_sub_model_fixture():
    class ParentModel(BaseModel):
        grape: bool
        banana: UltraSimpleModel

    return ParentModel


def test_parent_sub_model(ParentModel):
    m = ParentModel(grape=1, banana={'a': 1})
    assert m.grape is True
    assert m.banana.a == 1.0
    assert m.banana.b == 10
    assert repr(m) == 'ParentModel(grape=True, banana=UltraSimpleModel(a=1.0, b=10))'


def test_parent_sub_model_fails(ParentModel):
    with pytest.raises(ValidationError):
        ParentModel(grape=1, banana=123)


def test_not_required():
    class Model(BaseModel):
        a: float = None

    assert Model(a=12.2).a == 12.2
    assert Model().a is None
    with pytest.raises(ValidationError) as exc_info:
        Model(a=None)
    assert exc_info.value.errors() == [
        {
            'type': 'float_type',
            'loc': ('a',),
            'msg': 'Input should be a valid number',
            'input': None,
        },
    ]


def test_allow_extra():
    class Model(BaseModel):
        model_config = BaseConfig(extra=Extra.allow)
        a: float = ...

<<<<<<< HEAD
    assert Model(a='10.2', b=12).dict() == {'a': 10.2, 'b': 12}
=======
        class Config:
            extra = Extra.allow

    assert Model(a='10.2', b=12).model_dump() == {'a': 10.2, 'b': 12}
>>>>>>> 775f2d8b


def test_allow_extra_repr():
    class Model(BaseModel):
        model_config = BaseConfig(extra=Extra.allow)
        a: float = ...

    assert str(Model(a='10.2', b=12)) == 'a=10.2 b=12'


def test_forbidden_extra_success():
    class ForbiddenExtra(BaseModel):
        foo: str = 'whatever'

        class Config:
            extra = Extra.forbid

    m = ForbiddenExtra()
    assert m.foo == 'whatever'


def test_forbidden_extra_fails():
    class ForbiddenExtra(BaseModel):
        model_config = BaseConfig(extra=Extra.forbid)
        foo: str = 'whatever'

    with pytest.raises(ValidationError) as exc_info:
        ForbiddenExtra(foo='ok', bar='wrong', spam='xx')
    assert exc_info.value.errors() == [
        {
            'type': 'extra_forbidden',
            'loc': ('bar',),
            'msg': 'Extra inputs are not permitted',
            'input': 'wrong',
        },
        {
            'type': 'extra_forbidden',
            'loc': ('spam',),
            'msg': 'Extra inputs are not permitted',
            'input': 'xx',
        },
    ]


def test_assign_extra_no_validate():
    class Model(BaseModel):
        model_config = BaseConfig(validate_assignment=True)
        a: float

    model = Model(a=0.2)
    with pytest.raises(ValidationError, match='Extra inputs are not permitted'):
        model.b = 2


def test_assign_extra_validate():
    class Model(BaseModel):
        model_config = BaseConfig(validate_assignment=True)
        a: float

    model = Model(a=0.2)
    with pytest.raises(ValidationError, match='Extra inputs are not permitted'):
        model.b = 2


def test_extra_allowed():
    class Model(BaseModel):
        model_config = BaseConfig(extra=Extra.allow)
        a: float

    model = Model(a=0.2, b=0.1)
    assert model.b == 0.1

    assert not hasattr(model, 'c')
    model.c = 1
    assert hasattr(model, 'c')
    assert model.c == 1


def test_extra_ignored():
    class Model(BaseModel):
        model_config = BaseConfig(extra=Extra.ignore)
        a: float

    model = Model(a=0.2, b=0.1)
    assert not hasattr(model, 'b')

    with pytest.raises(ValueError, match='"Model" object has no field "c"'):
        model.c = 1


def test_set_attr():
    m = UltraSimpleModel(a=10.2)
    assert m.model_dump() == {'a': 10.2, 'b': 10}

    m.b = 20
    assert m.model_dump() == {'a': 10.2, 'b': 20}


def test_set_attr_invalid():
    class UltraSimpleModel(BaseModel):
        a: float = ...
        b: int = 10

    m = UltraSimpleModel(a=10.2)
    assert m.model_dump() == {'a': 10.2, 'b': 10}

    with pytest.raises(ValueError) as exc_info:
        m.c = 20
    assert '"UltraSimpleModel" object has no field "c"' in exc_info.value.args[0]


def test_any():
    class AnyModel(BaseModel):
        a: Any = 10
        b: object = 20

    m = AnyModel()
    assert m.a == 10
    assert m.b == 20

    m = AnyModel(a='foobar', b='barfoo')
    assert m.a == 'foobar'
    assert m.b == 'barfoo'


def test_population_by_field_name():
    class Model(BaseModel):
        model_config = BaseConfig(allow_population_by_field_name=True)
        a: str = Field(alias='_a')

    assert Model(a='different').a == 'different'
    assert Model(a='different').model_dump() == {'a': 'different'}
    assert Model(a='different').model_dump(by_alias=True) == {'_a': 'different'}


def test_field_order():
    class Model(BaseModel):
        c: float
        b: int = 10
        a: str
        d: dict = {}

    assert list(Model.model_fields.keys()) == ['c', 'b', 'a', 'd']


def test_required():
    # same as below but defined here so class definition occurs inside the test
    class Model(BaseModel):
        a: float
        b: int = 10

    m = Model(a=10.2)
    assert m.model_dump() == dict(a=10.2, b=10)

    with pytest.raises(ValidationError) as exc_info:
        Model()
    assert exc_info.value.errors() == [{'type': 'missing', 'loc': ('a',), 'msg': 'Field required', 'input': {}}]


def test_mutability():
    class TestModel(BaseModel):
        a: int = 10

        class Config:
            allow_mutation = True
            extra = Extra.forbid
            frozen = False

    m = TestModel()

    assert m.a == 10
    m.a = 11
    assert m.a == 11


def test_frozen_model():
    class FrozenModel(BaseModel):
        model_config = BaseConfig(extra=Extra.forbid, frozen=True)

        a: int = 10

    m = FrozenModel()

    assert m.a == 10
    with pytest.raises(TypeError) as exc_info:
        m.a = 11
    assert '"FrozenModel" is frozen and does not support item assignment' in exc_info.value.args[0]


def test_not_frozen_are_not_hashable():
    class TestModel(BaseModel):
        a: int = 10

    m = TestModel()
    with pytest.raises(TypeError) as exc_info:
        hash(m)
    assert "unhashable type: 'TestModel'" in exc_info.value.args[0]


def test_with_declared_hash():
    class Foo(BaseModel):
        x: int

        def __hash__(self):
            return self.x**2

    class Bar(Foo):
        y: int

        def __hash__(self):
            return self.y**3

    class Buz(Bar):
        z: int

    assert hash(Foo(x=2)) == 4
    assert hash(Bar(x=2, y=3)) == 27
    assert hash(Buz(x=2, y=3, z=4)) == 27


def test_frozen_with_hashable_fields_are_hashable():
    class TestModel(BaseModel):
        model_config = BaseConfig(frozen=True)
        a: int = 10

    m = TestModel()
    assert m.__hash__ is not None
    assert isinstance(hash(m), int)


def test_frozen_with_unhashable_fields_are_not_hashable():
    class TestModel(BaseModel):
        model_config = BaseConfig(frozen=True)
        a: int = 10
        y: List[int] = [1, 2, 3]

    m = TestModel()
    with pytest.raises(TypeError) as exc_info:
        hash(m)
    assert "unhashable type: 'list'" in exc_info.value.args[0]


def test_hash_function_give_different_result_for_different_object():
    class TestModel(BaseModel):
        model_config = BaseConfig(frozen=True)

        a: int = 10

    m = TestModel()
    m2 = TestModel()
    m3 = TestModel(a=11)
    assert hash(m) == hash(m2)
    assert hash(m) != hash(m3)

    # Redefined `TestModel`
    class TestModel(BaseModel):
        model_config = BaseConfig(frozen=True)
        a: int = 10

    m4 = TestModel()
    assert hash(m) != hash(m4)


@pytest.fixture(name='ValidateAssignmentModel', scope='session')
def validate_assignment_fixture():
    class ValidateAssignmentModel(BaseModel):
        model_config = BaseConfig(validate_assignment=True)
        a: int = 2
        b: constr(min_length=1)

    return ValidateAssignmentModel


def test_validating_assignment_pass(ValidateAssignmentModel):
    p = ValidateAssignmentModel(a=5, b='hello')
    p.a = 2
    assert p.a == 2
    assert p.model_dump() == {'a': 2, 'b': 'hello'}
    p.b = 'hi'
    assert p.b == 'hi'
    assert p.model_dump() == {'a': 2, 'b': 'hi'}


def test_validating_assignment_fail(ValidateAssignmentModel):
    p = ValidateAssignmentModel(a=5, b='hello')

    with pytest.raises(ValidationError) as exc_info:
        p.a = 'b'
    assert exc_info.value.errors() == [
        {
            'type': 'int_parsing',
            'loc': ('a',),
            'msg': 'Input should be a valid integer, unable to parse string as an integer',
            'input': 'b',
        },
    ]

    with pytest.raises(ValidationError) as exc_info:
        p.b = ''
    assert exc_info.value.errors() == [
        {
            'type': 'string_too_short',
            'loc': ('b',),
            'msg': 'String should have at least 1 characters',
            'input': '',
            'ctx': {'min_length': 1},
        }
    ]


def test_enum_values():
    FooEnum = Enum('FooEnum', {'foo': 'foo', 'bar': 'bar'})

    class Model(BaseModel):
        model_config = BaseConfig(use_enum_values=True)
        foo: FooEnum

    m = Model(foo='foo')
    # this is the actual value, so has not "values" field
    assert m.foo == FooEnum.foo
    assert isinstance(m.foo, FooEnum)


@pytest.mark.xfail(reason='fix mypy plugin?')
def test_literal_enum_values():
    FooEnum = Enum('FooEnum', {'foo': 'foo_value', 'bar': 'bar_value'})

    class Model(BaseModel):
        baz: Literal[FooEnum.foo]
        boo: str = 'hoo'
        model_config = BaseConfig(use_enum_values=True)

    m = Model(baz=FooEnum.foo)
    assert m.model_dump() == {'baz': 'foo_value', 'boo': 'hoo'}
    assert m.baz.value == 'foo_value'

    with pytest.raises(ValidationError) as exc_info:
        Model(baz=FooEnum.bar)

    # insert_assert(exc_info.value.errors())
    assert exc_info.value.errors() == [
        {
            'type': 'literal_error',
            'loc': ('baz',),
            'msg': "Input should be <FooEnum.foo: 'foo_value'>",
            'input': FooEnum.bar,
            'ctx': {'expected': "<FooEnum.foo: 'foo_value'>"},
        }
    ]


def test_enum_raw():
    FooEnum = Enum('FooEnum', {'foo': 'foo', 'bar': 'bar'})

    class Model(BaseModel):
        foo: FooEnum = None

    m = Model(foo='foo')
    assert isinstance(m.foo, FooEnum)
    assert m.foo != 'foo'
    assert m.foo.value == 'foo'


def test_set_tuple_values():
    class Model(BaseModel):
        foo: set
        bar: tuple

    m = Model(foo=['a', 'b'], bar=['c', 'd'])
    assert m.foo == {'a', 'b'}
    assert m.bar == ('c', 'd')
    assert m.model_dump() == {'foo': {'a', 'b'}, 'bar': ('c', 'd')}


def test_default_copy():
    class User(BaseModel):
        friends: List[int] = Field(default_factory=lambda: [])

    u1 = User()
    u2 = User()
    assert u1.friends is not u2.friends


class ArbitraryType:
    pass


def test_arbitrary_type_allowed_validation_success():
    class ArbitraryTypeAllowedModel(BaseModel):
        model_config = BaseConfig(arbitrary_types_allowed=True)
        t: ArbitraryType

    arbitrary_type_instance = ArbitraryType()
    m = ArbitraryTypeAllowedModel(t=arbitrary_type_instance)
    assert m.t == arbitrary_type_instance


class OtherClass:
    pass


def test_arbitrary_type_allowed_validation_fails():
    class ArbitraryTypeAllowedModel(BaseModel):
        model_config = BaseConfig(arbitrary_types_allowed=True)
        t: ArbitraryType

    input_value = OtherClass()
    with pytest.raises(ValidationError) as exc_info:
        ArbitraryTypeAllowedModel(t=input_value)
    # insert_assert(exc_info.value.errors())
    assert exc_info.value.errors() == [
        {
            'type': 'is_instance_of',
            'loc': ('t',),
            'msg': 'Input should be an instance of ArbitraryType',
            'input': input_value,
            'ctx': {'class': 'ArbitraryType'},
        }
    ]


def test_arbitrary_types_not_allowed():
    with pytest.raises(TypeError, match='Unable to generate pydantic-core schema for <class'):

        class ArbitraryTypeNotAllowedModel(BaseModel):
            t: ArbitraryType


@pytest.fixture(scope='session', name='TypeTypeModel')
def type_type_model_fixture():
    class TypeTypeModel(BaseModel):
        t: Type[ArbitraryType]

    return TypeTypeModel


def test_type_type_validation_success(TypeTypeModel):
    arbitrary_type_class = ArbitraryType
    m = TypeTypeModel(t=arbitrary_type_class)
    assert m.t == arbitrary_type_class


def test_type_type_subclass_validation_success(TypeTypeModel):
    class ArbitrarySubType(ArbitraryType):
        pass

    arbitrary_type_class = ArbitrarySubType
    m = TypeTypeModel(t=arbitrary_type_class)
    assert m.t == arbitrary_type_class


@pytest.mark.parametrize('input_value', [OtherClass, 1])
def test_type_type_validation_fails(TypeTypeModel, input_value):
    with pytest.raises(ValidationError) as exc_info:
        TypeTypeModel(t=input_value)
    # insert_assert(exc_info.value.errors())
    assert exc_info.value.errors() == [
        {
            'type': 'is_subclass_of',
            'loc': ('t',),
            'msg': 'Input should be a subclass of ArbitraryType',
            'input': input_value,
            'ctx': {'class': 'ArbitraryType'},
        }
    ]


@pytest.mark.parametrize('bare_type', [type, Type])
def test_bare_type_type_validation_success(bare_type):
    class TypeTypeModel(BaseModel):
        t: bare_type

    arbitrary_type_class = ArbitraryType
    m = TypeTypeModel(t=arbitrary_type_class)
    assert m.t == arbitrary_type_class


@pytest.mark.parametrize('bare_type', [type, Type])
def test_bare_type_type_validation_fails(bare_type):
    class TypeTypeModel(BaseModel):
        t: bare_type

    arbitrary_type = ArbitraryType()
    with pytest.raises(ValidationError) as exc_info:
        TypeTypeModel(t=arbitrary_type)
    # insert_assert(exc_info.value.errors())
    assert exc_info.value.errors() == [
        {
            'type': 'is_type',
            'loc': ('t',),
            'msg': 'Input should be a type',
            'input': arbitrary_type,
        }
    ]


def test_annotation_field_name_shadows_attribute():
    with pytest.raises(NameError):
        # When defining a model that has an attribute with the name of a built-in attribute, an exception is raised
        class BadModel(BaseModel):
            model_json_schema: str  # This conflicts with the BaseModel's model_json_schema() class method


def test_value_field_name_shadows_attribute():
    class BadModel(BaseModel):
        model_json_schema = (
            'abc'  # This conflicts with the BaseModel's model_json_schema() class method, but has no annotation
        )

    assert len(BadModel.model_fields) == 0


def test_class_var():
    class MyModel(BaseModel):
        a: ClassVar
        b: ClassVar[int] = 1
        c: int = 2

    assert list(MyModel.model_fields.keys()) == ['c']

    class MyOtherModel(MyModel):
        a = ''
        b = 2

    assert list(MyOtherModel.model_fields.keys()) == ['c']


def test_fields_set():
    class MyModel(BaseModel):
        a: int
        b: int = 2

    m = MyModel(a=5)
    assert m.__fields_set__ == {'a'}

    m.b = 2
    assert m.__fields_set__ == {'a', 'b'}

    m = MyModel(a=5, b=2)
    assert m.__fields_set__ == {'a', 'b'}


def test_exclude_unset_dict():
    class MyModel(BaseModel):
        a: int
        b: int = 2

    m = MyModel(a=5)
    assert m.model_dump(exclude_unset=True) == {'a': 5}

    m = MyModel(a=5, b=3)
    assert m.model_dump(exclude_unset=True) == {'a': 5, 'b': 3}


def test_exclude_unset_recursive():
    class ModelA(BaseModel):
        a: int
        b: int = 1

    class ModelB(BaseModel):
        c: int
        d: int = 2
        e: ModelA

    m = ModelB(c=5, e={'a': 0})
    assert m.model_dump() == {'c': 5, 'd': 2, 'e': {'a': 0, 'b': 1}}
    assert m.model_dump(exclude_unset=True) == {'c': 5, 'e': {'a': 0}}
    assert dict(m) == {'c': 5, 'd': 2, 'e': {'a': 0, 'b': 1}}


def test_dict_exclude_unset_populated_by_alias():
    class MyModel(BaseModel):
        model_config = BaseConfig(allow_population_by_field_name=True)
        a: str = Field('default', alias='alias_a')
        b: str = Field('default', alias='alias_b')

    m = MyModel(alias_a='a')

    assert m.model_dump(exclude_unset=True) == {'a': 'a'}
    assert m.model_dump(exclude_unset=True, by_alias=True) == {'alias_a': 'a'}


def test_dict_exclude_unset_populated_by_alias_with_extra():
    class MyModel(BaseModel):
        model_config = BaseConfig(extra='allow')
        a: str = Field('default', alias='alias_a')
        b: str = Field('default', alias='alias_b')

    m = MyModel(alias_a='a', c='c')

    assert m.model_dump(exclude_unset=True) == {'a': 'a', 'c': 'c'}
    assert m.model_dump(exclude_unset=True, by_alias=True) == {'alias_a': 'a', 'c': 'c'}


def test_exclude_defaults():
    class Model(BaseModel):
        mandatory: str
        nullable_mandatory: Optional[str] = ...
        facultative: str = 'x'
        nullable_facultative: Optional[str] = None

    m = Model(mandatory='a', nullable_mandatory=None)
    assert m.model_dump(exclude_defaults=True) == {
        'mandatory': 'a',
        'nullable_mandatory': None,
    }

    m = Model(mandatory='a', nullable_mandatory=None, facultative='y', nullable_facultative=None)
    assert m.model_dump(exclude_defaults=True) == {
        'mandatory': 'a',
        'nullable_mandatory': None,
        'facultative': 'y',
    }

    m = Model(mandatory='a', nullable_mandatory=None, facultative='y', nullable_facultative='z')
    assert m.model_dump(exclude_defaults=True) == {
        'mandatory': 'a',
        'nullable_mandatory': None,
        'facultative': 'y',
        'nullable_facultative': 'z',
    }


def test_dir_fields():
    class MyModel(BaseModel):
        attribute_a: int
        attribute_b: int = 2

    m = MyModel(attribute_a=5)

    assert 'model_dump' in dir(m)
    assert 'model_dump_json' in dir(m)
    assert 'attribute_a' in dir(m)
    assert 'attribute_b' in dir(m)


def test_dict_with_extra_keys():
    class MyModel(BaseModel):
        model_config = BaseConfig(extra=Extra.allow)
        a: str = Field(None, alias='alias_a')

    m = MyModel(extra_key='extra')
    assert m.model_dump() == {'a': None, 'extra_key': 'extra'}
    assert m.model_dump(by_alias=True) == {'alias_a': None, 'extra_key': 'extra'}


def test_untouched_types():
    from pydantic import BaseModel

    class _ClassPropertyDescriptor:
        def __init__(self, getter):
            self.getter = getter

        def __get__(self, instance, owner):
            return self.getter(owner)

    classproperty = _ClassPropertyDescriptor

    class Model(BaseModel):
        class Config:
            keep_untouched = (classproperty,)

        @classproperty
        def class_name(cls) -> str:
            return cls.__name__

    assert Model.class_name == 'Model'
    assert Model().class_name == 'Model'


def test_model_iteration():
    class Foo(BaseModel):
        a: int = 1
        b: int = 2

    class Bar(BaseModel):
        c: int
        d: Foo

    m = Bar(c=3, d={})
    assert m.model_dump() == {'c': 3, 'd': {'a': 1, 'b': 2}}
    assert list(m) == [('c', 3), ('d', Foo())]
    assert dict(m) == {'c': 3, 'd': Foo()}


@pytest.mark.parametrize(
    'exclude,expected,raises_match',
    [
        pytest.param(
            {'foos': {0: {'a'}, 1: {'a'}}},
            {'c': 3, 'foos': [{'b': 2}, {'b': 4}]},
            None,
            id='excluding fields of indexed list items',
        ),
        pytest.param(
            {'foos': {'a'}},
            TypeError,
            'expected integer keys',
            id='should fail trying to exclude string keys on list field (1).',
        ),
        pytest.param(
            {'foos': {0: ..., 'a': ...}},
            TypeError,
            'expected integer keys',
            id='should fail trying to exclude string keys on list field (2).',
        ),
        pytest.param(
            {'foos': {0: 1}},
            TypeError,
            'Unexpected type',
            id='should fail using integer key to specify list item field name (1)',
        ),
        pytest.param(
            {'foos': {'__all__': 1}},
            TypeError,
            'Unexpected type',
            id='should fail using integer key to specify list item field name (2)',
        ),
        pytest.param(
            {'foos': {'__all__': {'a'}}},
            {'c': 3, 'foos': [{'b': 2}, {'b': 4}]},
            None,
            id='using "__all__" to exclude specific nested field',
        ),
        pytest.param(
            {'foos': {0: {'b'}, '__all__': {'a'}}},
            {'c': 3, 'foos': [{}, {'b': 4}]},
            None,
            id='using "__all__" to exclude specific nested field in combination with more specific exclude',
        ),
        pytest.param(
            {'foos': {'__all__'}},
            {'c': 3, 'foos': []},
            None,
            id='using "__all__" to exclude all list items',
        ),
        pytest.param(
            {'foos': {1, '__all__'}},
            {'c': 3, 'foos': []},
            None,
            id='using "__all__" and other items should get merged together, still excluding all list items',
        ),
        pytest.param(
            {'foos': {1: {'a'}, -1: {'b'}}},
            {'c': 3, 'foos': [{'a': 1, 'b': 2}, {}]},
            None,
            id='using negative and positive indexes, referencing the same items should merge excludes',
        ),
    ],
)
def test_model_export_nested_list(exclude, expected, raises_match):
    class Foo(BaseModel):
        a: int = 1
        b: int = 2

    class Bar(BaseModel):
        c: int
        foos: List[Foo]

    m = Bar(c=3, foos=[Foo(a=1, b=2), Foo(a=3, b=4)])

    if isinstance(expected, type) and issubclass(expected, Exception):
        with pytest.raises(expected, match=raises_match):
            m.model_dump(exclude=exclude)
    else:
        original_exclude = deepcopy(exclude)
        assert m.model_dump(exclude=exclude) == expected
        assert exclude == original_exclude


@pytest.mark.parametrize(
    'excludes,expected',
    [
        pytest.param(
            {'bars': {0}},
            {'a': 1, 'bars': [{'y': 2}, {'w': -1, 'z': 3}]},
            id='excluding first item from list field using index',
        ),
        pytest.param({'bars': {'__all__'}}, {'a': 1, 'bars': []}, id='using "__all__" to exclude all list items'),
        pytest.param(
            {'bars': {'__all__': {'w'}}},
            {'a': 1, 'bars': [{'x': 1}, {'y': 2}, {'z': 3}]},
            id='exclude single dict key from all list items',
        ),
    ],
)
def test_model_export_dict_exclusion(excludes, expected):
    class Foo(BaseModel):
        a: int = 1
        bars: List[Dict[str, int]]

    m = Foo(a=1, bars=[{'w': 0, 'x': 1}, {'y': 2}, {'w': -1, 'z': 3}])

    original_excludes = deepcopy(excludes)
    assert m.model_dump(exclude=excludes) == expected
    assert excludes == original_excludes


@pytest.mark.skip(reason='not implemented')
def test_model_exclude_config_field_merging():
    """Test merging field exclude values from config."""

    class Model(BaseModel):
        model_config = BaseConfig(
            fields={
                'b': {'exclude': ...},
            }
        )
        b: int = Field(2, exclude=...)

    assert Model.model_fields['b'].field_info.exclude is ...

    class Model(BaseModel):
        model_config = BaseConfig(
            fields={
                'b': {'exclude': ...},
            }
        )
        b: int = Field(2, exclude={'a': {'test'}})

    assert Model.model_fields['b'].field_info.exclude == {'a': {'test'}}

    class Model(BaseModel):
        model_config = BaseConfig(
            fields={
                'b': {'exclude': {'bar'}},
            }
        )
        b: int = Field(2, exclude={'foo'})

    assert Model.model_fields['b'].field_info.exclude == {'foo': ..., 'bar': ...}


@pytest.mark.skip(reason='not implemented')
def test_model_exclude_copy_on_model_validation():
    """When `Config.copy_on_model_validation` is set, it should keep private attributes and excluded fields"""

    class User(BaseModel):
        _priv: int = PrivateAttr()
        id: int
        username: str
        password: SecretStr = Field(exclude=True)
        hobbies: List[str]

    my_user = User(id=42, username='JohnDoe', password='hashedpassword', hobbies=['scuba diving'])

    my_user._priv = 13
    assert my_user.id == 42
    assert my_user.password.get_secret_value() == 'hashedpassword'
    assert my_user.model_dump() == {'id': 42, 'username': 'JohnDoe', 'hobbies': ['scuba diving']}

    class Transaction(BaseModel):
        model_config = BaseConfig(fields={'value': {'exclude': True}})
        id: str
        user: User = Field(..., exclude={'username'})
        value: int

    t = Transaction(
        id='1234567890',
        user=my_user,
        value=9876543210,
    )

    assert t.user is not my_user
    assert t.user.hobbies == ['scuba diving']
    assert t.user.hobbies is my_user.hobbies  # `Config.copy_on_model_validation` does a shallow copy
    assert t.user._priv == 13
    assert t.user.password.get_secret_value() == 'hashedpassword'
    assert t.model_dump() == {'id': '1234567890', 'user': {'id': 42, 'hobbies': ['scuba diving']}}


@pytest.mark.skip(reason='not implemented')
def test_model_exclude_copy_on_model_validation_shallow():
    """When `Config.copy_on_model_validation` is set and `Config.copy_on_model_validation_shallow` is set,
    do the same as the previous test but perform a shallow copy"""

    class User(BaseModel):
        model_config = BaseConfig(copy_on_model_validation='shallow')

        hobbies: List[str]

    my_user = User(hobbies=['scuba diving'])

    class Transaction(BaseModel):
        user: User = Field(...)

    t = Transaction(user=my_user)

    assert t.user is not my_user
    assert t.user.hobbies is my_user.hobbies  # unlike above, this should be a shallow copy


@pytest.mark.skip(reason='not implemented')
@pytest.mark.parametrize('comv_value', [True, False])
def test_copy_on_model_validation_warning(comv_value):
    class User(BaseModel):
        # True interpreted as 'shallow', False interpreted as 'none'
        model_config = BaseConfig(copy_on_model_validation=comv_value)

        hobbies: List[str]

    my_user = User(hobbies=['scuba diving'])

    class Transaction(BaseModel):
        user: User

    with pytest.warns(DeprecationWarning, match="`copy_on_model_validation` should be a string: 'deep', 'shallow' or"):
        t = Transaction(user=my_user)

    if comv_value:
        assert t.user is not my_user
    else:
        assert t.user is my_user
    assert t.user.hobbies is my_user.hobbies


@pytest.mark.skip(reason='not implemented')
def test_validation_deep_copy():
    """By default, Config.copy_on_model_validation should do a deep copy"""

    class A(BaseModel):
        model_config = BaseConfig(copy_on_model_validation='deep')
        name: str

    class B(BaseModel):
        list_a: List[A]

    a = A(name='a')
    b = B(list_a=[a])
    assert b.list_a == [A(name='a')]
    a.name = 'b'
    assert b.list_a == [A(name='a')]


@pytest.mark.skip(reason='not implemented')
@pytest.mark.parametrize(
    'kinds',
    [
        {'sub_fields', 'model_fields', 'model_config', 'sub_config', 'combined_config'},
        {'sub_fields', 'model_fields', 'combined_config'},
        {'sub_fields', 'model_fields'},
        {'combined_config'},
        {'model_config', 'sub_config'},
        {'model_config', 'sub_fields'},
        {'model_fields', 'sub_config'},
    ],
)
@pytest.mark.parametrize(
    'exclude,expected',
    [
        (None, {'a': 0, 'c': {'a': [3, 5], 'c': 'foobar'}, 'd': {'c': 'foobar'}}),
        ({'c', 'd'}, {'a': 0}),
        ({'a': ..., 'c': ..., 'd': {'a': ..., 'c': ...}}, {'d': {}}),
    ],
)
def test_model_export_exclusion_with_fields_and_config(kinds, exclude, expected):
    """Test that exporting models with fields using the export parameter works."""

    class ChildConfig:
        pass

    if 'sub_config' in kinds:
        ChildConfig.fields = {'b': {'exclude': ...}, 'a': {'exclude': {1}}}

    class ParentConfig:
        pass

    if 'combined_config' in kinds:
        ParentConfig.fields = {
            'b': {'exclude': ...},
            'c': {'exclude': {'b': ..., 'a': {1}}},
            'd': {'exclude': {'a': ..., 'b': ...}},
        }

    elif 'model_config' in kinds:
        ParentConfig.fields = {'b': {'exclude': ...}, 'd': {'exclude': {'a'}}}

    class Sub(BaseModel):
        a: List[int] = Field([3, 4, 5], exclude={1} if 'sub_fields' in kinds else None)
        b: int = Field(4, exclude=... if 'sub_fields' in kinds else None)
        c: str = 'foobar'

        Config = ChildConfig

    class Model(BaseModel):
        a: int = 0
        b: int = Field(2, exclude=... if 'model_fields' in kinds else None)
        c: Sub = Sub()
        d: Sub = Field(Sub(), exclude={'a'} if 'model_fields' in kinds else None)

        Config = ParentConfig

    m = Model()
    assert m.model_dump(exclude=exclude) == expected, 'Unexpected model export result'


@pytest.mark.skip(reason='not implemented')
def test_model_export_exclusion_inheritance():
    class Sub(BaseModel):
        s1: str = 'v1'
        s2: str = 'v2'
        s3: str = 'v3'
        s4: str = Field('v4', exclude=...)

    class Parent(BaseModel):
        model_config = BaseConfig(fields={'a': {'exclude': ...}, 's': {'exclude': {'s1'}}})
        a: int
        b: int = Field(..., exclude=...)
        c: int
        d: int
        s: Sub = Sub()

    class Child(Parent):

        model_config = BaseConfig(fields={'c': {'exclude': ...}, 's': {'exclude': {'s2'}}})

    actual = Child(a=0, b=1, c=2, d=3).model_dump()
    expected = {'d': 3, 's': {'s3': 'v3'}}
    assert actual == expected, 'Unexpected model export result'


@pytest.mark.skip(reason='not implemented')
def test_model_export_with_true_instead_of_ellipsis():
    class Sub(BaseModel):
        s1: int = 1

    class Model(BaseModel):
        model_config = BaseConfig(fields={'c': {'exclude': True}})
        a: int = 2
        b: int = Field(3, exclude=True)
        c: int = Field(4)
        s: Sub = Sub()

    m = Model()
    assert m.model_dump(exclude={'s': True}) == {'a': 2}


@pytest.mark.skip(reason='not implemented')
def test_model_export_inclusion():
    class Sub(BaseModel):
        s1: str = 'v1'
        s2: str = 'v2'
        s3: str = 'v3'
        s4: str = 'v4'

    class Model(BaseModel):
        model_config = BaseConfig(
            fields={'a': {'include': {'s2', 's1', 's3'}}, 'b': {'include': {'s1', 's2', 's3', 's4'}}}
        )
        a: Sub = Sub()
        b: Sub = Field(Sub(), include={'s1'})
        c: Sub = Field(Sub(), include={'s1', 's2'})

<<<<<<< HEAD
    Model.__fields__['a'].field_info.include == {'s1': ..., 's2': ..., 's3': ...}
    Model.__fields__['b'].field_info.include == {'s1': ...}
    Model.__fields__['c'].field_info.include == {'s1': ..., 's2': ...}
=======
        class Config:
            fields = {'a': {'include': {'s2', 's1', 's3'}}, 'b': {'include': {'s1', 's2', 's3', 's4'}}}

    Model.model_fields['a'].field_info.include == {'s1': ..., 's2': ..., 's3': ...}
    Model.model_fields['b'].field_info.include == {'s1': ...}
    Model.model_fields['c'].field_info.include == {'s1': ..., 's2': ...}
>>>>>>> 775f2d8b

    actual = Model().model_dump(include={'a': {'s3', 's4'}, 'b': ..., 'c': ...})
    # s1 included via field, s2 via config and s3 via .dict call:
    expected = {'a': {'s3': 'v3'}, 'b': {'s1': 'v1'}, 'c': {'s1': 'v1', 's2': 'v2'}}

    assert actual == expected, 'Unexpected model export result'


@pytest.mark.skip(reason='not implemented')
def test_model_export_inclusion_inheritance():
    class Sub(BaseModel):
        s1: str = Field('v1', include=...)
        s2: str = Field('v2', include=...)
        s3: str = Field('v3', include=...)
        s4: str = 'v4'

    class Parent(BaseModel):
        # b will be included since fields are set idependently
        model_config = BaseConfig(fields={'b': {'include': ...}})
        a: int
        b: int
        c: int
        s: Sub = Field(Sub(), include={'s1', 's2'})  # overrides includes set in Sub model

    class Child(Parent):
        # b is still included even if it doesn't occur here since fields
        # are still considered separately.
        # s however, is merged, resulting in only s1 being included.
        model_config = BaseConfig(fields={'a': {'include': ...}, 's': {'include': {'s1'}}})

    actual = Child(a=0, b=1, c=2).model_dump()
    expected = {'a': 0, 'b': 1, 's': {'s1': 'v1'}}
    assert actual == expected, 'Unexpected model export result'


def test_custom_init_subclass_params():
    class DerivedModel(BaseModel):
        def __init_subclass__(cls, something):
            cls.something = something

    # if this raises a TypeError, then there is a regression of issue 867:
    # pydantic.main.MetaModel.__new__ should include **kwargs at the end of the
    # method definition and pass them on to the super call at the end in order
    # to allow the special method __init_subclass__ to be defined with custom
    # parameters on extended BaseModel classes.
    class NewModel(DerivedModel, something=2):
        something = 1

    assert NewModel.something == 2


def test_recursive_model():
    class MyModel(BaseModel):
        field: Optional['MyModel']  # noqa: F821

    m = MyModel(field={'field': {'field': None}})
    assert m.model_dump() == {'field': {'field': {'field': None}}}


def test_two_defaults():
    with pytest.raises(ValueError, match='^cannot specify both default and default_factory$'):

        class Model(BaseModel):
            a: int = Field(default=3, default_factory=lambda: 3)


def test_default_factory():
    class ValueModel(BaseModel):
        uid: UUID = uuid4()

    m1 = ValueModel()
    m2 = ValueModel()
    assert m1.uid == m2.uid

    class DynamicValueModel(BaseModel):
        uid: UUID = Field(default_factory=uuid4)

    m1 = DynamicValueModel()
    m2 = DynamicValueModel()
    assert isinstance(m1.uid, UUID)
    assert m1.uid != m2.uid

    # With a callable: we still should be able to set callables as defaults
    class FunctionModel(BaseModel):
        a: int = 1
        uid: Callable[[], UUID] = Field(uuid4)

    m = FunctionModel()
    assert m.uid is uuid4

    # Returning a singleton from a default_factory is supported
    class MySingleton:
        pass

    MY_SINGLETON = MySingleton()

    class SingletonFieldModel(BaseModel):
        model_config = BaseConfig(arbitrary_types_allowed=True)
        singleton: MySingleton = Field(default_factory=lambda: MY_SINGLETON)

    assert SingletonFieldModel().singleton is SingletonFieldModel().singleton


def test_default_factory_called_once():
    """It should call only once the given factory by default"""

    class Seq:
        def __init__(self):
            self.v = 0

        def __call__(self):
            self.v += 1
            return self.v

    class MyModel(BaseModel):
        id: int = Field(default_factory=Seq())

    m1 = MyModel()
    assert m1.id == 1
    m2 = MyModel()
    assert m2.id == 2
    assert m1.id == 1


def test_default_factory_called_once_2():
    """It should call only once the given factory by default"""

    v = 0

    def factory():
        nonlocal v
        v += 1
        return v

    class MyModel(BaseModel):
        id: int = Field(default_factory=factory)

    m1 = MyModel()
    assert m1.id == 1
    m2 = MyModel()
    assert m2.id == 2


def test_default_factory_validate_children():
    class Child(BaseModel):
        x: int

    class Parent(BaseModel):
        children: List[Child] = Field(default_factory=list)

    Parent(children=[{'x': 1}, {'x': 2}])
    with pytest.raises(ValidationError) as exc_info:
        Parent(children=[{'x': 1}, {'y': 2}])

    # insert_assert(exc_info.value.errors())
    assert exc_info.value.errors() == [
        {'type': 'missing', 'loc': ('children', 1, 'x'), 'msg': 'Field required', 'input': {'y': 2}}
    ]


def test_default_factory_parse():
    class Inner(BaseModel):
        val: int = Field(0)

    class Outer(BaseModel):
        inner_1: Inner = Field(default_factory=Inner)
        inner_2: Inner = Field(Inner())

    default = Outer().model_dump()
    parsed = Outer.model_validate(default)
    assert parsed.model_dump() == {'inner_1': {'val': 0}, 'inner_2': {'val': 0}}
    assert repr(parsed) == 'Outer(inner_1=Inner(val=0), inner_2=Inner(val=0))'


def test_reuse_same_field():
    required_field = Field(...)

    class Model1(BaseModel):
        required: str = required_field

    class Model2(BaseModel):
        required: str = required_field

    with pytest.raises(ValidationError):
        Model1.model_validate({})
    with pytest.raises(ValidationError):
        Model2.model_validate({})


def test_base_config_type_hinting():
    class M(BaseModel):
        a: int

    get_type_hints(type(M.model_config))


@pytest.mark.xfail(reason='https://github.com/pydantic/pydantic-core/pull/237')
def test_allow_mutation_field():
    """assigning a allow_mutation=False field should raise a TypeError"""

    class Entry(BaseModel):
        model_config = BaseConfig(validate_assignment=True)
        id: float = Field(allow_mutation=False)
        val: float

    r = Entry(id=1, val=100)
    assert r.val == 100
    r.val = 101
    assert r.val == 101
    assert r.id == 1
    with pytest.raises(TypeError, match='"id" has allow_mutation set to False and cannot be assigned'):
        r.id = 2


def test_repr_field():
    class Model(BaseModel):
        a: int = Field()
        b: float = Field(repr=True)
        c: bool = Field(repr=False)

    m = Model(a=1, b=2.5, c=True)
    assert repr(m) == 'Model(a=1, b=2.5)'
    assert repr(m.model_fields['a']) == 'FieldInfo(annotation=int, required=True)'
    assert repr(m.model_fields['b']) == 'FieldInfo(annotation=float, required=True)'
    assert repr(m.model_fields['c']) == 'FieldInfo(annotation=bool, required=True, repr=False)'


def test_inherited_model_field_copy():
    """It should copy models used as fields by default"""

    class Image(BaseModel):
        path: str

        def __hash__(self):
            return id(self)

    class Item(BaseModel):
        images: Set[Image]

    image_1 = Image(path='my_image1.png')
    image_2 = Image(path='my_image2.png')

    item = Item(images={image_1, image_2})
    assert image_1 in item.images

    assert id(image_1) in {id(image) for image in item.images}
    assert id(image_2) in {id(image) for image in item.images}


def test_inherited_model_field_untouched():
    """It should not copy models used as fields if explicitly asked"""

    class Image(BaseModel):
        model_config = BaseConfig(copy_on_model_validation='none')
        path: str

        def __hash__(self):
            return id(self)

    class Item(BaseModel):
        images: List[Image]

    image_1 = Image(path='my_image1.png')
    image_2 = Image(path='my_image2.png')

    item = Item(images=(image_1, image_2))
    assert image_1 in item.images

    assert id(image_1) == id(item.images[0])
    assert id(image_2) == id(item.images[1])


def test_mapping_retains_type_subclass():
    class CustomMap(dict):
        pass

    class Model(BaseModel):
        x: Mapping[str, Mapping[str, int]]

    m = Model(x=CustomMap(outer=CustomMap(inner=42)))
    assert isinstance(m.x, CustomMap)
    assert isinstance(m.x['outer'], CustomMap)
    assert m.x['outer']['inner'] == 42


def test_mapping_retains_type_defaultdict():
    class Model(BaseModel):
        x: Mapping[str, int]

    d = defaultdict(int)
    d['foo'] = '2'
    d['bar']

    m = Model(x=d)
    assert isinstance(m.x, defaultdict)
    assert m.x['foo'] == 2
    assert m.x['bar'] == 0


def test_mapping_retains_type_fallback_error():
    class CustomMap(dict):
        def __init__(self, *args, **kwargs):
            if args or kwargs:
                raise TypeError('test')
            super().__init__(*args, **kwargs)

    class Model(BaseModel):
        x: Mapping[str, int]

    d = CustomMap()
    d['one'] = 1
    d['two'] = 2

    with pytest.raises(TypeError, match='test'):
        Model(x=d)


def test_typing_coercion_dict():
    class Model(BaseModel):
        x: Dict[str, int]

    m = Model(x={'one': 1, 'two': 2})
    assert repr(m) == "Model(x={'one': 1, 'two': 2})"


KT = TypeVar('KT')
VT = TypeVar('VT')


class MyDict(Dict[KT, VT]):
    def __repr__(self):
        return f'MyDict({super().__repr__()})'


def test_dict_subclasses_bare():
    class Model(BaseModel):
        a: MyDict

    assert repr(Model(a=MyDict({'a': 1})).a) == "MyDict({'a': 1})"
    assert repr(Model(a=MyDict({b'x': (1, 2)})).a) == "MyDict({b'x': (1, 2)})"


def test_dict_subclasses_typed():
    class Model(BaseModel):
        a: MyDict[str, int]

    assert repr(Model(a=MyDict({'a': 1})).a) == "MyDict({'a': 1})"


def test_typing_coercion_defaultdict():
    class Model(BaseModel):
        x: DefaultDict[int, str]

    d = defaultdict(str)
    d['1']
    m = Model(x=d)
    assert isinstance(m.x, defaultdict)
    assert repr(m.x) == "defaultdict(<class 'str'>, {1: ''})"


def test_typing_coercion_counter():
    class Model(BaseModel):
        x: Counter[str]

    m = Model(x={'a': 10})
    assert isinstance(m.x, Counter)
    assert repr(m.x) == "Counter({'a': 10})"


def test_typing_counter_value_validation():
    class Model(BaseModel):
        x: Counter[str]

    with pytest.raises(ValidationError) as exc_info:
        Model(x={'a': 'a'})

    # insert_assert(exc_info.value.errors())
    assert exc_info.value.errors() == [
        {
            'type': 'int_parsing',
            'loc': ('x', 'a'),
            'msg': 'Input should be a valid integer, unable to parse string as an integer',
            'input': 'a',
        }
    ]


def test_class_kwargs_config():
    class Base(BaseModel, extra='forbid', alias_generator=str.upper):
        a: int

<<<<<<< HEAD
    assert Base.model_config['extra'] is Extra.forbid
    assert Base.model_config['alias_generator'] is str.upper
    # assert Base.__fields__['a'].alias == 'A'
=======
    assert Base.__config__.extra is Extra.forbid
    assert Base.__config__.alias_generator is str.upper
    # assert Base.model_fields['a'].alias == 'A'
>>>>>>> 775f2d8b

    class Model(Base, extra='allow'):
        b: int

<<<<<<< HEAD
    assert Model.model_config['extra'] is Extra.allow  # overwritten as intended
    assert Model.model_config['alias_generator'] is str.upper  # inherited as intended
    # assert Model.__fields__['b'].alias == 'B'  # alias_generator still works
=======
    assert Model.__config__.extra is Extra.allow  # overwritten as intended
    assert Model.__config__.alias_generator is str.upper  # inherited as intended
    # assert Model.model_fields['b'].alias == 'B'  # alias_generator still works
>>>>>>> 775f2d8b


def test_class_kwargs_config_json_encoders():
    class Model(BaseModel, json_encoders={int: str}):
        pass

    assert Model.model_config['json_encoders'] == {int: str}


def test_class_kwargs_config_and_attr_conflict():
    class Model(BaseModel, extra='allow', alias_generator=str.upper):
        model_config = BaseConfig(extra='forbid', title='Foobar')
        b: int

    assert Model.model_config['extra'] is Extra.allow
    assert Model.model_config['alias_generator'] is str.upper
    assert Model.model_config['title'] == 'Foobar'


def test_class_kwargs_custom_config():
    class Base(BaseModel):
        class Config(BaseConfig):
            some_config = 'value'

    with pytest.raises(TypeError, match=r'__init_subclass__\(\) takes no keyword arguments'):

        class Model(Base, some_config='new_value'):
            a: int


@pytest.mark.skipif(sys.version_info < (3, 10), reason='need 3.10 version')
def test_new_union_origin():
    """On 3.10+, origin of `int | str` is `types.UnionType`, not `typing.Union`"""

    class Model(BaseModel):
        x: int | str

    assert Model(x=3).x == 3
    assert Model(x='3').x == '3'
    assert Model(x='pika').x == 'pika'
    # assert Model.model_json_schema() == {
    #     'title': 'Model',
    #     'type': 'object',
    #     'properties': {'x': {'title': 'X', 'anyOf': [{'type': 'integer'}, {'type': 'string'}]}},
    #     'required': ['x'],
    # }


@pytest.mark.xfail(reason='implement final')
@pytest.mark.parametrize(
    'ann',
    [Final, Final[int]],
    ids=['no-arg', 'with-arg'],
)
@pytest.mark.parametrize(
    'value',
    [None, Field(...)],
    ids=['none', 'field'],
)
def test_final_field_decl_without_default_val(ann, value):
    class Model(BaseModel):
        a: ann

        if value is not None:
            a = value

    Model.model_rebuild(ann=ann)

    assert 'a' not in Model.__class_vars__
    assert 'a' in Model.model_fields

    assert Model.model_fields['a'].final


@pytest.mark.xfail(reason='waiting for https://github.com/pydantic/pydantic-core/pull/237')
@pytest.mark.parametrize(
    'ann',
    [Final, Final[int]],
    ids=['no-arg', 'with-arg'],
)
def test_final_field_decl_with_default_val(ann):
    class Model(BaseModel):
        a: ann = 10

    Model.model_rebuild(ann=ann)

    assert 'a' in Model.__class_vars__
    assert 'a' not in Model.model_fields


@pytest.mark.xfail(reason='waiting for https://github.com/pydantic/pydantic-core/pull/237')
def test_final_field_reassignment():
    class Model(BaseModel):
        a: Final[int]

    obj = Model(a=10)

    with pytest.raises(
        TypeError,
        match=r'^"Model" object "a" field is final and does not support reassignment$',
    ):
        obj.a = 20


@pytest.mark.xfail(reason='waiting for https://github.com/pydantic/pydantic-core/pull/237')
def test_field_by_default_is_not_final():
    class Model(BaseModel):
        a: int

    assert not Model.model_fields['a'].final


def test_post_init():
    calls = []

    class SubModel(BaseModel):
        a: int
        b: int

        def model_post_init(self, **kwargs) -> None:
            assert self.model_dump() == {'a': 3, 'b': 4}
            calls.append('submodel_post_init')

    class Model(BaseModel):
        c: int
        d: int
        sub: SubModel

        def model_post_init(self, **kwargs) -> None:
            assert self.model_dump() == {'c': 1, 'd': 2, 'sub': {'a': 3, 'b': 4}}
            calls.append('model_post_init')

    m = Model(c=1, d='2', sub={'a': 3, 'b': '4'})
    assert m.model_dump() == {'c': 1, 'd': 2, 'sub': {'a': 3, 'b': 4}}
    assert calls == ['submodel_post_init', 'model_post_init']


def test_extra_args_to_field_type_error():
    with pytest.raises(TypeError, match='unexpected keyword argument'):

        class Model(BaseModel):
            a: int = Field(thing=1)<|MERGE_RESOLUTION|>--- conflicted
+++ resolved
@@ -195,14 +195,7 @@
         model_config = BaseConfig(extra=Extra.allow)
         a: float = ...
 
-<<<<<<< HEAD
-    assert Model(a='10.2', b=12).dict() == {'a': 10.2, 'b': 12}
-=======
-        class Config:
-            extra = Extra.allow
-
     assert Model(a='10.2', b=12).model_dump() == {'a': 10.2, 'b': 12}
->>>>>>> 775f2d8b
 
 
 def test_allow_extra_repr():
@@ -1216,7 +1209,7 @@
         s: Sub = Sub()
 
     class Child(Parent):
-
+        
         model_config = BaseConfig(fields={'c': {'exclude': ...}, 's': {'exclude': {'s2'}}})
 
     actual = Child(a=0, b=1, c=2, d=3).model_dump()
@@ -1256,18 +1249,9 @@
         b: Sub = Field(Sub(), include={'s1'})
         c: Sub = Field(Sub(), include={'s1', 's2'})
 
-<<<<<<< HEAD
-    Model.__fields__['a'].field_info.include == {'s1': ..., 's2': ..., 's3': ...}
-    Model.__fields__['b'].field_info.include == {'s1': ...}
-    Model.__fields__['c'].field_info.include == {'s1': ..., 's2': ...}
-=======
-        class Config:
-            fields = {'a': {'include': {'s2', 's1', 's3'}}, 'b': {'include': {'s1', 's2', 's3', 's4'}}}
-
     Model.model_fields['a'].field_info.include == {'s1': ..., 's2': ..., 's3': ...}
     Model.model_fields['b'].field_info.include == {'s1': ...}
     Model.model_fields['c'].field_info.include == {'s1': ..., 's2': ...}
->>>>>>> 775f2d8b
 
     actual = Model().model_dump(include={'a': {'s3', 's4'}, 'b': ..., 'c': ...})
     # s1 included via field, s2 via config and s3 via .dict call:
@@ -1659,28 +1643,16 @@
     class Base(BaseModel, extra='forbid', alias_generator=str.upper):
         a: int
 
-<<<<<<< HEAD
     assert Base.model_config['extra'] is Extra.forbid
     assert Base.model_config['alias_generator'] is str.upper
-    # assert Base.__fields__['a'].alias == 'A'
-=======
-    assert Base.__config__.extra is Extra.forbid
-    assert Base.__config__.alias_generator is str.upper
     # assert Base.model_fields['a'].alias == 'A'
->>>>>>> 775f2d8b
 
     class Model(Base, extra='allow'):
         b: int
 
-<<<<<<< HEAD
     assert Model.model_config['extra'] is Extra.allow  # overwritten as intended
     assert Model.model_config['alias_generator'] is str.upper  # inherited as intended
-    # assert Model.__fields__['b'].alias == 'B'  # alias_generator still works
-=======
-    assert Model.__config__.extra is Extra.allow  # overwritten as intended
-    assert Model.__config__.alias_generator is str.upper  # inherited as intended
     # assert Model.model_fields['b'].alias == 'B'  # alias_generator still works
->>>>>>> 775f2d8b
 
 
 def test_class_kwargs_config_json_encoders():
