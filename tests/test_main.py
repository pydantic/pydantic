--- conflicted
+++ resolved
@@ -13,11 +13,8 @@
     Mapping,
     Optional,
     Type,
-<<<<<<< HEAD
+    TypeVar,
     Union,
-=======
-    TypeVar,
->>>>>>> d1a01454
     get_type_hints,
 )
 from uuid import UUID, uuid4
