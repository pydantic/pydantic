from enum import Enum
from typing import Any, ClassVar, List

import pytest

from pydantic import BaseModel, Extra, NoneBytes, NoneStr, Required, Schema, ValidationError, constr


def test_success():
    # same as below but defined here so class definition occurs inside the test
    class Model(BaseModel):
        a: float
        b: int = 10

    m = Model(a=10.2)
    assert m.a == 10.2
    assert m.b == 10


class UltraSimpleModel(BaseModel):
    a: float = ...
    b: int = 10


def test_ultra_simple_missing():
    with pytest.raises(ValidationError) as exc_info:
        UltraSimpleModel()
    assert exc_info.value.errors() == [{'loc': ('a',), 'msg': 'field required', 'type': 'value_error.missing'}]


def test_ultra_simple_failed():
    with pytest.raises(ValidationError) as exc_info:
        UltraSimpleModel(a='x', b='x')
    assert exc_info.value.errors() == [
        {'loc': ('a',), 'msg': 'value is not a valid float', 'type': 'type_error.float'},
        {'loc': ('b',), 'msg': 'value is not a valid integer', 'type': 'type_error.integer'},
    ]


def test_ultra_simple_repr():
    m = UltraSimpleModel(a=10.2)
    assert repr(m) == '<UltraSimpleModel a=10.2 b=10>'
    assert repr(m.fields['a']) == '<Field(a type=float required)>'
    assert dict(m) == {'a': 10.2, 'b': 10}
    assert m.dict() == {'a': 10.2, 'b': 10}
    assert m.json() == '{"a": 10.2, "b": 10}'


def test_str_truncate():
    class Model(BaseModel):
        s1: str
        s2: str
        b1: bytes
        b2: bytes

    m = Model(s1='132', s2='x' * 100, b1='123', b2='x' * 100)
    print(repr(m.to_string()))
    assert m.to_string() == (
        "Model s1='132' "
        "s2='xxxxxxxxxxxxxxxxxxxxxxxxxxxxxxxxxxxxxxxxxxxxxxxxxxxxxxxxxxxxxxxxxxxxxxxxxxxxx…' "
        "b1=b'123' "
        "b2=b'xxxxxxxxxxxxxxxxxxxxxxxxxxxxxxxxxxxxxxxxxxxxxxxxxxxxxxxxxxxxxxxxxxxxxxxxxxxxx…"
    )
    assert """\
Model
  s1='132'
  s2='xxxxxxxxxxxxxxxxxxxxxxxxxxxxxxxxxxxxxxxxxxxxxxxxxxxxxxxxxxxxxxxxxxxxxxxxxxxxx…'
  b1=b'123'
  b2=b'xxxxxxxxxxxxxxxxxxxxxxxxxxxxxxxxxxxxxxxxxxxxxxxxxxxxxxxxxxxxxxxxxxxxxxxxxxxxx…""" == m.to_string(
        pretty=True
    )


def test_comparing():
    m = UltraSimpleModel(a=10.2, b='100')
    assert m == {'a': 10.2, 'b': 100}
    assert m == UltraSimpleModel(a=10.2, b=100)


def test_nullable_strings_success():
    class NoneCheckModel(BaseModel):
        existing_str_value = 'foo'
        required_str_value: str = ...
        required_str_none_value: NoneStr = ...
        existing_bytes_value = b'foo'
        required_bytes_value: bytes = ...
        required_bytes_none_value: NoneBytes = ...

    m = NoneCheckModel(
        required_str_value='v1', required_str_none_value=None, required_bytes_value='v2', required_bytes_none_value=None
    )
    assert m.required_str_value == 'v1'
    assert m.required_str_none_value is None
    assert m.required_bytes_value == b'v2'
    assert m.required_bytes_none_value is None


def test_nullable_strings_fails():
    class NoneCheckModel(BaseModel):
        existing_str_value = 'foo'
        required_str_value: str = ...
        required_str_none_value: NoneStr = ...
        existing_bytes_value = b'foo'
        required_bytes_value: bytes = ...
        required_bytes_none_value: NoneBytes = ...

    with pytest.raises(ValidationError) as exc_info:
        NoneCheckModel(
            required_str_value=None,
            required_str_none_value=None,
            required_bytes_value=None,
            required_bytes_none_value=None,
        )
    assert exc_info.value.errors() == [
        {'loc': ('required_str_value',), 'msg': 'none is not an allowed value', 'type': 'type_error.none.not_allowed'},
        {
            'loc': ('required_bytes_value',),
            'msg': 'none is not an allowed value',
            'type': 'type_error.none.not_allowed',
        },
    ]


class RecursiveModel(BaseModel):
    grape: bool = ...
    banana: UltraSimpleModel = ...


def test_recursion():
    m = RecursiveModel(grape=1, banana={'a': 1})
    assert m.grape is True
    assert m.banana.a == 1.0
    assert m.banana.b == 10
    assert repr(m) == '<RecursiveModel grape=True banana=<UltraSimpleModel a=1.0 b=10>>'


def test_recursion_fails():
    with pytest.raises(ValidationError):
        RecursiveModel(grape=1, banana=123)


def test_not_required():
    class Model(BaseModel):
        a: float = None

    assert Model(a=12.2).a == 12.2
    assert Model().a is None
    assert Model(a=None).a is None


def test_infer_type():
    class Model(BaseModel):
        a = False
        b = ''
        c = 0

    assert Model().a is False
    assert Model().b == ''
    assert Model().c == 0


def test_allow_extra():
    class Model(BaseModel):
        a: float = ...

        class Config:
            extra = Extra.allow

    assert Model(a='10.2', b=12).dict() == {'a': 10.2, 'b': 12}


def test_forbidden_extra_success():
    class ForbiddenExtra(BaseModel):
        foo = 'whatever'

        class Config:
            extra = Extra.forbid

    m = ForbiddenExtra()
    assert m.foo == 'whatever'

    m = ForbiddenExtra(foo=1)
    assert m.foo == '1'


def test_forbidden_extra_fails():
    class ForbiddenExtra(BaseModel):
        foo = 'whatever'

        class Config:
            extra = Extra.forbid

    with pytest.raises(ValidationError) as exc_info:
        ForbiddenExtra(foo='ok', bar='wrong', spam='xx')
    assert exc_info.value.errors() == [
        {'loc': ('bar',), 'msg': 'extra fields not permitted', 'type': 'value_error.extra'},
        {'loc': ('spam',), 'msg': 'extra fields not permitted', 'type': 'value_error.extra'},
    ]


def test_disallow_mutation():
    class Model(BaseModel):
        a: float

    model = Model(a=0.2)
    with pytest.raises(ValueError, match='"Model" object has no field "b"'):
        model.b = 2


def test_extra_allowed():
    class Model(BaseModel):
        a: float

        class Config:
            extra = Extra.allow

    model = Model(a=0.2, b=0.1)
    assert model.b == 0.1

    assert not hasattr(model, 'c')
    model.c = 1
    assert hasattr(model, 'c')
    assert model.c == 1


def test_extra_ignored():
    class Model(BaseModel):
        a: float

        class Config:
            extra = Extra.ignore

    model = Model(a=0.2, b=0.1)
    assert not hasattr(model, 'b')

    with pytest.raises(ValueError, match='"Model" object has no field "c"'):
        model.c = 1


def test_set_attr():
    m = UltraSimpleModel(a=10.2)
    assert m.dict() == {'a': 10.2, 'b': 10}

    m.b = 20
    assert m.dict() == {'a': 10.2, 'b': 20}


def test_set_attr_invalid():
    class UltraSimpleModel(BaseModel):
        a: float = ...
        b: int = 10

    m = UltraSimpleModel(a=10.2)
    assert m.dict() == {'a': 10.2, 'b': 10}

    with pytest.raises(ValueError) as exc_info:
        m.c = 20
    assert '"UltraSimpleModel" object has no field "c"' in str(exc_info)


def test_any():
    class AnyModel(BaseModel):
        a: Any = 10

    assert AnyModel().a == 10
    assert AnyModel(a='foobar').a == 'foobar'


def test_alias():
    class SubModel(BaseModel):
        c = 'barfoo'

        class Config:
            fields = {'c': {'alias': '_c'}}

    class Model(BaseModel):
        a = 'foobar'
        b: SubModel = SubModel()

        class Config:
            fields = {'a': {'alias': '_a'}}

    assert Model().a == 'foobar'
    assert Model().b.c == 'barfoo'
    assert Model().dict() == {'a': 'foobar', 'b': {'c': 'barfoo'}}
    assert Model(_a='different').a == 'different'
    assert Model(b={'_c': 'different'}).b.c == 'different'
    assert Model(_a='different', b={'_c': 'different'}).dict() == {'a': 'different', 'b': {'c': 'different'}}
    assert Model(_a='different', b={'_c': 'different'}).dict(by_alias=True) == {
        '_a': 'different',
        'b': {'_c': 'different'},
    }


def test_population_by_alias():
    class Model(BaseModel):
        a: str

        class Config:
            allow_population_by_alias = True
            fields = {'a': {'alias': '_a'}}

    assert Model(a='different').a == 'different'
    assert Model(a='different').dict() == {'a': 'different'}
    assert Model(a='different').dict(by_alias=True) == {'_a': 'different'}


def test_field_order():
    class Model(BaseModel):
        c: float
        b: int = 10
        a: str
        d: dict = {}

    # fields are ordered as defined except annotation-only fields come last
    assert list(Model.__fields__.keys()) == ['c', 'a', 'b', 'd']


def test_required():
    # same as below but defined here so class definition occurs inside the test
    class Model(BaseModel):
        a: float = Required
        b: int = 10

    m = Model(a=10.2)
    assert m.dict() == dict(a=10.2, b=10)

    with pytest.raises(ValidationError) as exc_info:
        Model()
    assert exc_info.value.errors() == [{'loc': ('a',), 'msg': 'field required', 'type': 'value_error.missing'}]


def test_not_immutability():
    class TestModel(BaseModel):
        a: int = 10

        class Config:
            allow_mutation = True
            extra = Extra.forbid

    m = TestModel()
    assert m.a == 10
    m.a = 11
    assert m.a == 11
    with pytest.raises(ValueError) as exc_info:
        m.b = 11
    assert '"TestModel" object has no field "b"' in str(exc_info)


def test_immutability():
    class TestModel(BaseModel):
        a: int = 10

        class Config:
            allow_mutation = False
            extra = Extra.forbid

    m = TestModel()
    assert m.a == 10
    with pytest.raises(TypeError) as exc_info:
        m.a = 11
    assert '"TestModel" is immutable and does not support item assignment' in str(exc_info)
    with pytest.raises(ValueError) as exc_info:
        m.b = 11
    assert '"TestModel" object has no field "b"' in str(exc_info)


def test_const_validates():
    class Model(BaseModel):
        a: int = Schema(3, const=True)

    m = Model(a=3)
    assert m.a == 3


def test_const_uses_default():
    class Model(BaseModel):
        a: int = Schema(3, const=True)

    m = Model()
    assert m.a == 3


def test_const_with_wrong_value():
    class Model(BaseModel):
        a: int = Schema(3, const=True)

    with pytest.raises(ValidationError) as exc_info:
        Model(a=4)

    assert exc_info.value.errors() == [
        {
            'loc': ('a',),
            'msg': 'unexpected value; permitted: 3',
            'type': 'value_error.const',
            'ctx': {'given': 4, 'permitted': [3]},
        }
    ]


class ValidateAssignmentModel(BaseModel):
    a: int = 2
    b: constr(min_length=1)

    class Config:
        validate_assignment = True


def test_validating_assignment_pass():
    p = ValidateAssignmentModel(a=5, b='hello')
    p.a = 2
    assert p.a == 2
    assert p.dict() == {'a': 2, 'b': 'hello'}
    p.b = 'hi'
    assert p.b == 'hi'
    assert p.dict() == {'a': 2, 'b': 'hi'}


def test_validating_assignment_fail():
    p = ValidateAssignmentModel(a=5, b='hello')

    with pytest.raises(ValidationError) as exc_info:
        p.a = 'b'
    assert exc_info.value.errors() == [
        {'loc': ('a',), 'msg': 'value is not a valid integer', 'type': 'type_error.integer'}
    ]

    with pytest.raises(ValidationError) as exc_info:
        p.b = ''
    assert exc_info.value.errors() == [
        {
            'loc': ('b',),
            'msg': 'ensure this value has at least 1 characters',
            'type': 'value_error.any_str.min_length',
            'ctx': {'limit_value': 1},
        }
    ]


def test_enum_values():
    FooEnum = Enum('FooEnum', {'foo': 'foo', 'bar': 'bar'})

    class Model(BaseModel):
        foo: FooEnum = None

        class Config:
            use_enum_values = True

    m = Model(foo='foo')
    # this is the actual value, so has not "values" field
    assert not isinstance(m.foo, FooEnum)
    assert m.foo == 'foo'


def test_enum_raw():
    FooEnum = Enum('FooEnum', {'foo': 'foo', 'bar': 'bar'})

    class Model(BaseModel):
        foo: FooEnum = None

    m = Model(foo='foo')
    assert isinstance(m.foo, FooEnum)
    assert m.foo != 'foo'
    assert m.foo.value == 'foo'


def test_set_tuple_values():
    class Model(BaseModel):
        foo: set
        bar: tuple

    m = Model(foo=['a', 'b'], bar=['c', 'd'])
    assert m.foo == {'a', 'b'}
    assert m.bar == ('c', 'd')
    assert m.dict() == {'foo': {'a', 'b'}, 'bar': ('c', 'd')}


def test_default_copy():
    class User(BaseModel):
        friends: List[int] = []

    u1 = User()
    u2 = User()
    assert u1.friends is not u2.friends


class ArbitraryType:
    pass


def test_arbitrary_type_allowed_validation_success():
    class ArbitraryTypeAllowedModel(BaseModel):
        t: ArbitraryType

        class Config:
            arbitrary_types_allowed = True

    arbitrary_type_instance = ArbitraryType()
    m = ArbitraryTypeAllowedModel(t=arbitrary_type_instance)
    assert m.t == arbitrary_type_instance


def test_arbitrary_type_allowed_validation_fails():
    class ArbitraryTypeAllowedModel(BaseModel):
        t: ArbitraryType

        class Config:
            arbitrary_types_allowed = True

    class C:
        pass

    with pytest.raises(ValidationError) as exc_info:
        ArbitraryTypeAllowedModel(t=C())
    assert exc_info.value.errors() == [
        {
            'loc': ('t',),
            'msg': 'instance of ArbitraryType expected',
            'type': 'type_error.arbitrary_type',
            'ctx': {'expected_arbitrary_type': 'ArbitraryType'},
        }
    ]


def test_arbitrary_types_not_allowed():
    with pytest.raises(RuntimeError) as exc_info:

        class ArbitraryTypeNotAllowedModel(BaseModel):
            t: ArbitraryType

    assert exc_info.value.args[0].startswith('no validator found for')


def test_annotation_field_name_shadows_attribute():
    with pytest.raises(NameError):
        # When defining a model that has an attribute with the name of a built-in attribute, an exception is raised
        class BadModel(BaseModel):
            schema: str  # This conflicts with the BaseModel's schema() class method


def test_value_field_name_shadows_attribute():
    # When defining a model that has an attribute with the name of a built-in attribute, an exception is raised
    with pytest.raises(NameError):

        class BadModel(BaseModel):
            schema = 'abc'  # This conflicts with the BaseModel's schema() class method


def test_class_var():
    class MyModel(BaseModel):
        a: ClassVar
        b: ClassVar[int] = 1
        c: int = 2

    assert list(MyModel.__fields__.keys()) == ['c']


def test_fields_set():
    class MyModel(BaseModel):
        a: int
        b: int = 2

    m = MyModel(a=5)
    assert m.__fields_set__ == {'a'}

    m.b = 2
    assert m.__fields_set__ == {'a', 'b'}

    m = MyModel(a=5, b=2)
    assert m.__fields_set__ == {'a', 'b'}


def test_skip_defaults_dict():
    class MyModel(BaseModel):
        a: int
        b: int = 2

    m = MyModel(a=5)
    assert m.dict(skip_defaults=True) == {'a': 5}

    m = MyModel(a=5, b=3)
    assert m.dict(skip_defaults=True) == {'a': 5, 'b': 3}


def test_skip_defaults_recursive():
    class ModelA(BaseModel):
        a: int
        b: int = 1

    class ModelB(BaseModel):
        c: int
        d: int = 2
        e: ModelA

    m = ModelB(c=5, e={'a': 0})
    assert m.dict() == {'c': 5, 'd': 2, 'e': {'a': 0, 'b': 1}}
    assert m.dict(skip_defaults=True) == {'c': 5, 'e': {'a': 0}}
    assert dict(m) == {'c': 5, 'd': 2, 'e': {'a': 0, 'b': 1}}


def test_dict_skip_defaults_populated_by_alias():
    class MyModel(BaseModel):
        a: str = Schema('default', alias='alias_a')
        b: str = Schema('default', alias='alias_b')

        class Config:
            allow_population_by_alias = True

    m = MyModel(alias_a='a')

    assert m.dict(skip_defaults=True) == {'a': 'a'}
    assert m.dict(skip_defaults=True, by_alias=True) == {'alias_a': 'a'}


def test_dict_skip_defaults_populated_by_alias_with_extra():
    class MyModel(BaseModel):
        a: str = Schema('default', alias='alias_a')
        b: str = Schema('default', alias='alias_b')

        class Config:
            extra = 'allow'

    m = MyModel(alias_a='a', c='c')

    assert m.dict(skip_defaults=True) == {'a': 'a', 'c': 'c'}
    assert m.dict(skip_defaults=True, by_alias=True) == {'alias_a': 'a', 'c': 'c'}


def test_dir_fields():
    class MyModel(BaseModel):
        attribute_a: int
        attribute_b: int = 2

    m = MyModel(attribute_a=5)

    assert 'dict' in dir(m)
    assert 'json' in dir(m)
    assert 'attribute_a' in dir(m)
    assert 'attribute_b' in dir(m)


def test_dict_with_extra_keys():
    class MyModel(BaseModel):
        a: str = Schema(None, alias='alias_a')

        class Config:
            extra = Extra.allow

    m = MyModel(extra_key='extra')
    assert m.dict() == {'a': None, 'extra_key': 'extra'}
    assert m.dict(by_alias=True) == {'alias_a': None, 'extra_key': 'extra'}


<<<<<<< HEAD
def test_root():
    class MyModel(BaseModel):
        __root__: str

    m = MyModel(__root__='a')
    assert m.dict() == {'__root__': 'a'}
    assert m.__root__ == 'a'


def test_root_list():
    class MyModel(BaseModel):
        __root__: List[str]

    m = MyModel(__root__=['a'])
    assert m.dict() == {'__root__': ['a']}
    assert m.__root__ == ['a']


def test_root_failed():
    with pytest.raises(ValueError, match='__root__ cannot be mixed with other fields'):

        class MyModel(BaseModel):
            __root__: str
            a: str


def test_root_undefined_failed():
    class MyModel(BaseModel):
        a: List[str]

    with pytest.raises(ValidationError) as exc_info:
        MyModel(__root__=['a'])
        assert exc_info.value.errors() == [{'loc': ('a',), 'msg': 'field required', 'type': 'value_error.missing'}]
=======
def test_alias_generator():
    def to_camel(string: str):
        return ''.join(x.capitalize() for x in string.split('_'))

    class MyModel(BaseModel):
        a: List[str] = None
        foo_bar: str

        class Config:
            alias_generator = to_camel

    data = {'A': ['foo', 'bar'], 'FooBar': 'foobar'}
    v = MyModel(**data)
    assert v.a == ['foo', 'bar']
    assert v.foo_bar == 'foobar'
    assert v.dict(by_alias=True) == data


def test_alias_generator_with_field_schema():
    def to_upper_case(string: str):
        return string.upper()

    class MyModel(BaseModel):
        my_shiny_field: Any  # Alias from Config.fields will be used
        foo_bar: str  # Alias from Config.fields will be used
        baz_bar: str  # Alias will be generated
        another_field: str  # Alias will be generated

        class Config:
            alias_generator = to_upper_case
            fields = {'my_shiny_field': 'MY_FIELD', 'foo_bar': {'alias': 'FOO'}}

    data = {'MY_FIELD': ['a'], 'FOO': 'bar', 'BAZ_BAR': 'ok', 'ANOTHER_FIELD': '...'}
    m = MyModel(**data)
    assert m.dict(by_alias=True) == data


def test_alias_generator_wrong_type_error():
    def return_bytes(string):
        return b'not a string'

    with pytest.raises(TypeError) as e:

        class MyModel(BaseModel):
            bar: Any

            class Config:
                alias_generator = return_bytes

    assert str(e.value) == "Config.alias_generator must return str, not <class 'bytes'>"
>>>>>>> 010ba38d
<|MERGE_RESOLUTION|>--- conflicted
+++ resolved
@@ -651,41 +651,6 @@
     assert m.dict(by_alias=True) == {'alias_a': None, 'extra_key': 'extra'}
 
 
-<<<<<<< HEAD
-def test_root():
-    class MyModel(BaseModel):
-        __root__: str
-
-    m = MyModel(__root__='a')
-    assert m.dict() == {'__root__': 'a'}
-    assert m.__root__ == 'a'
-
-
-def test_root_list():
-    class MyModel(BaseModel):
-        __root__: List[str]
-
-    m = MyModel(__root__=['a'])
-    assert m.dict() == {'__root__': ['a']}
-    assert m.__root__ == ['a']
-
-
-def test_root_failed():
-    with pytest.raises(ValueError, match='__root__ cannot be mixed with other fields'):
-
-        class MyModel(BaseModel):
-            __root__: str
-            a: str
-
-
-def test_root_undefined_failed():
-    class MyModel(BaseModel):
-        a: List[str]
-
-    with pytest.raises(ValidationError) as exc_info:
-        MyModel(__root__=['a'])
-        assert exc_info.value.errors() == [{'loc': ('a',), 'msg': 'field required', 'type': 'value_error.missing'}]
-=======
 def test_alias_generator():
     def to_camel(string: str):
         return ''.join(x.capitalize() for x in string.split('_'))
@@ -736,4 +701,38 @@
                 alias_generator = return_bytes
 
     assert str(e.value) == "Config.alias_generator must return str, not <class 'bytes'>"
->>>>>>> 010ba38d
+
+
+def test_root():
+    class MyModel(BaseModel):
+        __root__: str
+
+    m = MyModel(__root__='a')
+    assert m.dict() == {'__root__': 'a'}
+    assert m.__root__ == 'a'
+
+
+def test_root_list():
+    class MyModel(BaseModel):
+        __root__: List[str]
+
+    m = MyModel(__root__=['a'])
+    assert m.dict() == {'__root__': ['a']}
+    assert m.__root__ == ['a']
+
+
+def test_root_failed():
+    with pytest.raises(ValueError, match='__root__ cannot be mixed with other fields'):
+
+        class MyModel(BaseModel):
+            __root__: str
+            a: str
+
+
+def test_root_undefined_failed():
+    class MyModel(BaseModel):
+        a: List[str]
+
+    with pytest.raises(ValidationError) as exc_info:
+        MyModel(__root__=['a'])
+        assert exc_info.value.errors() == [{'loc': ('a',), 'msg': 'field required', 'type': 'value_error.missing'}]