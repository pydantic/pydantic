from enum import Enum
from typing import Any, ClassVar, List, Mapping, Type

import pytest

from pydantic import BaseModel, Extra, Field, NoneBytes, NoneStr, Required, ValidationError, constr


def test_success():
    # same as below but defined here so class definition occurs inside the test
    class Model(BaseModel):
        a: float
        b: int = 10

    m = Model(a=10.2)
    assert m.a == 10.2
    assert m.b == 10


class UltraSimpleModel(BaseModel):
    a: float
    b: int = 10


def test_ultra_simple_missing():
    with pytest.raises(ValidationError) as exc_info:
        UltraSimpleModel()
    assert exc_info.value.errors() == [{'loc': ('a',), 'msg': 'field required', 'type': 'value_error.missing'}]


def test_ultra_simple_failed():
    with pytest.raises(ValidationError) as exc_info:
        UltraSimpleModel(a='x', b='x')
    assert exc_info.value.errors() == [
        {'loc': ('a',), 'msg': 'value is not a valid float', 'type': 'type_error.float'},
        {'loc': ('b',), 'msg': 'value is not a valid integer', 'type': 'type_error.integer'},
    ]


def test_ultra_simple_repr():
    m = UltraSimpleModel(a=10.2)
<<<<<<< HEAD
    assert str(m) == 'a=10.2 b=10'
    assert repr(m) == '<UltraSimpleModel(a=10.2 b=10)>'
    assert repr(m.fields['a']) == '<ModelField(a type=float required=True)>'
    assert repr(m.fields['b']) == '<ModelField(b type=int required=False default=10)>'
=======
    assert repr(m) == '<UltraSimpleModel a=10.2 b=10>'
    assert repr(m.__fields__['a']) == '<ModelField(a type=float required)>'
>>>>>>> d0c6ec70
    assert dict(m) == {'a': 10.2, 'b': 10}
    assert m.dict() == {'a': 10.2, 'b': 10}
    assert m.json() == '{"a": 10.2, "b": 10}'
    with pytest.raises(DeprecationWarning, match=r'`model.to_string\(\)` method is deprecated'):
        assert m.to_string() == 'a=10.2 b=10'


def test_str_truncate():
    class Model(BaseModel):
        s1: str
        s2: str
        b1: bytes
        b2: bytes

    m = Model(s1='132', s2='x' * 100, b1='123', b2='x' * 100)
    assert str(m) == (
        "s1='132' "
        "s2='xxxxxxxxxxxxxxxxxxxxxxxxxxxxxxxxxxxxxxxxxxxxxxxxxxxxxxxxxxxxxxxxxxxxxxxxxxxxx…' "
        "b1=b'123' "
        "b2=b'xxxxxxxxxxxxxxxxxxxxxxxxxxxxxxxxxxxxxxxxxxxxxxxxxxxxxxxxxxxxxxxxxxxxxxxxxxxxx…"
    )


def test_comparing():
    m = UltraSimpleModel(a=10.2, b='100')
    assert m == {'a': 10.2, 'b': 100}
    assert m == UltraSimpleModel(a=10.2, b=100)


def test_nullable_strings_success():
    class NoneCheckModel(BaseModel):
        existing_str_value = 'foo'
        required_str_value: str = ...
        required_str_none_value: NoneStr = ...
        existing_bytes_value = b'foo'
        required_bytes_value: bytes = ...
        required_bytes_none_value: NoneBytes = ...

    m = NoneCheckModel(
        required_str_value='v1', required_str_none_value=None, required_bytes_value='v2', required_bytes_none_value=None
    )
    assert m.required_str_value == 'v1'
    assert m.required_str_none_value is None
    assert m.required_bytes_value == b'v2'
    assert m.required_bytes_none_value is None


def test_nullable_strings_fails():
    class NoneCheckModel(BaseModel):
        existing_str_value = 'foo'
        required_str_value: str = ...
        required_str_none_value: NoneStr = ...
        existing_bytes_value = b'foo'
        required_bytes_value: bytes = ...
        required_bytes_none_value: NoneBytes = ...

    with pytest.raises(ValidationError) as exc_info:
        NoneCheckModel(
            required_str_value=None,
            required_str_none_value=None,
            required_bytes_value=None,
            required_bytes_none_value=None,
        )
    assert exc_info.value.errors() == [
        {'loc': ('required_str_value',), 'msg': 'none is not an allowed value', 'type': 'type_error.none.not_allowed'},
        {
            'loc': ('required_bytes_value',),
            'msg': 'none is not an allowed value',
            'type': 'type_error.none.not_allowed',
        },
    ]


class RecursiveModel(BaseModel):
    grape: bool = ...
    banana: UltraSimpleModel = ...


def test_recursion():
    m = RecursiveModel(grape=1, banana={'a': 1})
    assert m.grape is True
    assert m.banana.a == 1.0
    assert m.banana.b == 10
    assert repr(m) == '<RecursiveModel(grape=True banana=<UltraSimpleModel(a=1.0 b=10)>)>'


def test_recursion_fails():
    with pytest.raises(ValidationError):
        RecursiveModel(grape=1, banana=123)


def test_not_required():
    class Model(BaseModel):
        a: float = None

    assert Model(a=12.2).a == 12.2
    assert Model().a is None
    assert Model(a=None).a is None


def test_infer_type():
    class Model(BaseModel):
        a = False
        b = ''
        c = 0

    assert Model().a is False
    assert Model().b == ''
    assert Model().c == 0


def test_allow_extra():
    class Model(BaseModel):
        a: float = ...

        class Config:
            extra = Extra.allow

    assert Model(a='10.2', b=12).dict() == {'a': 10.2, 'b': 12}


def test_forbidden_extra_success():
    class ForbiddenExtra(BaseModel):
        foo = 'whatever'

        class Config:
            extra = Extra.forbid

    m = ForbiddenExtra()
    assert m.foo == 'whatever'

    m = ForbiddenExtra(foo=1)
    assert m.foo == '1'


def test_forbidden_extra_fails():
    class ForbiddenExtra(BaseModel):
        foo = 'whatever'

        class Config:
            extra = Extra.forbid

    with pytest.raises(ValidationError) as exc_info:
        ForbiddenExtra(foo='ok', bar='wrong', spam='xx')
    assert exc_info.value.errors() == [
        {'loc': ('bar',), 'msg': 'extra fields not permitted', 'type': 'value_error.extra'},
        {'loc': ('spam',), 'msg': 'extra fields not permitted', 'type': 'value_error.extra'},
    ]


def test_disallow_mutation():
    class Model(BaseModel):
        a: float

    model = Model(a=0.2)
    with pytest.raises(ValueError, match='"Model" object has no field "b"'):
        model.b = 2


def test_extra_allowed():
    class Model(BaseModel):
        a: float

        class Config:
            extra = Extra.allow

    model = Model(a=0.2, b=0.1)
    assert model.b == 0.1

    assert not hasattr(model, 'c')
    model.c = 1
    assert hasattr(model, 'c')
    assert model.c == 1


def test_extra_ignored():
    class Model(BaseModel):
        a: float

        class Config:
            extra = Extra.ignore

    model = Model(a=0.2, b=0.1)
    assert not hasattr(model, 'b')

    with pytest.raises(ValueError, match='"Model" object has no field "c"'):
        model.c = 1


def test_set_attr():
    m = UltraSimpleModel(a=10.2)
    assert m.dict() == {'a': 10.2, 'b': 10}

    m.b = 20
    assert m.dict() == {'a': 10.2, 'b': 20}


def test_set_attr_invalid():
    class UltraSimpleModel(BaseModel):
        a: float = ...
        b: int = 10

    m = UltraSimpleModel(a=10.2)
    assert m.dict() == {'a': 10.2, 'b': 10}

    with pytest.raises(ValueError) as exc_info:
        m.c = 20
    assert '"UltraSimpleModel" object has no field "c"' in exc_info.value.args[0]


def test_any():
    class AnyModel(BaseModel):
        a: Any = 10

    assert AnyModel().a == 10
    assert AnyModel(a='foobar').a == 'foobar'


def test_alias():
    class SubModel(BaseModel):
        c = 'barfoo'

        class Config:
            fields = {'c': {'alias': '_c'}}

    class Model(BaseModel):
        a = 'foobar'
        b: SubModel = SubModel()

        class Config:
            fields = {'a': {'alias': '_a'}}

    assert Model().a == 'foobar'
    assert Model().b.c == 'barfoo'
    assert Model().dict() == {'a': 'foobar', 'b': {'c': 'barfoo'}}
    assert Model(_a='different').a == 'different'
    assert Model(b={'_c': 'different'}).b.c == 'different'
    assert Model(_a='different', b={'_c': 'different'}).dict() == {'a': 'different', 'b': {'c': 'different'}}
    assert Model(_a='different', b={'_c': 'different'}).dict(by_alias=True) == {
        '_a': 'different',
        'b': {'_c': 'different'},
    }


def test_population_by_field_name():
    class Model(BaseModel):
        a: str

        class Config:
            allow_population_by_field_name = True
            fields = {'a': {'alias': '_a'}}

    assert Model(a='different').a == 'different'
    assert Model(a='different').dict() == {'a': 'different'}
    assert Model(a='different').dict(by_alias=True) == {'_a': 'different'}


def test_field_order():
    class Model(BaseModel):
        c: float
        b: int = 10
        a: str
        d: dict = {}

    assert list(Model.__fields__.keys()) == ['c', 'b', 'a', 'd']


def test_required():
    # same as below but defined here so class definition occurs inside the test
    class Model(BaseModel):
        a: float = Required
        b: int = 10

    m = Model(a=10.2)
    assert m.dict() == dict(a=10.2, b=10)

    with pytest.raises(ValidationError) as exc_info:
        Model()
    assert exc_info.value.errors() == [{'loc': ('a',), 'msg': 'field required', 'type': 'value_error.missing'}]


def test_not_immutability():
    class TestModel(BaseModel):
        a: int = 10

        class Config:
            allow_mutation = True
            extra = Extra.forbid

    m = TestModel()
    assert m.a == 10
    m.a = 11
    assert m.a == 11
    with pytest.raises(ValueError) as exc_info:
        m.b = 11
    assert '"TestModel" object has no field "b"' in exc_info.value.args[0]


def test_immutability():
    class TestModel(BaseModel):
        a: int = 10

        class Config:
            allow_mutation = False
            extra = Extra.forbid

    m = TestModel()
    assert m.a == 10
    with pytest.raises(TypeError) as exc_info:
        m.a = 11
    assert '"TestModel" is immutable and does not support item assignment' in exc_info.value.args[0]
    with pytest.raises(ValueError) as exc_info:
        m.b = 11
    assert '"TestModel" object has no field "b"' in exc_info.value.args[0]


def test_const_validates():
    class Model(BaseModel):
        a: int = Field(3, const=True)

    m = Model(a=3)
    assert m.a == 3


def test_const_uses_default():
    class Model(BaseModel):
        a: int = Field(3, const=True)

    m = Model()
    assert m.a == 3


def test_const_with_wrong_value():
    class Model(BaseModel):
        a: int = Field(3, const=True)

    with pytest.raises(ValidationError) as exc_info:
        Model(a=4)

    assert exc_info.value.errors() == [
        {
            'loc': ('a',),
            'msg': 'unexpected value; permitted: 3',
            'type': 'value_error.const',
            'ctx': {'given': 4, 'permitted': [3]},
        }
    ]


def test_const_list():
    class SubModel(BaseModel):
        b: int

    class Model(BaseModel):
        a: List[SubModel] = Field([SubModel(b=1), SubModel(b=2), SubModel(b=3)], const=True)
        b: List[SubModel] = Field([{'b': 4}, {'b': 5}, {'b': 6}], const=True)

    m = Model()
    assert m.a == [SubModel(b=1), SubModel(b=2), SubModel(b=3)]
    assert m.b == [SubModel(b=4), SubModel(b=5), SubModel(b=6)]
    assert m.schema() == {
        'definitions': {
            'SubModel': {
                'properties': {'b': {'title': 'B', 'type': 'integer'}},
                'required': ['b'],
                'title': 'SubModel',
                'type': 'object',
            }
        },
        'properties': {
            'a': {
                'const': [SubModel(b=1), SubModel(b=2), SubModel(b=3)],
                'items': {'$ref': '#/definitions/SubModel'},
                'title': 'A',
                'type': 'array',
            },
            'b': {
                'const': [{'b': 4}, {'b': 5}, {'b': 6}],
                'items': {'$ref': '#/definitions/SubModel'},
                'title': 'B',
                'type': 'array',
            },
        },
        'title': 'Model',
        'type': 'object',
    }


def test_const_list_with_wrong_value():
    class SubModel(BaseModel):
        b: int

    class Model(BaseModel):
        a: List[SubModel] = Field([SubModel(b=1), SubModel(b=2), SubModel(b=3)], const=True)
        b: List[SubModel] = Field([{'b': 4}, {'b': 5}, {'b': 6}], const=True)

    with pytest.raises(ValidationError) as exc_info:
        Model(a=[{'b': 3}, {'b': 1}, {'b': 2}], b=[{'b': 6}, {'b': 5}])

    assert exc_info.value.errors() == [
        {
            'ctx': {
                'given': [{'b': 3}, {'b': 1}, {'b': 2}],
                'permitted': [[SubModel(b=1), SubModel(b=2), SubModel(b=3)]],
            },
            'loc': ('a',),
            'msg': 'unexpected value; permitted: [<SubModel(b=1)>, <SubModel(b=2)>, <SubModel(b=3)>]',
            'type': 'value_error.const',
        },
        {
            'ctx': {'given': [{'b': 6}, {'b': 5}], 'permitted': [[{'b': 4}, {'b': 5}, {'b': 6}]]},
            'loc': ('b',),
            'msg': "unexpected value; permitted: [{'b': 4}, {'b': 5}, {'b': 6}]",
            'type': 'value_error.const',
        },
    ]

    with pytest.raises(ValidationError) as exc_info:
        Model(a=[SubModel(b=3), SubModel(b=1), SubModel(b=2)], b=[SubModel(b=3), SubModel(b=1)])

    assert exc_info.value.errors() == [
        {
            'ctx': {
                'given': [SubModel(b=3), SubModel(b=1), SubModel(b=2)],
                'permitted': [[SubModel(b=1), SubModel(b=2), SubModel(b=3)]],
            },
            'loc': ('a',),
            'msg': 'unexpected value; permitted: [<SubModel(b=1)>, <SubModel(b=2)>, <SubModel(b=3)>]',
            'type': 'value_error.const',
        },
        {
            'ctx': {'given': [SubModel(b=3), SubModel(b=1)], 'permitted': [[{'b': 4}, {'b': 5}, {'b': 6}]]},
            'loc': ('b',),
            'msg': "unexpected value; permitted: [{'b': 4}, {'b': 5}, {'b': 6}]",
            'type': 'value_error.const',
        },
    ]


def test_const_validation_json_serializable():
    class SubForm(BaseModel):
        field: int

    class Form(BaseModel):
        field1: SubForm = Field({'field': 2}, const=True)
        field2: List[SubForm] = Field([{'field': 2}], const=True)

    with pytest.raises(ValidationError) as exc_info:
        # Fails
        Form(field1={'field': 1}, field2=[{'field': 1}])

    # This should not raise an Json error
    exc_info.value.json()


class ValidateAssignmentModel(BaseModel):
    a: int = 2
    b: constr(min_length=1)

    class Config:
        validate_assignment = True


def test_validating_assignment_pass():
    p = ValidateAssignmentModel(a=5, b='hello')
    p.a = 2
    assert p.a == 2
    assert p.dict() == {'a': 2, 'b': 'hello'}
    p.b = 'hi'
    assert p.b == 'hi'
    assert p.dict() == {'a': 2, 'b': 'hi'}


def test_validating_assignment_fail():
    p = ValidateAssignmentModel(a=5, b='hello')

    with pytest.raises(ValidationError) as exc_info:
        p.a = 'b'
    assert exc_info.value.errors() == [
        {'loc': ('a',), 'msg': 'value is not a valid integer', 'type': 'type_error.integer'}
    ]

    with pytest.raises(ValidationError) as exc_info:
        p.b = ''
    assert exc_info.value.errors() == [
        {
            'loc': ('b',),
            'msg': 'ensure this value has at least 1 characters',
            'type': 'value_error.any_str.min_length',
            'ctx': {'limit_value': 1},
        }
    ]


def test_enum_values():
    FooEnum = Enum('FooEnum', {'foo': 'foo', 'bar': 'bar'})

    class Model(BaseModel):
        foo: FooEnum = None

        class Config:
            use_enum_values = True

    m = Model(foo='foo')
    # this is the actual value, so has not "values" field
    assert not isinstance(m.foo, FooEnum)
    assert m.foo == 'foo'


def test_enum_raw():
    FooEnum = Enum('FooEnum', {'foo': 'foo', 'bar': 'bar'})

    class Model(BaseModel):
        foo: FooEnum = None

    m = Model(foo='foo')
    assert isinstance(m.foo, FooEnum)
    assert m.foo != 'foo'
    assert m.foo.value == 'foo'


def test_set_tuple_values():
    class Model(BaseModel):
        foo: set
        bar: tuple

    m = Model(foo=['a', 'b'], bar=['c', 'd'])
    assert m.foo == {'a', 'b'}
    assert m.bar == ('c', 'd')
    assert m.dict() == {'foo': {'a', 'b'}, 'bar': ('c', 'd')}


def test_default_copy():
    class User(BaseModel):
        friends: List[int] = []

    u1 = User()
    u2 = User()
    assert u1.friends is not u2.friends


class ArbitraryType:
    pass


def test_arbitrary_type_allowed_validation_success():
    class ArbitraryTypeAllowedModel(BaseModel):
        t: ArbitraryType

        class Config:
            arbitrary_types_allowed = True

    arbitrary_type_instance = ArbitraryType()
    m = ArbitraryTypeAllowedModel(t=arbitrary_type_instance)
    assert m.t == arbitrary_type_instance


def test_arbitrary_type_allowed_validation_fails():
    class ArbitraryTypeAllowedModel(BaseModel):
        t: ArbitraryType

        class Config:
            arbitrary_types_allowed = True

    class C:
        pass

    with pytest.raises(ValidationError) as exc_info:
        ArbitraryTypeAllowedModel(t=C())
    assert exc_info.value.errors() == [
        {
            'loc': ('t',),
            'msg': 'instance of ArbitraryType expected',
            'type': 'type_error.arbitrary_type',
            'ctx': {'expected_arbitrary_type': 'ArbitraryType'},
        }
    ]


def test_arbitrary_types_not_allowed():
    with pytest.raises(RuntimeError) as exc_info:

        class ArbitraryTypeNotAllowedModel(BaseModel):
            t: ArbitraryType

    assert exc_info.value.args[0].startswith('no validator found for')


def test_type_type_validation_success():
    class ArbitraryClassAllowedModel(BaseModel):
        t: Type[ArbitraryType]

    arbitrary_type_class = ArbitraryType
    m = ArbitraryClassAllowedModel(t=arbitrary_type_class)
    assert m.t == arbitrary_type_class


def test_type_type_subclass_validation_success():
    class ArbitraryClassAllowedModel(BaseModel):
        t: Type[ArbitraryType]

    class ArbitrarySubType(ArbitraryType):
        pass

    arbitrary_type_class = ArbitrarySubType
    m = ArbitraryClassAllowedModel(t=arbitrary_type_class)
    assert m.t == arbitrary_type_class


def test_type_type_validation_fails_for_instance():
    class ArbitraryClassAllowedModel(BaseModel):
        t: Type[ArbitraryType]

    class C:
        pass

    with pytest.raises(ValidationError) as exc_info:
        ArbitraryClassAllowedModel(t=C)
    assert exc_info.value.errors() == [
        {
            'loc': ('t',),
            'msg': 'subclass of ArbitraryType expected',
            'type': 'type_error.subclass',
            'ctx': {'expected_class': 'ArbitraryType'},
        }
    ]


def test_type_type_validation_fails_for_basic_type():
    class ArbitraryClassAllowedModel(BaseModel):
        t: Type[ArbitraryType]

    with pytest.raises(ValidationError) as exc_info:
        ArbitraryClassAllowedModel(t=1)
    assert exc_info.value.errors() == [
        {
            'loc': ('t',),
            'msg': 'subclass of ArbitraryType expected',
            'type': 'type_error.subclass',
            'ctx': {'expected_class': 'ArbitraryType'},
        }
    ]


def test_bare_type_type_validation_success():
    class ArbitraryClassAllowedModel(BaseModel):
        t: Type

    arbitrary_type_class = ArbitraryType
    m = ArbitraryClassAllowedModel(t=arbitrary_type_class)
    assert m.t == arbitrary_type_class


def test_bare_type_type_validation_fails():
    class ArbitraryClassAllowedModel(BaseModel):
        t: Type

    arbitrary_type = ArbitraryType()
    with pytest.raises(ValidationError) as exc_info:
        ArbitraryClassAllowedModel(t=arbitrary_type)
    assert exc_info.value.errors() == [{'loc': ('t',), 'msg': 'a class is expected', 'type': 'type_error.class'}]


def test_annotation_field_name_shadows_attribute():
    with pytest.raises(NameError):
        # When defining a model that has an attribute with the name of a built-in attribute, an exception is raised
        class BadModel(BaseModel):
            schema: str  # This conflicts with the BaseModel's schema() class method


def test_value_field_name_shadows_attribute():
    # When defining a model that has an attribute with the name of a built-in attribute, an exception is raised
    with pytest.raises(NameError):

        class BadModel(BaseModel):
            schema = 'abc'  # This conflicts with the BaseModel's schema() class method


def test_class_var():
    class MyModel(BaseModel):
        a: ClassVar
        b: ClassVar[int] = 1
        c: int = 2

    assert list(MyModel.__fields__.keys()) == ['c']


def test_fields_set():
    class MyModel(BaseModel):
        a: int
        b: int = 2

    m = MyModel(a=5)
    assert m.__fields_set__ == {'a'}

    m.b = 2
    assert m.__fields_set__ == {'a', 'b'}

    m = MyModel(a=5, b=2)
    assert m.__fields_set__ == {'a', 'b'}


def test_skip_defaults_dict():
    class MyModel(BaseModel):
        a: int
        b: int = 2

    m = MyModel(a=5)
    assert m.dict(skip_defaults=True) == {'a': 5}

    m = MyModel(a=5, b=3)
    assert m.dict(skip_defaults=True) == {'a': 5, 'b': 3}


def test_skip_defaults_recursive():
    class ModelA(BaseModel):
        a: int
        b: int = 1

    class ModelB(BaseModel):
        c: int
        d: int = 2
        e: ModelA

    m = ModelB(c=5, e={'a': 0})
    assert m.dict() == {'c': 5, 'd': 2, 'e': {'a': 0, 'b': 1}}
    assert m.dict(skip_defaults=True) == {'c': 5, 'e': {'a': 0}}
    assert dict(m) == {'c': 5, 'd': 2, 'e': {'a': 0, 'b': 1}}


def test_dict_skip_defaults_populated_by_alias():
    class MyModel(BaseModel):
        a: str = Field('default', alias='alias_a')
        b: str = Field('default', alias='alias_b')

        class Config:
            allow_population_by_field_name = True

    m = MyModel(alias_a='a')

    assert m.dict(skip_defaults=True) == {'a': 'a'}
    assert m.dict(skip_defaults=True, by_alias=True) == {'alias_a': 'a'}


def test_dict_skip_defaults_populated_by_alias_with_extra():
    class MyModel(BaseModel):
        a: str = Field('default', alias='alias_a')
        b: str = Field('default', alias='alias_b')

        class Config:
            extra = 'allow'

    m = MyModel(alias_a='a', c='c')

    assert m.dict(skip_defaults=True) == {'a': 'a', 'c': 'c'}
    assert m.dict(skip_defaults=True, by_alias=True) == {'alias_a': 'a', 'c': 'c'}


def test_dir_fields():
    class MyModel(BaseModel):
        attribute_a: int
        attribute_b: int = 2

    m = MyModel(attribute_a=5)

    assert 'dict' in dir(m)
    assert 'json' in dir(m)
    assert 'attribute_a' in dir(m)
    assert 'attribute_b' in dir(m)


def test_dict_with_extra_keys():
    class MyModel(BaseModel):
        a: str = Field(None, alias='alias_a')

        class Config:
            extra = Extra.allow

    m = MyModel(extra_key='extra')
    assert m.dict() == {'a': None, 'extra_key': 'extra'}
    assert m.dict(by_alias=True) == {'alias_a': None, 'extra_key': 'extra'}


def test_alias_generator():
    def to_camel(string: str):
        return ''.join(x.capitalize() for x in string.split('_'))

    class MyModel(BaseModel):
        a: List[str] = None
        foo_bar: str

        class Config:
            alias_generator = to_camel

    data = {'A': ['foo', 'bar'], 'FooBar': 'foobar'}
    v = MyModel(**data)
    assert v.a == ['foo', 'bar']
    assert v.foo_bar == 'foobar'
    assert v.dict(by_alias=True) == data


def test_alias_generator_with_field_schema():
    def to_upper_case(string: str):
        return string.upper()

    class MyModel(BaseModel):
        my_shiny_field: Any  # Alias from Config.fields will be used
        foo_bar: str  # Alias from Config.fields will be used
        baz_bar: str  # Alias will be generated
        another_field: str  # Alias will be generated

        class Config:
            alias_generator = to_upper_case
            fields = {'my_shiny_field': 'MY_FIELD', 'foo_bar': {'alias': 'FOO'}, 'another_field': {'not_alias': 'a'}}

    data = {'MY_FIELD': ['a'], 'FOO': 'bar', 'BAZ_BAR': 'ok', 'ANOTHER_FIELD': '...'}
    m = MyModel(**data)
    assert m.dict(by_alias=True) == data


def test_alias_generator_wrong_type_error():
    def return_bytes(string):
        return b'not a string'

    with pytest.raises(TypeError) as e:

        class MyModel(BaseModel):
            bar: Any

            class Config:
                alias_generator = return_bytes

    assert str(e.value) == "Config.alias_generator must return str, not <class 'bytes'>"


def test_root():
    class MyModel(BaseModel):
        __root__: str

    m = MyModel(__root__='a')
    assert m.dict() == {'__root__': 'a'}
    assert m.__root__ == 'a'


def test_root_list():
    class MyModel(BaseModel):
        __root__: List[str]

    m = MyModel(__root__=['a'])
    assert m.dict() == {'__root__': ['a']}
    assert m.__root__ == ['a']


def test_root_failed():
    with pytest.raises(ValueError, match='__root__ cannot be mixed with other fields'):

        class MyModel(BaseModel):
            __root__: str
            a: str


def test_root_undefined_failed():
    class MyModel(BaseModel):
        a: List[str]

    with pytest.raises(ValidationError) as exc_info:
        MyModel(__root__=['a'])
        assert exc_info.value.errors() == [{'loc': ('a',), 'msg': 'field required', 'type': 'value_error.missing'}]


def test_parse_root_as_mapping():
    with pytest.raises(TypeError, match='custom root type cannot allow mapping'):

        class MyModel(BaseModel):
            __root__: Mapping[str, str]


def test_untouched_types():
    from pydantic import BaseModel

    class _ClassPropertyDescriptor:
        def __init__(self, getter):
            self.getter = getter

        def __get__(self, instance, owner):
            return self.getter(owner)

    classproperty = _ClassPropertyDescriptor

    class Model(BaseModel):
        class Config:
            keep_untouched = (classproperty,)

        @classproperty
        def class_name(cls) -> str:
            return cls.__name__

    assert Model.class_name == 'Model'
    assert Model().class_name == 'Model'


def test_custom_types_fail_without_keep_untouched():
    from pydantic import BaseModel

    class _ClassPropertyDescriptor:
        def __init__(self, getter):
            self.getter = getter

        def __get__(self, instance, owner):
            return self.getter(owner)

    classproperty = _ClassPropertyDescriptor

    with pytest.raises(RuntimeError) as e:

        class Model(BaseModel):
            @classproperty
            def class_name(cls) -> str:
                return cls.__name__

        Model.class_name

    assert str(e.value) == (
        "no validator found for <class 'tests.test_main.test_custom_types_fail_without_keep_untouched.<locals>."
        "_ClassPropertyDescriptor'> see `keep_untouched` or `arbitrary_types_allowed` in Config"
    )

    class Model(BaseModel):
        class Config:
            arbitrary_types_allowed = True

        @classproperty
        def class_name(cls) -> str:
            return cls.__name__

    with pytest.raises(AttributeError) as e:
        Model.class_name
    assert str(e.value) == "type object 'Model' has no attribute 'class_name'"


def test_model_iteration():
    class Foo(BaseModel):
        a: int = 1
        b: int = 2

    class Bar(BaseModel):
        c: int
        d: Foo

    m = Bar(c=3, d={})
    assert m.dict() == {'c': 3, 'd': {'a': 1, 'b': 2}}
    assert list(m) == [('c', 3), ('d', Foo())]
    assert dict(m) == {'c': 3, 'd': Foo()}


def test_custom_init_subclass_params():
    class DerivedModel(BaseModel):
        def __init_subclass__(cls, something):
            cls.something = something

    # if this raises a TypeError, then there is a regression of issue 867:
    # pydantic.main.MetaModel.__new__ should include **kwargs at the end of the
    # method definition and pass them on to the super call at the end in order
    # to allow the special method __init_subclass__ to be defined with custom
    # parameters on extended BaseModel classes.
    class NewModel(DerivedModel, something=2):
        something = 1

    assert NewModel.something == 2<|MERGE_RESOLUTION|>--- conflicted
+++ resolved
@@ -39,15 +39,10 @@
 
 def test_ultra_simple_repr():
     m = UltraSimpleModel(a=10.2)
-<<<<<<< HEAD
     assert str(m) == 'a=10.2 b=10'
     assert repr(m) == '<UltraSimpleModel(a=10.2 b=10)>'
-    assert repr(m.fields['a']) == '<ModelField(a type=float required=True)>'
-    assert repr(m.fields['b']) == '<ModelField(b type=int required=False default=10)>'
-=======
-    assert repr(m) == '<UltraSimpleModel a=10.2 b=10>'
-    assert repr(m.__fields__['a']) == '<ModelField(a type=float required)>'
->>>>>>> d0c6ec70
+    assert repr(m.__fields__['a']) == '<ModelField(a type=float required=True)>'
+    assert repr(m.__fields__['b']) == '<ModelField(b type=int required=False default=10)>'
     assert dict(m) == {'a': 10.2, 'b': 10}
     assert m.dict() == {'a': 10.2, 'b': 10}
     assert m.json() == '{"a": 10.2, "b": 10}'
