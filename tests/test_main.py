--- conflicted
+++ resolved
@@ -358,17 +358,10 @@
     p = ValidateAssignmentModel(a=5, b='hello')
     p.a = 2
     assert p.a == 2
-<<<<<<< HEAD
-    assert p.values() == {'a': 2, 'b': 'hello'}
-    p.b = 'hi'
-    assert p.b == 'hi'
-    assert p.values() == {'a': 2, 'b': 'hi'}
-=======
     assert p.dict() == {'a': 2, 'b': 'hello'}
     p.b = 'hi'
     assert p.b == 'hi'
     assert p.dict() == {'a': 2, 'b': 'hi'}
->>>>>>> d9acb85e
 
 
 def test_validating_assignment_fail():
