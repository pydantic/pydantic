--- conflicted
+++ resolved
@@ -2017,7 +2017,17 @@
                 extra = 'forbid'
 
 
-<<<<<<< HEAD
+def test_class_kwargs_custom_config():
+    class Base(BaseModel):
+        class Config(BaseConfig):
+            some_config = 'value'
+
+    class Model(Base, some_config='new_value'):
+        a: int
+
+    assert Model.__config__.some_config == 'new_value'
+
+
 def test_discriminated_union_only_union():
     with pytest.raises(TypeError, match='`discriminator` can only be used with `Union` type'):
 
@@ -2315,15 +2325,4 @@
                 'allowed_values': '<EnumValue.a: 1>, <EnumValue.b: 2>',
             },
         }
-    ]
-=======
-def test_class_kwargs_custom_config():
-    class Base(BaseModel):
-        class Config(BaseConfig):
-            some_config = 'value'
-
-    class Model(Base, some_config='new_value'):
-        a: int
-
-    assert Model.__config__.some_config == 'new_value'
->>>>>>> b718e8e6
+    ]