import sys
from collections import defaultdict
from copy import deepcopy
from enum import Enum
<<<<<<< HEAD
from typing import Any, Callable, ClassVar, DefaultDict, Dict, List, Mapping, Optional, Type, TypeVar, get_type_hints
=======
from typing import Any, Callable, ClassVar, Counter, DefaultDict, Dict, List, Mapping, Optional, Type, get_type_hints
>>>>>>> 72d4f30f
from uuid import UUID, uuid4

import pytest
from pytest import param

from pydantic import (
    BaseConfig,
    BaseModel,
    ConfigError,
    Extra,
    Field,
    NoneBytes,
    NoneStr,
    Required,
    ValidationError,
    constr,
    root_validator,
    validator,
)
from pydantic.typing import Literal


def test_success():
    # same as below but defined here so class definition occurs inside the test
    class Model(BaseModel):
        a: float
        b: int = 10

    m = Model(a=10.2)
    assert m.a == 10.2
    assert m.b == 10


class UltraSimpleModel(BaseModel):
    a: float
    b: int = 10


def test_ultra_simple_missing():
    with pytest.raises(ValidationError) as exc_info:
        UltraSimpleModel()
    assert exc_info.value.errors() == [{'loc': ('a',), 'msg': 'field required', 'type': 'value_error.missing'}]


def test_ultra_simple_failed():
    with pytest.raises(ValidationError) as exc_info:
        UltraSimpleModel(a='x', b='x')
    assert exc_info.value.errors() == [
        {'loc': ('a',), 'msg': 'value is not a valid float', 'type': 'type_error.float'},
        {'loc': ('b',), 'msg': 'value is not a valid integer', 'type': 'type_error.integer'},
    ]


def test_ultra_simple_repr():
    m = UltraSimpleModel(a=10.2)
    assert str(m) == 'a=10.2 b=10'
    assert repr(m) == 'UltraSimpleModel(a=10.2, b=10)'
    assert repr(m.__fields__['a']) == "ModelField(name='a', type=float, required=True)"
    assert repr(m.__fields__['b']) == "ModelField(name='b', type=int, required=False, default=10)"
    assert dict(m) == {'a': 10.2, 'b': 10}
    assert m.dict() == {'a': 10.2, 'b': 10}
    assert m.json() == '{"a": 10.2, "b": 10}'
    assert str(m) == 'a=10.2 b=10'


def test_default_factory_field():
    def myfunc():
        return 1

    class Model(BaseModel):
        a: int = Field(default_factory=myfunc)

    m = Model()
    assert str(m) == 'a=1'
    assert (
        repr(m.__fields__['a']) == "ModelField(name='a', type=int, required=False, default_factory='<function myfunc>')"
    )
    assert dict(m) == {'a': 1}
    assert m.json() == '{"a": 1}'


def test_default_factory_no_type_field():
    def myfunc():
        return 1

    with pytest.raises(ConfigError) as e:

        class Model(BaseModel):
            a = Field(default_factory=myfunc)

    assert str(e.value) == "you need to set the type of field 'a' when using `default_factory`"


def test_comparing():
    m = UltraSimpleModel(a=10.2, b='100')
    assert m == {'a': 10.2, 'b': 100}
    assert m == UltraSimpleModel(a=10.2, b=100)


def test_nullable_strings_success():
    class NoneCheckModel(BaseModel):
        existing_str_value = 'foo'
        required_str_value: str = ...
        required_str_none_value: NoneStr = ...
        existing_bytes_value = b'foo'
        required_bytes_value: bytes = ...
        required_bytes_none_value: NoneBytes = ...

    m = NoneCheckModel(
        required_str_value='v1', required_str_none_value=None, required_bytes_value='v2', required_bytes_none_value=None
    )
    assert m.required_str_value == 'v1'
    assert m.required_str_none_value is None
    assert m.required_bytes_value == b'v2'
    assert m.required_bytes_none_value is None


def test_nullable_strings_fails():
    class NoneCheckModel(BaseModel):
        existing_str_value = 'foo'
        required_str_value: str = ...
        required_str_none_value: NoneStr = ...
        existing_bytes_value = b'foo'
        required_bytes_value: bytes = ...
        required_bytes_none_value: NoneBytes = ...

    with pytest.raises(ValidationError) as exc_info:
        NoneCheckModel(
            required_str_value=None,
            required_str_none_value=None,
            required_bytes_value=None,
            required_bytes_none_value=None,
        )
    assert exc_info.value.errors() == [
        {'loc': ('required_str_value',), 'msg': 'none is not an allowed value', 'type': 'type_error.none.not_allowed'},
        {
            'loc': ('required_bytes_value',),
            'msg': 'none is not an allowed value',
            'type': 'type_error.none.not_allowed',
        },
    ]


class RecursiveModel(BaseModel):
    grape: bool = ...
    banana: UltraSimpleModel = ...


def test_recursion():
    m = RecursiveModel(grape=1, banana={'a': 1})
    assert m.grape is True
    assert m.banana.a == 1.0
    assert m.banana.b == 10
    assert repr(m) == 'RecursiveModel(grape=True, banana=UltraSimpleModel(a=1.0, b=10))'


def test_recursion_fails():
    with pytest.raises(ValidationError):
        RecursiveModel(grape=1, banana=123)


def test_not_required():
    class Model(BaseModel):
        a: float = None

    assert Model(a=12.2).a == 12.2
    assert Model().a is None
    assert Model(a=None).a is None


def test_infer_type():
    class Model(BaseModel):
        a = False
        b = ''
        c = 0

    assert Model().a is False
    assert Model().b == ''
    assert Model().c == 0


def test_allow_extra():
    class Model(BaseModel):
        a: float = ...

        class Config:
            extra = Extra.allow

    assert Model(a='10.2', b=12).dict() == {'a': 10.2, 'b': 12}


def test_forbidden_extra_success():
    class ForbiddenExtra(BaseModel):
        foo = 'whatever'

        class Config:
            extra = Extra.forbid

    m = ForbiddenExtra()
    assert m.foo == 'whatever'

    m = ForbiddenExtra(foo=1)
    assert m.foo == '1'


def test_forbidden_extra_fails():
    class ForbiddenExtra(BaseModel):
        foo = 'whatever'

        class Config:
            extra = Extra.forbid

    with pytest.raises(ValidationError) as exc_info:
        ForbiddenExtra(foo='ok', bar='wrong', spam='xx')
    assert exc_info.value.errors() == [
        {'loc': ('bar',), 'msg': 'extra fields not permitted', 'type': 'value_error.extra'},
        {'loc': ('spam',), 'msg': 'extra fields not permitted', 'type': 'value_error.extra'},
    ]


def test_disallow_mutation():
    class Model(BaseModel):
        a: float

    model = Model(a=0.2)
    with pytest.raises(ValueError, match='"Model" object has no field "b"'):
        model.b = 2


def test_extra_allowed():
    class Model(BaseModel):
        a: float

        class Config:
            extra = Extra.allow

    model = Model(a=0.2, b=0.1)
    assert model.b == 0.1

    assert not hasattr(model, 'c')
    model.c = 1
    assert hasattr(model, 'c')
    assert model.c == 1


def test_extra_ignored():
    class Model(BaseModel):
        a: float

        class Config:
            extra = Extra.ignore

    model = Model(a=0.2, b=0.1)
    assert not hasattr(model, 'b')

    with pytest.raises(ValueError, match='"Model" object has no field "c"'):
        model.c = 1


def test_set_attr():
    m = UltraSimpleModel(a=10.2)
    assert m.dict() == {'a': 10.2, 'b': 10}

    m.b = 20
    assert m.dict() == {'a': 10.2, 'b': 20}


def test_set_attr_invalid():
    class UltraSimpleModel(BaseModel):
        a: float = ...
        b: int = 10

    m = UltraSimpleModel(a=10.2)
    assert m.dict() == {'a': 10.2, 'b': 10}

    with pytest.raises(ValueError) as exc_info:
        m.c = 20
    assert '"UltraSimpleModel" object has no field "c"' in exc_info.value.args[0]


def test_any():
    class AnyModel(BaseModel):
        a: Any = 10
        b: object = 20

    m = AnyModel()
    assert m.a == 10
    assert m.b == 20

    m = AnyModel(a='foobar', b='barfoo')
    assert m.a == 'foobar'
    assert m.b == 'barfoo'


def test_alias():
    class SubModel(BaseModel):
        c = 'barfoo'

        class Config:
            fields = {'c': {'alias': '_c'}}

    class Model(BaseModel):
        a = 'foobar'
        b: SubModel = SubModel()

        class Config:
            fields = {'a': {'alias': '_a'}}

    assert Model().a == 'foobar'
    assert Model().b.c == 'barfoo'
    assert Model().dict() == {'a': 'foobar', 'b': {'c': 'barfoo'}}
    assert Model(_a='different').a == 'different'
    assert Model(b={'_c': 'different'}).b.c == 'different'
    assert Model(_a='different', b={'_c': 'different'}).dict() == {'a': 'different', 'b': {'c': 'different'}}
    assert Model(_a='different', b={'_c': 'different'}).dict(by_alias=True) == {
        '_a': 'different',
        'b': {'_c': 'different'},
    }


def test_population_by_field_name():
    class Model(BaseModel):
        a: str

        class Config:
            allow_population_by_field_name = True
            fields = {'a': {'alias': '_a'}}

    assert Model(a='different').a == 'different'
    assert Model(a='different').dict() == {'a': 'different'}
    assert Model(a='different').dict(by_alias=True) == {'_a': 'different'}


def test_field_order():
    class Model(BaseModel):
        c: float
        b: int = 10
        a: str
        d: dict = {}

    assert list(Model.__fields__.keys()) == ['c', 'b', 'a', 'd']


def test_required():
    # same as below but defined here so class definition occurs inside the test
    class Model(BaseModel):
        a: float = Required
        b: int = 10

    m = Model(a=10.2)
    assert m.dict() == dict(a=10.2, b=10)

    with pytest.raises(ValidationError) as exc_info:
        Model()
    assert exc_info.value.errors() == [{'loc': ('a',), 'msg': 'field required', 'type': 'value_error.missing'}]


def test_mutability():
    class TestModel(BaseModel):
        a: int = 10

        class Config:
            allow_mutation = True
            extra = Extra.forbid
            frozen = False

    m = TestModel()

    assert m.a == 10
    m.a = 11
    assert m.a == 11


@pytest.mark.parametrize('allow_mutation_, frozen_', [(False, False), (False, True), (True, True)])
def test_immutability(allow_mutation_, frozen_):
    class TestModel(BaseModel):
        a: int = 10

        class Config:
            allow_mutation = allow_mutation_
            extra = Extra.forbid
            frozen = frozen_

    m = TestModel()

    assert m.a == 10
    with pytest.raises(TypeError) as exc_info:
        m.a = 11
    assert '"TestModel" is immutable and does not support item assignment' in exc_info.value.args[0]


def test_not_frozen_are_not_hashable():
    class TestModel(BaseModel):
        a: int = 10

    m = TestModel()
    with pytest.raises(TypeError) as exc_info:
        hash(m)
    assert "unhashable type: 'TestModel'" in exc_info.value.args[0]


def test_with_declared_hash():
    class Foo(BaseModel):
        x: int

        def __hash__(self):
            return self.x ** 2

    class Bar(Foo):
        y: int

        def __hash__(self):
            return self.y ** 3

    class Buz(Bar):
        z: int

    assert hash(Foo(x=2)) == 4
    assert hash(Bar(x=2, y=3)) == 27
    assert hash(Buz(x=2, y=3, z=4)) == 27


def test_frozen_with_hashable_fields_are_hashable():
    class TestModel(BaseModel):
        a: int = 10

        class Config:
            frozen = True

    m = TestModel()
    assert m.__hash__ is not None
    assert isinstance(hash(m), int)


def test_frozen_with_unhashable_fields_are_not_hashable():
    class TestModel(BaseModel):
        a: int = 10
        y: List[int] = [1, 2, 3]

        class Config:
            frozen = True

    m = TestModel()
    with pytest.raises(TypeError) as exc_info:
        hash(m)
    assert "unhashable type: 'list'" in exc_info.value.args[0]


def test_hash_function_give_different_result_for_different_object():
    class TestModel(BaseModel):
        a: int = 10

        class Config:
            frozen = True

    m = TestModel()
    m2 = TestModel()
    m3 = TestModel(a=11)
    assert hash(m) == hash(m2)
    assert hash(m) != hash(m3)

    # Redefined `TestModel`
    class TestModel(BaseModel):
        a: int = 10

        class Config:
            frozen = True

    m4 = TestModel()
    assert hash(m) != hash(m4)


def test_const_validates():
    class Model(BaseModel):
        a: int = Field(3, const=True)

    m = Model(a=3)
    assert m.a == 3


def test_const_uses_default():
    class Model(BaseModel):
        a: int = Field(3, const=True)

    m = Model()
    assert m.a == 3


def test_const_validates_after_type_validators():
    # issue #1410
    class Model(BaseModel):
        a: int = Field(3, const=True)

    m = Model(a='3')
    assert m.a == 3


def test_const_with_wrong_value():
    class Model(BaseModel):
        a: int = Field(3, const=True)

    with pytest.raises(ValidationError) as exc_info:
        Model(a=4)

    assert exc_info.value.errors() == [
        {
            'loc': ('a',),
            'msg': 'unexpected value; permitted: 3',
            'type': 'value_error.const',
            'ctx': {'given': 4, 'permitted': [3]},
        }
    ]


def test_const_with_validator():
    class Model(BaseModel):
        a: int = Field(3, const=True)

        @validator('a')
        def validate(v):
            return v

    with pytest.raises(ValidationError) as exc_info:
        Model(a=4)

    assert exc_info.value.errors() == [
        {
            'loc': ('a',),
            'msg': 'unexpected value; permitted: 3',
            'type': 'value_error.const',
            'ctx': {'given': 4, 'permitted': [3]},
        }
    ]


def test_const_list():
    class SubModel(BaseModel):
        b: int

    class Model(BaseModel):
        a: List[SubModel] = Field([SubModel(b=1), SubModel(b=2), SubModel(b=3)], const=True)
        b: List[SubModel] = Field([{'b': 4}, {'b': 5}, {'b': 6}], const=True)

    m = Model()
    assert m.a == [SubModel(b=1), SubModel(b=2), SubModel(b=3)]
    assert m.b == [SubModel(b=4), SubModel(b=5), SubModel(b=6)]
    assert m.schema() == {
        'definitions': {
            'SubModel': {
                'properties': {'b': {'title': 'B', 'type': 'integer'}},
                'required': ['b'],
                'title': 'SubModel',
                'type': 'object',
            }
        },
        'properties': {
            'a': {
                'const': [SubModel(b=1), SubModel(b=2), SubModel(b=3)],
                'items': {'$ref': '#/definitions/SubModel'},
                'title': 'A',
                'type': 'array',
            },
            'b': {
                'const': [{'b': 4}, {'b': 5}, {'b': 6}],
                'items': {'$ref': '#/definitions/SubModel'},
                'title': 'B',
                'type': 'array',
            },
        },
        'title': 'Model',
        'type': 'object',
    }


def test_const_list_with_wrong_value():
    class SubModel(BaseModel):
        b: int

    class Model(BaseModel):
        a: List[SubModel] = Field([SubModel(b=1), SubModel(b=2), SubModel(b=3)], const=True)
        b: List[SubModel] = Field([{'b': 4}, {'b': 5}, {'b': 6}], const=True)

    with pytest.raises(ValidationError) as exc_info:
        Model(a=[{'b': 3}, {'b': 1}, {'b': 2}], b=[{'b': 6}, {'b': 5}])

    assert exc_info.value.errors() == [
        {
            'ctx': {
                'given': [{'b': 3}, {'b': 1}, {'b': 2}],
                'permitted': [[SubModel(b=1), SubModel(b=2), SubModel(b=3)]],
            },
            'loc': ('a',),
            'msg': 'unexpected value; permitted: [SubModel(b=1), SubModel(b=2), SubModel(b=3)]',
            'type': 'value_error.const',
        },
        {
            'ctx': {'given': [{'b': 6}, {'b': 5}], 'permitted': [[{'b': 4}, {'b': 5}, {'b': 6}]]},
            'loc': ('b',),
            'msg': "unexpected value; permitted: [{'b': 4}, {'b': 5}, {'b': 6}]",
            'type': 'value_error.const',
        },
    ]
    assert exc_info.value.json().startswith('[')

    with pytest.raises(ValidationError) as exc_info:
        Model(a=[SubModel(b=3), SubModel(b=1), SubModel(b=2)], b=[SubModel(b=3), SubModel(b=1)])

    assert exc_info.value.errors() == [
        {
            'ctx': {
                'given': [SubModel(b=3), SubModel(b=1), SubModel(b=2)],
                'permitted': [[SubModel(b=1), SubModel(b=2), SubModel(b=3)]],
            },
            'loc': ('a',),
            'msg': 'unexpected value; permitted: [SubModel(b=1), SubModel(b=2), SubModel(b=3)]',
            'type': 'value_error.const',
        },
        {
            'ctx': {'given': [SubModel(b=3), SubModel(b=1)], 'permitted': [[{'b': 4}, {'b': 5}, {'b': 6}]]},
            'loc': ('b',),
            'msg': "unexpected value; permitted: [{'b': 4}, {'b': 5}, {'b': 6}]",
            'type': 'value_error.const',
        },
    ]
    assert exc_info.value.json().startswith('[')


def test_const_validation_json_serializable():
    class SubForm(BaseModel):
        field: int

    class Form(BaseModel):
        field1: SubForm = Field({'field': 2}, const=True)
        field2: List[SubForm] = Field([{'field': 2}], const=True)

    with pytest.raises(ValidationError) as exc_info:
        # Fails
        Form(field1={'field': 1}, field2=[{'field': 1}])

    # This should not raise an Json error
    exc_info.value.json()


class ValidateAssignmentModel(BaseModel):
    a: int = 2
    b: constr(min_length=1)

    class Config:
        validate_assignment = True


def test_validating_assignment_pass():
    p = ValidateAssignmentModel(a=5, b='hello')
    p.a = 2
    assert p.a == 2
    assert p.dict() == {'a': 2, 'b': 'hello'}
    p.b = 'hi'
    assert p.b == 'hi'
    assert p.dict() == {'a': 2, 'b': 'hi'}


def test_validating_assignment_fail():
    p = ValidateAssignmentModel(a=5, b='hello')

    with pytest.raises(ValidationError) as exc_info:
        p.a = 'b'
    assert exc_info.value.errors() == [
        {'loc': ('a',), 'msg': 'value is not a valid integer', 'type': 'type_error.integer'}
    ]

    with pytest.raises(ValidationError) as exc_info:
        p.b = ''
    assert exc_info.value.errors() == [
        {
            'loc': ('b',),
            'msg': 'ensure this value has at least 1 characters',
            'type': 'value_error.any_str.min_length',
            'ctx': {'limit_value': 1},
        }
    ]


def test_validating_assignment_pre_root_validator_fail():
    class Model(BaseModel):
        current_value: float = Field(..., alias='current')
        max_value: float

        class Config:
            validate_assignment = True

        @root_validator(pre=True)
        def values_are_not_string(cls, values):
            if any(isinstance(x, str) for x in values.values()):
                raise ValueError('values cannot be a string')
            return values

    m = Model(current=100, max_value=200)
    with pytest.raises(ValidationError) as exc_info:
        m.current_value = '100'
    assert exc_info.value.errors() == [
        {
            'loc': ('__root__',),
            'msg': 'values cannot be a string',
            'type': 'value_error',
        }
    ]


def test_validating_assignment_post_root_validator_fail():
    class Model(BaseModel):
        current_value: float = Field(..., alias='current')
        max_value: float

        class Config:
            validate_assignment = True

        @root_validator
        def current_lessequal_max(cls, values):
            current_value = values.get('current_value')
            max_value = values.get('max_value')
            if current_value > max_value:
                raise ValueError('current_value cannot be greater than max_value')
            return values

        @root_validator(skip_on_failure=True)
        def current_lessequal_300(cls, values):
            current_value = values.get('current_value')
            if current_value > 300:
                raise ValueError('current_value cannot be greater than 300')
            return values

        @root_validator
        def current_lessequal_500(cls, values):
            current_value = values.get('current_value')
            if current_value > 500:
                raise ValueError('current_value cannot be greater than 500')
            return values

    m = Model(current=100, max_value=200)
    m.current_value = '100'
    with pytest.raises(ValidationError) as exc_info:
        m.current_value = 1000
    assert exc_info.value.errors() == [
        {'loc': ('__root__',), 'msg': 'current_value cannot be greater than max_value', 'type': 'value_error'},
        {
            'loc': ('__root__',),
            'msg': 'current_value cannot be greater than 500',
            'type': 'value_error',
        },
    ]


def test_root_validator_many_values_change():
    """It should run root_validator on assignment and update ALL concerned fields"""

    class Rectangle(BaseModel):
        width: float
        height: float
        area: float = None

        class Config:
            validate_assignment = True

        @root_validator
        def set_area(cls, values):
            values['area'] = values['width'] * values['height']
            return values

    r = Rectangle(width=1, height=1)
    assert r.area == 1
    r.height = 5
    assert r.area == 5


def test_enum_values():
    FooEnum = Enum('FooEnum', {'foo': 'foo', 'bar': 'bar'})

    class Model(BaseModel):
        foo: FooEnum = None

        class Config:
            use_enum_values = True

    m = Model(foo='foo')
    # this is the actual value, so has not "values" field
    assert not isinstance(m.foo, FooEnum)
    assert m.foo == 'foo'


def test_literal_enum_values():
    FooEnum = Enum('FooEnum', {'foo': 'foo_value', 'bar': 'bar_value'})

    class Model(BaseModel):
        baz: Literal[FooEnum.foo]
        boo: str = 'hoo'

        class Config:
            use_enum_values = True

    m = Model(baz=FooEnum.foo)
    assert m.dict() == {'baz': 'foo_value', 'boo': 'hoo'}
    assert m.baz.value == 'foo_value'

    with pytest.raises(ValidationError) as exc_info:
        Model(baz=FooEnum.bar)

    assert exc_info.value.errors() == [
        {
            'loc': ('baz',),
            'msg': "unexpected value; permitted: <FooEnum.foo: 'foo_value'>",
            'type': 'value_error.const',
            'ctx': {'given': FooEnum.bar, 'permitted': (FooEnum.foo,)},
        },
    ]


def test_enum_raw():
    FooEnum = Enum('FooEnum', {'foo': 'foo', 'bar': 'bar'})

    class Model(BaseModel):
        foo: FooEnum = None

    m = Model(foo='foo')
    assert isinstance(m.foo, FooEnum)
    assert m.foo != 'foo'
    assert m.foo.value == 'foo'


def test_set_tuple_values():
    class Model(BaseModel):
        foo: set
        bar: tuple

    m = Model(foo=['a', 'b'], bar=['c', 'd'])
    assert m.foo == {'a', 'b'}
    assert m.bar == ('c', 'd')
    assert m.dict() == {'foo': {'a', 'b'}, 'bar': ('c', 'd')}


def test_default_copy():
    class User(BaseModel):
        friends: List[int] = []

    u1 = User()
    u2 = User()
    assert u1.friends is not u2.friends


class ArbitraryType:
    pass


def test_arbitrary_type_allowed_validation_success():
    class ArbitraryTypeAllowedModel(BaseModel):
        t: ArbitraryType

        class Config:
            arbitrary_types_allowed = True

    arbitrary_type_instance = ArbitraryType()
    m = ArbitraryTypeAllowedModel(t=arbitrary_type_instance)
    assert m.t == arbitrary_type_instance


def test_arbitrary_type_allowed_validation_fails():
    class ArbitraryTypeAllowedModel(BaseModel):
        t: ArbitraryType

        class Config:
            arbitrary_types_allowed = True

    class C:
        pass

    with pytest.raises(ValidationError) as exc_info:
        ArbitraryTypeAllowedModel(t=C())
    assert exc_info.value.errors() == [
        {
            'loc': ('t',),
            'msg': 'instance of ArbitraryType expected',
            'type': 'type_error.arbitrary_type',
            'ctx': {'expected_arbitrary_type': 'ArbitraryType'},
        }
    ]


def test_arbitrary_types_not_allowed():
    with pytest.raises(RuntimeError) as exc_info:

        class ArbitraryTypeNotAllowedModel(BaseModel):
            t: ArbitraryType

    assert exc_info.value.args[0].startswith('no validator found for')


def test_type_type_validation_success():
    class ArbitraryClassAllowedModel(BaseModel):
        t: Type[ArbitraryType]

    arbitrary_type_class = ArbitraryType
    m = ArbitraryClassAllowedModel(t=arbitrary_type_class)
    assert m.t == arbitrary_type_class


def test_type_type_subclass_validation_success():
    class ArbitraryClassAllowedModel(BaseModel):
        t: Type[ArbitraryType]

    class ArbitrarySubType(ArbitraryType):
        pass

    arbitrary_type_class = ArbitrarySubType
    m = ArbitraryClassAllowedModel(t=arbitrary_type_class)
    assert m.t == arbitrary_type_class


def test_type_type_validation_fails_for_instance():
    class ArbitraryClassAllowedModel(BaseModel):
        t: Type[ArbitraryType]

    class C:
        pass

    with pytest.raises(ValidationError) as exc_info:
        ArbitraryClassAllowedModel(t=C)
    assert exc_info.value.errors() == [
        {
            'loc': ('t',),
            'msg': 'subclass of ArbitraryType expected',
            'type': 'type_error.subclass',
            'ctx': {'expected_class': 'ArbitraryType'},
        }
    ]


def test_type_type_validation_fails_for_basic_type():
    class ArbitraryClassAllowedModel(BaseModel):
        t: Type[ArbitraryType]

    with pytest.raises(ValidationError) as exc_info:
        ArbitraryClassAllowedModel(t=1)
    assert exc_info.value.errors() == [
        {
            'loc': ('t',),
            'msg': 'subclass of ArbitraryType expected',
            'type': 'type_error.subclass',
            'ctx': {'expected_class': 'ArbitraryType'},
        }
    ]


def test_bare_type_type_validation_success():
    class ArbitraryClassAllowedModel(BaseModel):
        t: Type

    arbitrary_type_class = ArbitraryType
    m = ArbitraryClassAllowedModel(t=arbitrary_type_class)
    assert m.t == arbitrary_type_class


def test_bare_type_type_validation_fails():
    class ArbitraryClassAllowedModel(BaseModel):
        t: Type

    arbitrary_type = ArbitraryType()
    with pytest.raises(ValidationError) as exc_info:
        ArbitraryClassAllowedModel(t=arbitrary_type)
    assert exc_info.value.errors() == [{'loc': ('t',), 'msg': 'a class is expected', 'type': 'type_error.class'}]


def test_annotation_field_name_shadows_attribute():
    with pytest.raises(NameError):
        # When defining a model that has an attribute with the name of a built-in attribute, an exception is raised
        class BadModel(BaseModel):
            schema: str  # This conflicts with the BaseModel's schema() class method


def test_value_field_name_shadows_attribute():
    # When defining a model that has an attribute with the name of a built-in attribute, an exception is raised
    with pytest.raises(NameError):

        class BadModel(BaseModel):
            schema = 'abc'  # This conflicts with the BaseModel's schema() class method


def test_class_var():
    class MyModel(BaseModel):
        a: ClassVar
        b: ClassVar[int] = 1
        c: int = 2

    assert list(MyModel.__fields__.keys()) == ['c']

    class MyOtherModel(MyModel):
        a = ''
        b = 2

    assert list(MyOtherModel.__fields__.keys()) == ['c']


def test_fields_set():
    class MyModel(BaseModel):
        a: int
        b: int = 2

    m = MyModel(a=5)
    assert m.__fields_set__ == {'a'}

    m.b = 2
    assert m.__fields_set__ == {'a', 'b'}

    m = MyModel(a=5, b=2)
    assert m.__fields_set__ == {'a', 'b'}


def test_exclude_unset_dict():
    class MyModel(BaseModel):
        a: int
        b: int = 2

    m = MyModel(a=5)
    assert m.dict(exclude_unset=True) == {'a': 5}

    m = MyModel(a=5, b=3)
    assert m.dict(exclude_unset=True) == {'a': 5, 'b': 3}


def test_exclude_unset_recursive():
    class ModelA(BaseModel):
        a: int
        b: int = 1

    class ModelB(BaseModel):
        c: int
        d: int = 2
        e: ModelA

    m = ModelB(c=5, e={'a': 0})
    assert m.dict() == {'c': 5, 'd': 2, 'e': {'a': 0, 'b': 1}}
    assert m.dict(exclude_unset=True) == {'c': 5, 'e': {'a': 0}}
    assert dict(m) == {'c': 5, 'd': 2, 'e': {'a': 0, 'b': 1}}


def test_dict_exclude_unset_populated_by_alias():
    class MyModel(BaseModel):
        a: str = Field('default', alias='alias_a')
        b: str = Field('default', alias='alias_b')

        class Config:
            allow_population_by_field_name = True

    m = MyModel(alias_a='a')

    assert m.dict(exclude_unset=True) == {'a': 'a'}
    assert m.dict(exclude_unset=True, by_alias=True) == {'alias_a': 'a'}


def test_dict_exclude_unset_populated_by_alias_with_extra():
    class MyModel(BaseModel):
        a: str = Field('default', alias='alias_a')
        b: str = Field('default', alias='alias_b')

        class Config:
            extra = 'allow'

    m = MyModel(alias_a='a', c='c')

    assert m.dict(exclude_unset=True) == {'a': 'a', 'c': 'c'}
    assert m.dict(exclude_unset=True, by_alias=True) == {'alias_a': 'a', 'c': 'c'}


def test_exclude_defaults():
    class Model(BaseModel):
        mandatory: str
        nullable_mandatory: Optional[str] = ...
        facultative: str = 'x'
        nullable_facultative: Optional[str] = None

    m = Model(mandatory='a', nullable_mandatory=None)
    assert m.dict(exclude_defaults=True) == {
        'mandatory': 'a',
        'nullable_mandatory': None,
    }

    m = Model(mandatory='a', nullable_mandatory=None, facultative='y', nullable_facultative=None)
    assert m.dict(exclude_defaults=True) == {
        'mandatory': 'a',
        'nullable_mandatory': None,
        'facultative': 'y',
    }

    m = Model(mandatory='a', nullable_mandatory=None, facultative='y', nullable_facultative='z')
    assert m.dict(exclude_defaults=True) == {
        'mandatory': 'a',
        'nullable_mandatory': None,
        'facultative': 'y',
        'nullable_facultative': 'z',
    }


def test_dir_fields():
    class MyModel(BaseModel):
        attribute_a: int
        attribute_b: int = 2

    m = MyModel(attribute_a=5)

    assert 'dict' in dir(m)
    assert 'json' in dir(m)
    assert 'attribute_a' in dir(m)
    assert 'attribute_b' in dir(m)


def test_dict_with_extra_keys():
    class MyModel(BaseModel):
        a: str = Field(None, alias='alias_a')

        class Config:
            extra = Extra.allow

    m = MyModel(extra_key='extra')
    assert m.dict() == {'a': None, 'extra_key': 'extra'}
    assert m.dict(by_alias=True) == {'alias_a': None, 'extra_key': 'extra'}


def test_root():
    class MyModel(BaseModel):
        __root__: str

    m = MyModel(__root__='a')
    assert m.dict() == {'__root__': 'a'}
    assert m.__root__ == 'a'


def test_root_list():
    class MyModel(BaseModel):
        __root__: List[str]

    m = MyModel(__root__=['a'])
    assert m.dict() == {'__root__': ['a']}
    assert m.__root__ == ['a']


def test_root_nested():
    class MyList(BaseModel):
        __root__: List[str]

    class MyModel(BaseModel):
        my_list: MyList

    my_list = MyList(__root__=['pika'])
    assert MyModel(my_list=my_list).dict() == {'my_list': ['pika']}


def test_encode_nested_root():
    house_dict = {'pets': ['dog', 'cats']}

    class Pets(BaseModel):
        __root__: List[str]

    class House(BaseModel):
        pets: Pets

    assert House(**house_dict).dict() == house_dict

    class PetsDeep(BaseModel):
        __root__: Pets

    class HouseDeep(BaseModel):
        pets: PetsDeep

    assert HouseDeep(**house_dict).dict() == house_dict


def test_root_failed():
    with pytest.raises(ValueError, match='__root__ cannot be mixed with other fields'):

        class MyModel(BaseModel):
            __root__: str
            a: str


def test_root_undefined_failed():
    class MyModel(BaseModel):
        a: List[str]

    with pytest.raises(ValidationError) as exc_info:
        MyModel(__root__=['a'])
        assert exc_info.value.errors() == [{'loc': ('a',), 'msg': 'field required', 'type': 'value_error.missing'}]


def test_parse_root_as_mapping():
    class MyModel(BaseModel):
        __root__: Mapping[str, str]

    assert MyModel.parse_obj({1: 2}).__root__ == {'1': '2'}

    with pytest.raises(ValidationError) as exc_info:
        MyModel.parse_obj({'__root__': {'1': '2'}})
    assert exc_info.value.errors() == [
        {'loc': ('__root__', '__root__'), 'msg': 'str type expected', 'type': 'type_error.str'}
    ]


def test_parse_obj_non_mapping_root():
    class MyModel(BaseModel):
        __root__: List[str]

    assert MyModel.parse_obj(['a']).__root__ == ['a']
    assert MyModel.parse_obj({'__root__': ['a']}).__root__ == ['a']
    with pytest.raises(ValidationError) as exc_info:
        MyModel.parse_obj({'__not_root__': ['a']})
    assert exc_info.value.errors() == [
        {'loc': ('__root__',), 'msg': 'value is not a valid list', 'type': 'type_error.list'}
    ]
    with pytest.raises(ValidationError):
        MyModel.parse_obj({'__root__': ['a'], 'other': 1})
    assert exc_info.value.errors() == [
        {'loc': ('__root__',), 'msg': 'value is not a valid list', 'type': 'type_error.list'}
    ]


def test_parse_obj_nested_root():
    class Pokemon(BaseModel):
        name: str
        level: int

    class Pokemons(BaseModel):
        __root__: List[Pokemon]

    class Player(BaseModel):
        rank: int
        pokemons: Pokemons

    class Players(BaseModel):
        __root__: Dict[str, Player]

    class Tournament(BaseModel):
        players: Players
        city: str

    payload = {
        'players': {
            'Jane': {
                'rank': 1,
                'pokemons': [
                    {
                        'name': 'Pikachu',
                        'level': 100,
                    },
                    {
                        'name': 'Bulbasaur',
                        'level': 13,
                    },
                ],
            },
            'Tarzan': {
                'rank': 2,
                'pokemons': [
                    {
                        'name': 'Jigglypuff',
                        'level': 7,
                    },
                ],
            },
        },
        'city': 'Qwerty',
    }

    tournament = Tournament.parse_obj(payload)
    assert tournament.city == 'Qwerty'
    assert len(tournament.players.__root__) == 2
    assert len(tournament.players.__root__['Jane'].pokemons.__root__) == 2
    assert tournament.players.__root__['Jane'].pokemons.__root__[0].name == 'Pikachu'


def test_untouched_types():
    from pydantic import BaseModel

    class _ClassPropertyDescriptor:
        def __init__(self, getter):
            self.getter = getter

        def __get__(self, instance, owner):
            return self.getter(owner)

    classproperty = _ClassPropertyDescriptor

    class Model(BaseModel):
        class Config:
            keep_untouched = (classproperty,)

        @classproperty
        def class_name(cls) -> str:
            return cls.__name__

    assert Model.class_name == 'Model'
    assert Model().class_name == 'Model'


def test_custom_types_fail_without_keep_untouched():
    from pydantic import BaseModel

    class _ClassPropertyDescriptor:
        def __init__(self, getter):
            self.getter = getter

        def __get__(self, instance, owner):
            return self.getter(owner)

    classproperty = _ClassPropertyDescriptor

    with pytest.raises(RuntimeError) as e:

        class Model(BaseModel):
            @classproperty
            def class_name(cls) -> str:
                return cls.__name__

        Model.class_name

    assert str(e.value) == (
        "no validator found for <class 'tests.test_main.test_custom_types_fail_without_keep_untouched.<locals>."
        "_ClassPropertyDescriptor'>, see `arbitrary_types_allowed` in Config"
    )

    class Model(BaseModel):
        class Config:
            arbitrary_types_allowed = True

        @classproperty
        def class_name(cls) -> str:
            return cls.__name__

    with pytest.raises(AttributeError) as e:
        Model.class_name
    assert str(e.value) == "type object 'Model' has no attribute 'class_name'"


def test_model_iteration():
    class Foo(BaseModel):
        a: int = 1
        b: int = 2

    class Bar(BaseModel):
        c: int
        d: Foo

    m = Bar(c=3, d={})
    assert m.dict() == {'c': 3, 'd': {'a': 1, 'b': 2}}
    assert list(m) == [('c', 3), ('d', Foo())]
    assert dict(m) == {'c': 3, 'd': Foo()}


@pytest.mark.parametrize(
    'exclude,expected,raises_match',
    [
        param(
            {'foos': {0: {'a'}, 1: {'a'}}},
            {'c': 3, 'foos': [{'b': 2}, {'b': 4}]},
            None,
            id='excluding fields of indexed list items',
        ),
        param(
            {'foos': {'a'}},
            TypeError,
            'expected integer keys',
            id='should fail trying to exclude string keys on list field (1).',
        ),
        param(
            {'foos': {0: ..., 'a': ...}},
            TypeError,
            'expected integer keys',
            id='should fail trying to exclude string keys on list field (2).',
        ),
        param(
            {'foos': {0: 1}},
            TypeError,
            'Unexpected type',
            id='should fail using integer key to specify list item field name (1)',
        ),
        param(
            {'foos': {'__all__': 1}},
            TypeError,
            'Unexpected type',
            id='should fail using integer key to specify list item field name (2)',
        ),
        param(
            {'foos': {'__all__': {'a'}}},
            {'c': 3, 'foos': [{'b': 2}, {'b': 4}]},
            None,
            id='using "__all__" to exclude specific nested field',
        ),
        param(
            {'foos': {0: {'b'}, '__all__': {'a'}}},
            {'c': 3, 'foos': [{}, {'b': 4}]},
            None,
            id='using "__all__" to exclude specific nested field in combination with more specific exclude',
        ),
        param(
            {'foos': {'__all__'}},
            {'c': 3, 'foos': []},
            None,
            id='using "__all__" to exclude all list items',
        ),
        param(
            {'foos': {1, '__all__'}},
            {'c': 3, 'foos': []},
            None,
            id='using "__all__" and other items should get merged together, still excluding all list items',
        ),
        param(
            {'foos': {1: {'a'}, -1: {'b'}}},
            {'c': 3, 'foos': [{'a': 1, 'b': 2}, {}]},
            None,
            id='using negative and positive indexes, referencing the same items should merge excludes',
        ),
    ],
)
def test_model_export_nested_list(exclude, expected, raises_match):
    class Foo(BaseModel):
        a: int = 1
        b: int = 2

    class Bar(BaseModel):
        c: int
        foos: List[Foo]

    m = Bar(c=3, foos=[Foo(a=1, b=2), Foo(a=3, b=4)])

    if isinstance(expected, type) and issubclass(expected, Exception):
        with pytest.raises(expected, match=raises_match):
            m.dict(exclude=exclude)
    else:
        original_exclude = deepcopy(exclude)
        assert m.dict(exclude=exclude) == expected
        assert exclude == original_exclude


@pytest.mark.parametrize(
    'excludes,expected',
    [
        param(
            {'bars': {0}},
            {'a': 1, 'bars': [{'y': 2}, {'w': -1, 'z': 3}]},
            id='excluding first item from list field using index',
        ),
        param({'bars': {'__all__'}}, {'a': 1, 'bars': []}, id='using "__all__" to exclude all list items'),
        param(
            {'bars': {'__all__': {'w'}}},
            {'a': 1, 'bars': [{'x': 1}, {'y': 2}, {'z': 3}]},
            id='exclude single dict key from all list items',
        ),
    ],
)
def test_model_export_dict_exclusion(excludes, expected):
    class Foo(BaseModel):
        a: int = 1
        bars: List[Dict[str, int]]

    m = Foo(a=1, bars=[{'w': 0, 'x': 1}, {'y': 2}, {'w': -1, 'z': 3}])

    original_excludes = deepcopy(excludes)
    assert m.dict(exclude=excludes) == expected
    assert excludes == original_excludes


def test_model_exclude_config_field_merging():
    """Test merging field exclude values from config."""

    class Model(BaseModel):
        b: int = Field(2, exclude=...)

        class Config:
            fields = {
                'b': {'exclude': ...},
            }

    assert Model.__fields__['b'].field_info.exclude is ...

    class Model(BaseModel):
        b: int = Field(2, exclude={'a': {'test'}})

        class Config:
            fields = {
                'b': {'exclude': ...},
            }

    assert Model.__fields__['b'].field_info.exclude == {'a': {'test'}}

    class Model(BaseModel):
        b: int = Field(2, exclude={'foo'})

        class Config:
            fields = {
                'b': {'exclude': {'bar'}},
            }

    assert Model.__fields__['b'].field_info.exclude == {'foo': ..., 'bar': ...}


@pytest.mark.parametrize(
    'kinds',
    [
        {'sub_fields', 'model_fields', 'model_config', 'sub_config', 'combined_config'},
        {'sub_fields', 'model_fields', 'combined_config'},
        {'sub_fields', 'model_fields'},
        {'combined_config'},
        {'model_config', 'sub_config'},
        {'model_config', 'sub_fields'},
        {'model_fields', 'sub_config'},
    ],
)
@pytest.mark.parametrize(
    'exclude,expected',
    [
        (None, {'a': 0, 'c': {'a': [3, 5], 'c': 'foobar'}, 'd': {'c': 'foobar'}}),
        ({'c', 'd'}, {'a': 0}),
        ({'a': ..., 'c': ..., 'd': {'a': ..., 'c': ...}}, {'d': {}}),
    ],
)
def test_model_export_exclusion_with_fields_and_config(kinds, exclude, expected):
    """Test that exporting models with fields using the export parameter works."""

    class ChildConfig:
        pass

    if 'sub_config' in kinds:
        ChildConfig.fields = {'b': {'exclude': ...}, 'a': {'exclude': {1}}}

    class ParentConfig:
        pass

    if 'combined_config' in kinds:
        ParentConfig.fields = {
            'b': {'exclude': ...},
            'c': {'exclude': {'b': ..., 'a': {1}}},
            'd': {'exclude': {'a': ..., 'b': ...}},
        }

    elif 'model_config' in kinds:
        ParentConfig.fields = {'b': {'exclude': ...}, 'd': {'exclude': {'a'}}}

    class Sub(BaseModel):
        a: List[int] = Field([3, 4, 5], exclude={1} if 'sub_fields' in kinds else None)
        b: int = Field(4, exclude=... if 'sub_fields' in kinds else None)
        c: str = 'foobar'

        Config = ChildConfig

    class Model(BaseModel):
        a: int = 0
        b: int = Field(2, exclude=... if 'model_fields' in kinds else None)
        c: Sub = Sub()
        d: Sub = Field(Sub(), exclude={'a'} if 'model_fields' in kinds else None)

        Config = ParentConfig

    m = Model()
    assert m.dict(exclude=exclude) == expected, 'Unexpected model export result'


def test_model_export_exclusion_inheritance():
    class Sub(BaseModel):
        s1: str = 'v1'
        s2: str = 'v2'
        s3: str = 'v3'
        s4: str = Field('v4', exclude=...)

    class Parent(BaseModel):
        a: int
        b: int = Field(..., exclude=...)
        c: int
        d: int
        s: Sub = Sub()

        class Config:
            fields = {'a': {'exclude': ...}, 's': {'exclude': {'s1'}}}

    class Child(Parent):
        class Config:
            fields = {'c': {'exclude': ...}, 's': {'exclude': {'s2'}}}

    actual = Child(a=0, b=1, c=2, d=3).dict()
    expected = {'d': 3, 's': {'s3': 'v3'}}
    assert actual == expected, 'Unexpected model export result'


def test_model_export_with_true_instead_of_ellipsis():
    class Sub(BaseModel):
        s1: int = 1

    class Model(BaseModel):
        a: int = 2
        b: int = Field(3, exclude=True)
        c: int = Field(4)
        s: Sub = Sub()

        class Config:
            fields = {'c': {'exclude': True}}

    m = Model()
    assert m.dict(exclude={'s': True}) == {'a': 2}


def test_model_export_inclusion():
    class Sub(BaseModel):
        s1: str = 'v1'
        s2: str = 'v2'
        s3: str = 'v3'
        s4: str = 'v4'

    class Model(BaseModel):
        a: Sub = Sub()
        b: Sub = Field(Sub(), include={'s1'})
        c: Sub = Field(Sub(), include={'s1', 's2'})

        class Config:
            fields = {'a': {'include': {'s2', 's1', 's3'}}, 'b': {'include': {'s1', 's2', 's3', 's4'}}}

    Model.__fields__['a'].field_info.include == {'s1': ..., 's2': ..., 's3': ...}
    Model.__fields__['b'].field_info.include == {'s1': ...}
    Model.__fields__['c'].field_info.include == {'s1': ..., 's2': ...}

    actual = Model().dict(include={'a': {'s3', 's4'}, 'b': ..., 'c': ...})
    # s1 included via field, s2 via config and s3 via .dict call:
    expected = {'a': {'s3': 'v3'}, 'b': {'s1': 'v1'}, 'c': {'s1': 'v1', 's2': 'v2'}}

    assert actual == expected, 'Unexpected model export result'


def test_model_export_inclusion_inheritance():
    class Sub(BaseModel):
        s1: str = Field('v1', include=...)
        s2: str = Field('v2', include=...)
        s3: str = Field('v3', include=...)
        s4: str = 'v4'

    class Parent(BaseModel):
        a: int
        b: int
        c: int
        s: Sub = Field(Sub(), include={'s1', 's2'})  # overrides includes set in Sub model

        class Config:
            # b will be included since fields are set idependently
            fields = {'b': {'include': ...}}

    class Child(Parent):
        class Config:
            # b is still included even if it doesn't occur here since fields
            # are still considered separately.
            # s however, is merged, resulting in only s1 being included.
            fields = {'a': {'include': ...}, 's': {'include': {'s1'}}}

    actual = Child(a=0, b=1, c=2).dict()
    expected = {'a': 0, 'b': 1, 's': {'s1': 'v1'}}
    assert actual == expected, 'Unexpected model export result'


def test_custom_init_subclass_params():
    class DerivedModel(BaseModel):
        def __init_subclass__(cls, something):
            cls.something = something

    # if this raises a TypeError, then there is a regression of issue 867:
    # pydantic.main.MetaModel.__new__ should include **kwargs at the end of the
    # method definition and pass them on to the super call at the end in order
    # to allow the special method __init_subclass__ to be defined with custom
    # parameters on extended BaseModel classes.
    class NewModel(DerivedModel, something=2):
        something = 1

    assert NewModel.something == 2


def test_update_forward_refs_does_not_modify_module_dict():
    class MyModel(BaseModel):
        field: Optional['MyModel']  # noqa: F821

    MyModel.update_forward_refs()

    assert 'MyModel' not in sys.modules[MyModel.__module__].__dict__


def test_two_defaults():
    with pytest.raises(ValueError, match='^cannot specify both default and default_factory$'):

        class Model(BaseModel):
            a: int = Field(default=3, default_factory=lambda: 3)


def test_default_factory():
    class ValueModel(BaseModel):
        uid: UUID = uuid4()

    m1 = ValueModel()
    m2 = ValueModel()
    assert m1.uid == m2.uid

    class DynamicValueModel(BaseModel):
        uid: UUID = Field(default_factory=uuid4)

    m1 = DynamicValueModel()
    m2 = DynamicValueModel()
    assert isinstance(m1.uid, UUID)
    assert m1.uid != m2.uid

    # With a callable: we still should be able to set callables as defaults
    class FunctionModel(BaseModel):
        a: int = 1
        uid: Callable[[], UUID] = Field(uuid4)

    m = FunctionModel()
    assert m.uid is uuid4

    # Returning a singleton from a default_factory is supported
    class MySingleton:
        pass

    MY_SINGLETON = MySingleton()

    class SingletonFieldModel(BaseModel):
        singleton: MySingleton = Field(default_factory=lambda: MY_SINGLETON)

        class Config:
            arbitrary_types_allowed = True

    assert SingletonFieldModel().singleton is SingletonFieldModel().singleton


def test_default_factory_called_once():
    """It should call only once the given factory by default"""

    class Seq:
        def __init__(self):
            self.v = 0

        def __call__(self):
            self.v += 1
            return self.v

    class MyModel(BaseModel):
        id: int = Field(default_factory=Seq())

    m1 = MyModel()
    assert m1.id == 1
    m2 = MyModel()
    assert m2.id == 2
    assert m1.id == 1


def test_default_factory_called_once_2():
    """It should call only once the given factory by default"""

    v = 0

    def factory():
        nonlocal v
        v += 1
        return v

    class MyModel(BaseModel):
        id: int = Field(default_factory=factory)

    m1 = MyModel()
    assert m1.id == 1
    m2 = MyModel()
    assert m2.id == 2


def test_default_factory_validate_children():
    class Child(BaseModel):
        x: int

    class Parent(BaseModel):
        children: List[Child] = Field(default_factory=list)

    Parent(children=[{'x': 1}, {'x': 2}])
    with pytest.raises(ValidationError) as exc_info:
        Parent(children=[{'x': 1}, {'y': 2}])

    assert exc_info.value.errors() == [
        {'loc': ('children', 1, 'x'), 'msg': 'field required', 'type': 'value_error.missing'},
    ]


def test_default_factory_parse():
    class Inner(BaseModel):
        val: int = Field(0)

    class Outer(BaseModel):
        inner_1: Inner = Field(default_factory=Inner)
        inner_2: Inner = Field(Inner())

    default = Outer().dict()
    parsed = Outer.parse_obj(default)
    assert parsed.dict() == {'inner_1': {'val': 0}, 'inner_2': {'val': 0}}
    assert repr(parsed) == 'Outer(inner_1=Inner(val=0), inner_2=Inner(val=0))'


@pytest.mark.skipif(sys.version_info < (3, 7), reason='field constraints are set but not enforced with python 3.6')
def test_none_min_max_items():
    # None default
    class Foo(BaseModel):
        foo: List = Field(None)
        bar: List = Field(None, min_items=0)
        baz: List = Field(None, max_items=10)

    f1 = Foo()
    f2 = Foo(bar=None)
    f3 = Foo(baz=None)
    f4 = Foo(bar=None, baz=None)
    for f in (f1, f2, f3, f4):
        assert f.foo is None
        assert f.bar is None
        assert f.baz is None


def test_reuse_same_field():
    required_field = Field(...)

    class Model1(BaseModel):
        required: str = required_field

    class Model2(BaseModel):
        required: str = required_field

    with pytest.raises(ValidationError):
        Model1.parse_obj({})
    with pytest.raises(ValidationError):
        Model2.parse_obj({})


def test_base_config_type_hinting():
    class M(BaseModel):
        a: int

    get_type_hints(M.__config__)


def test_allow_mutation_field():
    """assigning a allow_mutation=False field should raise a TypeError"""

    class Entry(BaseModel):
        id: float = Field(allow_mutation=False)
        val: float

        class Config:
            validate_assignment = True

    r = Entry(id=1, val=100)
    assert r.val == 100
    r.val = 101
    assert r.val == 101
    assert r.id == 1
    with pytest.raises(TypeError, match='"id" has allow_mutation set to False and cannot be assigned'):
        r.id = 2


def test_repr_field():
    class Model(BaseModel):
        a: int = Field()
        b: int = Field(repr=True)
        c: int = Field(repr=False)

    m = Model(a=1, b=2, c=3)
    assert repr(m) == 'Model(a=1, b=2)'
    assert repr(m.__fields__['a'].field_info) == 'FieldInfo(default=PydanticUndefined, extra={})'
    assert repr(m.__fields__['b'].field_info) == 'FieldInfo(default=PydanticUndefined, extra={})'
    assert repr(m.__fields__['c'].field_info) == 'FieldInfo(default=PydanticUndefined, repr=False, extra={})'


def test_inherited_model_field_copy():
    """It should copy models used as fields by default"""

    class Image(BaseModel):
        path: str

        def __hash__(self):
            return id(self)

    class Item(BaseModel):
        images: List[Image]

    image_1 = Image(path='my_image1.png')
    image_2 = Image(path='my_image2.png')

    item = Item(images={image_1, image_2})
    assert image_1 in item.images

    assert id(image_1) != id(item.images[0])
    assert id(image_2) != id(item.images[1])


def test_inherited_model_field_untouched():
    """It should not copy models used as fields if explicitly asked"""

    class Image(BaseModel):
        path: str

        def __hash__(self):
            return id(self)

        class Config:
            copy_on_model_validation = False

    class Item(BaseModel):
        images: List[Image]

    image_1 = Image(path='my_image1.png')
    image_2 = Image(path='my_image2.png')

    item = Item(images=(image_1, image_2))
    assert image_1 in item.images

    assert id(image_1) == id(item.images[0])
    assert id(image_2) == id(item.images[1])


def test_mapping_retains_type_subclass():
    class CustomMap(dict):
        pass

    class Model(BaseModel):
        x: Mapping[str, Mapping[str, int]]

    m = Model(x=CustomMap(outer=CustomMap(inner=42)))
    assert isinstance(m.x, CustomMap)
    assert isinstance(m.x['outer'], CustomMap)
    assert m.x['outer']['inner'] == 42


def test_mapping_retains_type_defaultdict():
    class Model(BaseModel):
        x: Mapping[str, int]

    d = defaultdict(int)
    d[1] = '2'
    d['3']

    m = Model(x=d)
    assert isinstance(m.x, defaultdict)
    assert m.x['1'] == 2
    assert m.x['3'] == 0


def test_mapping_retains_type_fallback_error():
    class CustomMap(dict):
        def __init__(self, *args, **kwargs):
            if args or kwargs:
                raise TypeError('test')
            super().__init__(*args, **kwargs)

    class Model(BaseModel):
        x: Mapping[str, int]

    d = CustomMap()
    d['one'] = 1
    d['two'] = 2

    with pytest.raises(RuntimeError, match="Could not convert dictionary to 'CustomMap'"):
        Model(x=d)


def test_typing_coercion_dict():
    class Model(BaseModel):
        x: Dict[str, int]

    m = Model(x={'one': 1, 'two': 2})
    assert repr(m) == "Model(x={'one': 1, 'two': 2})"


@pytest.mark.skipif(sys.version_info < (3, 7), reason='generic classes need 3.7')
def test_typing_non_coercion_of_dict_subclasses():
    KT = TypeVar('KT')
    VT = TypeVar('VT')

    class MyDict(Dict[KT, VT]):
        def __repr__(self):
            return f'MyDict({super().__repr__()})'

    class Model(BaseModel):
        a: MyDict
        b: MyDict[str, int]

    assert repr(Model(a=MyDict({'a': 1}), b=MyDict({'a': '1'}))) == "Model(a=MyDict({'a': 1}), b=MyDict({'a': 1}))"


def test_typing_coercion_defaultdict():
    class Model(BaseModel):
        x: DefaultDict[int, str]

    d = defaultdict(str)
    d['1']
    m = Model(x=d)
    m.x['a']
    assert repr(m) == "Model(x=defaultdict(<class 'str'>, {1: '', 'a': ''}))"


def test_typing_coercion_counter():
    class Model(BaseModel):
        x: Counter[str]

    assert Model.__fields__['x'].type_ is int
    assert repr(Model(x={'a': 10})) == "Model(x=Counter({'a': 10}))"


def test_typing_counter_value_validation():
    class Model(BaseModel):
        x: Counter[str]

    with pytest.raises(ValidationError) as exc_info:
        Model(x={'a': 'a'})

    assert exc_info.value.errors() == [
        {
            'loc': ('x', 'a'),
            'msg': 'value is not a valid integer',
            'type': 'type_error.integer',
        }
    ]


def test_class_kwargs_config():
    class Base(BaseModel, extra='forbid', alias_generator=str.upper):
        a: int

    assert Base.__config__.extra is Extra.forbid
    assert Base.__config__.alias_generator is str.upper
    assert Base.__fields__['a'].alias == 'A'

    class Model(Base, extra='allow'):
        b: int

    assert Model.__config__.extra is Extra.allow  # overwritten as intended
    assert Model.__config__.alias_generator is str.upper  # inherited as intended
    assert Model.__fields__['b'].alias == 'B'  # alias_generator still works


def test_class_kwargs_config_json_encoders():
    class Model(BaseModel, json_encoders={int: str}):
        pass

    assert Model.__config__.json_encoders == {int: str}


def test_class_kwargs_config_and_attr_conflict():

    with pytest.raises(
        TypeError, match='Specifying config in two places is ambiguous, use either Config attribute or class kwargs'
    ):

        class Model(BaseModel, extra='allow'):
            b: int

            class Config:
                extra = 'forbid'


def test_class_kwargs_custom_config():
    class Base(BaseModel):
        class Config(BaseConfig):
            some_config = 'value'

    class Model(Base, some_config='new_value'):
        a: int

    assert Model.__config__.some_config == 'new_value'


@pytest.mark.skipif(sys.version_info < (3, 10), reason='need 3.10 version')
def test_new_union_origin():
    """On 3.10+, origin of `int | str` is `types.Union`, not `typing.Union`"""

    class Model(BaseModel):
        x: int | str

    assert Model(x=3).x == 3
    assert Model(x='3').x == 3
    assert Model(x='pika').x == 'pika'
    assert Model.schema() == {
        'title': 'Model',
        'type': 'object',
        'properties': {'x': {'title': 'X', 'anyOf': [{'type': 'integer'}, {'type': 'string'}]}},
        'required': ['x'],
    }<|MERGE_RESOLUTION|>--- conflicted
+++ resolved
@@ -2,11 +2,20 @@
 from collections import defaultdict
 from copy import deepcopy
 from enum import Enum
-<<<<<<< HEAD
-from typing import Any, Callable, ClassVar, DefaultDict, Dict, List, Mapping, Optional, Type, TypeVar, get_type_hints
-=======
-from typing import Any, Callable, ClassVar, Counter, DefaultDict, Dict, List, Mapping, Optional, Type, get_type_hints
->>>>>>> 72d4f30f
+from typing import (
+    Any,
+    Callable,
+    ClassVar,
+    Counter,
+    DefaultDict,
+    Dict,
+    List,
+    Mapping,
+    Optional,
+    Type,
+    TypeVar,
+    get_type_hints,
+)
 from uuid import UUID, uuid4
 
 import pytest
