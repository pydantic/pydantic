from enum import Enum
from typing import Any, ClassVar, List

import pytest

from pydantic import BaseModel, Extra, NoneBytes, NoneStr, Required, Schema, ValidationError, constr


def test_success():
    # same as below but defined here so class definition occurs inside the test
    class Model(BaseModel):
        a: float
        b: int = 10

    m = Model(a=10.2)
    assert m.a == 10.2
    assert m.b == 10


class UltraSimpleModel(BaseModel):
    a: float = ...
    b: int = 10


def test_ultra_simple_missing():
    with pytest.raises(ValidationError) as exc_info:
        UltraSimpleModel()
    assert exc_info.value.errors() == [{'loc': ('a',), 'msg': 'field required', 'type': 'value_error.missing'}]


def test_ultra_simple_failed():
    with pytest.raises(ValidationError) as exc_info:
        UltraSimpleModel(a='x', b='x')
    assert exc_info.value.errors() == [
        {'loc': ('a',), 'msg': 'value is not a valid float', 'type': 'type_error.float'},
        {'loc': ('b',), 'msg': 'value is not a valid integer', 'type': 'type_error.integer'},
    ]


def test_ultra_simple_repr():
    m = UltraSimpleModel(a=10.2)
    assert repr(m) == '<UltraSimpleModel a=10.2 b=10>'
    assert repr(m.fields['a']) == '<Field(a type=float required)>'
    assert dict(m) == {'a': 10.2, 'b': 10}
    assert m.dict() == {'a': 10.2, 'b': 10}
    assert m.json() == '{"a": 10.2, "b": 10}'


def test_str_truncate():
    class Model(BaseModel):
        s1: str
        s2: str
        b1: bytes
        b2: bytes

    m = Model(s1='132', s2='x' * 100, b1='123', b2='x' * 100)
    print(repr(m.to_string()))
    assert m.to_string() == (
        "Model s1='132' "
        "s2='xxxxxxxxxxxxxxxxxxxxxxxxxxxxxxxxxxxxxxxxxxxxxxxxxxxxxxxxxxxxxxxxxxxxxxxxxxxxx…' "
        "b1=b'123' "
        "b2=b'xxxxxxxxxxxxxxxxxxxxxxxxxxxxxxxxxxxxxxxxxxxxxxxxxxxxxxxxxxxxxxxxxxxxxxxxxxxxx…"
    )
    assert """\
Model
  s1='132'
  s2='xxxxxxxxxxxxxxxxxxxxxxxxxxxxxxxxxxxxxxxxxxxxxxxxxxxxxxxxxxxxxxxxxxxxxxxxxxxxx…'
  b1=b'123'
  b2=b'xxxxxxxxxxxxxxxxxxxxxxxxxxxxxxxxxxxxxxxxxxxxxxxxxxxxxxxxxxxxxxxxxxxxxxxxxxxxx…""" == m.to_string(
        pretty=True
    )


def test_comparing():
    m = UltraSimpleModel(a=10.2, b='100')
    assert m == {'a': 10.2, 'b': 100}
    assert m == UltraSimpleModel(a=10.2, b=100)


def test_nullable_strings_success():
    class NoneCheckModel(BaseModel):
        existing_str_value = 'foo'
        required_str_value: str = ...
        required_str_none_value: NoneStr = ...
        existing_bytes_value = b'foo'
        required_bytes_value: bytes = ...
        required_bytes_none_value: NoneBytes = ...

    m = NoneCheckModel(
        required_str_value='v1', required_str_none_value=None, required_bytes_value='v2', required_bytes_none_value=None
    )
    assert m.required_str_value == 'v1'
    assert m.required_str_none_value is None
    assert m.required_bytes_value == b'v2'
    assert m.required_bytes_none_value is None


def test_nullable_strings_fails():
    class NoneCheckModel(BaseModel):
        existing_str_value = 'foo'
        required_str_value: str = ...
        required_str_none_value: NoneStr = ...
        existing_bytes_value = b'foo'
        required_bytes_value: bytes = ...
        required_bytes_none_value: NoneBytes = ...

    with pytest.raises(ValidationError) as exc_info:
        NoneCheckModel(
            required_str_value=None,
            required_str_none_value=None,
            required_bytes_value=None,
            required_bytes_none_value=None,
        )
    assert exc_info.value.errors() == [
        {'loc': ('required_str_value',), 'msg': 'none is not an allowed value', 'type': 'type_error.none.not_allowed'},
        {
            'loc': ('required_bytes_value',),
            'msg': 'none is not an allowed value',
            'type': 'type_error.none.not_allowed',
        },
    ]


class RecursiveModel(BaseModel):
    grape: bool = ...
    banana: UltraSimpleModel = ...


def test_recursion():
    m = RecursiveModel(grape=1, banana={'a': 1})
    assert m.grape is True
    assert m.banana.a == 1.0
    assert m.banana.b == 10
    assert repr(m) == '<RecursiveModel grape=True banana=<UltraSimpleModel a=1.0 b=10>>'


def test_recursion_fails():
    with pytest.raises(ValidationError):
        RecursiveModel(grape=1, banana=123)


def test_not_required():
    class Model(BaseModel):
        a: float = None

    assert Model(a=12.2).a == 12.2
    assert Model().a is None
    assert Model(a=None).a is None


def test_infer_type():
    class Model(BaseModel):
        a = False
        b = ''
        c = 0

    assert Model().a is False
    assert Model().b == ''
    assert Model().c == 0


def test_allow_extra():
    class Model(BaseModel):
        a: float = ...

        class Config:
            extra = Extra.allow

    assert Model(a='10.2', b=12).dict() == {'a': 10.2, 'b': 12}


def test_forbidden_extra_success():
    class ForbiddenExtra(BaseModel):
        foo = 'whatever'

        class Config:
            extra = Extra.forbid

    m = ForbiddenExtra()
    assert m.foo == 'whatever'

    m = ForbiddenExtra(foo=1)
    assert m.foo == '1'


def test_forbidden_extra_fails():
    class ForbiddenExtra(BaseModel):
        foo = 'whatever'

        class Config:
            extra = Extra.forbid

    with pytest.raises(ValidationError) as exc_info:
        ForbiddenExtra(foo='ok', bar='wrong', spam='xx')
    assert exc_info.value.errors() == [
        {'loc': ('bar',), 'msg': 'extra fields not permitted', 'type': 'value_error.extra'},
        {'loc': ('spam',), 'msg': 'extra fields not permitted', 'type': 'value_error.extra'},
    ]


def test_disallow_mutation():
    class Model(BaseModel):
        a: float

    model = Model(a=0.2)
    with pytest.raises(ValueError, match='"Model" object has no field "b"'):
        model.b = 2


def test_extra_allowed():
    class Model(BaseModel):
        a: float

        class Config:
            extra = Extra.allow

    model = Model(a=0.2, b=0.1)
    assert model.b == 0.1

    assert not hasattr(model, 'c')
    model.c = 1
    assert hasattr(model, 'c')
    assert model.c == 1


def test_extra_ignored():
    class Model(BaseModel):
        a: float

        class Config:
            extra = Extra.ignore

    model = Model(a=0.2, b=0.1)
    assert not hasattr(model, 'b')

    with pytest.raises(ValueError, match='"Model" object has no field "c"'):
        model.c = 1


def test_set_attr():
    m = UltraSimpleModel(a=10.2)
    assert m.dict() == {'a': 10.2, 'b': 10}

    m.b = 20
    assert m.dict() == {'a': 10.2, 'b': 20}


def test_set_attr_invalid():
    class UltraSimpleModel(BaseModel):
        a: float = ...
        b: int = 10

    m = UltraSimpleModel(a=10.2)
    assert m.dict() == {'a': 10.2, 'b': 10}

    with pytest.raises(ValueError) as exc_info:
        m.c = 20
    assert '"UltraSimpleModel" object has no field "c"' in str(exc_info)


def test_any():
    class AnyModel(BaseModel):
        a: Any = 10

    assert AnyModel().a == 10
    assert AnyModel(a='foobar').a == 'foobar'


def test_alias():
    class SubModel(BaseModel):
        c = 'barfoo'

        class Config:
            fields = {'c': {'alias': '_c'}}

    class Model(BaseModel):
        a = 'foobar'
        b: SubModel = SubModel()

        class Config:
            fields = {'a': {'alias': '_a'}}

    assert Model().a == 'foobar'
    assert Model().b.c == 'barfoo'
    assert Model().dict() == {'a': 'foobar', 'b': {'c': 'barfoo'}}
    assert Model(_a='different').a == 'different'
    assert Model(b={'_c': 'different'}).b.c == 'different'
    assert Model(_a='different', b={'_c': 'different'}).dict() == {'a': 'different', 'b': {'c': 'different'}}
    assert Model(_a='different', b={'_c': 'different'}).dict(by_alias=True) == {
        '_a': 'different',
        'b': {'_c': 'different'},
    }


def test_population_by_alias():
    class Model(BaseModel):
        a: str

        class Config:
            allow_population_by_alias = True
            fields = {'a': {'alias': '_a'}}

    assert Model(a='different').a == 'different'
    assert Model(a='different').dict() == {'a': 'different'}
    assert Model(a='different').dict(by_alias=True) == {'_a': 'different'}


def test_field_order():
    class Model(BaseModel):
        c: float
        b: int = 10
        a: str
        d: dict = {}

    # fields are ordered as defined except annotation-only fields come last
    assert list(Model.__fields__.keys()) == ['c', 'a', 'b', 'd']


def test_required():
    # same as below but defined here so class definition occurs inside the test
    class Model(BaseModel):
        a: float = Required
        b: int = 10

    m = Model(a=10.2)
    assert m.dict() == dict(a=10.2, b=10)

    with pytest.raises(ValidationError) as exc_info:
        Model()
    assert exc_info.value.errors() == [{'loc': ('a',), 'msg': 'field required', 'type': 'value_error.missing'}]


def test_not_immutability():
    class TestModel(BaseModel):
        a: int = 10

        class Config:
            allow_mutation = True
            extra = Extra.forbid

    m = TestModel()
    assert m.a == 10
    m.a = 11
    assert m.a == 11
    with pytest.raises(ValueError) as exc_info:
        m.b = 11
    assert '"TestModel" object has no field "b"' in str(exc_info)


def test_immutability():
    class TestModel(BaseModel):
        a: int = 10

        class Config:
            allow_mutation = False
            extra = Extra.forbid

    m = TestModel()
    assert m.a == 10
    with pytest.raises(TypeError) as exc_info:
        m.a = 11
    assert '"TestModel" is immutable and does not support item assignment' in str(exc_info)
    with pytest.raises(ValueError) as exc_info:
        m.b = 11
    assert '"TestModel" object has no field "b"' in str(exc_info)


def test_const_validates():
    class Model(BaseModel):
        a: int = Schema(3, const=True)

    m = Model(a=3)
    assert m.a == 3


def test_const_uses_default():
    class Model(BaseModel):
        a: int = Schema(3, const=True)

    m = Model()
    assert m.a == 3


def test_const_with_wrong_value():
    class Model(BaseModel):
        a: int = Schema(3, const=True)

    with pytest.raises(ValidationError) as exc_info:
        Model(a=4)

    assert exc_info.value.errors() == [
        {
            'loc': ('a',),
            'msg': 'unexpected value; permitted: 3',
            'type': 'value_error.const',
            'ctx': {'given': 4, 'permitted': [3]},
        }
    ]


class ValidateAssignmentModel(BaseModel):
    a: int = 2
    b: constr(min_length=1)

    class Config:
        validate_assignment = True


def test_validating_assignment_pass():
    p = ValidateAssignmentModel(a=5, b='hello')
    p.a = 2
    assert p.a == 2
    assert p.dict() == {'a': 2, 'b': 'hello'}
    p.b = 'hi'
    assert p.b == 'hi'
    assert p.dict() == {'a': 2, 'b': 'hi'}


def test_validating_assignment_fail():
    p = ValidateAssignmentModel(a=5, b='hello')

    with pytest.raises(ValidationError) as exc_info:
        p.a = 'b'
    assert exc_info.value.errors() == [
        {'loc': ('a',), 'msg': 'value is not a valid integer', 'type': 'type_error.integer'}
    ]

    with pytest.raises(ValidationError) as exc_info:
        p.b = ''
    assert exc_info.value.errors() == [
        {
            'loc': ('b',),
            'msg': 'ensure this value has at least 1 characters',
            'type': 'value_error.any_str.min_length',
            'ctx': {'limit_value': 1},
        }
    ]


def test_enum_values():
    FooEnum = Enum('FooEnum', {'foo': 'foo', 'bar': 'bar'})

    class Model(BaseModel):
        foo: FooEnum = None

        class Config:
            use_enum_values = True

    m = Model(foo='foo')
    # this is the actual value, so has not "values" field
    assert not isinstance(m.foo, FooEnum)
    assert m.foo == 'foo'


def test_enum_raw():
    FooEnum = Enum('FooEnum', {'foo': 'foo', 'bar': 'bar'})

    class Model(BaseModel):
        foo: FooEnum = None

    m = Model(foo='foo')
    assert isinstance(m.foo, FooEnum)
    assert m.foo != 'foo'
    assert m.foo.value == 'foo'


def test_set_tuple_values():
    class Model(BaseModel):
        foo: set
        bar: tuple

    m = Model(foo=['a', 'b'], bar=['c', 'd'])
    assert m.foo == {'a', 'b'}
    assert m.bar == ('c', 'd')
    assert m.dict() == {'foo': {'a', 'b'}, 'bar': ('c', 'd')}


def test_default_copy():
    class User(BaseModel):
        friends: List[int] = []

    u1 = User()
    u2 = User()
    assert u1.friends is not u2.friends


class ArbitraryType:
    pass


def test_arbitrary_type_allowed_validation_success():
    class ArbitraryTypeAllowedModel(BaseModel):
        t: ArbitraryType

        class Config:
            arbitrary_types_allowed = True

    arbitrary_type_instance = ArbitraryType()
    m = ArbitraryTypeAllowedModel(t=arbitrary_type_instance)
    assert m.t == arbitrary_type_instance


def test_arbitrary_type_allowed_validation_fails():
    class ArbitraryTypeAllowedModel(BaseModel):
        t: ArbitraryType

        class Config:
            arbitrary_types_allowed = True

    class C:
        pass

    with pytest.raises(ValidationError) as exc_info:
        ArbitraryTypeAllowedModel(t=C())
    assert exc_info.value.errors() == [
        {
            'loc': ('t',),
            'msg': 'instance of ArbitraryType expected',
            'type': 'type_error.arbitrary_type',
            'ctx': {'expected_arbitrary_type': 'ArbitraryType'},
        }
    ]


def test_arbitrary_types_not_allowed():
    with pytest.raises(RuntimeError) as exc_info:

        class ArbitraryTypeNotAllowedModel(BaseModel):
            t: ArbitraryType

    assert exc_info.value.args[0].startswith('no validator found for')


def test_annotation_field_name_shadows_attribute():
    with pytest.raises(NameError):
        # When defining a model that has an attribute with the name of a built-in attribute, an exception is raised
        class BadModel(BaseModel):
            schema: str  # This conflicts with the BaseModel's schema() class method


def test_value_field_name_shadows_attribute():
    # When defining a model that has an attribute with the name of a built-in attribute, an exception is raised
    with pytest.raises(NameError):

        class BadModel(BaseModel):
            schema = 'abc'  # This conflicts with the BaseModel's schema() class method


def test_class_var():
    class MyModel(BaseModel):
        a: ClassVar
        b: ClassVar[int] = 1
        c: int = 2

    assert list(MyModel.__fields__.keys()) == ['c']


def test_fields_set():
    class MyModel(BaseModel):
        a: int
        b: int = 2

    m = MyModel(a=5)
    assert m.__fields_set__ == {'a'}

    m.b = 2
    assert m.__fields_set__ == {'a', 'b'}

    m = MyModel(a=5, b=2)
    assert m.__fields_set__ == {'a', 'b'}


def test_skip_defaults_dict():
    class MyModel(BaseModel):
        a: int
        b: int = 2

    m = MyModel(a=5)
    assert m.dict(skip_defaults=True) == {'a': 5}

    m = MyModel(a=5, b=3)
    assert m.dict(skip_defaults=True) == {'a': 5, 'b': 3}


def test_skip_defaults_recursive():
    class ModelA(BaseModel):
        a: int
        b: int = 1

    class ModelB(BaseModel):
        c: int
        d: int = 2
        e: ModelA

    m = ModelB(c=5, e={'a': 0})
    assert m.dict() == {'c': 5, 'd': 2, 'e': {'a': 0, 'b': 1}}
    assert m.dict(skip_defaults=True) == {'c': 5, 'e': {'a': 0}}
    assert dict(m) == {'c': 5, 'd': 2, 'e': {'a': 0, 'b': 1}}


def test_dict_skip_defaults_populated_by_alias():
    class MyModel(BaseModel):
        a: str = Schema('default', alias='alias_a')
        b: str = Schema('default', alias='alias_b')

        class Config:
            allow_population_by_alias = True

    m = MyModel(alias_a='a')

    assert m.dict(skip_defaults=True) == {'a': 'a'}
    assert m.dict(skip_defaults=True, by_alias=True) == {'alias_a': 'a'}


def test_dict_skip_defaults_populated_by_alias_with_extra():
    class MyModel(BaseModel):
        a: str = Schema('default', alias='alias_a')
        b: str = Schema('default', alias='alias_b')

        class Config:
            extra = 'allow'

    m = MyModel(alias_a='a', c='c')

    assert m.dict(skip_defaults=True) == {'a': 'a', 'c': 'c'}
    assert m.dict(skip_defaults=True, by_alias=True) == {'alias_a': 'a', 'c': 'c'}


def test_dir_fields():
    class MyModel(BaseModel):
        attribute_a: int
        attribute_b: int = 2

    m = MyModel(attribute_a=5)

    assert 'dict' in dir(m)
    assert 'json' in dir(m)
    assert 'attribute_a' in dir(m)
    assert 'attribute_b' in dir(m)


def test_dict_with_extra_keys():
    class MyModel(BaseModel):
        a: str = Schema(None, alias='alias_a')

        class Config:
            extra = Extra.allow

    m = MyModel(extra_key='extra')
    assert m.dict() == {'a': None, 'extra_key': 'extra'}
    assert m.dict(by_alias=True) == {'alias_a': None, 'extra_key': 'extra'}


<<<<<<< HEAD
def test_keyword_argument_unpacking():
    m = UltraSimpleModel(a=10.2)
    assert {**m} == {'a': 10.2, 'b': 10}
=======
def test_alias_generator():
    def to_camel(string: str):
        return ''.join(x.capitalize() for x in string.split('_'))

    class MyModel(BaseModel):
        a: List[str] = None
        foo_bar: str

        class Config:
            alias_generator = to_camel

    data = {'A': ['foo', 'bar'], 'FooBar': 'foobar'}
    v = MyModel(**data)
    assert v.a == ['foo', 'bar']
    assert v.foo_bar == 'foobar'
    assert v.dict(by_alias=True) == data


def test_alias_generator_with_field_schema():
    def to_upper_case(string: str):
        return string.upper()

    class MyModel(BaseModel):
        my_shiny_field: Any  # Alias from Config.fields will be used
        foo_bar: str  # Alias from Config.fields will be used
        baz_bar: str  # Alias will be generated
        another_field: str  # Alias will be generated

        class Config:
            alias_generator = to_upper_case
            fields = {'my_shiny_field': 'MY_FIELD', 'foo_bar': {'alias': 'FOO'}}

    data = {'MY_FIELD': ['a'], 'FOO': 'bar', 'BAZ_BAR': 'ok', 'ANOTHER_FIELD': '...'}
    m = MyModel(**data)
    assert m.dict(by_alias=True) == data


def test_alias_generator_wrong_type_error():
    def return_bytes(string):
        return b'not a string'

    with pytest.raises(TypeError) as e:

        class MyModel(BaseModel):
            bar: Any

            class Config:
                alias_generator = return_bytes

    assert str(e.value) == "Config.alias_generator must return str, not <class 'bytes'>"
>>>>>>> 010ba38d
<|MERGE_RESOLUTION|>--- conflicted
+++ resolved
@@ -651,11 +651,11 @@
     assert m.dict(by_alias=True) == {'alias_a': None, 'extra_key': 'extra'}
 
 
-<<<<<<< HEAD
 def test_keyword_argument_unpacking():
     m = UltraSimpleModel(a=10.2)
     assert {**m} == {'a': 10.2, 'b': 10}
-=======
+
+
 def test_alias_generator():
     def to_camel(string: str):
         return ''.join(x.capitalize() for x in string.split('_'))
@@ -705,5 +705,4 @@
             class Config:
                 alias_generator = return_bytes
 
-    assert str(e.value) == "Config.alias_generator must return str, not <class 'bytes'>"
->>>>>>> 010ba38d
+    assert str(e.value) == "Config.alias_generator must return str, not <class 'bytes'>"