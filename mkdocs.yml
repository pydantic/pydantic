--- conflicted
+++ resolved
@@ -170,10 +170,7 @@
   - Usage Errors: errors/usage_errors.md
 - Integrations:
   - Pydantic Logfire: integrations/logfire.md
-<<<<<<< HEAD
-=======
   - LLMs: integrations/llms.md
->>>>>>> 5f033e46
   - Dev Tools:
     - Mypy: integrations/mypy.md/.
     - PyCharm: integrations/pycharm.md
@@ -330,9 +327,5 @@
       'blog/pydantic-v2-final.md': 'https://pydantic.dev/articles/pydantic-v2-final'
       'blog/pydantic-v2.md': 'https://pydantic.dev/articles/pydantic-v2'
       'examples/secrets.md': 'api/types.md#pydantic.types.Secret'
-<<<<<<< HEAD
       'examples/validators.md': 'examples/custom_validators.md'
-=======
-      'examples/validators.md': 'examples/custom_validators.md'
-      'architecture.md': 'internals/architecture.md'
->>>>>>> 5f033e46
+      'architecture.md': 'internals/architecture.md'