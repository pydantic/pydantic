--- conflicted
+++ resolved
@@ -59,11 +59,7 @@
   - Field Types:
     - Types Overview: usage/types/types.md
     - Standard Library Types: usage/types/standard_types.md
-<<<<<<< HEAD
-    - ByteSize: usage/types/bytesize.md
-=======
     - Booleans: usage/types/booleans.md
->>>>>>> be88bca7
     - Callables: usage/types/callables.md
     - Datetimes: usage/types/datetime.md
     - Dicts and Mapping: usage/types/dicts_mapping.md
@@ -131,7 +127,6 @@
     - Errors: api/errors.md
     - 'Functional Validators': api/functional_validators.md
     - 'Functional Serializers': api/functional_serializers.md
-    - 'Standard Library Types': api/standard_library_types.md
     - 'Pydantic Types': api/types.md
     - 'Network Types': api/networks.md
     - 'Version Information': api/version.md
