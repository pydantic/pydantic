site_name: pydantic
site_description: Data validation using Python type hints
strict: true
site_url: https://docs.pydantic.dev/

theme:
  name: 'material'
  custom_dir: 'docs/theme'
  palette:
  - media: "(prefers-color-scheme: light)"
    scheme: default
    primary: pink
    accent: pink
    toggle:
      icon: material/lightbulb-outline
      name: "Switch to dark mode"
  - media: "(prefers-color-scheme: dark)"
    scheme: slate
    primary: pink
    accent: pink
    toggle:
      icon: material/lightbulb
      name: "Switch to light mode"
  features:
    - content.tabs.link
    - announce.dismiss
    - navigation.tabs
  logo: 'logo-white.svg'
  favicon: 'favicon.png'

repo_name: pydantic/pydantic
repo_url: https://github.com/pydantic/pydantic
edit_uri: edit/main/docs/
extra:
  analytics:
    provider: google
    property: UA-62733018-4

extra_css:
- 'extra/terminal.css'
- 'extra/tweaks.css'
extra_javascript:
- 'extra/redirects.js'

nav:
- Get Started:
  - Welcome to pydantic: index.md
  - Installation: install.md
  - changelog.md
- Usage:
  - usage/models.md
  - 'Field Types': usage/types.md
  - usage/validators.md
  - 'Model Config': usage/model_config.md
  - usage/schema.md
  - usage/exporting_models.md
  - usage/dataclasses.md
  - usage/validation_decorator.md
  - usage/postponed_annotations.md
<<<<<<< HEAD
  - usage/errors.md
=======
  - usage/conversion_table.md
>>>>>>> 49309709
- Integrations:
  - 'Mypy': integrations/mypy.md
  - 'PyCharm': integrations/pycharm.md
  - 'Hypothesis': integrations/hypothesis.md
  - 'Visual Studio Code': integrations/visual_studio_code.md
  - 'datamodel-code-generator': integrations/datamodel_code_generator.md
  - 'devtools': integrations/devtools.md
  - 'Rich': integrations/rich.md
- Contribute: contributing.md
- Blog:
  - blog/pydantic-v2.md


markdown_extensions:
- tables
- toc:
    permalink: true
    title: Page contents
- admonition
- pymdownx.highlight
- pymdownx.extra
- pymdownx.emoji:
    emoji_index: !!python/name:materialx.emoji.twemoji
    emoji_generator: !!python/name:materialx.emoji.to_svg
- pymdownx.tabbed:
    alternate_style: true

plugins:
- search
- exclude:
    glob:
    - theme/announce.html
    - plugins/*
    - __pycache__/*
- mkdocs-simple-hooks:
    hooks:
      on_pre_build: 'docs.plugins.main:on_pre_build'
      on_files: 'docs.plugins.main:on_files'
      on_page_markdown: 'docs.plugins.main:on_page_markdown'
- redirects:
    redirect_maps:
      'usage/mypy.md': 'integrations/mypy.md'
      'mypy_plugin.md': 'integrations/mypy.md'
      'datamodel_code_generator.md': 'integrations/datamodel_code_generator.md'
      'visual_studio_code.md': 'integrations/visual_studio_code.md'
      'hypothesis_plugin.md': 'integrations/hypothesis.md'
      'pycharm_plugin.md': 'integrations/pycharm.md'
      'usage/devtools.md': 'integrations/devtools.md'
      'usage/rich.md': 'integrations/rich.md'<|MERGE_RESOLUTION|>--- conflicted
+++ resolved
@@ -57,11 +57,8 @@
   - usage/dataclasses.md
   - usage/validation_decorator.md
   - usage/postponed_annotations.md
-<<<<<<< HEAD
   - usage/errors.md
-=======
   - usage/conversion_table.md
->>>>>>> 49309709
 - Integrations:
   - 'Mypy': integrations/mypy.md
   - 'PyCharm': integrations/pycharm.md
