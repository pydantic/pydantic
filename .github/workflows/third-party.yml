--- conflicted
+++ resolved
@@ -220,22 +220,16 @@
     needs:
       - test-fastapi
       - test-sqlmodel
-<<<<<<< HEAD
       - test-beanie
-=======
       - test-openapi-python-client
->>>>>>> daa07324
     if: |
       github.repository == 'pydantic/pydantic' &&
       github.event_name == 'schedule' &&
       (
         needs.test-fastapi.result == 'failure' ||
         needs.test-sqlmodel.result == 'failure' ||
-<<<<<<< HEAD
-        needs.test-beanie.result == 'failure'
-=======
+        needs.test-beanie.result == 'failure' ||
         needs.test-openapi-python-client.result == 'failure'
->>>>>>> daa07324
       )
     permissions:
       issues: write
