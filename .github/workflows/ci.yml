name: CI

on:
  push:
    branches:
      - main
    tags:
      - '**'
  pull_request: {}

env:
  COLUMNS: 150
  PDM_DEPS: 'urllib3<2'
  FINDPYTHON_GET_VERSION_TIMEOUT: 30

jobs:
  lint:
    runs-on: ubuntu-latest
    name: lint ${{ matrix.python-version }}
    strategy:
      fail-fast: false
      matrix:
        python-version: ['3.8', '3.9', '3.10', '3.11', '3.12']
    steps:
      - uses: actions/checkout@v4

      - uses: pdm-project/setup-pdm@v3
        with:
          python-version: ${{ matrix.python-version }}
          cache: true
          allow-python-prereleases: true

      - name: install
        run: |
          pdm venv create --with-pip --force $PYTHON
          pdm install -G linting -G email

      - uses: pre-commit/action@v3.0.0
        with:
          extra_args: --all-files --verbose
        env:
          SKIP: no-commit-to-branch

  docs-build:
    runs-on: ubuntu-latest
    steps:
    - uses: actions/checkout@v4

    - uses: pdm-project/setup-pdm@v3
      with:
        # cloudflare pages build containers run 3.8, hence using it here
        python-version: '3.8'

    - name: install dependencies
      # Unlike the docs build, we don't use mkdocs_material-insiders
      # Because the secret for accessing the library is not accessible from forks, but we still want to run
      # this job on public CI runs.
      run: |
        pdm venv create --with-pip --force $PYTHON
        pdm install -G docs

    - run: pdm run python -c 'import docs.plugins.main'

    # Adding local symlinks gets nice source locations like
    #   pydantic_core/core_schema.py
    # instead of
    #   .venv/lib/python3.10/site-packages/pydantic_core/core_schema.py
    - name: prepare shortcuts for extra modules
      run: |
        ln -s .venv/lib/python*/site-packages/pydantic_core pydantic_core
        ln -s .venv/lib/python*/site-packages/pydantic_settings pydantic_settings
        ln -s .venv/lib/python*/site-packages/pydantic_extra_types pydantic_extra_types

    - run: pdm run mkdocs build

  test-memray:
    name: test memray
    runs-on: ubuntu-latest
    steps:
      - uses: actions/checkout@v4

      - uses: pdm-project/setup-pdm@v3
        with:
          python-version: '3.10'
          cache: true

      - name: install deps
        run: |
          pdm venv create --with-pip --force $PYTHON
          pdm install -G testing -G testing-extra -G email -G memray
          pdm add pytest-memray

      - name: test
        run: pdm run pytest --ignore=tests/mypy/ --ignore=tests/test_docs.py --memray

  test:
    name: test ${{ matrix.os }} / ${{ matrix.python-version }}
    strategy:
      fail-fast: false
      matrix:
        os: [ubuntu, macos, windows]
        python-version: ['3.8', '3.9', '3.10', '3.11', '3.12']
        include:
          # no pydantic-core binaries for pypy on windows, so tests take absolute ages
          # macos tests with pypy take ages (>10mins) since pypy is very slow
          # so we only test pypy on ubuntu
          - os: ubuntu
            python-version: 'pypy3.8'
          - os: ubuntu
            python-version: 'pypy3.9'
          - os: ubuntu
            python-version: 'pypy3.10'

    env:
      OS: ${{ matrix.os }}
      DEPS: yes

    runs-on: ${{ matrix.os }}-latest

    steps:
    - uses: actions/checkout@v4

    - uses: pdm-project/setup-pdm@v3
      with:
        python-version: ${{ matrix.python-version }}
        cache: true
        allow-python-prereleases: true

    - name: install deps
      run: |
        pdm venv create --with-pip --force $PYTHON
        pdm install -G testing -G email

    - run: pdm info && pdm list

    - run: 'pdm run python -c "import pydantic.version; print(pydantic.version.version_info())"'

    - run: mkdir coverage

    - name: test without deps
      # speed up by skipping this step on pypy
      if: "!startsWith(matrix.python-version, 'pypy')"
      run: make test
      env:
        COVERAGE_FILE: coverage/.coverage.${{ runner.os }}-py${{ matrix.python-version }}-without-deps
        CONTEXT: ${{ runner.os }}-py${{ matrix.python-version }}-without-deps

    - name: install extra deps
      run: pdm install -G testing-extra -G email

    - name: test with deps
      run: make test
      env:
        COVERAGE_FILE: coverage/.coverage.${{ runner.os }}-py${{ matrix.python-version }}-with-deps
        CONTEXT: ${{ runner.os }}-py${{ matrix.python-version }}-with-deps

    - name: store coverage files
      uses: actions/upload-artifact@v4
      with:
        name: coverage-${{ matrix.os }}-${{ matrix.python-version }}
        path: coverage

  test-fastapi:
    # If some tests start failing due to out-of-date schemas/validation errors/etc.,
    # update the `tests/test_fastapi.sh` script to exclude tests that have known-acceptable failures.
    name: test fastapi
    runs-on: ubuntu-latest
    steps:
      - uses: actions/checkout@v4

      - name: set up python
        uses: actions/setup-python@v5
        with:
          python-version: '3.10'

      - name: test
        run: make test-fastapi

  test-plugin:
    name: test pydantic plugin
    runs-on: ubuntu-latest
    steps:
      - uses: actions/checkout@v4

      - uses: pdm-project/setup-pdm@v3
        with:
          python-version: '3.11'
          cache: true

      - name: install deps
        run: |
          pdm venv create --with-pip --force $PYTHON
          pdm install -G testing

      - name: install example plugin
        run: pdm add ./tests/plugin

      - run: pdm run pytest ./tests/plugin
        env:
          TEST_PLUGIN: 1

      # uninstalling is necessary to avoid creating a pdm cache shared with other jobs
      # which includes the plugin
      - name: uninstall example plugin
        run: pdm remove ./tests/plugin

  test-mypy:
    name: mypy ${{ matrix.mypy-version }} / ${{ matrix.python-version }}
    runs-on: ubuntu-latest
    strategy:
      fail-fast: false
      matrix:
        # test recent mypy versions on 3.10 and mypy 1.0.1 on all supported python versions
        # if you change the value in the lockfile add the old value to this list
        mypy-version: ['1.0.1', 'lockfile', '1.2.0', '1.4.1', '1.5.1']
        python-version: ['3.10']
        include:
          - mypy-version: 'lockfile'
            python-version: '3.8'
          - mypy-version: 'lockfile'
            python-version: '3.9'
          - mypy-version: 'lockfile'
            python-version: '3.11'
          # TODO: Once Python 3.7 is removed, and mypy is bumped on the lockfile, we can add 'lockfile' again.
          - mypy-version: '1.5.1'
            python-version: '3.12'

    steps:
    - uses: actions/checkout@v4

    - uses: pdm-project/setup-pdm@v3
      with:
        python-version: ${{ matrix.python-version }}
        cache: true
        allow-python-prereleases: true

    - name: install deps
      run: |
        pdm venv create --with-pip --force $PYTHON
        pdm install -G testing -G mypy

    - name: install mypy
      if: steps.cache.outputs.cache-hit != 'true'
      run: |
        if [ ${{ matrix.mypy-version }} != 'lockfile' ]; then
          pdm remove -G linting mypy && pdm remove -G mypy mypy && pdm add mypy==${{ matrix.mypy-version }}
        fi
        pdm list

    - run: mkdir coverage

    - name: run mypy tests
      run: pdm run coverage run -m pytest tests/mypy --test-mypy
      env:
        COVERAGE_FILE: coverage/.coverage.linux-py${{ matrix.python-version }}-mypy${{ matrix.mypy-version }}
        CONTEXT: linux-py${{ matrix.python-version }}-mypy${{ matrix.mypy-version }}

    - name: install node for pyright
      uses: actions/setup-node@v4
      with:
        node-version: '18'

    - name: install pyright
<<<<<<< HEAD
      run: npm install -g pyright@1.1.343  # try to keep this in sync with .pre-commit-config.yaml
=======
      run: npm install -g pyright@1.1.345  # try to keep this in sync with .pre-commit-config.yaml
>>>>>>> 953bbea8

    - name: run pyright tests
      run: make test-pyright
      env:
        COVERAGE_FILE: coverage/.coverage.linux-py${{ matrix.python-version }}-pyright
        CONTEXT: linux-py${{ matrix.python-version }}-pyright

    - name: store coverage files
      uses: actions/upload-artifact@v4
      with:
        name: coverage-${{ matrix.os }}-${{ matrix.python-version }}-mypy${{ matrix.mypy-version }}
        path: coverage

  coverage-combine:
    needs: [test, test-mypy]
    runs-on: ubuntu-latest

    steps:
      - uses: actions/checkout@v4

      - uses: actions/setup-python@v5
        with:
          python-version: '3.8'

      - name: get coverage files
        uses: actions/download-artifact@v4
        with:
          merge-multiple: true
          pattern: coverage-*
          path: coverage

      - run: pip install coverage[toml]

      - run: ls -la coverage
      - run: coverage combine coverage
      - run: coverage report
      - run: coverage html --show-contexts --title "pydantic coverage for ${{ github.sha }}"

      - name: Store coverage html
        uses: actions/upload-artifact@v4
        with:
          name: coverage-html
          path: htmlcov

  test-typing-extensions:
    name: test typing-extensions ${{ matrix.typing-extensions-version }} on Python ${{ matrix.python-version }}
    runs-on: ubuntu-latest
    strategy:
      fail-fast: false
      matrix:
        # test the oldest supported version and main
        typing-extensions-version: ['4.6.1', 'main']
        python-version: ['3.8', '3.9', '3.10', '3.11', '3.12']

    steps:
    - uses: actions/checkout@v4

    - uses: pdm-project/setup-pdm@v3
      with:
        python-version: ${{ matrix.python-version }}
        cache: true
        allow-python-prereleases: true

    - name: install deps
      run: |
        pdm venv create --with-pip --force $PYTHON
        pdm install -G testing -G email

    - name: install typing-extensions
      run: |
        if [ ${{ matrix.typing-extensions-version }} == 'main' ]; then
          pdm remove typing-extensions && pdm add 'typing-extensions @ git+https://github.com/python/typing_extensions.git'
        else
          pdm remove typing-extensions && pdm add 'typing-extensions==${{ matrix.typing-extensions-version }}'
        fi
        pdm list
    - name: test
      run: make test

  # https://github.com/marketplace/actions/alls-green
  check:  # This job does nothing and is only used for the branch protection

    if: always()

    outputs:
      result: ${{ steps.all-green.outputs.result }}

    needs:
      - lint
      - docs-build
      - test
      - test-memray
      - test-mypy
      - test-fastapi
      - test-plugin

    runs-on: ubuntu-latest

    steps:
      - name: Decide whether the needed jobs succeeded or failed
        uses: re-actors/alls-green@release/v1
        id: all-green
        with:
          jobs: ${{ toJSON(needs) }}

  release:
    needs: [check]
    if: needs.check.outputs.result == 'success' && startsWith(github.ref, 'refs/tags/')
    runs-on: ubuntu-latest
    environment: release

    permissions:
      id-token: write

    outputs:
      pydantic-version: ${{ steps.check-tag.outputs.VERSION }}

    steps:
      - uses: actions/checkout@v4

      - name: set up python
        uses: actions/setup-python@v5
        with:
          python-version: '3.10'

      - name: install
        run: pip install -U build

      - name: check version
        id: check-tag
        uses: samuelcolvin/check-python-version@v4.1
        with:
          version_file_path: pydantic/version.py

      - name: build
        run: python -m build

      - name: Upload package to PyPI
        uses: pypa/gh-action-pypi-publish@release/v1

  send-tweet:
    name: Send tweet
    needs: [release]
    if: needs.release.result == 'success'
    runs-on: ubuntu-latest

    steps:
      - uses: actions/setup-python@v5
        with:
          python-version: '3.10'
      - name: Install dependencies
        run: pip install tweepy==4.14.0
      - name: Send tweet
        shell: python
        run: |
          import os
          import tweepy

          client = tweepy.Client(
              access_token=os.getenv("TWITTER_ACCESS_TOKEN"),
              access_token_secret=os.getenv("TWITTER_ACCESS_TOKEN_SECRET"),
              consumer_key=os.getenv("TWITTER_CONSUMER_KEY"),
              consumer_secret=os.getenv("TWITTER_CONSUMER_SECRET"),
          )
          version = os.getenv("VERSION").strip('"')
          tweet = os.getenv("TWEET").format(version=version)
          client.create_tweet(text=tweet)
        env:
          VERSION: ${{ needs.release.outputs.pydantic-version }}
          TWEET: |
            Pydantic version {version} is out! 🎉

            https://github.com/pydantic/pydantic/releases/tag/v{version}
          TWITTER_CONSUMER_KEY: ${{ secrets.TWITTER_CONSUMER_KEY }}
          TWITTER_CONSUMER_SECRET: ${{ secrets.TWITTER_CONSUMER_SECRET }}
          TWITTER_ACCESS_TOKEN: ${{ secrets.TWITTER_ACCESS_TOKEN }}
          TWITTER_ACCESS_TOKEN_SECRET: ${{ secrets.TWITTER_ACCESS_TOKEN_SECRET }}<|MERGE_RESOLUTION|>--- conflicted
+++ resolved
@@ -261,11 +261,7 @@
         node-version: '18'
 
     - name: install pyright
-<<<<<<< HEAD
-      run: npm install -g pyright@1.1.343  # try to keep this in sync with .pre-commit-config.yaml
-=======
       run: npm install -g pyright@1.1.345  # try to keep this in sync with .pre-commit-config.yaml
->>>>>>> 953bbea8
 
     - name: run pyright tests
       run: make test-pyright
