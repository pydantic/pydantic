name: CI

on:
  push:
    branches:
      - main
    tags:
      - '**'
  pull_request: {}

env:
  COLUMNS: 150
  UV_FROZEN: true
  FORCE_COLOR: 1

jobs:
  lint:
    runs-on: ubuntu-latest
    name: Lint ${{ matrix.python-version }}
    strategy:
      fail-fast: false
      matrix:
        python-version: ['3.9', '3.10', '3.11', '3.12', '3.13']
    steps:
      - uses: actions/checkout@v4

      - uses: astral-sh/setup-uv@v5
        with:
          python-version: ${{ matrix.python-version }}

      - name: Install dependencies
        # Installing pip is required for the pre-commit action:
        run: |
          uv sync --group linting --all-extras
          uv pip install pip
      - uses: pre-commit/action@v3.0.1
        with:
          extra_args: --all-files --verbose
        env:
          SKIP: no-commit-to-branch

  docs-build:
    runs-on: ubuntu-latest
    steps:
    - uses: actions/checkout@v4

    - uses: astral-sh/setup-uv@v5
      with:
        python-version: '3.12'

    - name: Install dependencies
      # Unlike the docs build, we don't use mkdocs_material-insiders
      # Because the secret for accessing the library is not accessible from forks, but we still want to run
      # this job on public CI runs.
      run: uv sync --group docs

    - run: uv run python -c 'import docs.plugins.main'

    # Taken from docs-build.sh
    - name: prepare shortcuts for extra modules
      run: |
        ln -s .venv/lib/python*/site-packages/pydantic_core pydantic_core
        ln -s .venv/lib/python*/site-packages/pydantic_settings pydantic_settings
        ln -s .venv/lib/python*/site-packages/pydantic_extra_types pydantic_extra_types

    - run: PYTHONPATH="$PWD${PYTHONPATH:+:${PYTHONPATH}}" uv run mkdocs build

  test-memray:
    name: Test memray
    runs-on: ubuntu-latest
    steps:
      - uses: actions/checkout@v4

      - uses: astral-sh/setup-uv@v5
        with:
          python-version: '3.12'

      - name: install deps
        run: uv sync --group testing-extra

      - name: Run tests
        run: uv run pytest --ignore=tests/mypy/ --ignore=tests/test_docs.py --memray

  test:
    name: Test ${{ matrix.os }} / ${{ matrix.python-version }}
    strategy:
      fail-fast: false
      matrix:
        os: [ubuntu-latest, macos-13, macos-latest, windows-latest]
        python-version: ['3.9', '3.10', '3.11', '3.12', '3.13', '3.13t']
        include:
          # no pydantic-core binaries for pypy on windows, so tests take absolute ages
          # macos tests with pypy take ages (>10mins) since pypy is very slow
          # so we only test pypy on ubuntu
          - os: ubuntu-latest
            python-version: 'pypy3.9'
          - os: ubuntu-latest
            python-version: 'pypy3.10'
        exclude:
          # Python 3.9 is not available on macOS 14
          - os: macos-13
            python-version: '3.10'
          - os: macos-13
            python-version: '3.11'
          - os: macos-13
            python-version: '3.12'
          - os: macos-latest
            python-version: '3.13'
          - os: macos-latest
            python-version: '3.9'

    env:
      OS: ${{ matrix.os }}
      DEPS: yes
      UV_PYTHON_PREFERENCE: only-managed

    runs-on: ${{ matrix.os }}

    steps:
    - uses: actions/checkout@v4

    - uses: astral-sh/setup-uv@v5
      with:
        python-version: ${{ matrix.python-version }}
<<<<<<< HEAD
        cache: true
        allow-python-prereleases: true

    - name: install deps
      run: |
        pdm venv create --with-pip --force $PYTHON
        pdm install -G testing -G email -G timezone
=======
>>>>>>> 5f033e46

    - name: Install dependencies
      run: uv sync --extra timezone

    - run: 'uv run python -c "import pydantic.version; print(pydantic.version.version_info())"'

    - run: mkdir coverage

    - name: Test without email-validator
      # speed up by skipping this step on pypy
      if: ${{ !startsWith(matrix.python-version, 'pypy') }}
      run: make test NUM_THREADS=${{ endsWith(matrix.python-version, 't') && '4' || '1' }}
      # Free threaded is flaky, allow failures for now:
      continue-on-error: ${{ endsWith(matrix.python-version, 't') }}
      env:
        COVERAGE_FILE: coverage/.coverage.${{ runner.os }}-py${{ matrix.python-version }}-without-deps
        CONTEXT: ${{ runner.os }}-py${{ matrix.python-version }}-without-deps

<<<<<<< HEAD
    - name: install extra deps
      run: pdm install -G testing-extra -G email -G timezone
=======
    - name: Install extra dependencies
      # Skip free threaded, we can't install memray
      if: ${{ !endsWith(matrix.python-version, 't') }}
      run: uv sync --group testing-extra --all-extras
>>>>>>> 5f033e46

    - name: Test with all extra dependencies
      if: ${{ !endsWith(matrix.python-version, 't') }}
      run: make test
      env:
        COVERAGE_FILE: coverage/.coverage.${{ runner.os }}-py${{ matrix.python-version }}-with-deps
        CONTEXT: ${{ runner.os }}-py${{ matrix.python-version }}-with-deps

    - name: Store coverage files
      uses: actions/upload-artifact@v4
      with:
        name: coverage-${{ matrix.os }}-${{ matrix.python-version }}
        path: coverage
        include-hidden-files: true

  test-plugin:
    name: Test Pydantic plugin
    runs-on: ubuntu-latest
    steps:
      - uses: actions/checkout@v4

      - uses: astral-sh/setup-uv@v5
        with:
          python-version: '3.12'

      - name: Install dependencies
        run: uv sync

      - name: Install example plugin
        run: uv pip install ./tests/plugin

      - run: uv run pytest tests/plugin
        env:
          TEST_PLUGIN: 1

  test-mypy:
    name: mypy ${{ matrix.mypy-version }} / ${{ matrix.python-version }}
    runs-on: ubuntu-latest
    strategy:
      fail-fast: false
      matrix:
        # test the latest version on all supported Python versions and the rest on 3.12
        mypy-version: ['1.10.1', '1.11.2']
        python-version: ['3.12']
        include:
          - mypy-version: '1.12.0'
            python-version: '3.9'
          - mypy-version: '1.12.0'
            python-version: '3.10'
          - mypy-version: '1.12.0'
            python-version: '3.11'
          - mypy-version: '1.12.0'
            python-version: '3.12'
          - mypy-version: '1.12.0'
            python-version: '3.13'

    steps:
    - uses: actions/checkout@v4

    - uses: astral-sh/setup-uv@v5
      with:
        python-version: ${{ matrix.python-version }}

    - name: Install dependencies
      run: uv sync --group typechecking --all-extras

    - name: Install mypy
      if: steps.cache.outputs.cache-hit != 'true'
      run: uv pip install 'mypy==${{ matrix.mypy-version }}'

    - run: mkdir coverage

    - name: Run mypy tests
      run: uv run coverage run -m pytest tests/mypy --test-mypy
      env:
        COVERAGE_FILE: coverage/.coverage.linux-py${{ matrix.python-version }}-mypy${{ matrix.mypy-version }}
        CONTEXT: linux-py${{ matrix.python-version }}-mypy${{ matrix.mypy-version }}

    - name: Store coverage files
      uses: actions/upload-artifact@v4
      with:
        name: coverage-${{ matrix.python-version }}-mypy${{ matrix.mypy-version }}
        path: coverage
        include-hidden-files: true

  test-typechecking-integration:
    name: Typechecking integration tests
    runs-on: ubuntu-latest
    steps:
    - uses: actions/checkout@v4

    - uses: astral-sh/setup-uv@v5
      with:
        python-version: '3.12'

    - name: Install dependencies
      run: uv sync --group typechecking

    - name: Run typechecking integration tests (Pyright)
      run: make test-typechecking-pyright

    - name: Run typechecking integration tests (Mypy)
      run: make test-typechecking-mypy

  coverage-combine:
    needs: [test, test-mypy]
    runs-on: ubuntu-latest

    steps:
      - uses: actions/checkout@v4

      - uses: actions/setup-python@v5
        with:
          python-version: '3.12'

      - name: Get coverage files
        uses: actions/download-artifact@v4
        with:
          merge-multiple: true
          pattern: coverage-*
          path: coverage

      - run: pip install coverage[toml]

      - run: ls -la coverage
      - run: coverage combine coverage
      - run: coverage report
      - run: coverage html --show-contexts --title "pydantic coverage for ${{ github.sha }}"

      - name: Store coverage data
        uses: actions/upload-artifact@v4
        with:
          name: coverage-data
          path: .coverage
          include-hidden-files: true

      - name: Store coverage HTML
        uses: actions/upload-artifact@v4
        with:
          name: coverage-html
          path: htmlcov

  coverage-pr-comment:
    needs: coverage-combine
    runs-on: ubuntu-latest
    if: github.event_name == 'pull_request'
    permissions:
      pull-requests: write
      contents: write

    steps:
      - uses: actions/checkout@v4

      - name: Download coverage data
        uses: actions/download-artifact@v4
        with:
          name: coverage-data

      - name: Generate coverage comment
        id: coverage-comment
        uses: py-cov-action/python-coverage-comment-action@v3
        with:
          GITHUB_TOKEN: ${{ secrets.GITHUB_TOKEN }}

      - name: Store coverage comment
        uses: actions/upload-artifact@v4
        if: steps.coverage-comment.outputs.COMMENT_FILE_WRITTEN == 'true'
        with:
          name: python-coverage-comment-action
          path: python-coverage-comment-action.txt

  test-typing-extensions:
    name: Test typing-extensions (`main` branch) on Python ${{ matrix.python-version }}
    runs-on: ubuntu-latest
    strategy:
      fail-fast: false
      matrix:
        python-version: ['3.9', '3.10', '3.11', '3.12', '3.13']
    steps:
    - uses: actions/checkout@v4

    - uses: astral-sh/setup-uv@v5
      with:
        python-version: ${{ matrix.python-version }}

    - name: Install dependencies
      run: uv sync

    - name: Install typing-extensions
      run: uv pip install 'typing-extensions @ git+https://github.com/python/typing_extensions.git'

    - name: Run tests
      run: make test

  # https://github.com/marketplace/actions/alls-green
  check:  # This job does nothing and is only used for the branch protection
    if: always()

    outputs:
      result: ${{ steps.all-green.outputs.result }}

    needs:
      - lint
      - docs-build
      - test
      - test-memray
      - test-mypy
      - test-plugin

    runs-on: ubuntu-latest

    steps:
      - name: Decide whether the needed jobs succeeded or failed
        uses: re-actors/alls-green@release/v1
        id: all-green
        with:
          jobs: ${{ toJSON(needs) }}

  release:
    needs: [check]
    if: needs.check.outputs.result == 'success' && startsWith(github.ref, 'refs/tags/')
    runs-on: ubuntu-latest
    environment: release

    permissions:
      id-token: write

    outputs:
      pydantic-version: ${{ steps.check-tag.outputs.VERSION }}

    steps:
      - uses: actions/checkout@v4

      - uses: actions/setup-python@v5
        with:
          python-version: '3.12'

      - name: Install 'build' library
        run: pip install -U build

      - name: Check version
        id: check-tag
        uses: samuelcolvin/check-python-version@v4.1
        with:
          version_file_path: pydantic/version.py

      - name: Build library
        run: python -m build

      - name: Upload package to PyPI
        uses: pypa/gh-action-pypi-publish@release/v1

  send-tweet:
    name: Send tweet
    needs: [release]
    if: needs.release.result == 'success'
    runs-on: ubuntu-latest

    steps:
      - uses: actions/setup-python@v5
        with:
          python-version: '3.12'
      - name: Install dependencies
        run: pip install tweepy==4.14.0
      - name: Send tweet
        shell: python
        run: |
          import os
          import tweepy

          client = tweepy.Client(
              access_token=os.getenv("TWITTER_ACCESS_TOKEN"),
              access_token_secret=os.getenv("TWITTER_ACCESS_TOKEN_SECRET"),
              consumer_key=os.getenv("TWITTER_CONSUMER_KEY"),
              consumer_secret=os.getenv("TWITTER_CONSUMER_SECRET"),
          )
          version = os.getenv("VERSION").strip('"')

          if "b" in version:
              official_version = version[:version.index("b")]
              tweet = os.getenv("BETA_TWEET").format(version=version, official_version=official_version)
          else:
              tweet = os.getenv("TWEET").format(version=version)

          client.create_tweet(text=tweet)
        env:
          VERSION: ${{ needs.release.outputs.pydantic-version }}
          TWEET: |
            Pydantic version {version} is out! 🎉

            https://github.com/pydantic/pydantic/releases/tag/v{version}
          BETA_TWEET: |
            Pydantic beta version {version} is out! 🚀

            Please try v{version} in the next week before we release v{official_version},
            and let us know if you encounter any issues!

            https://github.com/pydantic/pydantic/releases/tag/v{version}
          TWITTER_CONSUMER_KEY: ${{ secrets.TWITTER_CONSUMER_KEY }}
          TWITTER_CONSUMER_SECRET: ${{ secrets.TWITTER_CONSUMER_SECRET }}
          TWITTER_ACCESS_TOKEN: ${{ secrets.TWITTER_ACCESS_TOKEN }}
          TWITTER_ACCESS_TOKEN_SECRET: ${{ secrets.TWITTER_ACCESS_TOKEN_SECRET }}<|MERGE_RESOLUTION|>--- conflicted
+++ resolved
@@ -122,16 +122,6 @@
     - uses: astral-sh/setup-uv@v5
       with:
         python-version: ${{ matrix.python-version }}
-<<<<<<< HEAD
-        cache: true
-        allow-python-prereleases: true
-
-    - name: install deps
-      run: |
-        pdm venv create --with-pip --force $PYTHON
-        pdm install -G testing -G email -G timezone
-=======
->>>>>>> 5f033e46
 
     - name: Install dependencies
       run: uv sync --extra timezone
@@ -150,15 +140,10 @@
         COVERAGE_FILE: coverage/.coverage.${{ runner.os }}-py${{ matrix.python-version }}-without-deps
         CONTEXT: ${{ runner.os }}-py${{ matrix.python-version }}-without-deps
 
-<<<<<<< HEAD
-    - name: install extra deps
-      run: pdm install -G testing-extra -G email -G timezone
-=======
     - name: Install extra dependencies
       # Skip free threaded, we can't install memray
       if: ${{ !endsWith(matrix.python-version, 't') }}
       run: uv sync --group testing-extra --all-extras
->>>>>>> 5f033e46
 
     - name: Test with all extra dependencies
       if: ${{ !endsWith(matrix.python-version, 't') }}
