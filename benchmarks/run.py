--- conflicted
+++ resolved
@@ -189,24 +189,6 @@
         print(r)
 
     if 'SAVE' in os.environ:
-<<<<<<< HEAD
-        csv_file = StringIO()
-        csv_writer = csv.writer(csv_file)
-        results = {r[0]: r for r in sorted(csv_results, key=itemgetter(1))}
-        pydantic_res = results.pop('pydantic')
-        first_avg = pydantic_res[1]
-        sd = pydantic_res[2]
-        csv_writer.writerow(['pydantic', '', f'{first_avg:0.1f}μs', f'{sd:0.3f}μs'])
-        for p, avg, sd in results.values():
-            if avg >= first_avg:
-                relative = f'{avg / first_avg:0.1f}x slower'
-            else:
-                relative = f'{first_avg / avg:0.1f}x faster'
-            csv_writer.writerow([p, relative, f'{avg:0.1f}μs', f'{sd:0.3f}μs'])
-        p = Path(THIS_DIR / '../docs/benchmarks.csv')
-        print(f'saving results to {p}')
-        p.write_text(csv_file.getvalue())
-=======
         save_md(csv_results)
 
 
@@ -230,7 +212,6 @@
 {table}
 """
     (Path(__file__).parent / '..' / 'docs' / '.benchmarks_table.md').write_text(text)
->>>>>>> a34118f3
 
 
 def diff():
