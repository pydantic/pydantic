repos:
- repo: https://github.com/pre-commit/pre-commit-hooks
  rev: v4.3.0
  hooks:
  - id: no-commit-to-branch  # prevent direct commits to main branch
  - id: check-yaml
    args: ['--unsafe']
  - id: check-toml
  - id: end-of-file-fixer
  - id: trailing-whitespace

- repo: https://github.com/codespell-project/codespell
  rev: v2.2.4
  hooks:
  - id: codespell
    additional_dependencies:
      - tomli
    exclude: '^pdm\.lock$'
- repo: local
  hooks:
  - id: lint
    name: Lint
    entry: make lint
    types: [python]
    language: system
    pass_filenames: false
  - id: usage_docs
    name: Usage docs links
    entry: pdm run ./tests/check_usage_docs.py
    files: '^pydantic/'
    types: [python]
    language: system
  - id: typecheck
    name: Typecheck
    entry: pdm run pyright pydantic
    types: [python]
    language: node
    pass_filenames: false
<<<<<<< HEAD
    additional_dependencies: ["pyright@1.1.336"]  # try to keep this in sync with .github/workflows/ci.yml
=======
    additional_dependencies: ["pyright@1.1.345"]  # try to keep this in sync with .github/workflows/ci.yml
>>>>>>> 2e459bb5
<|MERGE_RESOLUTION|>--- conflicted
+++ resolved
@@ -36,8 +36,4 @@
     types: [python]
     language: node
     pass_filenames: false
-<<<<<<< HEAD
-    additional_dependencies: ["pyright@1.1.336"]  # try to keep this in sync with .github/workflows/ci.yml
-=======
-    additional_dependencies: ["pyright@1.1.345"]  # try to keep this in sync with .github/workflows/ci.yml
->>>>>>> 2e459bb5
+    additional_dependencies: ["pyright@1.1.345"]  # try to keep this in sync with .github/workflows/ci.yml