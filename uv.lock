version = 1
requires-python = ">=3.8"
resolution-markers = [
    "python_full_version < '3.9' or (python_full_version < '3.12' and platform_system != 'Windows' and sys_platform != 'win32')",
    "python_full_version >= '3.9' and python_full_version < '3.12' and platform_system == 'Windows' and sys_platform != 'win32'",
    "python_full_version >= '3.12' and sys_platform != 'win32'",
    "python_full_version >= '3.9' and python_full_version < '3.12' and sys_platform == 'win32'",
    "python_full_version >= '3.12' and sys_platform == 'win32'",
]

[[package]]
name = "annotated-types"
version = "0.7.0"
source = { registry = "https://pypi.org/simple" }
dependencies = [
    { name = "typing-extensions", marker = "python_full_version < '3.9'" },
]
sdist = { url = "https://files.pythonhosted.org/packages/ee/67/531ea369ba64dcff5ec9c3402f9f51bf748cec26dde048a2f973a4eea7f5/annotated_types-0.7.0.tar.gz", hash = "sha256:aff07c09a53a08bc8cfccb9c85b05f1aa9a2a6f23728d790723543408344ce89", size = 16081 }
wheels = [
    { url = "https://files.pythonhosted.org/packages/78/b6/6307fbef88d9b5ee7421e68d78a9f162e0da4900bc5f5793f6d3d0e34fb8/annotated_types-0.7.0-py3-none-any.whl", hash = "sha256:1f02e8b43a8fbbc3f3e0d4f0f4bfc8131bcb4eebe8849b8e5c773f3a1c582a53", size = 13643 },
]

[[package]]
name = "ansi2html"
version = "1.9.2"
source = { registry = "https://pypi.org/simple" }
sdist = { url = "https://files.pythonhosted.org/packages/4b/d5/e3546dcd5e4a9566f4ed8708df5853e83ca627461a5b048a861c6f8e7a26/ansi2html-1.9.2.tar.gz", hash = "sha256:3453bf87535d37b827b05245faaa756dbab4ec3d69925e352b6319c3c955c0a5", size = 44300 }
wheels = [
    { url = "https://files.pythonhosted.org/packages/bd/71/aee71b836e9ee2741d5694b80d74bfc7c8cd5dbdf7a9f3035fcf80d792b1/ansi2html-1.9.2-py3-none-any.whl", hash = "sha256:dccb75aa95fb018e5d299be2b45f802952377abfdce0504c17a6ee6ef0a420c5", size = 17614 },
]

[[package]]
name = "asttokens"
version = "2.4.1"
source = { registry = "https://pypi.org/simple" }
dependencies = [
    { name = "six" },
]
sdist = { url = "https://files.pythonhosted.org/packages/45/1d/f03bcb60c4a3212e15f99a56085d93093a497718adf828d050b9d675da81/asttokens-2.4.1.tar.gz", hash = "sha256:b03869718ba9a6eb027e134bfdf69f38a236d681c83c160d510768af11254ba0", size = 62284 }
wheels = [
    { url = "https://files.pythonhosted.org/packages/45/86/4736ac618d82a20d87d2f92ae19441ebc7ac9e7a581d7e58bbe79233b24a/asttokens-2.4.1-py2.py3-none-any.whl", hash = "sha256:051ed49c3dcae8913ea7cd08e46a606dba30b79993209636c4875bc1d637bc24", size = 27764 },
]

[[package]]
name = "astunparse"
version = "1.6.3"
source = { registry = "https://pypi.org/simple" }
dependencies = [
    { name = "six", marker = "python_full_version < '3.9' or (python_full_version < '3.12' and platform_system != 'Windows' and sys_platform != 'win32')" },
    { name = "wheel", marker = "python_full_version < '3.9' or (python_full_version < '3.12' and platform_system != 'Windows' and sys_platform != 'win32')" },
]
sdist = { url = "https://files.pythonhosted.org/packages/f3/af/4182184d3c338792894f34a62672919db7ca008c89abee9b564dd34d8029/astunparse-1.6.3.tar.gz", hash = "sha256:5ad93a8456f0d084c3456d059fd9a92cce667963232cbf763eac3bc5b7940872", size = 18290 }
wheels = [
    { url = "https://files.pythonhosted.org/packages/2b/03/13dde6512ad7b4557eb792fbcf0c653af6076b81e5941d36ec61f7ce6028/astunparse-1.6.3-py2.py3-none-any.whl", hash = "sha256:c2652417f2c8b5bb325c885ae329bdf3f86424075c4fd1a128674bc6fba4b8e8", size = 12732 },
]

[[package]]
name = "attrs"
version = "24.2.0"
source = { registry = "https://pypi.org/simple" }
sdist = { url = "https://files.pythonhosted.org/packages/fc/0f/aafca9af9315aee06a89ffde799a10a582fe8de76c563ee80bbcdc08b3fb/attrs-24.2.0.tar.gz", hash = "sha256:5cfb1b9148b5b086569baec03f20d7b6bf3bcacc9a42bebf87ffaaca362f6346", size = 792678 }
wheels = [
    { url = "https://files.pythonhosted.org/packages/6a/21/5b6702a7f963e95456c0de2d495f67bf5fd62840ac655dc451586d23d39a/attrs-24.2.0-py3-none-any.whl", hash = "sha256:81921eb96de3191c8258c199618104dd27ac608d9366f5e35d011eae1867ede2", size = 63001 },
]

[[package]]
name = "autoflake"
version = "2.3.1"
source = { registry = "https://pypi.org/simple" }
dependencies = [
    { name = "pyflakes" },
    { name = "tomli", marker = "python_full_version < '3.11'" },
]
sdist = { url = "https://files.pythonhosted.org/packages/2a/cb/486f912d6171bc5748c311a2984a301f4e2d054833a1da78485866c71522/autoflake-2.3.1.tar.gz", hash = "sha256:c98b75dc5b0a86459c4f01a1d32ac7eb4338ec4317a4469515ff1e687ecd909e", size = 27642 }
wheels = [
    { url = "https://files.pythonhosted.org/packages/a2/ee/3fd29bf416eb4f1c5579cf12bf393ae954099258abd7bde03c4f9716ef6b/autoflake-2.3.1-py3-none-any.whl", hash = "sha256:3ae7495db9084b7b32818b4140e6dc4fc280b712fb414f5b8fe57b0a8e85a840", size = 32483 },
]

[[package]]
name = "babel"
version = "2.16.0"
source = { registry = "https://pypi.org/simple" }
dependencies = [
    { name = "pytz", marker = "python_full_version < '3.9'" },
]
sdist = { url = "https://files.pythonhosted.org/packages/2a/74/f1bc80f23eeba13393b7222b11d95ca3af2c1e28edca18af487137eefed9/babel-2.16.0.tar.gz", hash = "sha256:d1f3554ca26605fe173f3de0c65f750f5a42f924499bf134de6423582298e316", size = 9348104 }
wheels = [
    { url = "https://files.pythonhosted.org/packages/ed/20/bc79bc575ba2e2a7f70e8a1155618bb1301eaa5132a8271373a6903f73f8/babel-2.16.0-py3-none-any.whl", hash = "sha256:368b5b98b37c06b7daf6696391c3240c938b37767d4584413e8438c5c435fa8b", size = 9587599 },
]

[[package]]
name = "black"
version = "24.8.0"
source = { registry = "https://pypi.org/simple" }
dependencies = [
    { name = "click" },
    { name = "mypy-extensions" },
    { name = "packaging" },
    { name = "pathspec" },
    { name = "platformdirs" },
    { name = "tomli", marker = "python_full_version < '3.11'" },
    { name = "typing-extensions", marker = "python_full_version < '3.11'" },
]
sdist = { url = "https://files.pythonhosted.org/packages/04/b0/46fb0d4e00372f4a86a6f8efa3cb193c9f64863615e39010b1477e010578/black-24.8.0.tar.gz", hash = "sha256:2500945420b6784c38b9ee885af039f5e7471ef284ab03fa35ecdde4688cd83f", size = 644810 }
wheels = [
    { url = "https://files.pythonhosted.org/packages/47/6e/74e29edf1fba3887ed7066930a87f698ffdcd52c5dbc263eabb06061672d/black-24.8.0-cp310-cp310-macosx_10_9_x86_64.whl", hash = "sha256:09cdeb74d494ec023ded657f7092ba518e8cf78fa8386155e4a03fdcc44679e6", size = 1632092 },
    { url = "https://files.pythonhosted.org/packages/ab/49/575cb6c3faee690b05c9d11ee2e8dba8fbd6d6c134496e644c1feb1b47da/black-24.8.0-cp310-cp310-macosx_11_0_arm64.whl", hash = "sha256:81c6742da39f33b08e791da38410f32e27d632260e599df7245cccee2064afeb", size = 1457529 },
    { url = "https://files.pythonhosted.org/packages/7a/b4/d34099e95c437b53d01c4aa37cf93944b233066eb034ccf7897fa4e5f286/black-24.8.0-cp310-cp310-manylinux_2_17_x86_64.manylinux2014_x86_64.manylinux_2_28_x86_64.whl", hash = "sha256:707a1ca89221bc8a1a64fb5e15ef39cd755633daa672a9db7498d1c19de66a42", size = 1757443 },
    { url = "https://files.pythonhosted.org/packages/87/a0/6d2e4175ef364b8c4b64f8441ba041ed65c63ea1db2720d61494ac711c15/black-24.8.0-cp310-cp310-win_amd64.whl", hash = "sha256:d6417535d99c37cee4091a2f24eb2b6d5ec42b144d50f1f2e436d9fe1916fe1a", size = 1418012 },
    { url = "https://files.pythonhosted.org/packages/08/a6/0a3aa89de9c283556146dc6dbda20cd63a9c94160a6fbdebaf0918e4a3e1/black-24.8.0-cp311-cp311-macosx_10_9_x86_64.whl", hash = "sha256:fb6e2c0b86bbd43dee042e48059c9ad7830abd5c94b0bc518c0eeec57c3eddc1", size = 1615080 },
    { url = "https://files.pythonhosted.org/packages/db/94/b803d810e14588bb297e565821a947c108390a079e21dbdcb9ab6956cd7a/black-24.8.0-cp311-cp311-macosx_11_0_arm64.whl", hash = "sha256:837fd281f1908d0076844bc2b801ad2d369c78c45cf800cad7b61686051041af", size = 1438143 },
    { url = "https://files.pythonhosted.org/packages/a5/b5/f485e1bbe31f768e2e5210f52ea3f432256201289fd1a3c0afda693776b0/black-24.8.0-cp311-cp311-manylinux_2_17_x86_64.manylinux2014_x86_64.manylinux_2_28_x86_64.whl", hash = "sha256:62e8730977f0b77998029da7971fa896ceefa2c4c4933fcd593fa599ecbf97a4", size = 1738774 },
    { url = "https://files.pythonhosted.org/packages/a8/69/a000fc3736f89d1bdc7f4a879f8aaf516fb03613bb51a0154070383d95d9/black-24.8.0-cp311-cp311-win_amd64.whl", hash = "sha256:72901b4913cbac8972ad911dc4098d5753704d1f3c56e44ae8dce99eecb0e3af", size = 1427503 },
    { url = "https://files.pythonhosted.org/packages/a2/a8/05fb14195cfef32b7c8d4585a44b7499c2a4b205e1662c427b941ed87054/black-24.8.0-cp312-cp312-macosx_10_9_x86_64.whl", hash = "sha256:7c046c1d1eeb7aea9335da62472481d3bbf3fd986e093cffd35f4385c94ae368", size = 1646132 },
    { url = "https://files.pythonhosted.org/packages/41/77/8d9ce42673e5cb9988f6df73c1c5c1d4e9e788053cccd7f5fb14ef100982/black-24.8.0-cp312-cp312-macosx_11_0_arm64.whl", hash = "sha256:649f6d84ccbae73ab767e206772cc2d7a393a001070a4c814a546afd0d423aed", size = 1448665 },
    { url = "https://files.pythonhosted.org/packages/cc/94/eff1ddad2ce1d3cc26c162b3693043c6b6b575f538f602f26fe846dfdc75/black-24.8.0-cp312-cp312-manylinux_2_17_x86_64.manylinux2014_x86_64.manylinux_2_28_x86_64.whl", hash = "sha256:2b59b250fdba5f9a9cd9d0ece6e6d993d91ce877d121d161e4698af3eb9c1018", size = 1762458 },
    { url = "https://files.pythonhosted.org/packages/28/ea/18b8d86a9ca19a6942e4e16759b2fa5fc02bbc0eb33c1b866fcd387640ab/black-24.8.0-cp312-cp312-win_amd64.whl", hash = "sha256:6e55d30d44bed36593c3163b9bc63bf58b3b30e4611e4d88a0c3c239930ed5b2", size = 1436109 },
    { url = "https://files.pythonhosted.org/packages/9f/d4/ae03761ddecc1a37d7e743b89cccbcf3317479ff4b88cfd8818079f890d0/black-24.8.0-cp38-cp38-macosx_10_9_x86_64.whl", hash = "sha256:505289f17ceda596658ae81b61ebbe2d9b25aa78067035184ed0a9d855d18afd", size = 1617322 },
    { url = "https://files.pythonhosted.org/packages/14/4b/4dfe67eed7f9b1ddca2ec8e4418ea74f0d1dc84d36ea874d618ffa1af7d4/black-24.8.0-cp38-cp38-macosx_11_0_arm64.whl", hash = "sha256:b19c9ad992c7883ad84c9b22aaa73562a16b819c1d8db7a1a1a49fb7ec13c7d2", size = 1442108 },
    { url = "https://files.pythonhosted.org/packages/97/14/95b3f91f857034686cae0e73006b8391d76a8142d339b42970eaaf0416ea/black-24.8.0-cp38-cp38-manylinux_2_17_x86_64.manylinux2014_x86_64.manylinux_2_28_x86_64.whl", hash = "sha256:1f13f7f386f86f8121d76599114bb8c17b69d962137fc70efe56137727c7047e", size = 1745786 },
    { url = "https://files.pythonhosted.org/packages/95/54/68b8883c8aa258a6dde958cd5bdfada8382bec47c5162f4a01e66d839af1/black-24.8.0-cp38-cp38-win_amd64.whl", hash = "sha256:f490dbd59680d809ca31efdae20e634f3fae27fba3ce0ba3208333b713bc3920", size = 1426754 },
    { url = "https://files.pythonhosted.org/packages/13/b2/b3f24fdbb46f0e7ef6238e131f13572ee8279b70f237f221dd168a9dba1a/black-24.8.0-cp39-cp39-macosx_10_9_x86_64.whl", hash = "sha256:eab4dd44ce80dea27dc69db40dab62d4ca96112f87996bca68cd75639aeb2e4c", size = 1631706 },
    { url = "https://files.pythonhosted.org/packages/d9/35/31010981e4a05202a84a3116423970fd1a59d2eda4ac0b3570fbb7029ddc/black-24.8.0-cp39-cp39-macosx_11_0_arm64.whl", hash = "sha256:3c4285573d4897a7610054af5a890bde7c65cb466040c5f0c8b732812d7f0e5e", size = 1457429 },
    { url = "https://files.pythonhosted.org/packages/27/25/3f706b4f044dd569a20a4835c3b733dedea38d83d2ee0beb8178a6d44945/black-24.8.0-cp39-cp39-manylinux_2_17_x86_64.manylinux2014_x86_64.manylinux_2_28_x86_64.whl", hash = "sha256:9e84e33b37be070ba135176c123ae52a51f82306def9f7d063ee302ecab2cf47", size = 1756488 },
    { url = "https://files.pythonhosted.org/packages/63/72/79375cd8277cbf1c5670914e6bd4c1b15dea2c8f8e906dc21c448d0535f0/black-24.8.0-cp39-cp39-win_amd64.whl", hash = "sha256:73bbf84ed136e45d451a260c6b73ed674652f90a2b3211d6a35e78054563a9bb", size = 1417721 },
    { url = "https://files.pythonhosted.org/packages/27/1e/83fa8a787180e1632c3d831f7e58994d7aaf23a0961320d21e84f922f919/black-24.8.0-py3-none-any.whl", hash = "sha256:972085c618ee94f402da1af548a4f218c754ea7e5dc70acb168bfaca4c2542ed", size = 206504 },
]

[[package]]
name = "cairocffi"
version = "1.7.1"
source = { registry = "https://pypi.org/simple" }
dependencies = [
    { name = "cffi" },
]
sdist = { url = "https://files.pythonhosted.org/packages/70/c5/1a4dc131459e68a173cbdab5fad6b524f53f9c1ef7861b7698e998b837cc/cairocffi-1.7.1.tar.gz", hash = "sha256:2e48ee864884ec4a3a34bfa8c9ab9999f688286eb714a15a43ec9d068c36557b", size = 88096 }
wheels = [
    { url = "https://files.pythonhosted.org/packages/93/d8/ba13451aa6b745c49536e87b6bf8f629b950e84bd0e8308f7dc6883b67e2/cairocffi-1.7.1-py3-none-any.whl", hash = "sha256:9803a0e11f6c962f3b0ae2ec8ba6ae45e957a146a004697a1ac1bbf16b073b3f", size = 75611 },
]

[[package]]
name = "cairosvg"
version = "2.7.1"
source = { registry = "https://pypi.org/simple" }
dependencies = [
    { name = "cairocffi" },
    { name = "cssselect2" },
    { name = "defusedxml" },
    { name = "pillow" },
    { name = "tinycss2" },
]
sdist = { url = "https://files.pythonhosted.org/packages/d5/e6/ec5900b724e3c44af7f6f51f719919137284e5da4aabe96508baec8a1b40/CairoSVG-2.7.1.tar.gz", hash = "sha256:432531d72347291b9a9ebfb6777026b607563fd8719c46ee742db0aef7271ba0", size = 8399085 }
wheels = [
    { url = "https://files.pythonhosted.org/packages/01/a5/1866b42151f50453f1a0d28fc4c39f5be5f412a2e914f33449c42daafdf1/CairoSVG-2.7.1-py3-none-any.whl", hash = "sha256:8a5222d4e6c3f86f1f7046b63246877a63b49923a1cd202184c3a634ef546b3b", size = 43235 },
]

[[package]]
name = "certifi"
version = "2024.8.30"
source = { registry = "https://pypi.org/simple" }
sdist = { url = "https://files.pythonhosted.org/packages/b0/ee/9b19140fe824b367c04c5e1b369942dd754c4c5462d5674002f75c4dedc1/certifi-2024.8.30.tar.gz", hash = "sha256:bec941d2aa8195e248a60b31ff9f0558284cf01a52591ceda73ea9afffd69fd9", size = 168507 }
wheels = [
    { url = "https://files.pythonhosted.org/packages/12/90/3c9ff0512038035f59d279fddeb79f5f1eccd8859f06d6163c58798b9487/certifi-2024.8.30-py3-none-any.whl", hash = "sha256:922820b53db7a7257ffbda3f597266d435245903d80737e34f8a45ff3e3230d8", size = 167321 },
]

[[package]]
name = "cffi"
version = "1.17.1"
source = { registry = "https://pypi.org/simple" }
dependencies = [
    { name = "pycparser" },
]
sdist = { url = "https://files.pythonhosted.org/packages/fc/97/c783634659c2920c3fc70419e3af40972dbaf758daa229a7d6ea6135c90d/cffi-1.17.1.tar.gz", hash = "sha256:1c39c6016c32bc48dd54561950ebd6836e1670f2ae46128f67cf49e789c52824", size = 516621 }
wheels = [
    { url = "https://files.pythonhosted.org/packages/90/07/f44ca684db4e4f08a3fdc6eeb9a0d15dc6883efc7b8c90357fdbf74e186c/cffi-1.17.1-cp310-cp310-macosx_10_9_x86_64.whl", hash = "sha256:df8b1c11f177bc2313ec4b2d46baec87a5f3e71fc8b45dab2ee7cae86d9aba14", size = 182191 },
    { url = "https://files.pythonhosted.org/packages/08/fd/cc2fedbd887223f9f5d170c96e57cbf655df9831a6546c1727ae13fa977a/cffi-1.17.1-cp310-cp310-macosx_11_0_arm64.whl", hash = "sha256:8f2cdc858323644ab277e9bb925ad72ae0e67f69e804f4898c070998d50b1a67", size = 178592 },
    { url = "https://files.pythonhosted.org/packages/de/cc/4635c320081c78d6ffc2cab0a76025b691a91204f4aa317d568ff9280a2d/cffi-1.17.1-cp310-cp310-manylinux_2_12_i686.manylinux2010_i686.manylinux_2_17_i686.manylinux2014_i686.whl", hash = "sha256:edae79245293e15384b51f88b00613ba9f7198016a5948b5dddf4917d4d26382", size = 426024 },
    { url = "https://files.pythonhosted.org/packages/b6/7b/3b2b250f3aab91abe5f8a51ada1b717935fdaec53f790ad4100fe2ec64d1/cffi-1.17.1-cp310-cp310-manylinux_2_17_aarch64.manylinux2014_aarch64.whl", hash = "sha256:45398b671ac6d70e67da8e4224a065cec6a93541bb7aebe1b198a61b58c7b702", size = 448188 },
    { url = "https://files.pythonhosted.org/packages/d3/48/1b9283ebbf0ec065148d8de05d647a986c5f22586b18120020452fff8f5d/cffi-1.17.1-cp310-cp310-manylinux_2_17_ppc64le.manylinux2014_ppc64le.whl", hash = "sha256:ad9413ccdeda48c5afdae7e4fa2192157e991ff761e7ab8fdd8926f40b160cc3", size = 455571 },
    { url = "https://files.pythonhosted.org/packages/40/87/3b8452525437b40f39ca7ff70276679772ee7e8b394934ff60e63b7b090c/cffi-1.17.1-cp310-cp310-manylinux_2_17_s390x.manylinux2014_s390x.whl", hash = "sha256:5da5719280082ac6bd9aa7becb3938dc9f9cbd57fac7d2871717b1feb0902ab6", size = 436687 },
    { url = "https://files.pythonhosted.org/packages/8d/fb/4da72871d177d63649ac449aec2e8a29efe0274035880c7af59101ca2232/cffi-1.17.1-cp310-cp310-manylinux_2_17_x86_64.manylinux2014_x86_64.whl", hash = "sha256:2bb1a08b8008b281856e5971307cc386a8e9c5b625ac297e853d36da6efe9c17", size = 446211 },
    { url = "https://files.pythonhosted.org/packages/ab/a0/62f00bcb411332106c02b663b26f3545a9ef136f80d5df746c05878f8c4b/cffi-1.17.1-cp310-cp310-musllinux_1_1_aarch64.whl", hash = "sha256:045d61c734659cc045141be4bae381a41d89b741f795af1dd018bfb532fd0df8", size = 461325 },
    { url = "https://files.pythonhosted.org/packages/36/83/76127035ed2e7e27b0787604d99da630ac3123bfb02d8e80c633f218a11d/cffi-1.17.1-cp310-cp310-musllinux_1_1_i686.whl", hash = "sha256:6883e737d7d9e4899a8a695e00ec36bd4e5e4f18fabe0aca0efe0a4b44cdb13e", size = 438784 },
    { url = "https://files.pythonhosted.org/packages/21/81/a6cd025db2f08ac88b901b745c163d884641909641f9b826e8cb87645942/cffi-1.17.1-cp310-cp310-musllinux_1_1_x86_64.whl", hash = "sha256:6b8b4a92e1c65048ff98cfe1f735ef8f1ceb72e3d5f0c25fdb12087a23da22be", size = 461564 },
    { url = "https://files.pythonhosted.org/packages/f8/fe/4d41c2f200c4a457933dbd98d3cf4e911870877bd94d9656cc0fcb390681/cffi-1.17.1-cp310-cp310-win32.whl", hash = "sha256:c9c3d058ebabb74db66e431095118094d06abf53284d9c81f27300d0e0d8bc7c", size = 171804 },
    { url = "https://files.pythonhosted.org/packages/d1/b6/0b0f5ab93b0df4acc49cae758c81fe4e5ef26c3ae2e10cc69249dfd8b3ab/cffi-1.17.1-cp310-cp310-win_amd64.whl", hash = "sha256:0f048dcf80db46f0098ccac01132761580d28e28bc0f78ae0d58048063317e15", size = 181299 },
    { url = "https://files.pythonhosted.org/packages/6b/f4/927e3a8899e52a27fa57a48607ff7dc91a9ebe97399b357b85a0c7892e00/cffi-1.17.1-cp311-cp311-macosx_10_9_x86_64.whl", hash = "sha256:a45e3c6913c5b87b3ff120dcdc03f6131fa0065027d0ed7ee6190736a74cd401", size = 182264 },
    { url = "https://files.pythonhosted.org/packages/6c/f5/6c3a8efe5f503175aaddcbea6ad0d2c96dad6f5abb205750d1b3df44ef29/cffi-1.17.1-cp311-cp311-macosx_11_0_arm64.whl", hash = "sha256:30c5e0cb5ae493c04c8b42916e52ca38079f1b235c2f8ae5f4527b963c401caf", size = 178651 },
    { url = "https://files.pythonhosted.org/packages/94/dd/a3f0118e688d1b1a57553da23b16bdade96d2f9bcda4d32e7d2838047ff7/cffi-1.17.1-cp311-cp311-manylinux_2_12_i686.manylinux2010_i686.manylinux_2_17_i686.manylinux2014_i686.whl", hash = "sha256:f75c7ab1f9e4aca5414ed4d8e5c0e303a34f4421f8a0d47a4d019ceff0ab6af4", size = 445259 },
    { url = "https://files.pythonhosted.org/packages/2e/ea/70ce63780f096e16ce8588efe039d3c4f91deb1dc01e9c73a287939c79a6/cffi-1.17.1-cp311-cp311-manylinux_2_17_aarch64.manylinux2014_aarch64.whl", hash = "sha256:a1ed2dd2972641495a3ec98445e09766f077aee98a1c896dcb4ad0d303628e41", size = 469200 },
    { url = "https://files.pythonhosted.org/packages/1c/a0/a4fa9f4f781bda074c3ddd57a572b060fa0df7655d2a4247bbe277200146/cffi-1.17.1-cp311-cp311-manylinux_2_17_ppc64le.manylinux2014_ppc64le.whl", hash = "sha256:46bf43160c1a35f7ec506d254e5c890f3c03648a4dbac12d624e4490a7046cd1", size = 477235 },
    { url = "https://files.pythonhosted.org/packages/62/12/ce8710b5b8affbcdd5c6e367217c242524ad17a02fe5beec3ee339f69f85/cffi-1.17.1-cp311-cp311-manylinux_2_17_s390x.manylinux2014_s390x.whl", hash = "sha256:a24ed04c8ffd54b0729c07cee15a81d964e6fee0e3d4d342a27b020d22959dc6", size = 459721 },
    { url = "https://files.pythonhosted.org/packages/ff/6b/d45873c5e0242196f042d555526f92aa9e0c32355a1be1ff8c27f077fd37/cffi-1.17.1-cp311-cp311-manylinux_2_17_x86_64.manylinux2014_x86_64.whl", hash = "sha256:610faea79c43e44c71e1ec53a554553fa22321b65fae24889706c0a84d4ad86d", size = 467242 },
    { url = "https://files.pythonhosted.org/packages/1a/52/d9a0e523a572fbccf2955f5abe883cfa8bcc570d7faeee06336fbd50c9fc/cffi-1.17.1-cp311-cp311-musllinux_1_1_aarch64.whl", hash = "sha256:a9b15d491f3ad5d692e11f6b71f7857e7835eb677955c00cc0aefcd0669adaf6", size = 477999 },
    { url = "https://files.pythonhosted.org/packages/44/74/f2a2460684a1a2d00ca799ad880d54652841a780c4c97b87754f660c7603/cffi-1.17.1-cp311-cp311-musllinux_1_1_i686.whl", hash = "sha256:de2ea4b5833625383e464549fec1bc395c1bdeeb5f25c4a3a82b5a8c756ec22f", size = 454242 },
    { url = "https://files.pythonhosted.org/packages/f8/4a/34599cac7dfcd888ff54e801afe06a19c17787dfd94495ab0c8d35fe99fb/cffi-1.17.1-cp311-cp311-musllinux_1_1_x86_64.whl", hash = "sha256:fc48c783f9c87e60831201f2cce7f3b2e4846bf4d8728eabe54d60700b318a0b", size = 478604 },
    { url = "https://files.pythonhosted.org/packages/34/33/e1b8a1ba29025adbdcda5fb3a36f94c03d771c1b7b12f726ff7fef2ebe36/cffi-1.17.1-cp311-cp311-win32.whl", hash = "sha256:85a950a4ac9c359340d5963966e3e0a94a676bd6245a4b55bc43949eee26a655", size = 171727 },
    { url = "https://files.pythonhosted.org/packages/3d/97/50228be003bb2802627d28ec0627837ac0bf35c90cf769812056f235b2d1/cffi-1.17.1-cp311-cp311-win_amd64.whl", hash = "sha256:caaf0640ef5f5517f49bc275eca1406b0ffa6aa184892812030f04c2abf589a0", size = 181400 },
    { url = "https://files.pythonhosted.org/packages/5a/84/e94227139ee5fb4d600a7a4927f322e1d4aea6fdc50bd3fca8493caba23f/cffi-1.17.1-cp312-cp312-macosx_10_9_x86_64.whl", hash = "sha256:805b4371bf7197c329fcb3ead37e710d1bca9da5d583f5073b799d5c5bd1eee4", size = 183178 },
    { url = "https://files.pythonhosted.org/packages/da/ee/fb72c2b48656111c4ef27f0f91da355e130a923473bf5ee75c5643d00cca/cffi-1.17.1-cp312-cp312-macosx_11_0_arm64.whl", hash = "sha256:733e99bc2df47476e3848417c5a4540522f234dfd4ef3ab7fafdf555b082ec0c", size = 178840 },
    { url = "https://files.pythonhosted.org/packages/cc/b6/db007700f67d151abadf508cbfd6a1884f57eab90b1bb985c4c8c02b0f28/cffi-1.17.1-cp312-cp312-manylinux_2_12_i686.manylinux2010_i686.manylinux_2_17_i686.manylinux2014_i686.whl", hash = "sha256:1257bdabf294dceb59f5e70c64a3e2f462c30c7ad68092d01bbbfb1c16b1ba36", size = 454803 },
    { url = "https://files.pythonhosted.org/packages/1a/df/f8d151540d8c200eb1c6fba8cd0dfd40904f1b0682ea705c36e6c2e97ab3/cffi-1.17.1-cp312-cp312-manylinux_2_17_aarch64.manylinux2014_aarch64.whl", hash = "sha256:da95af8214998d77a98cc14e3a3bd00aa191526343078b530ceb0bd710fb48a5", size = 478850 },
    { url = "https://files.pythonhosted.org/packages/28/c0/b31116332a547fd2677ae5b78a2ef662dfc8023d67f41b2a83f7c2aa78b1/cffi-1.17.1-cp312-cp312-manylinux_2_17_ppc64le.manylinux2014_ppc64le.whl", hash = "sha256:d63afe322132c194cf832bfec0dc69a99fb9bb6bbd550f161a49e9e855cc78ff", size = 485729 },
    { url = "https://files.pythonhosted.org/packages/91/2b/9a1ddfa5c7f13cab007a2c9cc295b70fbbda7cb10a286aa6810338e60ea1/cffi-1.17.1-cp312-cp312-manylinux_2_17_s390x.manylinux2014_s390x.whl", hash = "sha256:f79fc4fc25f1c8698ff97788206bb3c2598949bfe0fef03d299eb1b5356ada99", size = 471256 },
    { url = "https://files.pythonhosted.org/packages/b2/d5/da47df7004cb17e4955df6a43d14b3b4ae77737dff8bf7f8f333196717bf/cffi-1.17.1-cp312-cp312-manylinux_2_17_x86_64.manylinux2014_x86_64.whl", hash = "sha256:b62ce867176a75d03a665bad002af8e6d54644fad99a3c70905c543130e39d93", size = 479424 },
    { url = "https://files.pythonhosted.org/packages/0b/ac/2a28bcf513e93a219c8a4e8e125534f4f6db03e3179ba1c45e949b76212c/cffi-1.17.1-cp312-cp312-musllinux_1_1_aarch64.whl", hash = "sha256:386c8bf53c502fff58903061338ce4f4950cbdcb23e2902d86c0f722b786bbe3", size = 484568 },
    { url = "https://files.pythonhosted.org/packages/d4/38/ca8a4f639065f14ae0f1d9751e70447a261f1a30fa7547a828ae08142465/cffi-1.17.1-cp312-cp312-musllinux_1_1_x86_64.whl", hash = "sha256:4ceb10419a9adf4460ea14cfd6bc43d08701f0835e979bf821052f1805850fe8", size = 488736 },
    { url = "https://files.pythonhosted.org/packages/86/c5/28b2d6f799ec0bdecf44dced2ec5ed43e0eb63097b0f58c293583b406582/cffi-1.17.1-cp312-cp312-win32.whl", hash = "sha256:a08d7e755f8ed21095a310a693525137cfe756ce62d066e53f502a83dc550f65", size = 172448 },
    { url = "https://files.pythonhosted.org/packages/50/b9/db34c4755a7bd1cb2d1603ac3863f22bcecbd1ba29e5ee841a4bc510b294/cffi-1.17.1-cp312-cp312-win_amd64.whl", hash = "sha256:51392eae71afec0d0c8fb1a53b204dbb3bcabcb3c9b807eedf3e1e6ccf2de903", size = 181976 },
    { url = "https://files.pythonhosted.org/packages/8d/f8/dd6c246b148639254dad4d6803eb6a54e8c85c6e11ec9df2cffa87571dbe/cffi-1.17.1-cp313-cp313-macosx_10_13_x86_64.whl", hash = "sha256:f3a2b4222ce6b60e2e8b337bb9596923045681d71e5a082783484d845390938e", size = 182989 },
    { url = "https://files.pythonhosted.org/packages/8b/f1/672d303ddf17c24fc83afd712316fda78dc6fce1cd53011b839483e1ecc8/cffi-1.17.1-cp313-cp313-macosx_11_0_arm64.whl", hash = "sha256:0984a4925a435b1da406122d4d7968dd861c1385afe3b45ba82b750f229811e2", size = 178802 },
    { url = "https://files.pythonhosted.org/packages/0e/2d/eab2e858a91fdff70533cab61dcff4a1f55ec60425832ddfdc9cd36bc8af/cffi-1.17.1-cp313-cp313-manylinux_2_12_i686.manylinux2010_i686.manylinux_2_17_i686.manylinux2014_i686.whl", hash = "sha256:d01b12eeeb4427d3110de311e1774046ad344f5b1a7403101878976ecd7a10f3", size = 454792 },
    { url = "https://files.pythonhosted.org/packages/75/b2/fbaec7c4455c604e29388d55599b99ebcc250a60050610fadde58932b7ee/cffi-1.17.1-cp313-cp313-manylinux_2_17_aarch64.manylinux2014_aarch64.whl", hash = "sha256:706510fe141c86a69c8ddc029c7910003a17353970cff3b904ff0686a5927683", size = 478893 },
    { url = "https://files.pythonhosted.org/packages/4f/b7/6e4a2162178bf1935c336d4da8a9352cccab4d3a5d7914065490f08c0690/cffi-1.17.1-cp313-cp313-manylinux_2_17_ppc64le.manylinux2014_ppc64le.whl", hash = "sha256:de55b766c7aa2e2a3092c51e0483d700341182f08e67c63630d5b6f200bb28e5", size = 485810 },
    { url = "https://files.pythonhosted.org/packages/c7/8a/1d0e4a9c26e54746dc08c2c6c037889124d4f59dffd853a659fa545f1b40/cffi-1.17.1-cp313-cp313-manylinux_2_17_s390x.manylinux2014_s390x.whl", hash = "sha256:c59d6e989d07460165cc5ad3c61f9fd8f1b4796eacbd81cee78957842b834af4", size = 471200 },
    { url = "https://files.pythonhosted.org/packages/26/9f/1aab65a6c0db35f43c4d1b4f580e8df53914310afc10ae0397d29d697af4/cffi-1.17.1-cp313-cp313-manylinux_2_17_x86_64.manylinux2014_x86_64.whl", hash = "sha256:dd398dbc6773384a17fe0d3e7eeb8d1a21c2200473ee6806bb5e6a8e62bb73dd", size = 479447 },
    { url = "https://files.pythonhosted.org/packages/5f/e4/fb8b3dd8dc0e98edf1135ff067ae070bb32ef9d509d6cb0f538cd6f7483f/cffi-1.17.1-cp313-cp313-musllinux_1_1_aarch64.whl", hash = "sha256:3edc8d958eb099c634dace3c7e16560ae474aa3803a5df240542b305d14e14ed", size = 484358 },
    { url = "https://files.pythonhosted.org/packages/f1/47/d7145bf2dc04684935d57d67dff9d6d795b2ba2796806bb109864be3a151/cffi-1.17.1-cp313-cp313-musllinux_1_1_x86_64.whl", hash = "sha256:72e72408cad3d5419375fc87d289076ee319835bdfa2caad331e377589aebba9", size = 488469 },
    { url = "https://files.pythonhosted.org/packages/bf/ee/f94057fa6426481d663b88637a9a10e859e492c73d0384514a17d78ee205/cffi-1.17.1-cp313-cp313-win32.whl", hash = "sha256:e03eab0a8677fa80d646b5ddece1cbeaf556c313dcfac435ba11f107ba117b5d", size = 172475 },
    { url = "https://files.pythonhosted.org/packages/7c/fc/6a8cb64e5f0324877d503c854da15d76c1e50eb722e320b15345c4d0c6de/cffi-1.17.1-cp313-cp313-win_amd64.whl", hash = "sha256:f6a16c31041f09ead72d69f583767292f750d24913dadacf5756b966aacb3f1a", size = 182009 },
    { url = "https://files.pythonhosted.org/packages/48/08/15bf6b43ae9bd06f6b00ad8a91f5a8fe1069d4c9fab550a866755402724e/cffi-1.17.1-cp38-cp38-macosx_10_9_x86_64.whl", hash = "sha256:636062ea65bd0195bc012fea9321aca499c0504409f413dc88af450b57ffd03b", size = 182457 },
    { url = "https://files.pythonhosted.org/packages/c2/5b/f1523dd545f92f7df468e5f653ffa4df30ac222f3c884e51e139878f1cb5/cffi-1.17.1-cp38-cp38-manylinux_2_12_i686.manylinux2010_i686.manylinux_2_17_i686.manylinux2014_i686.whl", hash = "sha256:c7eac2ef9b63c79431bc4b25f1cd649d7f061a28808cbc6c47b534bd789ef964", size = 425932 },
    { url = "https://files.pythonhosted.org/packages/53/93/7e547ab4105969cc8c93b38a667b82a835dd2cc78f3a7dad6130cfd41e1d/cffi-1.17.1-cp38-cp38-manylinux_2_17_aarch64.manylinux2014_aarch64.whl", hash = "sha256:e221cf152cff04059d011ee126477f0d9588303eb57e88923578ace7baad17f9", size = 448585 },
    { url = "https://files.pythonhosted.org/packages/56/c4/a308f2c332006206bb511de219efeff090e9d63529ba0a77aae72e82248b/cffi-1.17.1-cp38-cp38-manylinux_2_17_ppc64le.manylinux2014_ppc64le.whl", hash = "sha256:31000ec67d4221a71bd3f67df918b1f88f676f1c3b535a7eb473255fdc0b83fc", size = 456268 },
    { url = "https://files.pythonhosted.org/packages/ca/5b/b63681518265f2f4060d2b60755c1c77ec89e5e045fc3773b72735ddaad5/cffi-1.17.1-cp38-cp38-manylinux_2_17_s390x.manylinux2014_s390x.whl", hash = "sha256:6f17be4345073b0a7b8ea599688f692ac3ef23ce28e5df79c04de519dbc4912c", size = 436592 },
    { url = "https://files.pythonhosted.org/packages/bb/19/b51af9f4a4faa4a8ac5a0e5d5c2522dcd9703d07fac69da34a36c4d960d3/cffi-1.17.1-cp38-cp38-manylinux_2_17_x86_64.manylinux2014_x86_64.whl", hash = "sha256:0e2b1fac190ae3ebfe37b979cc1ce69c81f4e4fe5746bb401dca63a9062cdaf1", size = 446512 },
    { url = "https://files.pythonhosted.org/packages/e2/63/2bed8323890cb613bbecda807688a31ed11a7fe7afe31f8faaae0206a9a3/cffi-1.17.1-cp38-cp38-win32.whl", hash = "sha256:7596d6620d3fa590f677e9ee430df2958d2d6d6de2feeae5b20e82c00b76fbf8", size = 171576 },
    { url = "https://files.pythonhosted.org/packages/2f/70/80c33b044ebc79527447fd4fbc5455d514c3bb840dede4455de97da39b4d/cffi-1.17.1-cp38-cp38-win_amd64.whl", hash = "sha256:78122be759c3f8a014ce010908ae03364d00a1f81ab5c7f4a7a5120607ea56e1", size = 181229 },
    { url = "https://files.pythonhosted.org/packages/b9/ea/8bb50596b8ffbc49ddd7a1ad305035daa770202a6b782fc164647c2673ad/cffi-1.17.1-cp39-cp39-macosx_10_9_x86_64.whl", hash = "sha256:b2ab587605f4ba0bf81dc0cb08a41bd1c0a5906bd59243d56bad7668a6fc6c16", size = 182220 },
    { url = "https://files.pythonhosted.org/packages/ae/11/e77c8cd24f58285a82c23af484cf5b124a376b32644e445960d1a4654c3a/cffi-1.17.1-cp39-cp39-macosx_11_0_arm64.whl", hash = "sha256:28b16024becceed8c6dfbc75629e27788d8a3f9030691a1dbf9821a128b22c36", size = 178605 },
    { url = "https://files.pythonhosted.org/packages/ed/65/25a8dc32c53bf5b7b6c2686b42ae2ad58743f7ff644844af7cdb29b49361/cffi-1.17.1-cp39-cp39-manylinux_2_12_i686.manylinux2010_i686.manylinux_2_17_i686.manylinux2014_i686.whl", hash = "sha256:1d599671f396c4723d016dbddb72fe8e0397082b0a77a4fab8028923bec050e8", size = 424910 },
    { url = "https://files.pythonhosted.org/packages/42/7a/9d086fab7c66bd7c4d0f27c57a1b6b068ced810afc498cc8c49e0088661c/cffi-1.17.1-cp39-cp39-manylinux_2_17_aarch64.manylinux2014_aarch64.whl", hash = "sha256:ca74b8dbe6e8e8263c0ffd60277de77dcee6c837a3d0881d8c1ead7268c9e576", size = 447200 },
    { url = "https://files.pythonhosted.org/packages/da/63/1785ced118ce92a993b0ec9e0d0ac8dc3e5dbfbcaa81135be56c69cabbb6/cffi-1.17.1-cp39-cp39-manylinux_2_17_ppc64le.manylinux2014_ppc64le.whl", hash = "sha256:f7f5baafcc48261359e14bcd6d9bff6d4b28d9103847c9e136694cb0501aef87", size = 454565 },
    { url = "https://files.pythonhosted.org/packages/74/06/90b8a44abf3556599cdec107f7290277ae8901a58f75e6fe8f970cd72418/cffi-1.17.1-cp39-cp39-manylinux_2_17_s390x.manylinux2014_s390x.whl", hash = "sha256:98e3969bcff97cae1b2def8ba499ea3d6f31ddfdb7635374834cf89a1a08ecf0", size = 435635 },
    { url = "https://files.pythonhosted.org/packages/bd/62/a1f468e5708a70b1d86ead5bab5520861d9c7eacce4a885ded9faa7729c3/cffi-1.17.1-cp39-cp39-manylinux_2_17_x86_64.manylinux2014_x86_64.whl", hash = "sha256:cdf5ce3acdfd1661132f2a9c19cac174758dc2352bfe37d98aa7512c6b7178b3", size = 445218 },
    { url = "https://files.pythonhosted.org/packages/5b/95/b34462f3ccb09c2594aa782d90a90b045de4ff1f70148ee79c69d37a0a5a/cffi-1.17.1-cp39-cp39-musllinux_1_1_aarch64.whl", hash = "sha256:9755e4345d1ec879e3849e62222a18c7174d65a6a92d5b346b1863912168b595", size = 460486 },
    { url = "https://files.pythonhosted.org/packages/fc/fc/a1e4bebd8d680febd29cf6c8a40067182b64f00c7d105f8f26b5bc54317b/cffi-1.17.1-cp39-cp39-musllinux_1_1_i686.whl", hash = "sha256:f1e22e8c4419538cb197e4dd60acc919d7696e5ef98ee4da4e01d3f8cfa4cc5a", size = 437911 },
    { url = "https://files.pythonhosted.org/packages/e6/c3/21cab7a6154b6a5ea330ae80de386e7665254835b9e98ecc1340b3a7de9a/cffi-1.17.1-cp39-cp39-musllinux_1_1_x86_64.whl", hash = "sha256:c03e868a0b3bc35839ba98e74211ed2b05d2119be4e8a0f224fba9384f1fe02e", size = 460632 },
    { url = "https://files.pythonhosted.org/packages/cb/b5/fd9f8b5a84010ca169ee49f4e4ad6f8c05f4e3545b72ee041dbbcb159882/cffi-1.17.1-cp39-cp39-win32.whl", hash = "sha256:e31ae45bc2e29f6b2abd0de1cc3b9d5205aa847cafaecb8af1476a609a2f6eb7", size = 171820 },
    { url = "https://files.pythonhosted.org/packages/8c/52/b08750ce0bce45c143e1b5d7357ee8c55341b52bdef4b0f081af1eb248c2/cffi-1.17.1-cp39-cp39-win_amd64.whl", hash = "sha256:d016c76bdd850f3c626af19b0542c9677ba156e4ee4fccfdd7848803533ef662", size = 181290 },
]

[[package]]
name = "charset-normalizer"
version = "3.4.0"
source = { registry = "https://pypi.org/simple" }
sdist = { url = "https://files.pythonhosted.org/packages/f2/4f/e1808dc01273379acc506d18f1504eb2d299bd4131743b9fc54d7be4df1e/charset_normalizer-3.4.0.tar.gz", hash = "sha256:223217c3d4f82c3ac5e29032b3f1c2eb0fb591b72161f86d93f5719079dae93e", size = 106620 }
wheels = [
    { url = "https://files.pythonhosted.org/packages/69/8b/825cc84cf13a28bfbcba7c416ec22bf85a9584971be15b21dd8300c65b7f/charset_normalizer-3.4.0-cp310-cp310-macosx_10_9_universal2.whl", hash = "sha256:4f9fc98dad6c2eaa32fc3af1417d95b5e3d08aff968df0cd320066def971f9a6", size = 196363 },
    { url = "https://files.pythonhosted.org/packages/23/81/d7eef6a99e42c77f444fdd7bc894b0ceca6c3a95c51239e74a722039521c/charset_normalizer-3.4.0-cp310-cp310-macosx_10_9_x86_64.whl", hash = "sha256:0de7b687289d3c1b3e8660d0741874abe7888100efe14bd0f9fd7141bcbda92b", size = 125639 },
    { url = "https://files.pythonhosted.org/packages/21/67/b4564d81f48042f520c948abac7079356e94b30cb8ffb22e747532cf469d/charset_normalizer-3.4.0-cp310-cp310-macosx_11_0_arm64.whl", hash = "sha256:5ed2e36c3e9b4f21dd9422f6893dec0abf2cca553af509b10cd630f878d3eb99", size = 120451 },
    { url = "https://files.pythonhosted.org/packages/c2/72/12a7f0943dd71fb5b4e7b55c41327ac0a1663046a868ee4d0d8e9c369b85/charset_normalizer-3.4.0-cp310-cp310-manylinux_2_17_aarch64.manylinux2014_aarch64.whl", hash = "sha256:40d3ff7fc90b98c637bda91c89d51264a3dcf210cade3a2c6f838c7268d7a4ca", size = 140041 },
    { url = "https://files.pythonhosted.org/packages/67/56/fa28c2c3e31217c4c52158537a2cf5d98a6c1e89d31faf476c89391cd16b/charset_normalizer-3.4.0-cp310-cp310-manylinux_2_17_ppc64le.manylinux2014_ppc64le.whl", hash = "sha256:1110e22af8ca26b90bd6364fe4c763329b0ebf1ee213ba32b68c73de5752323d", size = 150333 },
    { url = "https://files.pythonhosted.org/packages/f9/d2/466a9be1f32d89eb1554cf84073a5ed9262047acee1ab39cbaefc19635d2/charset_normalizer-3.4.0-cp310-cp310-manylinux_2_17_s390x.manylinux2014_s390x.whl", hash = "sha256:86f4e8cca779080f66ff4f191a685ced73d2f72d50216f7112185dc02b90b9b7", size = 142921 },
    { url = "https://files.pythonhosted.org/packages/f8/01/344ec40cf5d85c1da3c1f57566c59e0c9b56bcc5566c08804a95a6cc8257/charset_normalizer-3.4.0-cp310-cp310-manylinux_2_17_x86_64.manylinux2014_x86_64.whl", hash = "sha256:7f683ddc7eedd742e2889d2bfb96d69573fde1d92fcb811979cdb7165bb9c7d3", size = 144785 },
    { url = "https://files.pythonhosted.org/packages/73/8b/2102692cb6d7e9f03b9a33a710e0164cadfce312872e3efc7cfe22ed26b4/charset_normalizer-3.4.0-cp310-cp310-manylinux_2_5_i686.manylinux1_i686.manylinux_2_17_i686.manylinux2014_i686.whl", hash = "sha256:27623ba66c183eca01bf9ff833875b459cad267aeeb044477fedac35e19ba907", size = 146631 },
    { url = "https://files.pythonhosted.org/packages/d8/96/cc2c1b5d994119ce9f088a9a0c3ebd489d360a2eb058e2c8049f27092847/charset_normalizer-3.4.0-cp310-cp310-musllinux_1_2_aarch64.whl", hash = "sha256:f606a1881d2663630ea5b8ce2efe2111740df4b687bd78b34a8131baa007f79b", size = 140867 },
    { url = "https://files.pythonhosted.org/packages/c9/27/cde291783715b8ec30a61c810d0120411844bc4c23b50189b81188b273db/charset_normalizer-3.4.0-cp310-cp310-musllinux_1_2_i686.whl", hash = "sha256:0b309d1747110feb25d7ed6b01afdec269c647d382c857ef4663bbe6ad95a912", size = 149273 },
    { url = "https://files.pythonhosted.org/packages/3a/a4/8633b0fc1a2d1834d5393dafecce4a1cc56727bfd82b4dc18fc92f0d3cc3/charset_normalizer-3.4.0-cp310-cp310-musllinux_1_2_ppc64le.whl", hash = "sha256:136815f06a3ae311fae551c3df1f998a1ebd01ddd424aa5603a4336997629e95", size = 152437 },
    { url = "https://files.pythonhosted.org/packages/64/ea/69af161062166b5975ccbb0961fd2384853190c70786f288684490913bf5/charset_normalizer-3.4.0-cp310-cp310-musllinux_1_2_s390x.whl", hash = "sha256:14215b71a762336254351b00ec720a8e85cada43b987da5a042e4ce3e82bd68e", size = 150087 },
    { url = "https://files.pythonhosted.org/packages/3b/fd/e60a9d9fd967f4ad5a92810138192f825d77b4fa2a557990fd575a47695b/charset_normalizer-3.4.0-cp310-cp310-musllinux_1_2_x86_64.whl", hash = "sha256:79983512b108e4a164b9c8d34de3992f76d48cadc9554c9e60b43f308988aabe", size = 145142 },
    { url = "https://files.pythonhosted.org/packages/6d/02/8cb0988a1e49ac9ce2eed1e07b77ff118f2923e9ebd0ede41ba85f2dcb04/charset_normalizer-3.4.0-cp310-cp310-win32.whl", hash = "sha256:c94057af19bc953643a33581844649a7fdab902624d2eb739738a30e2b3e60fc", size = 94701 },
    { url = "https://files.pythonhosted.org/packages/d6/20/f1d4670a8a723c46be695dff449d86d6092916f9e99c53051954ee33a1bc/charset_normalizer-3.4.0-cp310-cp310-win_amd64.whl", hash = "sha256:55f56e2ebd4e3bc50442fbc0888c9d8c94e4e06a933804e2af3e89e2f9c1c749", size = 102191 },
    { url = "https://files.pythonhosted.org/packages/9c/61/73589dcc7a719582bf56aae309b6103d2762b526bffe189d635a7fcfd998/charset_normalizer-3.4.0-cp311-cp311-macosx_10_9_universal2.whl", hash = "sha256:0d99dd8ff461990f12d6e42c7347fd9ab2532fb70e9621ba520f9e8637161d7c", size = 193339 },
    { url = "https://files.pythonhosted.org/packages/77/d5/8c982d58144de49f59571f940e329ad6e8615e1e82ef84584c5eeb5e1d72/charset_normalizer-3.4.0-cp311-cp311-macosx_10_9_x86_64.whl", hash = "sha256:c57516e58fd17d03ebe67e181a4e4e2ccab1168f8c2976c6a334d4f819fe5944", size = 124366 },
    { url = "https://files.pythonhosted.org/packages/bf/19/411a64f01ee971bed3231111b69eb56f9331a769072de479eae7de52296d/charset_normalizer-3.4.0-cp311-cp311-macosx_11_0_arm64.whl", hash = "sha256:6dba5d19c4dfab08e58d5b36304b3f92f3bd5d42c1a3fa37b5ba5cdf6dfcbcee", size = 118874 },
    { url = "https://files.pythonhosted.org/packages/4c/92/97509850f0d00e9f14a46bc751daabd0ad7765cff29cdfb66c68b6dad57f/charset_normalizer-3.4.0-cp311-cp311-manylinux_2_17_aarch64.manylinux2014_aarch64.whl", hash = "sha256:bf4475b82be41b07cc5e5ff94810e6a01f276e37c2d55571e3fe175e467a1a1c", size = 138243 },
    { url = "https://files.pythonhosted.org/packages/e2/29/d227805bff72ed6d6cb1ce08eec707f7cfbd9868044893617eb331f16295/charset_normalizer-3.4.0-cp311-cp311-manylinux_2_17_ppc64le.manylinux2014_ppc64le.whl", hash = "sha256:ce031db0408e487fd2775d745ce30a7cd2923667cf3b69d48d219f1d8f5ddeb6", size = 148676 },
    { url = "https://files.pythonhosted.org/packages/13/bc/87c2c9f2c144bedfa62f894c3007cd4530ba4b5351acb10dc786428a50f0/charset_normalizer-3.4.0-cp311-cp311-manylinux_2_17_s390x.manylinux2014_s390x.whl", hash = "sha256:8ff4e7cdfdb1ab5698e675ca622e72d58a6fa2a8aa58195de0c0061288e6e3ea", size = 141289 },
    { url = "https://files.pythonhosted.org/packages/eb/5b/6f10bad0f6461fa272bfbbdf5d0023b5fb9bc6217c92bf068fa5a99820f5/charset_normalizer-3.4.0-cp311-cp311-manylinux_2_17_x86_64.manylinux2014_x86_64.whl", hash = "sha256:3710a9751938947e6327ea9f3ea6332a09bf0ba0c09cae9cb1f250bd1f1549bc", size = 142585 },
    { url = "https://files.pythonhosted.org/packages/3b/a0/a68980ab8a1f45a36d9745d35049c1af57d27255eff8c907e3add84cf68f/charset_normalizer-3.4.0-cp311-cp311-manylinux_2_5_i686.manylinux1_i686.manylinux_2_17_i686.manylinux2014_i686.whl", hash = "sha256:82357d85de703176b5587dbe6ade8ff67f9f69a41c0733cf2425378b49954de5", size = 144408 },
    { url = "https://files.pythonhosted.org/packages/d7/a1/493919799446464ed0299c8eef3c3fad0daf1c3cd48bff9263c731b0d9e2/charset_normalizer-3.4.0-cp311-cp311-musllinux_1_2_aarch64.whl", hash = "sha256:47334db71978b23ebcf3c0f9f5ee98b8d65992b65c9c4f2d34c2eaf5bcaf0594", size = 139076 },
    { url = "https://files.pythonhosted.org/packages/fb/9d/9c13753a5a6e0db4a0a6edb1cef7aee39859177b64e1a1e748a6e3ba62c2/charset_normalizer-3.4.0-cp311-cp311-musllinux_1_2_i686.whl", hash = "sha256:8ce7fd6767a1cc5a92a639b391891bf1c268b03ec7e021c7d6d902285259685c", size = 146874 },
    { url = "https://files.pythonhosted.org/packages/75/d2/0ab54463d3410709c09266dfb416d032a08f97fd7d60e94b8c6ef54ae14b/charset_normalizer-3.4.0-cp311-cp311-musllinux_1_2_ppc64le.whl", hash = "sha256:f1a2f519ae173b5b6a2c9d5fa3116ce16e48b3462c8b96dfdded11055e3d6365", size = 150871 },
    { url = "https://files.pythonhosted.org/packages/8d/c9/27e41d481557be53d51e60750b85aa40eaf52b841946b3cdeff363105737/charset_normalizer-3.4.0-cp311-cp311-musllinux_1_2_s390x.whl", hash = "sha256:63bc5c4ae26e4bc6be6469943b8253c0fd4e4186c43ad46e713ea61a0ba49129", size = 148546 },
    { url = "https://files.pythonhosted.org/packages/ee/44/4f62042ca8cdc0cabf87c0fc00ae27cd8b53ab68be3605ba6d071f742ad3/charset_normalizer-3.4.0-cp311-cp311-musllinux_1_2_x86_64.whl", hash = "sha256:bcb4f8ea87d03bc51ad04add8ceaf9b0f085ac045ab4d74e73bbc2dc033f0236", size = 143048 },
    { url = "https://files.pythonhosted.org/packages/01/f8/38842422988b795220eb8038745d27a675ce066e2ada79516c118f291f07/charset_normalizer-3.4.0-cp311-cp311-win32.whl", hash = "sha256:9ae4ef0b3f6b41bad6366fb0ea4fc1d7ed051528e113a60fa2a65a9abb5b1d99", size = 94389 },
    { url = "https://files.pythonhosted.org/packages/0b/6e/b13bd47fa9023b3699e94abf565b5a2f0b0be6e9ddac9812182596ee62e4/charset_normalizer-3.4.0-cp311-cp311-win_amd64.whl", hash = "sha256:cee4373f4d3ad28f1ab6290684d8e2ebdb9e7a1b74fdc39e4c211995f77bec27", size = 101752 },
    { url = "https://files.pythonhosted.org/packages/d3/0b/4b7a70987abf9b8196845806198975b6aab4ce016632f817ad758a5aa056/charset_normalizer-3.4.0-cp312-cp312-macosx_10_13_universal2.whl", hash = "sha256:0713f3adb9d03d49d365b70b84775d0a0d18e4ab08d12bc46baa6132ba78aaf6", size = 194445 },
    { url = "https://files.pythonhosted.org/packages/50/89/354cc56cf4dd2449715bc9a0f54f3aef3dc700d2d62d1fa5bbea53b13426/charset_normalizer-3.4.0-cp312-cp312-macosx_10_13_x86_64.whl", hash = "sha256:de7376c29d95d6719048c194a9cf1a1b0393fbe8488a22008610b0361d834ecf", size = 125275 },
    { url = "https://files.pythonhosted.org/packages/fa/44/b730e2a2580110ced837ac083d8ad222343c96bb6b66e9e4e706e4d0b6df/charset_normalizer-3.4.0-cp312-cp312-macosx_11_0_arm64.whl", hash = "sha256:4a51b48f42d9358460b78725283f04bddaf44a9358197b889657deba38f329db", size = 119020 },
    { url = "https://files.pythonhosted.org/packages/9d/e4/9263b8240ed9472a2ae7ddc3e516e71ef46617fe40eaa51221ccd4ad9a27/charset_normalizer-3.4.0-cp312-cp312-manylinux_2_17_aarch64.manylinux2014_aarch64.whl", hash = "sha256:b295729485b06c1a0683af02a9e42d2caa9db04a373dc38a6a58cdd1e8abddf1", size = 139128 },
    { url = "https://files.pythonhosted.org/packages/6b/e3/9f73e779315a54334240353eaea75854a9a690f3f580e4bd85d977cb2204/charset_normalizer-3.4.0-cp312-cp312-manylinux_2_17_ppc64le.manylinux2014_ppc64le.whl", hash = "sha256:ee803480535c44e7f5ad00788526da7d85525cfefaf8acf8ab9a310000be4b03", size = 149277 },
    { url = "https://files.pythonhosted.org/packages/1a/cf/f1f50c2f295312edb8a548d3fa56a5c923b146cd3f24114d5adb7e7be558/charset_normalizer-3.4.0-cp312-cp312-manylinux_2_17_s390x.manylinux2014_s390x.whl", hash = "sha256:3d59d125ffbd6d552765510e3f31ed75ebac2c7470c7274195b9161a32350284", size = 142174 },
    { url = "https://files.pythonhosted.org/packages/16/92/92a76dc2ff3a12e69ba94e7e05168d37d0345fa08c87e1fe24d0c2a42223/charset_normalizer-3.4.0-cp312-cp312-manylinux_2_17_x86_64.manylinux2014_x86_64.whl", hash = "sha256:8cda06946eac330cbe6598f77bb54e690b4ca93f593dee1568ad22b04f347c15", size = 143838 },
    { url = "https://files.pythonhosted.org/packages/a4/01/2117ff2b1dfc61695daf2babe4a874bca328489afa85952440b59819e9d7/charset_normalizer-3.4.0-cp312-cp312-manylinux_2_5_i686.manylinux1_i686.manylinux_2_17_i686.manylinux2014_i686.whl", hash = "sha256:07afec21bbbbf8a5cc3651aa96b980afe2526e7f048fdfb7f1014d84acc8b6d8", size = 146149 },
    { url = "https://files.pythonhosted.org/packages/f6/9b/93a332b8d25b347f6839ca0a61b7f0287b0930216994e8bf67a75d050255/charset_normalizer-3.4.0-cp312-cp312-musllinux_1_2_aarch64.whl", hash = "sha256:6b40e8d38afe634559e398cc32b1472f376a4099c75fe6299ae607e404c033b2", size = 140043 },
    { url = "https://files.pythonhosted.org/packages/ab/f6/7ac4a01adcdecbc7a7587767c776d53d369b8b971382b91211489535acf0/charset_normalizer-3.4.0-cp312-cp312-musllinux_1_2_i686.whl", hash = "sha256:b8dcd239c743aa2f9c22ce674a145e0a25cb1566c495928440a181ca1ccf6719", size = 148229 },
    { url = "https://files.pythonhosted.org/packages/9d/be/5708ad18161dee7dc6a0f7e6cf3a88ea6279c3e8484844c0590e50e803ef/charset_normalizer-3.4.0-cp312-cp312-musllinux_1_2_ppc64le.whl", hash = "sha256:84450ba661fb96e9fd67629b93d2941c871ca86fc38d835d19d4225ff946a631", size = 151556 },
    { url = "https://files.pythonhosted.org/packages/5a/bb/3d8bc22bacb9eb89785e83e6723f9888265f3a0de3b9ce724d66bd49884e/charset_normalizer-3.4.0-cp312-cp312-musllinux_1_2_s390x.whl", hash = "sha256:44aeb140295a2f0659e113b31cfe92c9061622cadbc9e2a2f7b8ef6b1e29ef4b", size = 149772 },
    { url = "https://files.pythonhosted.org/packages/f7/fa/d3fc622de05a86f30beea5fc4e9ac46aead4731e73fd9055496732bcc0a4/charset_normalizer-3.4.0-cp312-cp312-musllinux_1_2_x86_64.whl", hash = "sha256:1db4e7fefefd0f548d73e2e2e041f9df5c59e178b4c72fbac4cc6f535cfb1565", size = 144800 },
    { url = "https://files.pythonhosted.org/packages/9a/65/bdb9bc496d7d190d725e96816e20e2ae3a6fa42a5cac99c3c3d6ff884118/charset_normalizer-3.4.0-cp312-cp312-win32.whl", hash = "sha256:5726cf76c982532c1863fb64d8c6dd0e4c90b6ece9feb06c9f202417a31f7dd7", size = 94836 },
    { url = "https://files.pythonhosted.org/packages/3e/67/7b72b69d25b89c0b3cea583ee372c43aa24df15f0e0f8d3982c57804984b/charset_normalizer-3.4.0-cp312-cp312-win_amd64.whl", hash = "sha256:b197e7094f232959f8f20541ead1d9862ac5ebea1d58e9849c1bf979255dfac9", size = 102187 },
    { url = "https://files.pythonhosted.org/packages/f3/89/68a4c86f1a0002810a27f12e9a7b22feb198c59b2f05231349fbce5c06f4/charset_normalizer-3.4.0-cp313-cp313-macosx_10_13_universal2.whl", hash = "sha256:dd4eda173a9fcccb5f2e2bd2a9f423d180194b1bf17cf59e3269899235b2a114", size = 194617 },
    { url = "https://files.pythonhosted.org/packages/4f/cd/8947fe425e2ab0aa57aceb7807af13a0e4162cd21eee42ef5b053447edf5/charset_normalizer-3.4.0-cp313-cp313-macosx_10_13_x86_64.whl", hash = "sha256:e9e3c4c9e1ed40ea53acf11e2a386383c3304212c965773704e4603d589343ed", size = 125310 },
    { url = "https://files.pythonhosted.org/packages/5b/f0/b5263e8668a4ee9becc2b451ed909e9c27058337fda5b8c49588183c267a/charset_normalizer-3.4.0-cp313-cp313-macosx_11_0_arm64.whl", hash = "sha256:92a7e36b000bf022ef3dbb9c46bfe2d52c047d5e3f3343f43204263c5addc250", size = 119126 },
    { url = "https://files.pythonhosted.org/packages/ff/6e/e445afe4f7fda27a533f3234b627b3e515a1b9429bc981c9a5e2aa5d97b6/charset_normalizer-3.4.0-cp313-cp313-manylinux_2_17_aarch64.manylinux2014_aarch64.whl", hash = "sha256:54b6a92d009cbe2fb11054ba694bc9e284dad30a26757b1e372a1fdddaf21920", size = 139342 },
    { url = "https://files.pythonhosted.org/packages/a1/b2/4af9993b532d93270538ad4926c8e37dc29f2111c36f9c629840c57cd9b3/charset_normalizer-3.4.0-cp313-cp313-manylinux_2_17_ppc64le.manylinux2014_ppc64le.whl", hash = "sha256:1ffd9493de4c922f2a38c2bf62b831dcec90ac673ed1ca182fe11b4d8e9f2a64", size = 149383 },
    { url = "https://files.pythonhosted.org/packages/fb/6f/4e78c3b97686b871db9be6f31d64e9264e889f8c9d7ab33c771f847f79b7/charset_normalizer-3.4.0-cp313-cp313-manylinux_2_17_s390x.manylinux2014_s390x.whl", hash = "sha256:35c404d74c2926d0287fbd63ed5d27eb911eb9e4a3bb2c6d294f3cfd4a9e0c23", size = 142214 },
    { url = "https://files.pythonhosted.org/packages/2b/c9/1c8fe3ce05d30c87eff498592c89015b19fade13df42850aafae09e94f35/charset_normalizer-3.4.0-cp313-cp313-manylinux_2_17_x86_64.manylinux2014_x86_64.whl", hash = "sha256:4796efc4faf6b53a18e3d46343535caed491776a22af773f366534056c4e1fbc", size = 144104 },
    { url = "https://files.pythonhosted.org/packages/ee/68/efad5dcb306bf37db7db338338e7bb8ebd8cf38ee5bbd5ceaaaa46f257e6/charset_normalizer-3.4.0-cp313-cp313-manylinux_2_5_i686.manylinux1_i686.manylinux_2_17_i686.manylinux2014_i686.whl", hash = "sha256:e7fdd52961feb4c96507aa649550ec2a0d527c086d284749b2f582f2d40a2e0d", size = 146255 },
    { url = "https://files.pythonhosted.org/packages/0c/75/1ed813c3ffd200b1f3e71121c95da3f79e6d2a96120163443b3ad1057505/charset_normalizer-3.4.0-cp313-cp313-musllinux_1_2_aarch64.whl", hash = "sha256:92db3c28b5b2a273346bebb24857fda45601aef6ae1c011c0a997106581e8a88", size = 140251 },
    { url = "https://files.pythonhosted.org/packages/7d/0d/6f32255c1979653b448d3c709583557a4d24ff97ac4f3a5be156b2e6a210/charset_normalizer-3.4.0-cp313-cp313-musllinux_1_2_i686.whl", hash = "sha256:ab973df98fc99ab39080bfb0eb3a925181454d7c3ac8a1e695fddfae696d9e90", size = 148474 },
    { url = "https://files.pythonhosted.org/packages/ac/a0/c1b5298de4670d997101fef95b97ac440e8c8d8b4efa5a4d1ef44af82f0d/charset_normalizer-3.4.0-cp313-cp313-musllinux_1_2_ppc64le.whl", hash = "sha256:4b67fdab07fdd3c10bb21edab3cbfe8cf5696f453afce75d815d9d7223fbe88b", size = 151849 },
    { url = "https://files.pythonhosted.org/packages/04/4f/b3961ba0c664989ba63e30595a3ed0875d6790ff26671e2aae2fdc28a399/charset_normalizer-3.4.0-cp313-cp313-musllinux_1_2_s390x.whl", hash = "sha256:aa41e526a5d4a9dfcfbab0716c7e8a1b215abd3f3df5a45cf18a12721d31cb5d", size = 149781 },
    { url = "https://files.pythonhosted.org/packages/d8/90/6af4cd042066a4adad58ae25648a12c09c879efa4849c705719ba1b23d8c/charset_normalizer-3.4.0-cp313-cp313-musllinux_1_2_x86_64.whl", hash = "sha256:ffc519621dce0c767e96b9c53f09c5d215578e10b02c285809f76509a3931482", size = 144970 },
    { url = "https://files.pythonhosted.org/packages/cc/67/e5e7e0cbfefc4ca79025238b43cdf8a2037854195b37d6417f3d0895c4c2/charset_normalizer-3.4.0-cp313-cp313-win32.whl", hash = "sha256:f19c1585933c82098c2a520f8ec1227f20e339e33aca8fa6f956f6691b784e67", size = 94973 },
    { url = "https://files.pythonhosted.org/packages/65/97/fc9bbc54ee13d33dc54a7fcf17b26368b18505500fc01e228c27b5222d80/charset_normalizer-3.4.0-cp313-cp313-win_amd64.whl", hash = "sha256:707b82d19e65c9bd28b81dde95249b07bf9f5b90ebe1ef17d9b57473f8a64b7b", size = 102308 },
    { url = "https://files.pythonhosted.org/packages/86/f4/ccab93e631e7293cca82f9f7ba39783c967f823a0000df2d8dd743cad74f/charset_normalizer-3.4.0-cp38-cp38-macosx_10_9_universal2.whl", hash = "sha256:af73657b7a68211996527dbfeffbb0864e043d270580c5aef06dc4b659a4b578", size = 193961 },
    { url = "https://files.pythonhosted.org/packages/94/d4/2b21cb277bac9605026d2d91a4a8872bc82199ed11072d035dc674c27223/charset_normalizer-3.4.0-cp38-cp38-macosx_10_9_x86_64.whl", hash = "sha256:cab5d0b79d987c67f3b9e9c53f54a61360422a5a0bc075f43cab5621d530c3b6", size = 124507 },
    { url = "https://files.pythonhosted.org/packages/9a/e0/a7c1fcdff20d9c667342e0391cfeb33ab01468d7d276b2c7914b371667cc/charset_normalizer-3.4.0-cp38-cp38-macosx_11_0_arm64.whl", hash = "sha256:9289fd5dddcf57bab41d044f1756550f9e7cf0c8e373b8cdf0ce8773dc4bd417", size = 119298 },
    { url = "https://files.pythonhosted.org/packages/70/de/1538bb2f84ac9940f7fa39945a5dd1d22b295a89c98240b262fc4b9fcfe0/charset_normalizer-3.4.0-cp38-cp38-manylinux_2_17_aarch64.manylinux2014_aarch64.whl", hash = "sha256:6b493a043635eb376e50eedf7818f2f322eabbaa974e948bd8bdd29eb7ef2a51", size = 139328 },
    { url = "https://files.pythonhosted.org/packages/e9/ca/288bb1a6bc2b74fb3990bdc515012b47c4bc5925c8304fc915d03f94b027/charset_normalizer-3.4.0-cp38-cp38-manylinux_2_17_ppc64le.manylinux2014_ppc64le.whl", hash = "sha256:9fa2566ca27d67c86569e8c85297aaf413ffab85a8960500f12ea34ff98e4c41", size = 149368 },
    { url = "https://files.pythonhosted.org/packages/aa/75/58374fdaaf8406f373e508dab3486a31091f760f99f832d3951ee93313e8/charset_normalizer-3.4.0-cp38-cp38-manylinux_2_17_s390x.manylinux2014_s390x.whl", hash = "sha256:a8e538f46104c815be19c975572d74afb53f29650ea2025bbfaef359d2de2f7f", size = 141944 },
    { url = "https://files.pythonhosted.org/packages/32/c8/0bc558f7260db6ffca991ed7166494a7da4fda5983ee0b0bfc8ed2ac6ff9/charset_normalizer-3.4.0-cp38-cp38-manylinux_2_17_x86_64.manylinux2014_x86_64.whl", hash = "sha256:6fd30dc99682dc2c603c2b315bded2799019cea829f8bf57dc6b61efde6611c8", size = 143326 },
    { url = "https://files.pythonhosted.org/packages/0e/dd/7f6fec09a1686446cee713f38cf7d5e0669e0bcc8288c8e2924e998cf87d/charset_normalizer-3.4.0-cp38-cp38-manylinux_2_5_i686.manylinux1_i686.manylinux_2_17_i686.manylinux2014_i686.whl", hash = "sha256:2006769bd1640bdf4d5641c69a3d63b71b81445473cac5ded39740a226fa88ab", size = 146171 },
    { url = "https://files.pythonhosted.org/packages/4c/a8/440f1926d6d8740c34d3ca388fbd718191ec97d3d457a0677eb3aa718fce/charset_normalizer-3.4.0-cp38-cp38-musllinux_1_2_aarch64.whl", hash = "sha256:dc15e99b2d8a656f8e666854404f1ba54765871104e50c8e9813af8a7db07f12", size = 139711 },
    { url = "https://files.pythonhosted.org/packages/e9/7f/4b71e350a3377ddd70b980bea1e2cc0983faf45ba43032b24b2578c14314/charset_normalizer-3.4.0-cp38-cp38-musllinux_1_2_i686.whl", hash = "sha256:ab2e5bef076f5a235c3774b4f4028a680432cded7cad37bba0fd90d64b187d19", size = 148348 },
    { url = "https://files.pythonhosted.org/packages/1e/70/17b1b9202531a33ed7ef41885f0d2575ae42a1e330c67fddda5d99ad1208/charset_normalizer-3.4.0-cp38-cp38-musllinux_1_2_ppc64le.whl", hash = "sha256:4ec9dd88a5b71abfc74e9df5ebe7921c35cbb3b641181a531ca65cdb5e8e4dea", size = 151290 },
    { url = "https://files.pythonhosted.org/packages/44/30/574b5b5933d77ecb015550aafe1c7d14a8cd41e7e6c4dcea5ae9e8d496c3/charset_normalizer-3.4.0-cp38-cp38-musllinux_1_2_s390x.whl", hash = "sha256:43193c5cda5d612f247172016c4bb71251c784d7a4d9314677186a838ad34858", size = 149114 },
    { url = "https://files.pythonhosted.org/packages/0b/11/ca7786f7e13708687443082af20d8341c02e01024275a28bc75032c5ce5d/charset_normalizer-3.4.0-cp38-cp38-musllinux_1_2_x86_64.whl", hash = "sha256:aa693779a8b50cd97570e5a0f343538a8dbd3e496fa5dcb87e29406ad0299654", size = 143856 },
    { url = "https://files.pythonhosted.org/packages/f9/c2/1727c1438256c71ed32753b23ec2e6fe7b6dff66a598f6566cfe8139305e/charset_normalizer-3.4.0-cp38-cp38-win32.whl", hash = "sha256:7706f5850360ac01d80c89bcef1640683cc12ed87f42579dab6c5d3ed6888613", size = 94333 },
    { url = "https://files.pythonhosted.org/packages/09/c8/0e17270496a05839f8b500c1166e3261d1226e39b698a735805ec206967b/charset_normalizer-3.4.0-cp38-cp38-win_amd64.whl", hash = "sha256:c3e446d253bd88f6377260d07c895816ebf33ffffd56c1c792b13bff9c3e1ade", size = 101454 },
    { url = "https://files.pythonhosted.org/packages/54/2f/28659eee7f5d003e0f5a3b572765bf76d6e0fe6601ab1f1b1dd4cba7e4f1/charset_normalizer-3.4.0-cp39-cp39-macosx_10_9_universal2.whl", hash = "sha256:980b4f289d1d90ca5efcf07958d3eb38ed9c0b7676bf2831a54d4f66f9c27dfa", size = 196326 },
    { url = "https://files.pythonhosted.org/packages/d1/18/92869d5c0057baa973a3ee2af71573be7b084b3c3d428fe6463ce71167f8/charset_normalizer-3.4.0-cp39-cp39-macosx_10_9_x86_64.whl", hash = "sha256:f28f891ccd15c514a0981f3b9db9aa23d62fe1a99997512b0491d2ed323d229a", size = 125614 },
    { url = "https://files.pythonhosted.org/packages/d6/27/327904c5a54a7796bb9f36810ec4173d2df5d88b401d2b95ef53111d214e/charset_normalizer-3.4.0-cp39-cp39-macosx_11_0_arm64.whl", hash = "sha256:a8aacce6e2e1edcb6ac625fb0f8c3a9570ccc7bfba1f63419b3769ccf6a00ed0", size = 120450 },
    { url = "https://files.pythonhosted.org/packages/a4/23/65af317914a0308495133b2d654cf67b11bbd6ca16637c4e8a38f80a5a69/charset_normalizer-3.4.0-cp39-cp39-manylinux_2_17_aarch64.manylinux2014_aarch64.whl", hash = "sha256:bd7af3717683bea4c87acd8c0d3d5b44d56120b26fd3f8a692bdd2d5260c620a", size = 140135 },
    { url = "https://files.pythonhosted.org/packages/f2/41/6190102ad521a8aa888519bb014a74251ac4586cde9b38e790901684f9ab/charset_normalizer-3.4.0-cp39-cp39-manylinux_2_17_ppc64le.manylinux2014_ppc64le.whl", hash = "sha256:5ff2ed8194587faf56555927b3aa10e6fb69d931e33953943bc4f837dfee2242", size = 150413 },
    { url = "https://files.pythonhosted.org/packages/7b/ab/f47b0159a69eab9bd915591106859f49670c75f9a19082505ff16f50efc0/charset_normalizer-3.4.0-cp39-cp39-manylinux_2_17_s390x.manylinux2014_s390x.whl", hash = "sha256:e91f541a85298cf35433bf66f3fab2a4a2cff05c127eeca4af174f6d497f0d4b", size = 142992 },
    { url = "https://files.pythonhosted.org/packages/28/89/60f51ad71f63aaaa7e51a2a2ad37919985a341a1d267070f212cdf6c2d22/charset_normalizer-3.4.0-cp39-cp39-manylinux_2_17_x86_64.manylinux2014_x86_64.whl", hash = "sha256:309a7de0a0ff3040acaebb35ec45d18db4b28232f21998851cfa709eeff49d62", size = 144871 },
    { url = "https://files.pythonhosted.org/packages/0c/48/0050550275fea585a6e24460b42465020b53375017d8596c96be57bfabca/charset_normalizer-3.4.0-cp39-cp39-manylinux_2_5_i686.manylinux1_i686.manylinux_2_17_i686.manylinux2014_i686.whl", hash = "sha256:285e96d9d53422efc0d7a17c60e59f37fbf3dfa942073f666db4ac71e8d726d0", size = 146756 },
    { url = "https://files.pythonhosted.org/packages/dc/b5/47f8ee91455946f745e6c9ddbb0f8f50314d2416dd922b213e7d5551ad09/charset_normalizer-3.4.0-cp39-cp39-musllinux_1_2_aarch64.whl", hash = "sha256:5d447056e2ca60382d460a604b6302d8db69476fd2015c81e7c35417cfabe4cd", size = 141034 },
    { url = "https://files.pythonhosted.org/packages/84/79/5c731059ebab43e80bf61fa51666b9b18167974b82004f18c76378ed31a3/charset_normalizer-3.4.0-cp39-cp39-musllinux_1_2_i686.whl", hash = "sha256:20587d20f557fe189b7947d8e7ec5afa110ccf72a3128d61a2a387c3313f46be", size = 149434 },
    { url = "https://files.pythonhosted.org/packages/ca/f3/0719cd09fc4dc42066f239cb3c48ced17fc3316afca3e2a30a4756fe49ab/charset_normalizer-3.4.0-cp39-cp39-musllinux_1_2_ppc64le.whl", hash = "sha256:130272c698667a982a5d0e626851ceff662565379baf0ff2cc58067b81d4f11d", size = 152443 },
    { url = "https://files.pythonhosted.org/packages/f7/0e/c6357297f1157c8e8227ff337e93fd0a90e498e3d6ab96b2782204ecae48/charset_normalizer-3.4.0-cp39-cp39-musllinux_1_2_s390x.whl", hash = "sha256:ab22fbd9765e6954bc0bcff24c25ff71dcbfdb185fcdaca49e81bac68fe724d3", size = 150294 },
    { url = "https://files.pythonhosted.org/packages/54/9a/acfa96dc4ea8c928040b15822b59d0863d6e1757fba8bd7de3dc4f761c13/charset_normalizer-3.4.0-cp39-cp39-musllinux_1_2_x86_64.whl", hash = "sha256:7782afc9b6b42200f7362858f9e73b1f8316afb276d316336c0ec3bd73312742", size = 145314 },
    { url = "https://files.pythonhosted.org/packages/73/1c/b10a63032eaebb8d7bcb8544f12f063f41f5f463778ac61da15d9985e8b6/charset_normalizer-3.4.0-cp39-cp39-win32.whl", hash = "sha256:2de62e8801ddfff069cd5c504ce3bc9672b23266597d4e4f50eda28846c322f2", size = 94724 },
    { url = "https://files.pythonhosted.org/packages/c5/77/3a78bf28bfaa0863f9cfef278dbeadf55efe064eafff8c7c424ae3c4c1bf/charset_normalizer-3.4.0-cp39-cp39-win_amd64.whl", hash = "sha256:95c3c157765b031331dd4db3c775e58deaee050a3042fcad72cbc4189d7c8dca", size = 102159 },
    { url = "https://files.pythonhosted.org/packages/bf/9b/08c0432272d77b04803958a4598a51e2a4b51c06640af8b8f0f908c18bf2/charset_normalizer-3.4.0-py3-none-any.whl", hash = "sha256:fe9f97feb71aa9896b81973a7bbada8c49501dc73e58a10fcef6663af95e5079", size = 49446 },
]

[[package]]
name = "click"
version = "8.1.7"
source = { registry = "https://pypi.org/simple" }
dependencies = [
    { name = "colorama", marker = "platform_system == 'Windows'" },
]
sdist = { url = "https://files.pythonhosted.org/packages/96/d3/f04c7bfcf5c1862a2a5b845c6b2b360488cf47af55dfa79c98f6a6bf98b5/click-8.1.7.tar.gz", hash = "sha256:ca9853ad459e787e2192211578cc907e7594e294c7ccc834310722b41b9ca6de", size = 336121 }
wheels = [
    { url = "https://files.pythonhosted.org/packages/00/2e/d53fa4befbf2cfa713304affc7ca780ce4fc1fd8710527771b58311a3229/click-8.1.7-py3-none-any.whl", hash = "sha256:ae74fb96c20a0277a1d615f1e4d73c8414f5a98db8b799a7931d1582f3390c28", size = 97941 },
]

[[package]]
name = "cloudpickle"
version = "3.1.0"
source = { registry = "https://pypi.org/simple" }
sdist = { url = "https://files.pythonhosted.org/packages/97/c7/f746cadd08c4c08129215cf1b984b632f9e579fc781301e63da9e85c76c1/cloudpickle-3.1.0.tar.gz", hash = "sha256:81a929b6e3c7335c863c771d673d105f02efdb89dfaba0c90495d1c64796601b", size = 66155 }
wheels = [
    { url = "https://files.pythonhosted.org/packages/48/41/e1d85ca3cab0b674e277c8c4f678cf66a91cd2cecf93df94353a606fe0db/cloudpickle-3.1.0-py3-none-any.whl", hash = "sha256:fe11acda67f61aaaec473e3afe030feb131d78a43461b718185363384f1ba12e", size = 22021 },
]

[[package]]
name = "colorama"
version = "0.4.6"
source = { registry = "https://pypi.org/simple" }
sdist = { url = "https://files.pythonhosted.org/packages/d8/53/6f443c9a4a8358a93a6792e2acffb9d9d5cb0a5cfd8802644b7b1c9a02e4/colorama-0.4.6.tar.gz", hash = "sha256:08695f5cb7ed6e0531a20572697297273c47b8cae5a63ffc6d6ed5c201be6e44", size = 27697 }
wheels = [
    { url = "https://files.pythonhosted.org/packages/d1/d6/3965ed04c63042e047cb6a3e6ed1a63a35087b6a609aa3a15ed8ac56c221/colorama-0.4.6-py2.py3-none-any.whl", hash = "sha256:4f1d9991f5acc0ca119f9d443620b77f9d6b33703e51011c16baf57afb285fc6", size = 25335 },
]

[[package]]
name = "coverage"
version = "7.6.1"
source = { registry = "https://pypi.org/simple" }
sdist = { url = "https://files.pythonhosted.org/packages/f7/08/7e37f82e4d1aead42a7443ff06a1e406aabf7302c4f00a546e4b320b994c/coverage-7.6.1.tar.gz", hash = "sha256:953510dfb7b12ab69d20135a0662397f077c59b1e6379a768e97c59d852ee51d", size = 798791 }
wheels = [
    { url = "https://files.pythonhosted.org/packages/7e/61/eb7ce5ed62bacf21beca4937a90fe32545c91a3c8a42a30c6616d48fc70d/coverage-7.6.1-cp310-cp310-macosx_10_9_x86_64.whl", hash = "sha256:b06079abebbc0e89e6163b8e8f0e16270124c154dc6e4a47b413dd538859af16", size = 206690 },
    { url = "https://files.pythonhosted.org/packages/7d/73/041928e434442bd3afde5584bdc3f932fb4562b1597629f537387cec6f3d/coverage-7.6.1-cp310-cp310-macosx_11_0_arm64.whl", hash = "sha256:cf4b19715bccd7ee27b6b120e7e9dd56037b9c0681dcc1adc9ba9db3d417fa36", size = 207127 },
    { url = "https://files.pythonhosted.org/packages/c7/c8/6ca52b5147828e45ad0242388477fdb90df2c6cbb9a441701a12b3c71bc8/coverage-7.6.1-cp310-cp310-manylinux_2_17_aarch64.manylinux2014_aarch64.whl", hash = "sha256:e61c0abb4c85b095a784ef23fdd4aede7a2628478e7baba7c5e3deba61070a02", size = 235654 },
    { url = "https://files.pythonhosted.org/packages/d5/da/9ac2b62557f4340270942011d6efeab9833648380109e897d48ab7c1035d/coverage-7.6.1-cp310-cp310-manylinux_2_5_i686.manylinux1_i686.manylinux_2_17_i686.manylinux2014_i686.whl", hash = "sha256:fd21f6ae3f08b41004dfb433fa895d858f3f5979e7762d052b12aef444e29afc", size = 233598 },
    { url = "https://files.pythonhosted.org/packages/53/23/9e2c114d0178abc42b6d8d5281f651a8e6519abfa0ef460a00a91f80879d/coverage-7.6.1-cp310-cp310-manylinux_2_5_x86_64.manylinux1_x86_64.manylinux_2_17_x86_64.manylinux2014_x86_64.whl", hash = "sha256:8f59d57baca39b32db42b83b2a7ba6f47ad9c394ec2076b084c3f029b7afca23", size = 234732 },
    { url = "https://files.pythonhosted.org/packages/0f/7e/a0230756fb133343a52716e8b855045f13342b70e48e8ad41d8a0d60ab98/coverage-7.6.1-cp310-cp310-musllinux_1_2_aarch64.whl", hash = "sha256:a1ac0ae2b8bd743b88ed0502544847c3053d7171a3cff9228af618a068ed9c34", size = 233816 },
    { url = "https://files.pythonhosted.org/packages/28/7c/3753c8b40d232b1e5eeaed798c875537cf3cb183fb5041017c1fdb7ec14e/coverage-7.6.1-cp310-cp310-musllinux_1_2_i686.whl", hash = "sha256:e6a08c0be454c3b3beb105c0596ebdc2371fab6bb90c0c0297f4e58fd7e1012c", size = 232325 },
    { url = "https://files.pythonhosted.org/packages/57/e3/818a2b2af5b7573b4b82cf3e9f137ab158c90ea750a8f053716a32f20f06/coverage-7.6.1-cp310-cp310-musllinux_1_2_x86_64.whl", hash = "sha256:f5796e664fe802da4f57a168c85359a8fbf3eab5e55cd4e4569fbacecc903959", size = 233418 },
    { url = "https://files.pythonhosted.org/packages/c8/fb/4532b0b0cefb3f06d201648715e03b0feb822907edab3935112b61b885e2/coverage-7.6.1-cp310-cp310-win32.whl", hash = "sha256:7bb65125fcbef8d989fa1dd0e8a060999497629ca5b0efbca209588a73356232", size = 209343 },
    { url = "https://files.pythonhosted.org/packages/5a/25/af337cc7421eca1c187cc9c315f0a755d48e755d2853715bfe8c418a45fa/coverage-7.6.1-cp310-cp310-win_amd64.whl", hash = "sha256:3115a95daa9bdba70aea750db7b96b37259a81a709223c8448fa97727d546fe0", size = 210136 },
    { url = "https://files.pythonhosted.org/packages/ad/5f/67af7d60d7e8ce61a4e2ddcd1bd5fb787180c8d0ae0fbd073f903b3dd95d/coverage-7.6.1-cp311-cp311-macosx_10_9_x86_64.whl", hash = "sha256:7dea0889685db8550f839fa202744652e87c60015029ce3f60e006f8c4462c93", size = 206796 },
    { url = "https://files.pythonhosted.org/packages/e1/0e/e52332389e057daa2e03be1fbfef25bb4d626b37d12ed42ae6281d0a274c/coverage-7.6.1-cp311-cp311-macosx_11_0_arm64.whl", hash = "sha256:ed37bd3c3b063412f7620464a9ac1314d33100329f39799255fb8d3027da50d3", size = 207244 },
    { url = "https://files.pythonhosted.org/packages/aa/cd/766b45fb6e090f20f8927d9c7cb34237d41c73a939358bc881883fd3a40d/coverage-7.6.1-cp311-cp311-manylinux_2_17_aarch64.manylinux2014_aarch64.whl", hash = "sha256:d85f5e9a5f8b73e2350097c3756ef7e785f55bd71205defa0bfdaf96c31616ff", size = 239279 },
    { url = "https://files.pythonhosted.org/packages/70/6c/a9ccd6fe50ddaf13442a1e2dd519ca805cbe0f1fcd377fba6d8339b98ccb/coverage-7.6.1-cp311-cp311-manylinux_2_5_i686.manylinux1_i686.manylinux_2_17_i686.manylinux2014_i686.whl", hash = "sha256:9bc572be474cafb617672c43fe989d6e48d3c83af02ce8de73fff1c6bb3c198d", size = 236859 },
    { url = "https://files.pythonhosted.org/packages/14/6f/8351b465febb4dbc1ca9929505202db909c5a635c6fdf33e089bbc3d7d85/coverage-7.6.1-cp311-cp311-manylinux_2_5_x86_64.manylinux1_x86_64.manylinux_2_17_x86_64.manylinux2014_x86_64.whl", hash = "sha256:0c0420b573964c760df9e9e86d1a9a622d0d27f417e1a949a8a66dd7bcee7bc6", size = 238549 },
    { url = "https://files.pythonhosted.org/packages/68/3c/289b81fa18ad72138e6d78c4c11a82b5378a312c0e467e2f6b495c260907/coverage-7.6.1-cp311-cp311-musllinux_1_2_aarch64.whl", hash = "sha256:1f4aa8219db826ce6be7099d559f8ec311549bfc4046f7f9fe9b5cea5c581c56", size = 237477 },
    { url = "https://files.pythonhosted.org/packages/ed/1c/aa1efa6459d822bd72c4abc0b9418cf268de3f60eeccd65dc4988553bd8d/coverage-7.6.1-cp311-cp311-musllinux_1_2_i686.whl", hash = "sha256:fc5a77d0c516700ebad189b587de289a20a78324bc54baee03dd486f0855d234", size = 236134 },
    { url = "https://files.pythonhosted.org/packages/fb/c8/521c698f2d2796565fe9c789c2ee1ccdae610b3aa20b9b2ef980cc253640/coverage-7.6.1-cp311-cp311-musllinux_1_2_x86_64.whl", hash = "sha256:b48f312cca9621272ae49008c7f613337c53fadca647d6384cc129d2996d1133", size = 236910 },
    { url = "https://files.pythonhosted.org/packages/7d/30/033e663399ff17dca90d793ee8a2ea2890e7fdf085da58d82468b4220bf7/coverage-7.6.1-cp311-cp311-win32.whl", hash = "sha256:1125ca0e5fd475cbbba3bb67ae20bd2c23a98fac4e32412883f9bcbaa81c314c", size = 209348 },
    { url = "https://files.pythonhosted.org/packages/20/05/0d1ccbb52727ccdadaa3ff37e4d2dc1cd4d47f0c3df9eb58d9ec8508ca88/coverage-7.6.1-cp311-cp311-win_amd64.whl", hash = "sha256:8ae539519c4c040c5ffd0632784e21b2f03fc1340752af711f33e5be83a9d6c6", size = 210230 },
    { url = "https://files.pythonhosted.org/packages/7e/d4/300fc921dff243cd518c7db3a4c614b7e4b2431b0d1145c1e274fd99bd70/coverage-7.6.1-cp312-cp312-macosx_10_9_x86_64.whl", hash = "sha256:95cae0efeb032af8458fc27d191f85d1717b1d4e49f7cb226cf526ff28179778", size = 206983 },
    { url = "https://files.pythonhosted.org/packages/e1/ab/6bf00de5327ecb8db205f9ae596885417a31535eeda6e7b99463108782e1/coverage-7.6.1-cp312-cp312-macosx_11_0_arm64.whl", hash = "sha256:5621a9175cf9d0b0c84c2ef2b12e9f5f5071357c4d2ea6ca1cf01814f45d2391", size = 207221 },
    { url = "https://files.pythonhosted.org/packages/92/8f/2ead05e735022d1a7f3a0a683ac7f737de14850395a826192f0288703472/coverage-7.6.1-cp312-cp312-manylinux_2_17_aarch64.manylinux2014_aarch64.whl", hash = "sha256:260933720fdcd75340e7dbe9060655aff3af1f0c5d20f46b57f262ab6c86a5e8", size = 240342 },
    { url = "https://files.pythonhosted.org/packages/0f/ef/94043e478201ffa85b8ae2d2c79b4081e5a1b73438aafafccf3e9bafb6b5/coverage-7.6.1-cp312-cp312-manylinux_2_5_i686.manylinux1_i686.manylinux_2_17_i686.manylinux2014_i686.whl", hash = "sha256:07e2ca0ad381b91350c0ed49d52699b625aab2b44b65e1b4e02fa9df0e92ad2d", size = 237371 },
    { url = "https://files.pythonhosted.org/packages/1f/0f/c890339dd605f3ebc269543247bdd43b703cce6825b5ed42ff5f2d6122c7/coverage-7.6.1-cp312-cp312-manylinux_2_5_x86_64.manylinux1_x86_64.manylinux_2_17_x86_64.manylinux2014_x86_64.whl", hash = "sha256:c44fee9975f04b33331cb8eb272827111efc8930cfd582e0320613263ca849ca", size = 239455 },
    { url = "https://files.pythonhosted.org/packages/d1/04/7fd7b39ec7372a04efb0f70c70e35857a99b6a9188b5205efb4c77d6a57a/coverage-7.6.1-cp312-cp312-musllinux_1_2_aarch64.whl", hash = "sha256:877abb17e6339d96bf08e7a622d05095e72b71f8afd8a9fefc82cf30ed944163", size = 238924 },
    { url = "https://files.pythonhosted.org/packages/ed/bf/73ce346a9d32a09cf369f14d2a06651329c984e106f5992c89579d25b27e/coverage-7.6.1-cp312-cp312-musllinux_1_2_i686.whl", hash = "sha256:3e0cadcf6733c09154b461f1ca72d5416635e5e4ec4e536192180d34ec160f8a", size = 237252 },
    { url = "https://files.pythonhosted.org/packages/86/74/1dc7a20969725e917b1e07fe71a955eb34bc606b938316bcc799f228374b/coverage-7.6.1-cp312-cp312-musllinux_1_2_x86_64.whl", hash = "sha256:c3c02d12f837d9683e5ab2f3d9844dc57655b92c74e286c262e0fc54213c216d", size = 238897 },
    { url = "https://files.pythonhosted.org/packages/b6/e9/d9cc3deceb361c491b81005c668578b0dfa51eed02cd081620e9a62f24ec/coverage-7.6.1-cp312-cp312-win32.whl", hash = "sha256:e05882b70b87a18d937ca6768ff33cc3f72847cbc4de4491c8e73880766718e5", size = 209606 },
    { url = "https://files.pythonhosted.org/packages/47/c8/5a2e41922ea6740f77d555c4d47544acd7dc3f251fe14199c09c0f5958d3/coverage-7.6.1-cp312-cp312-win_amd64.whl", hash = "sha256:b5d7b556859dd85f3a541db6a4e0167b86e7273e1cdc973e5b175166bb634fdb", size = 210373 },
    { url = "https://files.pythonhosted.org/packages/8c/f9/9aa4dfb751cb01c949c990d136a0f92027fbcc5781c6e921df1cb1563f20/coverage-7.6.1-cp313-cp313-macosx_10_13_x86_64.whl", hash = "sha256:a4acd025ecc06185ba2b801f2de85546e0b8ac787cf9d3b06e7e2a69f925b106", size = 207007 },
    { url = "https://files.pythonhosted.org/packages/b9/67/e1413d5a8591622a46dd04ff80873b04c849268831ed5c304c16433e7e30/coverage-7.6.1-cp313-cp313-macosx_11_0_arm64.whl", hash = "sha256:a6d3adcf24b624a7b778533480e32434a39ad8fa30c315208f6d3e5542aeb6e9", size = 207269 },
    { url = "https://files.pythonhosted.org/packages/14/5b/9dec847b305e44a5634d0fb8498d135ab1d88330482b74065fcec0622224/coverage-7.6.1-cp313-cp313-manylinux_2_17_aarch64.manylinux2014_aarch64.whl", hash = "sha256:d0c212c49b6c10e6951362f7c6df3329f04c2b1c28499563d4035d964ab8e08c", size = 239886 },
    { url = "https://files.pythonhosted.org/packages/7b/b7/35760a67c168e29f454928f51f970342d23cf75a2bb0323e0f07334c85f3/coverage-7.6.1-cp313-cp313-manylinux_2_5_i686.manylinux1_i686.manylinux_2_17_i686.manylinux2014_i686.whl", hash = "sha256:6e81d7a3e58882450ec4186ca59a3f20a5d4440f25b1cff6f0902ad890e6748a", size = 237037 },
    { url = "https://files.pythonhosted.org/packages/f7/95/d2fd31f1d638df806cae59d7daea5abf2b15b5234016a5ebb502c2f3f7ee/coverage-7.6.1-cp313-cp313-manylinux_2_5_x86_64.manylinux1_x86_64.manylinux_2_17_x86_64.manylinux2014_x86_64.whl", hash = "sha256:78b260de9790fd81e69401c2dc8b17da47c8038176a79092a89cb2b7d945d060", size = 239038 },
    { url = "https://files.pythonhosted.org/packages/6e/bd/110689ff5752b67924efd5e2aedf5190cbbe245fc81b8dec1abaffba619d/coverage-7.6.1-cp313-cp313-musllinux_1_2_aarch64.whl", hash = "sha256:a78d169acd38300060b28d600344a803628c3fd585c912cacc9ea8790fe96862", size = 238690 },
    { url = "https://files.pythonhosted.org/packages/d3/a8/08d7b38e6ff8df52331c83130d0ab92d9c9a8b5462f9e99c9f051a4ae206/coverage-7.6.1-cp313-cp313-musllinux_1_2_i686.whl", hash = "sha256:2c09f4ce52cb99dd7505cd0fc8e0e37c77b87f46bc9c1eb03fe3bc9991085388", size = 236765 },
    { url = "https://files.pythonhosted.org/packages/d6/6a/9cf96839d3147d55ae713eb2d877f4d777e7dc5ba2bce227167d0118dfe8/coverage-7.6.1-cp313-cp313-musllinux_1_2_x86_64.whl", hash = "sha256:6878ef48d4227aace338d88c48738a4258213cd7b74fd9a3d4d7582bb1d8a155", size = 238611 },
    { url = "https://files.pythonhosted.org/packages/74/e4/7ff20d6a0b59eeaab40b3140a71e38cf52547ba21dbcf1d79c5a32bba61b/coverage-7.6.1-cp313-cp313-win32.whl", hash = "sha256:44df346d5215a8c0e360307d46ffaabe0f5d3502c8a1cefd700b34baf31d411a", size = 209671 },
    { url = "https://files.pythonhosted.org/packages/35/59/1812f08a85b57c9fdb6d0b383d779e47b6f643bc278ed682859512517e83/coverage-7.6.1-cp313-cp313-win_amd64.whl", hash = "sha256:8284cf8c0dd272a247bc154eb6c95548722dce90d098c17a883ed36e67cdb129", size = 210368 },
    { url = "https://files.pythonhosted.org/packages/9c/15/08913be1c59d7562a3e39fce20661a98c0a3f59d5754312899acc6cb8a2d/coverage-7.6.1-cp313-cp313t-macosx_10_13_x86_64.whl", hash = "sha256:d3296782ca4eab572a1a4eca686d8bfb00226300dcefdf43faa25b5242ab8a3e", size = 207758 },
    { url = "https://files.pythonhosted.org/packages/c4/ae/b5d58dff26cade02ada6ca612a76447acd69dccdbb3a478e9e088eb3d4b9/coverage-7.6.1-cp313-cp313t-macosx_11_0_arm64.whl", hash = "sha256:502753043567491d3ff6d08629270127e0c31d4184c4c8d98f92c26f65019962", size = 208035 },
    { url = "https://files.pythonhosted.org/packages/b8/d7/62095e355ec0613b08dfb19206ce3033a0eedb6f4a67af5ed267a8800642/coverage-7.6.1-cp313-cp313t-manylinux_2_17_aarch64.manylinux2014_aarch64.whl", hash = "sha256:6a89ecca80709d4076b95f89f308544ec8f7b4727e8a547913a35f16717856cb", size = 250839 },
    { url = "https://files.pythonhosted.org/packages/7c/1e/c2967cb7991b112ba3766df0d9c21de46b476d103e32bb401b1b2adf3380/coverage-7.6.1-cp313-cp313t-manylinux_2_5_i686.manylinux1_i686.manylinux_2_17_i686.manylinux2014_i686.whl", hash = "sha256:a318d68e92e80af8b00fa99609796fdbcdfef3629c77c6283566c6f02c6d6704", size = 246569 },
    { url = "https://files.pythonhosted.org/packages/8b/61/a7a6a55dd266007ed3b1df7a3386a0d760d014542d72f7c2c6938483b7bd/coverage-7.6.1-cp313-cp313t-manylinux_2_5_x86_64.manylinux1_x86_64.manylinux_2_17_x86_64.manylinux2014_x86_64.whl", hash = "sha256:13b0a73a0896988f053e4fbb7de6d93388e6dd292b0d87ee51d106f2c11b465b", size = 248927 },
    { url = "https://files.pythonhosted.org/packages/c8/fa/13a6f56d72b429f56ef612eb3bc5ce1b75b7ee12864b3bd12526ab794847/coverage-7.6.1-cp313-cp313t-musllinux_1_2_aarch64.whl", hash = "sha256:4421712dbfc5562150f7554f13dde997a2e932a6b5f352edcce948a815efee6f", size = 248401 },
    { url = "https://files.pythonhosted.org/packages/75/06/0429c652aa0fb761fc60e8c6b291338c9173c6aa0f4e40e1902345b42830/coverage-7.6.1-cp313-cp313t-musllinux_1_2_i686.whl", hash = "sha256:166811d20dfea725e2e4baa71fffd6c968a958577848d2131f39b60043400223", size = 246301 },
    { url = "https://files.pythonhosted.org/packages/52/76/1766bb8b803a88f93c3a2d07e30ffa359467810e5cbc68e375ebe6906efb/coverage-7.6.1-cp313-cp313t-musllinux_1_2_x86_64.whl", hash = "sha256:225667980479a17db1048cb2bf8bfb39b8e5be8f164b8f6628b64f78a72cf9d3", size = 247598 },
    { url = "https://files.pythonhosted.org/packages/66/8b/f54f8db2ae17188be9566e8166ac6df105c1c611e25da755738025708d54/coverage-7.6.1-cp313-cp313t-win32.whl", hash = "sha256:170d444ab405852903b7d04ea9ae9b98f98ab6d7e63e1115e82620807519797f", size = 210307 },
    { url = "https://files.pythonhosted.org/packages/9f/b0/e0dca6da9170aefc07515cce067b97178cefafb512d00a87a1c717d2efd5/coverage-7.6.1-cp313-cp313t-win_amd64.whl", hash = "sha256:b9f222de8cded79c49bf184bdbc06630d4c58eec9459b939b4a690c82ed05657", size = 211453 },
    { url = "https://files.pythonhosted.org/packages/81/d0/d9e3d554e38beea5a2e22178ddb16587dbcbe9a1ef3211f55733924bf7fa/coverage-7.6.1-cp38-cp38-macosx_10_9_x86_64.whl", hash = "sha256:6db04803b6c7291985a761004e9060b2bca08da6d04f26a7f2294b8623a0c1a0", size = 206674 },
    { url = "https://files.pythonhosted.org/packages/38/ea/cab2dc248d9f45b2b7f9f1f596a4d75a435cb364437c61b51d2eb33ceb0e/coverage-7.6.1-cp38-cp38-macosx_11_0_arm64.whl", hash = "sha256:f1adfc8ac319e1a348af294106bc6a8458a0f1633cc62a1446aebc30c5fa186a", size = 207101 },
    { url = "https://files.pythonhosted.org/packages/ca/6f/f82f9a500c7c5722368978a5390c418d2a4d083ef955309a8748ecaa8920/coverage-7.6.1-cp38-cp38-manylinux_2_17_aarch64.manylinux2014_aarch64.whl", hash = "sha256:a95324a9de9650a729239daea117df21f4b9868ce32e63f8b650ebe6cef5595b", size = 236554 },
    { url = "https://files.pythonhosted.org/packages/a6/94/d3055aa33d4e7e733d8fa309d9adf147b4b06a82c1346366fc15a2b1d5fa/coverage-7.6.1-cp38-cp38-manylinux_2_5_i686.manylinux1_i686.manylinux_2_17_i686.manylinux2014_i686.whl", hash = "sha256:b43c03669dc4618ec25270b06ecd3ee4fa94c7f9b3c14bae6571ca00ef98b0d3", size = 234440 },
    { url = "https://files.pythonhosted.org/packages/e4/6e/885bcd787d9dd674de4a7d8ec83faf729534c63d05d51d45d4fa168f7102/coverage-7.6.1-cp38-cp38-manylinux_2_5_x86_64.manylinux1_x86_64.manylinux_2_17_x86_64.manylinux2014_x86_64.whl", hash = "sha256:8929543a7192c13d177b770008bc4e8119f2e1f881d563fc6b6305d2d0ebe9de", size = 235889 },
    { url = "https://files.pythonhosted.org/packages/f4/63/df50120a7744492710854860783d6819ff23e482dee15462c9a833cc428a/coverage-7.6.1-cp38-cp38-musllinux_1_2_aarch64.whl", hash = "sha256:a09ece4a69cf399510c8ab25e0950d9cf2b42f7b3cb0374f95d2e2ff594478a6", size = 235142 },
    { url = "https://files.pythonhosted.org/packages/3a/5d/9d0acfcded2b3e9ce1c7923ca52ccc00c78a74e112fc2aee661125b7843b/coverage-7.6.1-cp38-cp38-musllinux_1_2_i686.whl", hash = "sha256:9054a0754de38d9dbd01a46621636689124d666bad1936d76c0341f7d71bf569", size = 233805 },
    { url = "https://files.pythonhosted.org/packages/c4/56/50abf070cb3cd9b1dd32f2c88f083aab561ecbffbcd783275cb51c17f11d/coverage-7.6.1-cp38-cp38-musllinux_1_2_x86_64.whl", hash = "sha256:0dbde0f4aa9a16fa4d754356a8f2e36296ff4d83994b2c9d8398aa32f222f989", size = 234655 },
    { url = "https://files.pythonhosted.org/packages/25/ee/b4c246048b8485f85a2426ef4abab88e48c6e80c74e964bea5cd4cd4b115/coverage-7.6.1-cp38-cp38-win32.whl", hash = "sha256:da511e6ad4f7323ee5702e6633085fb76c2f893aaf8ce4c51a0ba4fc07580ea7", size = 209296 },
    { url = "https://files.pythonhosted.org/packages/5c/1c/96cf86b70b69ea2b12924cdf7cabb8ad10e6130eab8d767a1099fbd2a44f/coverage-7.6.1-cp38-cp38-win_amd64.whl", hash = "sha256:3f1156e3e8f2872197af3840d8ad307a9dd18e615dc64d9ee41696f287c57ad8", size = 210137 },
    { url = "https://files.pythonhosted.org/packages/19/d3/d54c5aa83268779d54c86deb39c1c4566e5d45c155369ca152765f8db413/coverage-7.6.1-cp39-cp39-macosx_10_9_x86_64.whl", hash = "sha256:abd5fd0db5f4dc9289408aaf34908072f805ff7792632250dcb36dc591d24255", size = 206688 },
    { url = "https://files.pythonhosted.org/packages/a5/fe/137d5dca72e4a258b1bc17bb04f2e0196898fe495843402ce826a7419fe3/coverage-7.6.1-cp39-cp39-macosx_11_0_arm64.whl", hash = "sha256:547f45fa1a93154bd82050a7f3cddbc1a7a4dd2a9bf5cb7d06f4ae29fe94eaf8", size = 207120 },
    { url = "https://files.pythonhosted.org/packages/78/5b/a0a796983f3201ff5485323b225d7c8b74ce30c11f456017e23d8e8d1945/coverage-7.6.1-cp39-cp39-manylinux_2_17_aarch64.manylinux2014_aarch64.whl", hash = "sha256:645786266c8f18a931b65bfcefdbf6952dd0dea98feee39bd188607a9d307ed2", size = 235249 },
    { url = "https://files.pythonhosted.org/packages/4e/e1/76089d6a5ef9d68f018f65411fcdaaeb0141b504587b901d74e8587606ad/coverage-7.6.1-cp39-cp39-manylinux_2_5_i686.manylinux1_i686.manylinux_2_17_i686.manylinux2014_i686.whl", hash = "sha256:9e0b2df163b8ed01d515807af24f63de04bebcecbd6c3bfeff88385789fdf75a", size = 233237 },
    { url = "https://files.pythonhosted.org/packages/9a/6f/eef79b779a540326fee9520e5542a8b428cc3bfa8b7c8f1022c1ee4fc66c/coverage-7.6.1-cp39-cp39-manylinux_2_5_x86_64.manylinux1_x86_64.manylinux_2_17_x86_64.manylinux2014_x86_64.whl", hash = "sha256:609b06f178fe8e9f89ef676532760ec0b4deea15e9969bf754b37f7c40326dbc", size = 234311 },
    { url = "https://files.pythonhosted.org/packages/75/e1/656d65fb126c29a494ef964005702b012f3498db1a30dd562958e85a4049/coverage-7.6.1-cp39-cp39-musllinux_1_2_aarch64.whl", hash = "sha256:702855feff378050ae4f741045e19a32d57d19f3e0676d589df0575008ea5004", size = 233453 },
    { url = "https://files.pythonhosted.org/packages/68/6a/45f108f137941a4a1238c85f28fd9d048cc46b5466d6b8dda3aba1bb9d4f/coverage-7.6.1-cp39-cp39-musllinux_1_2_i686.whl", hash = "sha256:2bdb062ea438f22d99cba0d7829c2ef0af1d768d1e4a4f528087224c90b132cb", size = 231958 },
    { url = "https://files.pythonhosted.org/packages/9b/e7/47b809099168b8b8c72ae311efc3e88c8d8a1162b3ba4b8da3cfcdb85743/coverage-7.6.1-cp39-cp39-musllinux_1_2_x86_64.whl", hash = "sha256:9c56863d44bd1c4fe2abb8a4d6f5371d197f1ac0ebdee542f07f35895fc07f36", size = 232938 },
    { url = "https://files.pythonhosted.org/packages/52/80/052222ba7058071f905435bad0ba392cc12006380731c37afaf3fe749b88/coverage-7.6.1-cp39-cp39-win32.whl", hash = "sha256:6e2cd258d7d927d09493c8df1ce9174ad01b381d4729a9d8d4e38670ca24774c", size = 209352 },
    { url = "https://files.pythonhosted.org/packages/b8/d8/1b92e0b3adcf384e98770a00ca095da1b5f7b483e6563ae4eb5e935d24a1/coverage-7.6.1-cp39-cp39-win_amd64.whl", hash = "sha256:06a737c882bd26d0d6ee7269b20b12f14a8704807a01056c80bb881a4b2ce6ca", size = 210153 },
    { url = "https://files.pythonhosted.org/packages/a5/2b/0354ed096bca64dc8e32a7cbcae28b34cb5ad0b1fe2125d6d99583313ac0/coverage-7.6.1-pp38.pp39.pp310-none-any.whl", hash = "sha256:e9a6e0eb86070e8ccaedfbd9d38fec54864f3125ab95419970575b42af7541df", size = 198926 },
]

[package.optional-dependencies]
toml = [
    { name = "tomli", marker = "python_full_version <= '3.11'" },
]

[[package]]
name = "cssselect2"
version = "0.7.0"
source = { registry = "https://pypi.org/simple" }
dependencies = [
    { name = "tinycss2" },
    { name = "webencodings" },
]
sdist = { url = "https://files.pythonhosted.org/packages/e7/fc/326cb6f988905998f09bb54a3f5d98d4462ba119363c0dfad29750d48c09/cssselect2-0.7.0.tar.gz", hash = "sha256:1ccd984dab89fc68955043aca4e1b03e0cf29cad9880f6e28e3ba7a74b14aa5a", size = 35888 }
wheels = [
    { url = "https://files.pythonhosted.org/packages/9d/3a/e39436efe51894243ff145a37c4f9a030839b97779ebcc4f13b3ba21c54e/cssselect2-0.7.0-py3-none-any.whl", hash = "sha256:fd23a65bfd444595913f02fc71f6b286c29261e354c41d722ca7a261a49b5969", size = 15586 },
]

[[package]]
name = "defusedxml"
version = "0.7.1"
source = { registry = "https://pypi.org/simple" }
sdist = { url = "https://files.pythonhosted.org/packages/0f/d5/c66da9b79e5bdb124974bfe172b4daf3c984ebd9c2a06e2b8a4dc7331c72/defusedxml-0.7.1.tar.gz", hash = "sha256:1bb3032db185915b62d7c6209c5a8792be6a32ab2fedacc84e01b52c51aa3e69", size = 75520 }
wheels = [
    { url = "https://files.pythonhosted.org/packages/07/6c/aa3f2f849e01cb6a001cd8554a88d4c77c5c1a31c95bdf1cf9301e6d9ef4/defusedxml-0.7.1-py2.py3-none-any.whl", hash = "sha256:a352e7e428770286cc899e2542b6cdaedb2b4953ff269a210103ec58f6198a61", size = 25604 },
]

[[package]]
name = "devtools"
version = "0.12.2"
source = { registry = "https://pypi.org/simple" }
dependencies = [
    { name = "asttokens" },
    { name = "executing" },
    { name = "pygments" },
]
sdist = { url = "https://files.pythonhosted.org/packages/84/75/b78198620640d394bc435c17bb49db18419afdd6cfa3ed8bcfe14034ec80/devtools-0.12.2.tar.gz", hash = "sha256:efceab184cb35e3a11fa8e602cc4fadacaa2e859e920fc6f87bf130b69885507", size = 75005 }
wheels = [
    { url = "https://files.pythonhosted.org/packages/d1/ae/afb1487556e2dc827a17097aac8158a25b433a345386f0e249f6d2694ccb/devtools-0.12.2-py3-none-any.whl", hash = "sha256:c366e3de1df4cdd635f1ad8cbcd3af01a384d7abda71900e68d43b04eb6aaca7", size = 19411 },
]

[[package]]
name = "dirty-equals"
version = "0.8.0"
source = { registry = "https://pypi.org/simple" }
dependencies = [
    { name = "pytz", marker = "python_full_version < '3.9'" },
]
sdist = { url = "https://files.pythonhosted.org/packages/17/4c/39c428b7c900b21c8116d89a56b73f6dc14a2455767961b54adfe7c224fe/dirty_equals-0.8.0.tar.gz", hash = "sha256:798db3b9481b9a5024c0e520946507676ed2f0c65317d3e95bdce1a01657cf60", size = 50294 }
wheels = [
    { url = "https://files.pythonhosted.org/packages/f3/cd/8c3ce82cc6b18e149bff3cf8dd50a75316ca093ae706f0c1c4df87f2b88f/dirty_equals-0.8.0-py3-none-any.whl", hash = "sha256:0ef998ba3c395e03cf5eb3cd1c13c26a9a992efa18c0d59c22ba27344519cee1", size = 28217 },
]

[[package]]
name = "dnspython"
version = "2.6.1"
source = { registry = "https://pypi.org/simple" }
sdist = { url = "https://files.pythonhosted.org/packages/37/7d/c871f55054e403fdfd6b8f65fd6d1c4e147ed100d3e9f9ba1fe695403939/dnspython-2.6.1.tar.gz", hash = "sha256:e8f0f9c23a7b7cb99ded64e6c3a6f3e701d78f50c55e002b839dea7225cff7cc", size = 332727 }
wheels = [
    { url = "https://files.pythonhosted.org/packages/87/a1/8c5287991ddb8d3e4662f71356d9656d91ab3a36618c3dd11b280df0d255/dnspython-2.6.1-py3-none-any.whl", hash = "sha256:5ef3b9680161f6fa89daf8ad451b5f1a33b18ae8a1c6778cdf4b43f08c0a6e50", size = 307696 },
]

[[package]]
name = "email-validator"
version = "2.2.0"
source = { registry = "https://pypi.org/simple" }
dependencies = [
    { name = "dnspython" },
    { name = "idna" },
]
sdist = { url = "https://files.pythonhosted.org/packages/48/ce/13508a1ec3f8bb981ae4ca79ea40384becc868bfae97fd1c942bb3a001b1/email_validator-2.2.0.tar.gz", hash = "sha256:cb690f344c617a714f22e66ae771445a1ceb46821152df8e165c5f9a364582b7", size = 48967 }
wheels = [
    { url = "https://files.pythonhosted.org/packages/d7/ee/bf0adb559ad3c786f12bcbc9296b3f5675f529199bef03e2df281fa1fadb/email_validator-2.2.0-py3-none-any.whl", hash = "sha256:561977c2d73ce3611850a06fa56b414621e0c8faa9d66f2611407d87465da631", size = 33521 },
]

[[package]]
name = "eval-type-backport"
version = "0.2.0"
source = { registry = "https://pypi.org/simple" }
sdist = { url = "https://files.pythonhosted.org/packages/23/ca/1601a9fa588867fe2ab6c19ed4c936929160d08a86597adf61bbd443fe57/eval_type_backport-0.2.0.tar.gz", hash = "sha256:68796cfbc7371ebf923f03bdf7bef415f3ec098aeced24e054b253a0e78f7b37", size = 8977 }
wheels = [
    { url = "https://files.pythonhosted.org/packages/ac/ac/aa3d8e0acbcd71140420bc752d7c9779cf3a2a3bb1d7ef30944e38b2cd39/eval_type_backport-0.2.0-py3-none-any.whl", hash = "sha256:ac2f73d30d40c5a30a80b8739a789d6bb5e49fdffa66d7912667e2015d9c9933", size = 5855 },
]

[[package]]
name = "exceptiongroup"
version = "1.2.2"
source = { registry = "https://pypi.org/simple" }
sdist = { url = "https://files.pythonhosted.org/packages/09/35/2495c4ac46b980e4ca1f6ad6db102322ef3ad2410b79fdde159a4b0f3b92/exceptiongroup-1.2.2.tar.gz", hash = "sha256:47c2edf7c6738fafb49fd34290706d1a1a2f4d1c6df275526b62cbb4aa5393cc", size = 28883 }
wheels = [
    { url = "https://files.pythonhosted.org/packages/02/cc/b7e31358aac6ed1ef2bb790a9746ac2c69bcb3c8588b41616914eb106eaf/exceptiongroup-1.2.2-py3-none-any.whl", hash = "sha256:3111b9d131c238bec2f8f516e123e14ba243563fb135d3fe885990585aa7795b", size = 16453 },
]

[[package]]
name = "executing"
version = "2.1.0"
source = { registry = "https://pypi.org/simple" }
sdist = { url = "https://files.pythonhosted.org/packages/8c/e3/7d45f492c2c4a0e8e0fad57d081a7c8a0286cdd86372b070cca1ec0caa1e/executing-2.1.0.tar.gz", hash = "sha256:8ea27ddd260da8150fa5a708269c4a10e76161e2496ec3e587da9e3c0fe4b9ab", size = 977485 }
wheels = [
    { url = "https://files.pythonhosted.org/packages/b5/fd/afcd0496feca3276f509df3dbd5dae726fcc756f1a08d9e25abe1733f962/executing-2.1.0-py2.py3-none-any.whl", hash = "sha256:8d63781349375b5ebccc3142f4b30350c0cd9c79f921cde38be2be4637e98eaf", size = 25805 },
]

[[package]]
name = "faker"
version = "30.8.2"
source = { registry = "https://pypi.org/simple" }
dependencies = [
    { name = "python-dateutil" },
    { name = "typing-extensions" },
]
sdist = { url = "https://files.pythonhosted.org/packages/c1/df/7574c0d13f0bbab725e52bec4b00783aaa14163fe9093dde11a928a4c638/faker-30.8.2.tar.gz", hash = "sha256:aa31b52cdae3673d6a78b4857c7bcdc0e98f201a5cb77d7827fa9e6b5876da94", size = 1808329 }
wheels = [
    { url = "https://files.pythonhosted.org/packages/64/82/f7d0c0a4ab512fd1572a315eec903d50a578c75d5aa894cf3f5cc04025e5/Faker-30.8.2-py3-none-any.whl", hash = "sha256:4a82b2908cd19f3bba1a4da2060cc4eb18a40410ccdf9350d071d79dc92fe3ce", size = 1846458 },
]

[[package]]
name = "filelock"
version = "3.16.1"
source = { registry = "https://pypi.org/simple" }
sdist = { url = "https://files.pythonhosted.org/packages/9d/db/3ef5bb276dae18d6ec2124224403d1d67bccdbefc17af4cc8f553e341ab1/filelock-3.16.1.tar.gz", hash = "sha256:c249fbfcd5db47e5e2d6d62198e565475ee65e4831e2561c8e313fa7eb961435", size = 18037 }
wheels = [
    { url = "https://files.pythonhosted.org/packages/b9/f8/feced7779d755758a52d1f6635d990b8d98dc0a29fa568bbe0625f18fdf3/filelock-3.16.1-py3-none-any.whl", hash = "sha256:2082e5703d51fbf98ea75855d9d5527e33d8ff23099bec374a134febee6946b0", size = 16163 },
]

[[package]]
name = "ghp-import"
version = "2.1.0"
source = { registry = "https://pypi.org/simple" }
dependencies = [
    { name = "python-dateutil" },
]
sdist = { url = "https://files.pythonhosted.org/packages/d9/29/d40217cbe2f6b1359e00c6c307bb3fc876ba74068cbab3dde77f03ca0dc4/ghp-import-2.1.0.tar.gz", hash = "sha256:9c535c4c61193c2df8871222567d7fd7e5014d835f97dc7b7439069e2413d343", size = 10943 }
wheels = [
    { url = "https://files.pythonhosted.org/packages/f7/ec/67fbef5d497f86283db54c22eec6f6140243aae73265799baaaa19cd17fb/ghp_import-2.1.0-py3-none-any.whl", hash = "sha256:8337dd7b50877f163d4c0289bc1f1c7f127550241988d568c1db512c4324a619", size = 11034 },
]

[[package]]
name = "greenlet"
version = "3.1.1"
source = { registry = "https://pypi.org/simple" }
sdist = { url = "https://files.pythonhosted.org/packages/2f/ff/df5fede753cc10f6a5be0931204ea30c35fa2f2ea7a35b25bdaf4fe40e46/greenlet-3.1.1.tar.gz", hash = "sha256:4ce3ac6cdb6adf7946475d7ef31777c26d94bccc377e070a7986bd2d5c515467", size = 186022 }
wheels = [
    { url = "https://files.pythonhosted.org/packages/25/90/5234a78dc0ef6496a6eb97b67a42a8e96742a56f7dc808cb954a85390448/greenlet-3.1.1-cp310-cp310-macosx_11_0_universal2.whl", hash = "sha256:0bbae94a29c9e5c7e4a2b7f0aae5c17e8e90acbfd3bf6270eeba60c39fce3563", size = 271235 },
    { url = "https://files.pythonhosted.org/packages/7c/16/cd631fa0ab7d06ef06387135b7549fdcc77d8d859ed770a0d28e47b20972/greenlet-3.1.1-cp310-cp310-manylinux_2_17_aarch64.manylinux2014_aarch64.whl", hash = "sha256:0fde093fb93f35ca72a556cf72c92ea3ebfda3d79fc35bb19fbe685853869a83", size = 637168 },
    { url = "https://files.pythonhosted.org/packages/2f/b1/aed39043a6fec33c284a2c9abd63ce191f4f1a07319340ffc04d2ed3256f/greenlet-3.1.1-cp310-cp310-manylinux_2_17_ppc64le.manylinux2014_ppc64le.whl", hash = "sha256:36b89d13c49216cadb828db8dfa6ce86bbbc476a82d3a6c397f0efae0525bdd0", size = 648826 },
    { url = "https://files.pythonhosted.org/packages/76/25/40e0112f7f3ebe54e8e8ed91b2b9f970805143efef16d043dfc15e70f44b/greenlet-3.1.1-cp310-cp310-manylinux_2_17_s390x.manylinux2014_s390x.whl", hash = "sha256:94b6150a85e1b33b40b1464a3f9988dcc5251d6ed06842abff82e42632fac120", size = 644443 },
    { url = "https://files.pythonhosted.org/packages/fb/2f/3850b867a9af519794784a7eeed1dd5bc68ffbcc5b28cef703711025fd0a/greenlet-3.1.1-cp310-cp310-manylinux_2_17_x86_64.manylinux2014_x86_64.whl", hash = "sha256:93147c513fac16385d1036b7e5b102c7fbbdb163d556b791f0f11eada7ba65dc", size = 643295 },
    { url = "https://files.pythonhosted.org/packages/cf/69/79e4d63b9387b48939096e25115b8af7cd8a90397a304f92436bcb21f5b2/greenlet-3.1.1-cp310-cp310-manylinux_2_24_x86_64.manylinux_2_28_x86_64.whl", hash = "sha256:da7a9bff22ce038e19bf62c4dd1ec8391062878710ded0a845bcf47cc0200617", size = 599544 },
    { url = "https://files.pythonhosted.org/packages/46/1d/44dbcb0e6c323bd6f71b8c2f4233766a5faf4b8948873225d34a0b7efa71/greenlet-3.1.1-cp310-cp310-musllinux_1_1_aarch64.whl", hash = "sha256:b2795058c23988728eec1f36a4e5e4ebad22f8320c85f3587b539b9ac84128d7", size = 1125456 },
    { url = "https://files.pythonhosted.org/packages/e0/1d/a305dce121838d0278cee39d5bb268c657f10a5363ae4b726848f833f1bb/greenlet-3.1.1-cp310-cp310-musllinux_1_1_x86_64.whl", hash = "sha256:ed10eac5830befbdd0c32f83e8aa6288361597550ba669b04c48f0f9a2c843c6", size = 1149111 },
    { url = "https://files.pythonhosted.org/packages/96/28/d62835fb33fb5652f2e98d34c44ad1a0feacc8b1d3f1aecab035f51f267d/greenlet-3.1.1-cp310-cp310-win_amd64.whl", hash = "sha256:77c386de38a60d1dfb8e55b8c1101d68c79dfdd25c7095d51fec2dd800892b80", size = 298392 },
    { url = "https://files.pythonhosted.org/packages/28/62/1c2665558618553c42922ed47a4e6d6527e2fa3516a8256c2f431c5d0441/greenlet-3.1.1-cp311-cp311-macosx_11_0_universal2.whl", hash = "sha256:e4d333e558953648ca09d64f13e6d8f0523fa705f51cae3f03b5983489958c70", size = 272479 },
    { url = "https://files.pythonhosted.org/packages/76/9d/421e2d5f07285b6e4e3a676b016ca781f63cfe4a0cd8eaecf3fd6f7a71ae/greenlet-3.1.1-cp311-cp311-manylinux_2_17_aarch64.manylinux2014_aarch64.whl", hash = "sha256:09fc016b73c94e98e29af67ab7b9a879c307c6731a2c9da0db5a7d9b7edd1159", size = 640404 },
    { url = "https://files.pythonhosted.org/packages/e5/de/6e05f5c59262a584e502dd3d261bbdd2c97ab5416cc9c0b91ea38932a901/greenlet-3.1.1-cp311-cp311-manylinux_2_17_ppc64le.manylinux2014_ppc64le.whl", hash = "sha256:d5e975ca70269d66d17dd995dafc06f1b06e8cb1ec1e9ed54c1d1e4a7c4cf26e", size = 652813 },
    { url = "https://files.pythonhosted.org/packages/49/93/d5f93c84241acdea15a8fd329362c2c71c79e1a507c3f142a5d67ea435ae/greenlet-3.1.1-cp311-cp311-manylinux_2_17_s390x.manylinux2014_s390x.whl", hash = "sha256:3b2813dc3de8c1ee3f924e4d4227999285fd335d1bcc0d2be6dc3f1f6a318ec1", size = 648517 },
    { url = "https://files.pythonhosted.org/packages/15/85/72f77fc02d00470c86a5c982b8daafdf65d38aefbbe441cebff3bf7037fc/greenlet-3.1.1-cp311-cp311-manylinux_2_17_x86_64.manylinux2014_x86_64.whl", hash = "sha256:e347b3bfcf985a05e8c0b7d462ba6f15b1ee1c909e2dcad795e49e91b152c383", size = 647831 },
    { url = "https://files.pythonhosted.org/packages/f7/4b/1c9695aa24f808e156c8f4813f685d975ca73c000c2a5056c514c64980f6/greenlet-3.1.1-cp311-cp311-manylinux_2_24_x86_64.manylinux_2_28_x86_64.whl", hash = "sha256:9e8f8c9cb53cdac7ba9793c276acd90168f416b9ce36799b9b885790f8ad6c0a", size = 602413 },
    { url = "https://files.pythonhosted.org/packages/76/70/ad6e5b31ef330f03b12559d19fda2606a522d3849cde46b24f223d6d1619/greenlet-3.1.1-cp311-cp311-musllinux_1_1_aarch64.whl", hash = "sha256:62ee94988d6b4722ce0028644418d93a52429e977d742ca2ccbe1c4f4a792511", size = 1129619 },
    { url = "https://files.pythonhosted.org/packages/f4/fb/201e1b932e584066e0f0658b538e73c459b34d44b4bd4034f682423bc801/greenlet-3.1.1-cp311-cp311-musllinux_1_1_x86_64.whl", hash = "sha256:1776fd7f989fc6b8d8c8cb8da1f6b82c5814957264d1f6cf818d475ec2bf6395", size = 1155198 },
    { url = "https://files.pythonhosted.org/packages/12/da/b9ed5e310bb8b89661b80cbcd4db5a067903bbcd7fc854923f5ebb4144f0/greenlet-3.1.1-cp311-cp311-win_amd64.whl", hash = "sha256:48ca08c771c268a768087b408658e216133aecd835c0ded47ce955381105ba39", size = 298930 },
    { url = "https://files.pythonhosted.org/packages/7d/ec/bad1ac26764d26aa1353216fcbfa4670050f66d445448aafa227f8b16e80/greenlet-3.1.1-cp312-cp312-macosx_11_0_universal2.whl", hash = "sha256:4afe7ea89de619adc868e087b4d2359282058479d7cfb94970adf4b55284574d", size = 274260 },
    { url = "https://files.pythonhosted.org/packages/66/d4/c8c04958870f482459ab5956c2942c4ec35cac7fe245527f1039837c17a9/greenlet-3.1.1-cp312-cp312-manylinux_2_17_aarch64.manylinux2014_aarch64.whl", hash = "sha256:f406b22b7c9a9b4f8aa9d2ab13d6ae0ac3e85c9a809bd590ad53fed2bf70dc79", size = 649064 },
    { url = "https://files.pythonhosted.org/packages/51/41/467b12a8c7c1303d20abcca145db2be4e6cd50a951fa30af48b6ec607581/greenlet-3.1.1-cp312-cp312-manylinux_2_17_ppc64le.manylinux2014_ppc64le.whl", hash = "sha256:c3a701fe5a9695b238503ce5bbe8218e03c3bcccf7e204e455e7462d770268aa", size = 663420 },
    { url = "https://files.pythonhosted.org/packages/27/8f/2a93cd9b1e7107d5c7b3b7816eeadcac2ebcaf6d6513df9abaf0334777f6/greenlet-3.1.1-cp312-cp312-manylinux_2_17_s390x.manylinux2014_s390x.whl", hash = "sha256:2846930c65b47d70b9d178e89c7e1a69c95c1f68ea5aa0a58646b7a96df12441", size = 658035 },
    { url = "https://files.pythonhosted.org/packages/57/5c/7c6f50cb12be092e1dccb2599be5a942c3416dbcfb76efcf54b3f8be4d8d/greenlet-3.1.1-cp312-cp312-manylinux_2_17_x86_64.manylinux2014_x86_64.whl", hash = "sha256:99cfaa2110534e2cf3ba31a7abcac9d328d1d9f1b95beede58294a60348fba36", size = 660105 },
    { url = "https://files.pythonhosted.org/packages/f1/66/033e58a50fd9ec9df00a8671c74f1f3a320564c6415a4ed82a1c651654ba/greenlet-3.1.1-cp312-cp312-manylinux_2_24_x86_64.manylinux_2_28_x86_64.whl", hash = "sha256:1443279c19fca463fc33e65ef2a935a5b09bb90f978beab37729e1c3c6c25fe9", size = 613077 },
    { url = "https://files.pythonhosted.org/packages/19/c5/36384a06f748044d06bdd8776e231fadf92fc896bd12cb1c9f5a1bda9578/greenlet-3.1.1-cp312-cp312-musllinux_1_1_aarch64.whl", hash = "sha256:b7cede291382a78f7bb5f04a529cb18e068dd29e0fb27376074b6d0317bf4dd0", size = 1135975 },
    { url = "https://files.pythonhosted.org/packages/38/f9/c0a0eb61bdf808d23266ecf1d63309f0e1471f284300ce6dac0ae1231881/greenlet-3.1.1-cp312-cp312-musllinux_1_1_x86_64.whl", hash = "sha256:23f20bb60ae298d7d8656c6ec6db134bca379ecefadb0b19ce6f19d1f232a942", size = 1163955 },
    { url = "https://files.pythonhosted.org/packages/43/21/a5d9df1d21514883333fc86584c07c2b49ba7c602e670b174bd73cfc9c7f/greenlet-3.1.1-cp312-cp312-win_amd64.whl", hash = "sha256:7124e16b4c55d417577c2077be379514321916d5790fa287c9ed6f23bd2ffd01", size = 299655 },
    { url = "https://files.pythonhosted.org/packages/f3/57/0db4940cd7bb461365ca8d6fd53e68254c9dbbcc2b452e69d0d41f10a85e/greenlet-3.1.1-cp313-cp313-macosx_11_0_universal2.whl", hash = "sha256:05175c27cb459dcfc05d026c4232f9de8913ed006d42713cb8a5137bd49375f1", size = 272990 },
    { url = "https://files.pythonhosted.org/packages/1c/ec/423d113c9f74e5e402e175b157203e9102feeb7088cee844d735b28ef963/greenlet-3.1.1-cp313-cp313-manylinux_2_17_aarch64.manylinux2014_aarch64.whl", hash = "sha256:935e943ec47c4afab8965954bf49bfa639c05d4ccf9ef6e924188f762145c0ff", size = 649175 },
    { url = "https://files.pythonhosted.org/packages/a9/46/ddbd2db9ff209186b7b7c621d1432e2f21714adc988703dbdd0e65155c77/greenlet-3.1.1-cp313-cp313-manylinux_2_17_ppc64le.manylinux2014_ppc64le.whl", hash = "sha256:667a9706c970cb552ede35aee17339a18e8f2a87a51fba2ed39ceeeb1004798a", size = 663425 },
    { url = "https://files.pythonhosted.org/packages/bc/f9/9c82d6b2b04aa37e38e74f0c429aece5eeb02bab6e3b98e7db89b23d94c6/greenlet-3.1.1-cp313-cp313-manylinux_2_17_s390x.manylinux2014_s390x.whl", hash = "sha256:b8a678974d1f3aa55f6cc34dc480169d58f2e6d8958895d68845fa4ab566509e", size = 657736 },
    { url = "https://files.pythonhosted.org/packages/d9/42/b87bc2a81e3a62c3de2b0d550bf91a86939442b7ff85abb94eec3fc0e6aa/greenlet-3.1.1-cp313-cp313-manylinux_2_17_x86_64.manylinux2014_x86_64.whl", hash = "sha256:efc0f674aa41b92da8c49e0346318c6075d734994c3c4e4430b1c3f853e498e4", size = 660347 },
    { url = "https://files.pythonhosted.org/packages/37/fa/71599c3fd06336cdc3eac52e6871cfebab4d9d70674a9a9e7a482c318e99/greenlet-3.1.1-cp313-cp313-manylinux_2_24_x86_64.manylinux_2_28_x86_64.whl", hash = "sha256:0153404a4bb921f0ff1abeb5ce8a5131da56b953eda6e14b88dc6bbc04d2049e", size = 615583 },
    { url = "https://files.pythonhosted.org/packages/4e/96/e9ef85de031703ee7a4483489b40cf307f93c1824a02e903106f2ea315fe/greenlet-3.1.1-cp313-cp313-musllinux_1_1_aarch64.whl", hash = "sha256:275f72decf9932639c1c6dd1013a1bc266438eb32710016a1c742df5da6e60a1", size = 1133039 },
    { url = "https://files.pythonhosted.org/packages/87/76/b2b6362accd69f2d1889db61a18c94bc743e961e3cab344c2effaa4b4a25/greenlet-3.1.1-cp313-cp313-musllinux_1_1_x86_64.whl", hash = "sha256:c4aab7f6381f38a4b42f269057aee279ab0fc7bf2e929e3d4abfae97b682a12c", size = 1160716 },
    { url = "https://files.pythonhosted.org/packages/1f/1b/54336d876186920e185066d8c3024ad55f21d7cc3683c856127ddb7b13ce/greenlet-3.1.1-cp313-cp313-win_amd64.whl", hash = "sha256:b42703b1cf69f2aa1df7d1030b9d77d3e584a70755674d60e710f0af570f3761", size = 299490 },
    { url = "https://files.pythonhosted.org/packages/5f/17/bea55bf36990e1638a2af5ba10c1640273ef20f627962cf97107f1e5d637/greenlet-3.1.1-cp313-cp313t-manylinux_2_17_aarch64.manylinux2014_aarch64.whl", hash = "sha256:f1695e76146579f8c06c1509c7ce4dfe0706f49c6831a817ac04eebb2fd02011", size = 643731 },
    { url = "https://files.pythonhosted.org/packages/78/d2/aa3d2157f9ab742a08e0fd8f77d4699f37c22adfbfeb0c610a186b5f75e0/greenlet-3.1.1-cp313-cp313t-manylinux_2_17_ppc64le.manylinux2014_ppc64le.whl", hash = "sha256:7876452af029456b3f3549b696bb36a06db7c90747740c5302f74a9e9fa14b13", size = 649304 },
    { url = "https://files.pythonhosted.org/packages/f1/8e/d0aeffe69e53ccff5a28fa86f07ad1d2d2d6537a9506229431a2a02e2f15/greenlet-3.1.1-cp313-cp313t-manylinux_2_17_s390x.manylinux2014_s390x.whl", hash = "sha256:4ead44c85f8ab905852d3de8d86f6f8baf77109f9da589cb4fa142bd3b57b475", size = 646537 },
    { url = "https://files.pythonhosted.org/packages/05/79/e15408220bbb989469c8871062c97c6c9136770657ba779711b90870d867/greenlet-3.1.1-cp313-cp313t-manylinux_2_17_x86_64.manylinux2014_x86_64.whl", hash = "sha256:8320f64b777d00dd7ccdade271eaf0cad6636343293a25074cc5566160e4de7b", size = 642506 },
    { url = "https://files.pythonhosted.org/packages/18/87/470e01a940307796f1d25f8167b551a968540fbe0551c0ebb853cb527dd6/greenlet-3.1.1-cp313-cp313t-manylinux_2_24_x86_64.manylinux_2_28_x86_64.whl", hash = "sha256:6510bf84a6b643dabba74d3049ead221257603a253d0a9873f55f6a59a65f822", size = 602753 },
    { url = "https://files.pythonhosted.org/packages/e2/72/576815ba674eddc3c25028238f74d7b8068902b3968cbe456771b166455e/greenlet-3.1.1-cp313-cp313t-musllinux_1_1_aarch64.whl", hash = "sha256:04b013dc07c96f83134b1e99888e7a79979f1a247e2a9f59697fa14b5862ed01", size = 1122731 },
    { url = "https://files.pythonhosted.org/packages/ac/38/08cc303ddddc4b3d7c628c3039a61a3aae36c241ed01393d00c2fd663473/greenlet-3.1.1-cp313-cp313t-musllinux_1_1_x86_64.whl", hash = "sha256:411f015496fec93c1c8cd4e5238da364e1da7a124bcb293f085bf2860c32c6f6", size = 1142112 },
    { url = "https://files.pythonhosted.org/packages/97/83/bdf5f69fcf304065ec7cf8fc7c08248479cfed9bcca02bf0001c07e000aa/greenlet-3.1.1-cp38-cp38-macosx_11_0_universal2.whl", hash = "sha256:346bed03fe47414091be4ad44786d1bd8bef0c3fcad6ed3dee074a032ab408a9", size = 271017 },
    { url = "https://files.pythonhosted.org/packages/31/4a/2d4443adcb38e1e90e50c653a26b2be39998ea78ca1a4cf414dfdeb2e98b/greenlet-3.1.1-cp38-cp38-manylinux_2_17_aarch64.manylinux2014_aarch64.whl", hash = "sha256:dfc59d69fc48664bc693842bd57acfdd490acafda1ab52c7836e3fc75c90a111", size = 642888 },
    { url = "https://files.pythonhosted.org/packages/5a/c9/b5d9ac1b932aa772dd1eb90a8a2b30dbd7ad5569dcb7fdac543810d206b4/greenlet-3.1.1-cp38-cp38-manylinux_2_17_ppc64le.manylinux2014_ppc64le.whl", hash = "sha256:d21e10da6ec19b457b82636209cbe2331ff4306b54d06fa04b7c138ba18c8a81", size = 655451 },
    { url = "https://files.pythonhosted.org/packages/a8/18/218e21caf7caba5b2236370196eaebc00987d4a2b2d3bf63cc4d4dd5a69f/greenlet-3.1.1-cp38-cp38-manylinux_2_17_s390x.manylinux2014_s390x.whl", hash = "sha256:37b9de5a96111fc15418819ab4c4432e4f3c2ede61e660b1e33971eba26ef9ba", size = 651409 },
    { url = "https://files.pythonhosted.org/packages/a7/25/de419a2b22fa6e18ce3b2a5adb01d33ec7b2784530f76fa36ba43d8f0fac/greenlet-3.1.1-cp38-cp38-manylinux_2_17_x86_64.manylinux2014_x86_64.whl", hash = "sha256:6ef9ea3f137e5711f0dbe5f9263e8c009b7069d8a1acea822bd5e9dae0ae49c8", size = 650661 },
    { url = "https://files.pythonhosted.org/packages/d8/88/0ce16c0afb2d71d85562a7bcd9b092fec80a7767ab5b5f7e1bbbca8200f8/greenlet-3.1.1-cp38-cp38-manylinux_2_24_x86_64.manylinux_2_28_x86_64.whl", hash = "sha256:85f3ff71e2e60bd4b4932a043fbbe0f499e263c628390b285cb599154a3b03b1", size = 605959 },
    { url = "https://files.pythonhosted.org/packages/5a/10/39a417ad0afb0b7e5b150f1582cdeb9416f41f2e1df76018434dfac4a6cc/greenlet-3.1.1-cp38-cp38-musllinux_1_1_aarch64.whl", hash = "sha256:95ffcf719966dd7c453f908e208e14cde192e09fde6c7186c8f1896ef778d8cd", size = 1132341 },
    { url = "https://files.pythonhosted.org/packages/9f/f5/e9b151ddd2ed0508b7a47bef7857e46218dbc3fd10e564617a3865abfaac/greenlet-3.1.1-cp38-cp38-musllinux_1_1_x86_64.whl", hash = "sha256:03a088b9de532cbfe2ba2034b2b85e82df37874681e8c470d6fb2f8c04d7e4b7", size = 1159409 },
    { url = "https://files.pythonhosted.org/packages/86/97/2c86989ca4e0f089fbcdc9229c972a01ef53abdafd5ae89e0f3dcdcd4adb/greenlet-3.1.1-cp38-cp38-win32.whl", hash = "sha256:8b8b36671f10ba80e159378df9c4f15c14098c4fd73a36b9ad715f057272fbef", size = 281126 },
    { url = "https://files.pythonhosted.org/packages/d3/50/7b7a3e10ed82c760c1fd8d3167a7c95508e9fdfc0b0604f05ed1a9a9efdc/greenlet-3.1.1-cp38-cp38-win_amd64.whl", hash = "sha256:7017b2be767b9d43cc31416aba48aab0d2309ee31b4dbf10a1d38fb7972bdf9d", size = 298285 },
    { url = "https://files.pythonhosted.org/packages/8c/82/8051e82af6d6b5150aacb6789a657a8afd48f0a44d8e91cb72aaaf28553a/greenlet-3.1.1-cp39-cp39-macosx_11_0_universal2.whl", hash = "sha256:396979749bd95f018296af156201d6211240e7a23090f50a8d5d18c370084dc3", size = 270027 },
    { url = "https://files.pythonhosted.org/packages/f9/74/f66de2785880293780eebd18a2958aeea7cbe7814af1ccef634f4701f846/greenlet-3.1.1-cp39-cp39-manylinux_2_17_aarch64.manylinux2014_aarch64.whl", hash = "sha256:ca9d0ff5ad43e785350894d97e13633a66e2b50000e8a183a50a88d834752d42", size = 634822 },
    { url = "https://files.pythonhosted.org/packages/68/23/acd9ca6bc412b02b8aa755e47b16aafbe642dde0ad2f929f836e57a7949c/greenlet-3.1.1-cp39-cp39-manylinux_2_17_ppc64le.manylinux2014_ppc64le.whl", hash = "sha256:f6ff3b14f2df4c41660a7dec01045a045653998784bf8cfcb5a525bdffffbc8f", size = 646866 },
    { url = "https://files.pythonhosted.org/packages/a9/ab/562beaf8a53dc9f6b2459f200e7bc226bb07e51862a66351d8b7817e3efd/greenlet-3.1.1-cp39-cp39-manylinux_2_17_s390x.manylinux2014_s390x.whl", hash = "sha256:94ebba31df2aa506d7b14866fed00ac141a867e63143fe5bca82a8e503b36437", size = 641985 },
    { url = "https://files.pythonhosted.org/packages/03/d3/1006543621f16689f6dc75f6bcf06e3c23e044c26fe391c16c253623313e/greenlet-3.1.1-cp39-cp39-manylinux_2_17_x86_64.manylinux2014_x86_64.whl", hash = "sha256:73aaad12ac0ff500f62cebed98d8789198ea0e6f233421059fa68a5aa7220145", size = 641268 },
    { url = "https://files.pythonhosted.org/packages/2f/c1/ad71ce1b5f61f900593377b3f77b39408bce5dc96754790311b49869e146/greenlet-3.1.1-cp39-cp39-manylinux_2_24_x86_64.manylinux_2_28_x86_64.whl", hash = "sha256:63e4844797b975b9af3a3fb8f7866ff08775f5426925e1e0bbcfe7932059a12c", size = 597376 },
    { url = "https://files.pythonhosted.org/packages/f7/ff/183226685b478544d61d74804445589e069d00deb8ddef042699733950c7/greenlet-3.1.1-cp39-cp39-musllinux_1_1_aarch64.whl", hash = "sha256:7939aa3ca7d2a1593596e7ac6d59391ff30281ef280d8632fa03d81f7c5f955e", size = 1123359 },
    { url = "https://files.pythonhosted.org/packages/c0/8b/9b3b85a89c22f55f315908b94cd75ab5fed5973f7393bbef000ca8b2c5c1/greenlet-3.1.1-cp39-cp39-musllinux_1_1_x86_64.whl", hash = "sha256:d0028e725ee18175c6e422797c407874da24381ce0690d6b9396c204c7f7276e", size = 1147458 },
    { url = "https://files.pythonhosted.org/packages/b8/1c/248fadcecd1790b0ba793ff81fa2375c9ad6442f4c748bf2cc2e6563346a/greenlet-3.1.1-cp39-cp39-win32.whl", hash = "sha256:5e06afd14cbaf9e00899fae69b24a32f2196c19de08fcb9f4779dd4f004e5e7c", size = 281131 },
    { url = "https://files.pythonhosted.org/packages/ae/02/e7d0aef2354a38709b764df50b2b83608f0621493e47f47694eb80922822/greenlet-3.1.1-cp39-cp39-win_amd64.whl", hash = "sha256:3319aa75e0e0639bc15ff54ca327e8dc7a6fe404003496e3c6925cd3142e0e22", size = 298306 },
]

[[package]]
name = "griffe"
version = "1.4.0"
source = { registry = "https://pypi.org/simple" }
dependencies = [
    { name = "astunparse", marker = "python_full_version < '3.9'" },
    { name = "colorama" },
]
sdist = { url = "https://files.pythonhosted.org/packages/05/e9/b2c86ad9d69053e497a24ceb25d661094fb321ab4ed39a8b71793dcbae82/griffe-1.4.0.tar.gz", hash = "sha256:8fccc585896d13f1221035d32c50dec65830c87d23f9adb9b1e6f3d63574f7f5", size = 381028 }
wheels = [
    { url = "https://files.pythonhosted.org/packages/22/7c/e9e66869c2e4c9b378474e49c993128ec0131ef4721038b6d06e50538caf/griffe-1.4.0-py3-none-any.whl", hash = "sha256:e589de8b8c137e99a46ec45f9598fc0ac5b6868ce824b24db09c02d117b89bc5", size = 127015 },
]

[[package]]
name = "idna"
version = "3.10"
source = { registry = "https://pypi.org/simple" }
sdist = { url = "https://files.pythonhosted.org/packages/f1/70/7703c29685631f5a7590aa73f1f1d3fa9a380e654b86af429e0934a32f7d/idna-3.10.tar.gz", hash = "sha256:12f65c9b470abda6dc35cf8e63cc574b1c52b11df2c86030af0ac09b01b13ea9", size = 190490 }
wheels = [
    { url = "https://files.pythonhosted.org/packages/76/c6/c88e154df9c4e1a2a66ccf0005a88dfb2650c1dffb6f5ce603dfbd452ce3/idna-3.10-py3-none-any.whl", hash = "sha256:946d195a0d259cbba61165e88e65941f16e9b36ea6ddb97f00452bae8b1287d3", size = 70442 },
]

[[package]]
name = "importlib-metadata"
version = "8.5.0"
source = { registry = "https://pypi.org/simple" }
dependencies = [
    { name = "zipp" },
]
sdist = { url = "https://files.pythonhosted.org/packages/cd/12/33e59336dca5be0c398a7482335911a33aa0e20776128f038019f1a95f1b/importlib_metadata-8.5.0.tar.gz", hash = "sha256:71522656f0abace1d072b9e5481a48f07c138e00f079c38c8f883823f9c26bd7", size = 55304 }
wheels = [
    { url = "https://files.pythonhosted.org/packages/a0/d9/a1e041c5e7caa9a05c925f4bdbdfb7f006d1f74996af53467bc394c97be7/importlib_metadata-8.5.0-py3-none-any.whl", hash = "sha256:45e54197d28b7a7f1559e60b95e7c567032b602131fbd588f1497f47880aa68b", size = 26514 },
]

[[package]]
name = "importlib-resources"
version = "6.4.5"
source = { registry = "https://pypi.org/simple" }
dependencies = [
    { name = "zipp", marker = "python_full_version < '3.10'" },
]
sdist = { url = "https://files.pythonhosted.org/packages/98/be/f3e8c6081b684f176b761e6a2fef02a0be939740ed6f54109a2951d806f3/importlib_resources-6.4.5.tar.gz", hash = "sha256:980862a1d16c9e147a59603677fa2aa5fd82b87f223b6cb870695bcfce830065", size = 43372 }
wheels = [
    { url = "https://files.pythonhosted.org/packages/e1/6a/4604f9ae2fa62ef47b9de2fa5ad599589d28c9fd1d335f32759813dfa91e/importlib_resources-6.4.5-py3-none-any.whl", hash = "sha256:ac29d5f956f01d5e4bb63102a5a19957f1b9175e45649977264a1416783bb717", size = 36115 },
]

[[package]]
name = "iniconfig"
version = "2.0.0"
source = { registry = "https://pypi.org/simple" }
sdist = { url = "https://files.pythonhosted.org/packages/d7/4b/cbd8e699e64a6f16ca3a8220661b5f83792b3017d0f79807cb8708d33913/iniconfig-2.0.0.tar.gz", hash = "sha256:2d91e135bf72d31a410b17c16da610a82cb55f6b0477d1a902134b24a455b8b3", size = 4646 }
wheels = [
    { url = "https://files.pythonhosted.org/packages/ef/a6/62565a6e1cf69e10f5727360368e451d4b7f58beeac6173dc9db836a5b46/iniconfig-2.0.0-py3-none-any.whl", hash = "sha256:b6a85871a79d2e3b22d2d1b94ac2824226a63c6b741c88f7ae975f18b6778374", size = 5892 },
]

[[package]]
name = "jinja2"
version = "3.1.4"
source = { registry = "https://pypi.org/simple" }
dependencies = [
    { name = "markupsafe" },
]
sdist = { url = "https://files.pythonhosted.org/packages/ed/55/39036716d19cab0747a5020fc7e907f362fbf48c984b14e62127f7e68e5d/jinja2-3.1.4.tar.gz", hash = "sha256:4a3aee7acbbe7303aede8e9648d13b8bf88a429282aa6122a993f0ac800cb369", size = 240245 }
wheels = [
    { url = "https://files.pythonhosted.org/packages/31/80/3a54838c3fb461f6fec263ebf3a3a41771bd05190238de3486aae8540c36/jinja2-3.1.4-py3-none-any.whl", hash = "sha256:bc5dd2abb727a5319567b7a813e6a2e7318c39f4f487cfe6c89c6f9c7d25197d", size = 133271 },
]

[[package]]
name = "jsonschema"
version = "4.23.0"
source = { registry = "https://pypi.org/simple" }
dependencies = [
    { name = "attrs" },
    { name = "importlib-resources", marker = "python_full_version < '3.9'" },
    { name = "jsonschema-specifications" },
    { name = "pkgutil-resolve-name", marker = "python_full_version < '3.9'" },
    { name = "referencing" },
    { name = "rpds-py" },
]
sdist = { url = "https://files.pythonhosted.org/packages/38/2e/03362ee4034a4c917f697890ccd4aec0800ccf9ded7f511971c75451deec/jsonschema-4.23.0.tar.gz", hash = "sha256:d71497fef26351a33265337fa77ffeb82423f3ea21283cd9467bb03999266bc4", size = 325778 }
wheels = [
    { url = "https://files.pythonhosted.org/packages/69/4a/4f9dbeb84e8850557c02365a0eee0649abe5eb1d84af92a25731c6c0f922/jsonschema-4.23.0-py3-none-any.whl", hash = "sha256:fbadb6f8b144a8f8cf9f0b89ba94501d143e50411a1278633f56a7acf7fd5566", size = 88462 },
]

[[package]]
name = "jsonschema-specifications"
version = "2023.12.1"
source = { registry = "https://pypi.org/simple" }
dependencies = [
    { name = "importlib-resources", marker = "python_full_version < '3.9'" },
    { name = "referencing" },
]
sdist = { url = "https://files.pythonhosted.org/packages/f8/b9/cc0cc592e7c195fb8a650c1d5990b10175cf13b4c97465c72ec841de9e4b/jsonschema_specifications-2023.12.1.tar.gz", hash = "sha256:48a76787b3e70f5ed53f1160d2b81f586e4ca6d1548c5de7085d1682674764cc", size = 13983 }
wheels = [
    { url = "https://files.pythonhosted.org/packages/ee/07/44bd408781594c4d0a027666ef27fab1e441b109dc3b76b4f836f8fd04fe/jsonschema_specifications-2023.12.1-py3-none-any.whl", hash = "sha256:87e4fdf3a94858b8a2ba2778d9ba57d8a9cafca7c7489c46ba0d30a8bc6a9c3c", size = 18482 },
]

[[package]]
name = "linkify-it-py"
version = "2.0.3"
source = { registry = "https://pypi.org/simple" }
dependencies = [
    { name = "uc-micro-py", marker = "python_full_version < '3.9' or python_full_version >= '3.12' or platform_system != 'Windows' or sys_platform == 'win32'" },
]
sdist = { url = "https://files.pythonhosted.org/packages/2a/ae/bb56c6828e4797ba5a4821eec7c43b8bf40f69cda4d4f5f8c8a2810ec96a/linkify-it-py-2.0.3.tar.gz", hash = "sha256:68cda27e162e9215c17d786649d1da0021a451bdc436ef9e0fa0ba5234b9b048", size = 27946 }
wheels = [
    { url = "https://files.pythonhosted.org/packages/04/1e/b832de447dee8b582cac175871d2f6c3d5077cc56d5575cadba1fd1cccfa/linkify_it_py-2.0.3-py3-none-any.whl", hash = "sha256:6bcbc417b0ac14323382aef5c5192c0075bf8a9d6b41820a2b66371eac6b6d79", size = 19820 },
]

[[package]]
name = "markdown"
version = "3.7"
source = { registry = "https://pypi.org/simple" }
dependencies = [
    { name = "importlib-metadata", marker = "python_full_version < '3.10'" },
]
sdist = { url = "https://files.pythonhosted.org/packages/54/28/3af612670f82f4c056911fbbbb42760255801b3068c48de792d354ff4472/markdown-3.7.tar.gz", hash = "sha256:2ae2471477cfd02dbbf038d5d9bc226d40def84b4fe2986e49b59b6b472bbed2", size = 357086 }
wheels = [
    { url = "https://files.pythonhosted.org/packages/3f/08/83871f3c50fc983b88547c196d11cf8c3340e37c32d2e9d6152abe2c61f7/Markdown-3.7-py3-none-any.whl", hash = "sha256:7eb6df5690b81a1d7942992c97fad2938e956e79df20cbc6186e9c3a77b1c803", size = 106349 },
]

[[package]]
name = "markdown-it-py"
version = "3.0.0"
source = { registry = "https://pypi.org/simple" }
dependencies = [
    { name = "mdurl" },
]
sdist = { url = "https://files.pythonhosted.org/packages/38/71/3b932df36c1a044d397a1f92d1cf91ee0a503d91e470cbd670aa66b07ed0/markdown-it-py-3.0.0.tar.gz", hash = "sha256:e3f60a94fa066dc52ec76661e37c851cb232d92f9886b15cb560aaada2df8feb", size = 74596 }
wheels = [
    { url = "https://files.pythonhosted.org/packages/42/d7/1ec15b46af6af88f19b8e5ffea08fa375d433c998b8a7639e76935c14f1f/markdown_it_py-3.0.0-py3-none-any.whl", hash = "sha256:355216845c60bd96232cd8d8c40e8f9765cc86f46880e43a8fd22dc1a1a8cab1", size = 87528 },
]

[package.optional-dependencies]
linkify = [
    { name = "linkify-it-py", marker = "python_full_version < '3.9' or python_full_version >= '3.12' or platform_system != 'Windows' or sys_platform == 'win32'" },
]
plugins = [
    { name = "mdit-py-plugins", marker = "python_full_version < '3.9' or python_full_version >= '3.12' or platform_system != 'Windows' or sys_platform == 'win32'" },
]

[[package]]
name = "markupsafe"
version = "2.1.5"
source = { registry = "https://pypi.org/simple" }
sdist = { url = "https://files.pythonhosted.org/packages/87/5b/aae44c6655f3801e81aa3eef09dbbf012431987ba564d7231722f68df02d/MarkupSafe-2.1.5.tar.gz", hash = "sha256:d283d37a890ba4c1ae73ffadf8046435c76e7bc2247bbb63c00bd1a709c6544b", size = 19384 }
wheels = [
    { url = "https://files.pythonhosted.org/packages/e4/54/ad5eb37bf9d51800010a74e4665425831a9db4e7c4e0fde4352e391e808e/MarkupSafe-2.1.5-cp310-cp310-macosx_10_9_universal2.whl", hash = "sha256:a17a92de5231666cfbe003f0e4b9b3a7ae3afb1ec2845aadc2bacc93ff85febc", size = 18206 },
    { url = "https://files.pythonhosted.org/packages/6a/4a/a4d49415e600bacae038c67f9fecc1d5433b9d3c71a4de6f33537b89654c/MarkupSafe-2.1.5-cp310-cp310-macosx_10_9_x86_64.whl", hash = "sha256:72b6be590cc35924b02c78ef34b467da4ba07e4e0f0454a2c5907f473fc50ce5", size = 14079 },
    { url = "https://files.pythonhosted.org/packages/0a/7b/85681ae3c33c385b10ac0f8dd025c30af83c78cec1c37a6aa3b55e67f5ec/MarkupSafe-2.1.5-cp310-cp310-manylinux_2_17_aarch64.manylinux2014_aarch64.whl", hash = "sha256:e61659ba32cf2cf1481e575d0462554625196a1f2fc06a1c777d3f48e8865d46", size = 26620 },
    { url = "https://files.pythonhosted.org/packages/7c/52/2b1b570f6b8b803cef5ac28fdf78c0da318916c7d2fe9402a84d591b394c/MarkupSafe-2.1.5-cp310-cp310-manylinux_2_17_x86_64.manylinux2014_x86_64.whl", hash = "sha256:2174c595a0d73a3080ca3257b40096db99799265e1c27cc5a610743acd86d62f", size = 25818 },
    { url = "https://files.pythonhosted.org/packages/29/fe/a36ba8c7ca55621620b2d7c585313efd10729e63ef81e4e61f52330da781/MarkupSafe-2.1.5-cp310-cp310-manylinux_2_5_i686.manylinux1_i686.manylinux_2_17_i686.manylinux2014_i686.whl", hash = "sha256:ae2ad8ae6ebee9d2d94b17fb62763125f3f374c25618198f40cbb8b525411900", size = 25493 },
    { url = "https://files.pythonhosted.org/packages/60/ae/9c60231cdfda003434e8bd27282b1f4e197ad5a710c14bee8bea8a9ca4f0/MarkupSafe-2.1.5-cp310-cp310-musllinux_1_1_aarch64.whl", hash = "sha256:075202fa5b72c86ad32dc7d0b56024ebdbcf2048c0ba09f1cde31bfdd57bcfff", size = 30630 },
    { url = "https://files.pythonhosted.org/packages/65/dc/1510be4d179869f5dafe071aecb3f1f41b45d37c02329dfba01ff59e5ac5/MarkupSafe-2.1.5-cp310-cp310-musllinux_1_1_i686.whl", hash = "sha256:598e3276b64aff0e7b3451b72e94fa3c238d452e7ddcd893c3ab324717456bad", size = 29745 },
    { url = "https://files.pythonhosted.org/packages/30/39/8d845dd7d0b0613d86e0ef89549bfb5f61ed781f59af45fc96496e897f3a/MarkupSafe-2.1.5-cp310-cp310-musllinux_1_1_x86_64.whl", hash = "sha256:fce659a462a1be54d2ffcacea5e3ba2d74daa74f30f5f143fe0c58636e355fdd", size = 30021 },
    { url = "https://files.pythonhosted.org/packages/c7/5c/356a6f62e4f3c5fbf2602b4771376af22a3b16efa74eb8716fb4e328e01e/MarkupSafe-2.1.5-cp310-cp310-win32.whl", hash = "sha256:d9fad5155d72433c921b782e58892377c44bd6252b5af2f67f16b194987338a4", size = 16659 },
    { url = "https://files.pythonhosted.org/packages/69/48/acbf292615c65f0604a0c6fc402ce6d8c991276e16c80c46a8f758fbd30c/MarkupSafe-2.1.5-cp310-cp310-win_amd64.whl", hash = "sha256:bf50cd79a75d181c9181df03572cdce0fbb75cc353bc350712073108cba98de5", size = 17213 },
    { url = "https://files.pythonhosted.org/packages/11/e7/291e55127bb2ae67c64d66cef01432b5933859dfb7d6949daa721b89d0b3/MarkupSafe-2.1.5-cp311-cp311-macosx_10_9_universal2.whl", hash = "sha256:629ddd2ca402ae6dbedfceeba9c46d5f7b2a61d9749597d4307f943ef198fc1f", size = 18219 },
    { url = "https://files.pythonhosted.org/packages/6b/cb/aed7a284c00dfa7c0682d14df85ad4955a350a21d2e3b06d8240497359bf/MarkupSafe-2.1.5-cp311-cp311-macosx_10_9_x86_64.whl", hash = "sha256:5b7b716f97b52c5a14bffdf688f971b2d5ef4029127f1ad7a513973cfd818df2", size = 14098 },
    { url = "https://files.pythonhosted.org/packages/1c/cf/35fe557e53709e93feb65575c93927942087e9b97213eabc3fe9d5b25a55/MarkupSafe-2.1.5-cp311-cp311-manylinux_2_17_aarch64.manylinux2014_aarch64.whl", hash = "sha256:6ec585f69cec0aa07d945b20805be741395e28ac1627333b1c5b0105962ffced", size = 29014 },
    { url = "https://files.pythonhosted.org/packages/97/18/c30da5e7a0e7f4603abfc6780574131221d9148f323752c2755d48abad30/MarkupSafe-2.1.5-cp311-cp311-manylinux_2_17_x86_64.manylinux2014_x86_64.whl", hash = "sha256:b91c037585eba9095565a3556f611e3cbfaa42ca1e865f7b8015fe5c7336d5a5", size = 28220 },
    { url = "https://files.pythonhosted.org/packages/0c/40/2e73e7d532d030b1e41180807a80d564eda53babaf04d65e15c1cf897e40/MarkupSafe-2.1.5-cp311-cp311-manylinux_2_5_i686.manylinux1_i686.manylinux_2_17_i686.manylinux2014_i686.whl", hash = "sha256:7502934a33b54030eaf1194c21c692a534196063db72176b0c4028e140f8f32c", size = 27756 },
    { url = "https://files.pythonhosted.org/packages/18/46/5dca760547e8c59c5311b332f70605d24c99d1303dd9a6e1fc3ed0d73561/MarkupSafe-2.1.5-cp311-cp311-musllinux_1_1_aarch64.whl", hash = "sha256:0e397ac966fdf721b2c528cf028494e86172b4feba51d65f81ffd65c63798f3f", size = 33988 },
    { url = "https://files.pythonhosted.org/packages/6d/c5/27febe918ac36397919cd4a67d5579cbbfa8da027fa1238af6285bb368ea/MarkupSafe-2.1.5-cp311-cp311-musllinux_1_1_i686.whl", hash = "sha256:c061bb86a71b42465156a3ee7bd58c8c2ceacdbeb95d05a99893e08b8467359a", size = 32718 },
    { url = "https://files.pythonhosted.org/packages/f8/81/56e567126a2c2bc2684d6391332e357589a96a76cb9f8e5052d85cb0ead8/MarkupSafe-2.1.5-cp311-cp311-musllinux_1_1_x86_64.whl", hash = "sha256:3a57fdd7ce31c7ff06cdfbf31dafa96cc533c21e443d57f5b1ecc6cdc668ec7f", size = 33317 },
    { url = "https://files.pythonhosted.org/packages/00/0b/23f4b2470accb53285c613a3ab9ec19dc944eaf53592cb6d9e2af8aa24cc/MarkupSafe-2.1.5-cp311-cp311-win32.whl", hash = "sha256:397081c1a0bfb5124355710fe79478cdbeb39626492b15d399526ae53422b906", size = 16670 },
    { url = "https://files.pythonhosted.org/packages/b7/a2/c78a06a9ec6d04b3445a949615c4c7ed86a0b2eb68e44e7541b9d57067cc/MarkupSafe-2.1.5-cp311-cp311-win_amd64.whl", hash = "sha256:2b7c57a4dfc4f16f7142221afe5ba4e093e09e728ca65c51f5620c9aaeb9a617", size = 17224 },
    { url = "https://files.pythonhosted.org/packages/53/bd/583bf3e4c8d6a321938c13f49d44024dbe5ed63e0a7ba127e454a66da974/MarkupSafe-2.1.5-cp312-cp312-macosx_10_9_universal2.whl", hash = "sha256:8dec4936e9c3100156f8a2dc89c4b88d5c435175ff03413b443469c7c8c5f4d1", size = 18215 },
    { url = "https://files.pythonhosted.org/packages/48/d6/e7cd795fc710292c3af3a06d80868ce4b02bfbbf370b7cee11d282815a2a/MarkupSafe-2.1.5-cp312-cp312-macosx_10_9_x86_64.whl", hash = "sha256:3c6b973f22eb18a789b1460b4b91bf04ae3f0c4234a0a6aa6b0a92f6f7b951d4", size = 14069 },
    { url = "https://files.pythonhosted.org/packages/51/b5/5d8ec796e2a08fc814a2c7d2584b55f889a55cf17dd1a90f2beb70744e5c/MarkupSafe-2.1.5-cp312-cp312-manylinux_2_17_aarch64.manylinux2014_aarch64.whl", hash = "sha256:ac07bad82163452a6884fe8fa0963fb98c2346ba78d779ec06bd7a6262132aee", size = 29452 },
    { url = "https://files.pythonhosted.org/packages/0a/0d/2454f072fae3b5a137c119abf15465d1771319dfe9e4acbb31722a0fff91/MarkupSafe-2.1.5-cp312-cp312-manylinux_2_17_x86_64.manylinux2014_x86_64.whl", hash = "sha256:f5dfb42c4604dddc8e4305050aa6deb084540643ed5804d7455b5df8fe16f5e5", size = 28462 },
    { url = "https://files.pythonhosted.org/packages/2d/75/fd6cb2e68780f72d47e6671840ca517bda5ef663d30ada7616b0462ad1e3/MarkupSafe-2.1.5-cp312-cp312-manylinux_2_5_i686.manylinux1_i686.manylinux_2_17_i686.manylinux2014_i686.whl", hash = "sha256:ea3d8a3d18833cf4304cd2fc9cbb1efe188ca9b5efef2bdac7adc20594a0e46b", size = 27869 },
    { url = "https://files.pythonhosted.org/packages/b0/81/147c477391c2750e8fc7705829f7351cf1cd3be64406edcf900dc633feb2/MarkupSafe-2.1.5-cp312-cp312-musllinux_1_1_aarch64.whl", hash = "sha256:d050b3361367a06d752db6ead6e7edeb0009be66bc3bae0ee9d97fb326badc2a", size = 33906 },
    { url = "https://files.pythonhosted.org/packages/8b/ff/9a52b71839d7a256b563e85d11050e307121000dcebc97df120176b3ad93/MarkupSafe-2.1.5-cp312-cp312-musllinux_1_1_i686.whl", hash = "sha256:bec0a414d016ac1a18862a519e54b2fd0fc8bbfd6890376898a6c0891dd82e9f", size = 32296 },
    { url = "https://files.pythonhosted.org/packages/88/07/2dc76aa51b481eb96a4c3198894f38b480490e834479611a4053fbf08623/MarkupSafe-2.1.5-cp312-cp312-musllinux_1_1_x86_64.whl", hash = "sha256:58c98fee265677f63a4385256a6d7683ab1832f3ddd1e66fe948d5880c21a169", size = 33038 },
    { url = "https://files.pythonhosted.org/packages/96/0c/620c1fb3661858c0e37eb3cbffd8c6f732a67cd97296f725789679801b31/MarkupSafe-2.1.5-cp312-cp312-win32.whl", hash = "sha256:8590b4ae07a35970728874632fed7bd57b26b0102df2d2b233b6d9d82f6c62ad", size = 16572 },
    { url = "https://files.pythonhosted.org/packages/3f/14/c3554d512d5f9100a95e737502f4a2323a1959f6d0d01e0d0997b35f7b10/MarkupSafe-2.1.5-cp312-cp312-win_amd64.whl", hash = "sha256:823b65d8706e32ad2df51ed89496147a42a2a6e01c13cfb6ffb8b1e92bc910bb", size = 17127 },
    { url = "https://files.pythonhosted.org/packages/f8/ff/2c942a82c35a49df5de3a630ce0a8456ac2969691b230e530ac12314364c/MarkupSafe-2.1.5-cp38-cp38-macosx_10_9_universal2.whl", hash = "sha256:656f7526c69fac7f600bd1f400991cc282b417d17539a1b228617081106feb4a", size = 18192 },
    { url = "https://files.pythonhosted.org/packages/4f/14/6f294b9c4f969d0c801a4615e221c1e084722ea6114ab2114189c5b8cbe0/MarkupSafe-2.1.5-cp38-cp38-macosx_10_9_x86_64.whl", hash = "sha256:97cafb1f3cbcd3fd2b6fbfb99ae11cdb14deea0736fc2b0952ee177f2b813a46", size = 14072 },
    { url = "https://files.pythonhosted.org/packages/81/d4/fd74714ed30a1dedd0b82427c02fa4deec64f173831ec716da11c51a50aa/MarkupSafe-2.1.5-cp38-cp38-manylinux_2_17_aarch64.manylinux2014_aarch64.whl", hash = "sha256:1f3fbcb7ef1f16e48246f704ab79d79da8a46891e2da03f8783a5b6fa41a9532", size = 26928 },
    { url = "https://files.pythonhosted.org/packages/c7/bd/50319665ce81bb10e90d1cf76f9e1aa269ea6f7fa30ab4521f14d122a3df/MarkupSafe-2.1.5-cp38-cp38-manylinux_2_17_x86_64.manylinux2014_x86_64.whl", hash = "sha256:fa9db3f79de01457b03d4f01b34cf91bc0048eb2c3846ff26f66687c2f6d16ab", size = 26106 },
    { url = "https://files.pythonhosted.org/packages/4c/6f/f2b0f675635b05f6afd5ea03c094557bdb8622fa8e673387444fe8d8e787/MarkupSafe-2.1.5-cp38-cp38-manylinux_2_5_i686.manylinux1_i686.manylinux_2_17_i686.manylinux2014_i686.whl", hash = "sha256:ffee1f21e5ef0d712f9033568f8344d5da8cc2869dbd08d87c84656e6a2d2f68", size = 25781 },
    { url = "https://files.pythonhosted.org/packages/51/e0/393467cf899b34a9d3678e78961c2c8cdf49fb902a959ba54ece01273fb1/MarkupSafe-2.1.5-cp38-cp38-musllinux_1_1_aarch64.whl", hash = "sha256:5dedb4db619ba5a2787a94d877bc8ffc0566f92a01c0ef214865e54ecc9ee5e0", size = 30518 },
    { url = "https://files.pythonhosted.org/packages/f6/02/5437e2ad33047290dafced9df741d9efc3e716b75583bbd73a9984f1b6f7/MarkupSafe-2.1.5-cp38-cp38-musllinux_1_1_i686.whl", hash = "sha256:30b600cf0a7ac9234b2638fbc0fb6158ba5bdcdf46aeb631ead21248b9affbc4", size = 29669 },
    { url = "https://files.pythonhosted.org/packages/0e/7d/968284145ffd9d726183ed6237c77938c021abacde4e073020f920e060b2/MarkupSafe-2.1.5-cp38-cp38-musllinux_1_1_x86_64.whl", hash = "sha256:8dd717634f5a044f860435c1d8c16a270ddf0ef8588d4887037c5028b859b0c3", size = 29933 },
    { url = "https://files.pythonhosted.org/packages/bf/f3/ecb00fc8ab02b7beae8699f34db9357ae49d9f21d4d3de6f305f34fa949e/MarkupSafe-2.1.5-cp38-cp38-win32.whl", hash = "sha256:daa4ee5a243f0f20d528d939d06670a298dd39b1ad5f8a72a4275124a7819eff", size = 16656 },
    { url = "https://files.pythonhosted.org/packages/92/21/357205f03514a49b293e214ac39de01fadd0970a6e05e4bf1ddd0ffd0881/MarkupSafe-2.1.5-cp38-cp38-win_amd64.whl", hash = "sha256:619bc166c4f2de5caa5a633b8b7326fbe98e0ccbfacabd87268a2b15ff73a029", size = 17206 },
    { url = "https://files.pythonhosted.org/packages/0f/31/780bb297db036ba7b7bbede5e1d7f1e14d704ad4beb3ce53fb495d22bc62/MarkupSafe-2.1.5-cp39-cp39-macosx_10_9_universal2.whl", hash = "sha256:7a68b554d356a91cce1236aa7682dc01df0edba8d043fd1ce607c49dd3c1edcf", size = 18193 },
    { url = "https://files.pythonhosted.org/packages/6c/77/d77701bbef72892affe060cdacb7a2ed7fd68dae3b477a8642f15ad3b132/MarkupSafe-2.1.5-cp39-cp39-macosx_10_9_x86_64.whl", hash = "sha256:db0b55e0f3cc0be60c1f19efdde9a637c32740486004f20d1cff53c3c0ece4d2", size = 14073 },
    { url = "https://files.pythonhosted.org/packages/d9/a7/1e558b4f78454c8a3a0199292d96159eb4d091f983bc35ef258314fe7269/MarkupSafe-2.1.5-cp39-cp39-manylinux_2_17_aarch64.manylinux2014_aarch64.whl", hash = "sha256:3e53af139f8579a6d5f7b76549125f0d94d7e630761a2111bc431fd820e163b8", size = 26486 },
    { url = "https://files.pythonhosted.org/packages/5f/5a/360da85076688755ea0cceb92472923086993e86b5613bbae9fbc14136b0/MarkupSafe-2.1.5-cp39-cp39-manylinux_2_17_x86_64.manylinux2014_x86_64.whl", hash = "sha256:17b950fccb810b3293638215058e432159d2b71005c74371d784862b7e4683f3", size = 25685 },
    { url = "https://files.pythonhosted.org/packages/6a/18/ae5a258e3401f9b8312f92b028c54d7026a97ec3ab20bfaddbdfa7d8cce8/MarkupSafe-2.1.5-cp39-cp39-manylinux_2_5_i686.manylinux1_i686.manylinux_2_17_i686.manylinux2014_i686.whl", hash = "sha256:4c31f53cdae6ecfa91a77820e8b151dba54ab528ba65dfd235c80b086d68a465", size = 25338 },
    { url = "https://files.pythonhosted.org/packages/0b/cc/48206bd61c5b9d0129f4d75243b156929b04c94c09041321456fd06a876d/MarkupSafe-2.1.5-cp39-cp39-musllinux_1_1_aarch64.whl", hash = "sha256:bff1b4290a66b490a2f4719358c0cdcd9bafb6b8f061e45c7a2460866bf50c2e", size = 30439 },
    { url = "https://files.pythonhosted.org/packages/d1/06/a41c112ab9ffdeeb5f77bc3e331fdadf97fa65e52e44ba31880f4e7f983c/MarkupSafe-2.1.5-cp39-cp39-musllinux_1_1_i686.whl", hash = "sha256:bc1667f8b83f48511b94671e0e441401371dfd0f0a795c7daa4a3cd1dde55bea", size = 29531 },
    { url = "https://files.pythonhosted.org/packages/02/8c/ab9a463301a50dab04d5472e998acbd4080597abc048166ded5c7aa768c8/MarkupSafe-2.1.5-cp39-cp39-musllinux_1_1_x86_64.whl", hash = "sha256:5049256f536511ee3f7e1b3f87d1d1209d327e818e6ae1365e8653d7e3abb6a6", size = 29823 },
    { url = "https://files.pythonhosted.org/packages/bc/29/9bc18da763496b055d8e98ce476c8e718dcfd78157e17f555ce6dd7d0895/MarkupSafe-2.1.5-cp39-cp39-win32.whl", hash = "sha256:00e046b6dd71aa03a41079792f8473dc494d564611a8f89bbbd7cb93295ebdcf", size = 16658 },
    { url = "https://files.pythonhosted.org/packages/f6/f8/4da07de16f10551ca1f640c92b5f316f9394088b183c6a57183df6de5ae4/MarkupSafe-2.1.5-cp39-cp39-win_amd64.whl", hash = "sha256:fa173ec60341d6bb97a89f5ea19c85c5643c1e7dedebc22f5181eb73573142c5", size = 17211 },
]

[[package]]
name = "mdit-py-plugins"
version = "0.4.2"
source = { registry = "https://pypi.org/simple" }
dependencies = [
    { name = "markdown-it-py", marker = "python_full_version < '3.9' or python_full_version >= '3.12' or platform_system != 'Windows' or sys_platform == 'win32'" },
]
sdist = { url = "https://files.pythonhosted.org/packages/19/03/a2ecab526543b152300717cf232bb4bb8605b6edb946c845016fa9c9c9fd/mdit_py_plugins-0.4.2.tar.gz", hash = "sha256:5f2cd1fdb606ddf152d37ec30e46101a60512bc0e5fa1a7002c36647b09e26b5", size = 43542 }
wheels = [
    { url = "https://files.pythonhosted.org/packages/a7/f7/7782a043553ee469c1ff49cfa1cdace2d6bf99a1f333cf38676b3ddf30da/mdit_py_plugins-0.4.2-py3-none-any.whl", hash = "sha256:0c673c3f889399a33b95e88d2f0d111b4447bdfea7f237dab2d488f459835636", size = 55316 },
]

[[package]]
name = "mdurl"
version = "0.1.2"
source = { registry = "https://pypi.org/simple" }
sdist = { url = "https://files.pythonhosted.org/packages/d6/54/cfe61301667036ec958cb99bd3efefba235e65cdeb9c84d24a8293ba1d90/mdurl-0.1.2.tar.gz", hash = "sha256:bb413d29f5eea38f31dd4754dd7377d4465116fb207585f97bf925588687c1ba", size = 8729 }
wheels = [
    { url = "https://files.pythonhosted.org/packages/b3/38/89ba8ad64ae25be8de66a6d463314cf1eb366222074cfda9ee839c56a4b4/mdurl-0.1.2-py3-none-any.whl", hash = "sha256:84008a41e51615a49fc9966191ff91509e3c40b939176e643fd50a5c2196b8f8", size = 9979 },
]

[[package]]
name = "memray"
version = "1.14.0"
source = { registry = "https://pypi.org/simple" }
dependencies = [
    { name = "jinja2", marker = "python_full_version < '3.9' or python_full_version >= '3.12' or platform_system != 'Windows' or sys_platform == 'win32'" },
    { name = "rich", marker = "python_full_version < '3.9' or python_full_version >= '3.12' or platform_system != 'Windows' or sys_platform == 'win32'" },
    { name = "textual", marker = "python_full_version < '3.9' or python_full_version >= '3.12' or platform_system != 'Windows' or sys_platform == 'win32'" },
]
sdist = { url = "https://files.pythonhosted.org/packages/f8/e8/725ac54c543d43479c32be1d7d49ea75b5f46fbe5f77262332cd51e301dc/memray-1.14.0.tar.gz", hash = "sha256:b5d8874b7b215551f0ae9fa8aef3f2f52321a6460dc0141aaf9374709e6b0eb7", size = 1024807 }
wheels = [
    { url = "https://files.pythonhosted.org/packages/4d/43/9ba9156a69225706e3c52f84410d5f4339de2374ff53a4d047125a3d89ec/memray-1.14.0-cp310-cp310-macosx_10_14_x86_64.whl", hash = "sha256:745d9014cb662065501441a7b534c29914fe2b68398b37385aba9f4a1c51c723", size = 922486 },
    { url = "https://files.pythonhosted.org/packages/e5/bf/90411ec60b705c4416a6f90dc7621129713c4cf59e60d3fab5526187e7d3/memray-1.14.0-cp310-cp310-macosx_11_0_arm64.whl", hash = "sha256:f62a402ca1a7126f749544c3d6493672d6330ffd37d59ba230bc73e5143b3bc2", size = 897793 },
    { url = "https://files.pythonhosted.org/packages/31/0e/3f9fa83bb5673fe015586d2e93b1f8a3143773e20ed8b48cb95cd7e1c394/memray-1.14.0-cp310-cp310-manylinux_2_12_i686.manylinux2010_i686.whl", hash = "sha256:36840f39277b1871ecb5a9592dd1aa517a17b9f855f4e3ff08aa328a9d305e69", size = 8252322 },
    { url = "https://files.pythonhosted.org/packages/d4/0e/c667294a4385b2f6f320ad123c9a15e2f46af6fde14b4240bb9cd1db429f/memray-1.14.0-cp310-cp310-manylinux_2_12_x86_64.manylinux2010_x86_64.whl", hash = "sha256:3c7933ca70c0d59d0ce9b1064a6eda86231248759b46ed6dabedf489039d1aa1", size = 8320971 },
    { url = "https://files.pythonhosted.org/packages/38/80/969dee8842217e0b8b9a35d9fcf9835858781b455c63b184a8f0e6e6f980/memray-1.14.0-cp310-cp310-manylinux_2_17_aarch64.manylinux2014_aarch64.whl", hash = "sha256:75a5907345ff845652e709ddce3171a9ba2d65c62e8bd49a99131066e2a7ce3b", size = 7942760 },
    { url = "https://files.pythonhosted.org/packages/b3/12/873ec138c635bc702012f0303010b428aeeca970191d246a485b23fb9453/memray-1.14.0-cp310-cp310-musllinux_1_1_x86_64.whl", hash = "sha256:88c89c3797834eec177a89ad528699c75b94e2ed08c00754141eae69c520b894", size = 8281919 },
    { url = "https://files.pythonhosted.org/packages/ed/c2/7df995f7b022de366e76a1c35f1fcce18a76feb08379d43f068473e79b3f/memray-1.14.0-cp311-cp311-macosx_10_14_x86_64.whl", hash = "sha256:d6087f291fd68acdf0a833efb57bc0f192c98ae89b4377c690c28313e78d029c", size = 926546 },
    { url = "https://files.pythonhosted.org/packages/96/0c/19f14555812374bdfe09a0338be9c2c0477d388a1e062d516ddf64664a6d/memray-1.14.0-cp311-cp311-macosx_11_0_arm64.whl", hash = "sha256:e6ba7bff9dfa37bf3b80a5b83b50eadf20afb1f0e8de4a0139019154086d6bed", size = 900882 },
    { url = "https://files.pythonhosted.org/packages/4b/1e/3d69f23c60653196967aa5ba1cc97202b66216a7cd493d676efa4926ff3e/memray-1.14.0-cp311-cp311-manylinux_2_12_x86_64.manylinux2010_x86_64.whl", hash = "sha256:9bb0cfe1b755a860435cd52047b2e3f4f7b0c3887e0c1bf98da7127948284a91", size = 8439375 },
    { url = "https://files.pythonhosted.org/packages/99/70/299416caa5aebabc5dfb2c13d24ebfea50908f5b9c47b8dc43cc18b76213/memray-1.14.0-cp311-cp311-manylinux_2_17_aarch64.manylinux2014_aarch64.whl", hash = "sha256:638ba74e1735a40b6595fee7f37b426b9a95d244091a1f5df3dc5d98df1cbd4b", size = 8061494 },
    { url = "https://files.pythonhosted.org/packages/1c/c7/02609171bfe977fe5e0f452deac6dfd6b80595c7dbb8ef9e591bdf89a96b/memray-1.14.0-cp311-cp311-manylinux_2_17_i686.manylinux2014_i686.whl", hash = "sha256:7227ebf024cb0688a68ed91ed3e05c61a13751a9e875807195076b827bfde464", size = 8159467 },
    { url = "https://files.pythonhosted.org/packages/07/1b/0dab2597832024dcb8e4ae505f822bad26d8e11a1e3b16a74331c59d5563/memray-1.14.0-cp311-cp311-manylinux_2_17_x86_64.manylinux2014_x86_64.whl", hash = "sha256:248dea8cfb5a615345e28b7e25c94377a8d198da3b6957ee443afa6f4ff1b733", size = 8442474 },
    { url = "https://files.pythonhosted.org/packages/92/fb/f7ae3f29e6e2eff78d6050da8b9086f90a0a9da9a629c36858ba1fdb97ab/memray-1.14.0-cp311-cp311-musllinux_1_1_x86_64.whl", hash = "sha256:7d03f6be66aa259df7fa50082876fbe6461108d77d46c1f720c46067d60685d4", size = 8405651 },
    { url = "https://files.pythonhosted.org/packages/59/f8/97cdfaf46bb7d5ad1bd6f2b206f944f1eaf09d29dd1adc8906e2b08cc35a/memray-1.14.0-cp312-cp312-macosx_10_14_x86_64.whl", hash = "sha256:9af9d30b1e484fd8591c9a7f322fd50b9192a2bce660be92385a01555af9968b", size = 926815 },
    { url = "https://files.pythonhosted.org/packages/be/c8/ec5997fe3e98f5df2d51152b75094988a6e34431891f3045cd606be5ff89/memray-1.14.0-cp312-cp312-macosx_11_0_arm64.whl", hash = "sha256:c4088b391c04796c888ac751b5d387f6e8212b3515d4c53ba540c65a6efe4bda", size = 898403 },
    { url = "https://files.pythonhosted.org/packages/11/f0/0edec41903e5e54063aa443d9dccf68b6bb44a9789238119adf6458f2e5a/memray-1.14.0-cp312-cp312-manylinux_2_12_x86_64.manylinux2010_x86_64.whl", hash = "sha256:af8aee7e8e5cac1e4130f1184b3e03b6bb08264e4ba1696551791ed3f8fb824e", size = 8419310 },
    { url = "https://files.pythonhosted.org/packages/c1/71/2dfc324a3365ee0914decde34be2f4bb28938892883f0a9414325f2df18f/memray-1.14.0-cp312-cp312-manylinux_2_17_aarch64.manylinux2014_aarch64.whl", hash = "sha256:4352f9e85957f2cbe45a9e1c87dfc19d2df77e93dcd8a558794a683eeee57b7b", size = 8013939 },
    { url = "https://files.pythonhosted.org/packages/a2/10/70389d7f2357f8d785f7280bea520bcf2fb664fbd1854f73fad261b94140/memray-1.14.0-cp312-cp312-manylinux_2_17_i686.manylinux2014_i686.whl", hash = "sha256:5953f0d2aa31b23d4cce20236a03d90b7c71903709a57b456d6494bfe6f470b7", size = 8131908 },
    { url = "https://files.pythonhosted.org/packages/8a/b0/0f10448116f95ac8747cef1556872f2874cbb2b199f19ccb7a6ab64b6647/memray-1.14.0-cp312-cp312-manylinux_2_17_x86_64.manylinux2014_x86_64.whl", hash = "sha256:2e4ccaca04365efcda51036fe2add980030e33cfc4f3a194a01f530a5c923c65", size = 8402549 },
    { url = "https://files.pythonhosted.org/packages/53/37/699b78d255f2d211ed5940ba0eb7622809c25279efee9a28f820a16f18b9/memray-1.14.0-cp312-cp312-musllinux_1_1_x86_64.whl", hash = "sha256:f85a27eb8a65c810161bb992116a66d328546f78a4a4c7c1868949651b917c08", size = 8363797 },
    { url = "https://files.pythonhosted.org/packages/6f/dc/924f9c09cf4ea87ade11f45407fe6ed106fd76ff31c0ba30cbf8c4b03917/memray-1.14.0-cp313-cp313-macosx_10_14_x86_64.whl", hash = "sha256:958d57f7149b8fa4831785394f2a7ace93dbc2be6c49a1c07987a8972986474a", size = 922182 },
    { url = "https://files.pythonhosted.org/packages/96/27/baeeef7a041b02b3f5149192a2065cba2deb1724357dd4798db56fc8894c/memray-1.14.0-cp313-cp313-macosx_11_0_arm64.whl", hash = "sha256:287a01953bc44dd0a32549a23bdacb5f9734e345ca289fa3923867c637715056", size = 893844 },
    { url = "https://files.pythonhosted.org/packages/be/b5/3f6b5a0dfb1296450263c550cc860d11d8ecfb1165403790520cde568694/memray-1.14.0-cp313-cp313-manylinux_2_17_aarch64.manylinux2014_aarch64.whl", hash = "sha256:dfc17cba35d98e3d2ca20ab995f17eec3edba7138b062cbc1aa36d53d9d2d955", size = 8005692 },
    { url = "https://files.pythonhosted.org/packages/a0/3b/1e0310539a0f501197a005701d5fc1e3343b42ddf55039e2913fad4ade29/memray-1.14.0-cp313-cp313-manylinux_2_17_i686.manylinux2014_i686.whl", hash = "sha256:c82342cead930ca50235f59740ca238808f9c33ef31d994712972966beb6226e", size = 8125205 },
    { url = "https://files.pythonhosted.org/packages/d3/d1/967f90923c3027e1bea68f66f19b5f567555d1b0ecbc3627a50bd51480b9/memray-1.14.0-cp313-cp313-manylinux_2_17_x86_64.manylinux2014_x86_64.whl", hash = "sha256:a22a826b4047e839310514f4889c24e45a66ea222fca19ac0ae7b2f89bbb0281", size = 8396122 },
    { url = "https://files.pythonhosted.org/packages/52/47/92c3002fcf334a6961875320a3104792a4adf12ac5c322d0aa3a96b94140/memray-1.14.0-cp313-cp313-musllinux_1_1_x86_64.whl", hash = "sha256:344f3c73b97ffc8f1666b404deafbc31a19e6b2881341b706aa7ec20afb0e8b1", size = 8345742 },
    { url = "https://files.pythonhosted.org/packages/bc/03/bd95e1ef113e9fb6dd4775bd2afecc7320e6e16389612970b3b66bc311da/memray-1.14.0-cp38-cp38-macosx_10_14_x86_64.whl", hash = "sha256:443885a96ab9f67d46288240e2593b5c3ecb2c507ddb4e3b10695e104403d001", size = 944828 },
    { url = "https://files.pythonhosted.org/packages/6d/2e/3aa9d596d38b5ce85802353bf9a91894616ca452b282b80e6deb8927c8b6/memray-1.14.0-cp38-cp38-macosx_11_0_arm64.whl", hash = "sha256:52a45d96ed717d8efb645e99646a92dd21a2ca38bdb823fe22e38c429cba9513", size = 917163 },
    { url = "https://files.pythonhosted.org/packages/c1/ad/979e23f804cb917fdd77609a7ae706c520a5d016a23f60f6572f03d1bda6/memray-1.14.0-cp38-cp38-manylinux_2_12_i686.manylinux2010_i686.whl", hash = "sha256:72febec7b287667e8ea9ee3e879a4da19a4318bc47e211da815be74acd961994", size = 8383975 },
    { url = "https://files.pythonhosted.org/packages/13/4e/166dc9603a3ae5899eb325a4410dabaa971dde92dbe1ac50a1fdf1ae4633/memray-1.14.0-cp38-cp38-manylinux_2_12_x86_64.manylinux2010_x86_64.whl", hash = "sha256:4e07bdc3a4979b335c2b6b93a81b807d5aacd8dbbea56c41c6899a8bc0d2beb3", size = 8478926 },
    { url = "https://files.pythonhosted.org/packages/71/06/40dc0654004eec8b1e3b55adf907fce4799809eca535d65de6ff022b705e/memray-1.14.0-cp38-cp38-manylinux_2_17_aarch64.manylinux2014_aarch64.whl", hash = "sha256:3b5e729d03caf426dc45a258270537a603794ecc067ccfd92f9c67ba9332e788", size = 8032255 },
    { url = "https://files.pythonhosted.org/packages/f6/95/50cc6e2eee89d1f849ea4c23a347317c939849045d3af393ba2318052adc/memray-1.14.0-cp38-cp38-musllinux_1_1_x86_64.whl", hash = "sha256:1d0a1397b5387b75dc9d9759beb022cb360948584840e850474d7d39ad267f85", size = 8429853 },
    { url = "https://files.pythonhosted.org/packages/13/d0/7a8f86faa015170e05361c051d553c391e2ea53189e117aad0dffe4e1734/memray-1.14.0-cp39-cp39-macosx_10_14_x86_64.whl", hash = "sha256:c119b600e7c665e0713f09e25f9ee09733a98035688ecc1ec8fd168fa37a77f6", size = 923790 },
    { url = "https://files.pythonhosted.org/packages/f5/09/9f24dd0d423c0e2af72e39de9d1036494e3703426e144ef0b95988a29363/memray-1.14.0-cp39-cp39-macosx_11_0_arm64.whl", hash = "sha256:29a2e7d84d1652ef4664bcceb155630979b4797180b70da35525d963a4ca707f", size = 899142 },
    { url = "https://files.pythonhosted.org/packages/4e/ef/278e03685db5d4d58aedf59392de1201df8a298236bc7514c69571905f03/memray-1.14.0-cp39-cp39-manylinux_2_12_i686.manylinux2010_i686.whl", hash = "sha256:b3b8d46b6447cdecba3ba100d47c62e78cdad58b00b2d6ba004d6bad318c8668", size = 8255744 },
    { url = "https://files.pythonhosted.org/packages/ac/b3/b22bedf7145cbf1acc329b18d3648593443c8a83b1d0425d2a5913a415fe/memray-1.14.0-cp39-cp39-manylinux_2_12_x86_64.manylinux2010_x86_64.whl", hash = "sha256:57f9bf3f1c648f1ea877a84c21c449fdafd8cc105763ada6023e36bae9b45eb8", size = 8320931 },
    { url = "https://files.pythonhosted.org/packages/4b/a3/b5639ac770d518b48735b68cf790a2013d1fe20da68df04e18a7d0a62469/memray-1.14.0-cp39-cp39-manylinux_2_17_aarch64.manylinux2014_aarch64.whl", hash = "sha256:5b7a59346d242fc39041d87a71cb6cf45baf492ffbb69da9690de49346be64a8", size = 7941173 },
    { url = "https://files.pythonhosted.org/packages/5d/31/4948a063bc1f69685b2808671b965f069709a2349ef6419a860a5505ea75/memray-1.14.0-cp39-cp39-musllinux_1_1_x86_64.whl", hash = "sha256:11fb00105572b70f2aca8b787ce9748b0c94672fbb6334f1604f7f813ca3dca6", size = 8285122 },
]

[[package]]
name = "mergedeep"
version = "1.3.4"
source = { registry = "https://pypi.org/simple" }
sdist = { url = "https://files.pythonhosted.org/packages/3a/41/580bb4006e3ed0361b8151a01d324fb03f420815446c7def45d02f74c270/mergedeep-1.3.4.tar.gz", hash = "sha256:0096d52e9dad9939c3d975a774666af186eda617e6ca84df4c94dec30004f2a8", size = 4661 }
wheels = [
    { url = "https://files.pythonhosted.org/packages/2c/19/04f9b178c2d8a15b076c8b5140708fa6ffc5601fb6f1e975537072df5b2a/mergedeep-1.3.4-py3-none-any.whl", hash = "sha256:70775750742b25c0d8f36c55aed03d24c3384d17c951b3175d898bd778ef0307", size = 6354 },
]

[[package]]
name = "mike"
version = "2.1.3"
source = { registry = "https://pypi.org/simple" }
dependencies = [
    { name = "importlib-metadata" },
    { name = "importlib-resources" },
    { name = "jinja2" },
    { name = "mkdocs" },
    { name = "pyparsing" },
    { name = "pyyaml" },
    { name = "pyyaml-env-tag" },
    { name = "verspec" },
]
sdist = { url = "https://files.pythonhosted.org/packages/ab/f7/2933f1a1fb0e0f077d5d6a92c6c7f8a54e6128241f116dff4df8b6050bbf/mike-2.1.3.tar.gz", hash = "sha256:abd79b8ea483fb0275b7972825d3082e5ae67a41820f8d8a0dc7a3f49944e810", size = 38119 }
wheels = [
    { url = "https://files.pythonhosted.org/packages/fd/1a/31b7cd6e4e7a02df4e076162e9783620777592bea9e4bb036389389af99d/mike-2.1.3-py3-none-any.whl", hash = "sha256:d90c64077e84f06272437b464735130d380703a76a5738b152932884c60c062a", size = 33754 },
]

[[package]]
name = "mkdocs"
version = "1.6.1"
source = { registry = "https://pypi.org/simple" }
dependencies = [
    { name = "click" },
    { name = "colorama", marker = "platform_system == 'Windows'" },
    { name = "ghp-import" },
    { name = "importlib-metadata", marker = "python_full_version < '3.10'" },
    { name = "jinja2" },
    { name = "markdown" },
    { name = "markupsafe" },
    { name = "mergedeep" },
    { name = "mkdocs-get-deps" },
    { name = "packaging" },
    { name = "pathspec" },
    { name = "pyyaml" },
    { name = "pyyaml-env-tag" },
    { name = "watchdog" },
]
sdist = { url = "https://files.pythonhosted.org/packages/bc/c6/bbd4f061bd16b378247f12953ffcb04786a618ce5e904b8c5a01a0309061/mkdocs-1.6.1.tar.gz", hash = "sha256:7b432f01d928c084353ab39c57282f29f92136665bdd6abf7c1ec8d822ef86f2", size = 3889159 }
wheels = [
    { url = "https://files.pythonhosted.org/packages/22/5b/dbc6a8cddc9cfa9c4971d59fb12bb8d42e161b7e7f8cc89e49137c5b279c/mkdocs-1.6.1-py3-none-any.whl", hash = "sha256:db91759624d1647f3f34aa0c3f327dd2601beae39a366d6e064c03468d35c20e", size = 3864451 },
]

[[package]]
name = "mkdocs-autorefs"
version = "1.2.0"
source = { registry = "https://pypi.org/simple" }
dependencies = [
    { name = "markdown" },
    { name = "markupsafe" },
    { name = "mkdocs" },
]
sdist = { url = "https://files.pythonhosted.org/packages/fb/ae/0f1154c614d6a8b8a36fff084e5b82af3a15f7d2060cf0dcdb1c53297a71/mkdocs_autorefs-1.2.0.tar.gz", hash = "sha256:a86b93abff653521bda71cf3fc5596342b7a23982093915cb74273f67522190f", size = 40262 }
wheels = [
    { url = "https://files.pythonhosted.org/packages/71/26/4d39d52ea2219604053a4d05b98e90d6a335511cc01806436ec4886b1028/mkdocs_autorefs-1.2.0-py3-none-any.whl", hash = "sha256:d588754ae89bd0ced0c70c06f58566a4ee43471eeeee5202427da7de9ef85a2f", size = 16522 },
]

[[package]]
name = "mkdocs-exclude"
version = "1.0.2"
source = { registry = "https://pypi.org/simple" }
dependencies = [
    { name = "mkdocs" },
]
sdist = { url = "https://files.pythonhosted.org/packages/54/b5/3a8e289282c9e8d7003f8a2f53d673d4fdaa81d493dc6966092d9985b6fc/mkdocs-exclude-1.0.2.tar.gz", hash = "sha256:ba6fab3c80ddbe3fd31d3e579861fd3124513708271180a5f81846da8c7e2a51", size = 6751 }

[[package]]
name = "mkdocs-get-deps"
version = "0.2.0"
source = { registry = "https://pypi.org/simple" }
dependencies = [
    { name = "importlib-metadata", marker = "python_full_version < '3.10'" },
    { name = "mergedeep" },
    { name = "platformdirs" },
    { name = "pyyaml" },
]
sdist = { url = "https://files.pythonhosted.org/packages/98/f5/ed29cd50067784976f25ed0ed6fcd3c2ce9eb90650aa3b2796ddf7b6870b/mkdocs_get_deps-0.2.0.tar.gz", hash = "sha256:162b3d129c7fad9b19abfdcb9c1458a651628e4b1dea628ac68790fb3061c60c", size = 10239 }
wheels = [
    { url = "https://files.pythonhosted.org/packages/9f/d4/029f984e8d3f3b6b726bd33cafc473b75e9e44c0f7e80a5b29abc466bdea/mkdocs_get_deps-0.2.0-py3-none-any.whl", hash = "sha256:2bf11d0b133e77a0dd036abeeb06dec8775e46efa526dc70667d8863eefc6134", size = 9521 },
]

[[package]]
name = "mkdocs-material"
version = "9.5.44"
source = { registry = "https://pypi.org/simple" }
dependencies = [
    { name = "babel" },
    { name = "colorama" },
    { name = "jinja2" },
    { name = "markdown" },
    { name = "mkdocs" },
    { name = "mkdocs-material-extensions" },
    { name = "paginate" },
    { name = "pygments" },
    { name = "pymdown-extensions" },
    { name = "regex" },
    { name = "requests" },
]
sdist = { url = "https://files.pythonhosted.org/packages/f7/56/182d8121db9ab553cdf9bc58d5972b89833f60b63272f693c1f2b849b640/mkdocs_material-9.5.44.tar.gz", hash = "sha256:f3a6c968e524166b3f3ed1fb97d3ed3e0091183b0545cedf7156a2a6804c56c0", size = 3964306 }
wheels = [
    { url = "https://files.pythonhosted.org/packages/ed/eb/a801d00e0e210d82184aacce596906ec065422c78a7319244ba0771c4ded/mkdocs_material-9.5.44-py3-none-any.whl", hash = "sha256:47015f9c167d58a5ff5e682da37441fc4d66a1c79334bfc08d774763cacf69ca", size = 8674509 },
]

[package.optional-dependencies]
imaging = [
    { name = "cairosvg" },
    { name = "pillow" },
]

[[package]]
name = "mkdocs-material-extensions"
version = "1.3.1"
source = { registry = "https://pypi.org/simple" }
sdist = { url = "https://files.pythonhosted.org/packages/79/9b/9b4c96d6593b2a541e1cb8b34899a6d021d208bb357042823d4d2cabdbe7/mkdocs_material_extensions-1.3.1.tar.gz", hash = "sha256:10c9511cea88f568257f960358a467d12b970e1f7b2c0e5fb2bb48cab1928443", size = 11847 }
wheels = [
    { url = "https://files.pythonhosted.org/packages/5b/54/662a4743aa81d9582ee9339d4ffa3c8fd40a4965e033d77b9da9774d3960/mkdocs_material_extensions-1.3.1-py3-none-any.whl", hash = "sha256:adff8b62700b25cb77b53358dad940f3ef973dd6db797907c49e3c2ef3ab4e31", size = 8728 },
]

[[package]]
name = "mkdocs-redirects"
version = "1.2.2"
source = { registry = "https://pypi.org/simple" }
dependencies = [
    { name = "mkdocs" },
]
sdist = { url = "https://files.pythonhosted.org/packages/f1/a8/6d44a6cf07e969c7420cb36ab287b0669da636a2044de38a7d2208d5a758/mkdocs_redirects-1.2.2.tar.gz", hash = "sha256:3094981b42ffab29313c2c1b8ac3969861109f58b2dd58c45fc81cd44bfa0095", size = 7162 }
wheels = [
    { url = "https://files.pythonhosted.org/packages/c4/ec/38443b1f2a3821bbcb24e46cd8ba979154417794d54baf949fefde1c2146/mkdocs_redirects-1.2.2-py3-none-any.whl", hash = "sha256:7dbfa5647b79a3589da4401403d69494bd1f4ad03b9c15136720367e1f340ed5", size = 6142 },
]

[[package]]
name = "mkdocstrings"
version = "0.26.1"
source = { registry = "https://pypi.org/simple" }
dependencies = [
    { name = "click" },
    { name = "importlib-metadata", marker = "python_full_version < '3.10'" },
    { name = "jinja2" },
    { name = "markdown" },
    { name = "markupsafe" },
    { name = "mkdocs" },
    { name = "mkdocs-autorefs" },
    { name = "platformdirs" },
    { name = "pymdown-extensions" },
    { name = "typing-extensions", marker = "python_full_version < '3.10'" },
]
sdist = { url = "https://files.pythonhosted.org/packages/e6/bf/170ff04de72227f715d67da32950c7b8434449f3805b2ec3dd1085db4d7c/mkdocstrings-0.26.1.tar.gz", hash = "sha256:bb8b8854d6713d5348ad05b069a09f3b79edbc6a0f33a34c6821141adb03fe33", size = 92677 }
wheels = [
    { url = "https://files.pythonhosted.org/packages/23/cc/8ba127aaee5d1e9046b0d33fa5b3d17da95a9d705d44902792e0569257fd/mkdocstrings-0.26.1-py3-none-any.whl", hash = "sha256:29738bfb72b4608e8e55cc50fb8a54f325dc7ebd2014e4e3881a49892d5983cf", size = 29643 },
]

[[package]]
name = "mkdocstrings-python"
version = "1.11.1"
source = { registry = "https://pypi.org/simple" }
dependencies = [
    { name = "griffe" },
    { name = "mkdocs-autorefs" },
    { name = "mkdocstrings" },
]
sdist = { url = "https://files.pythonhosted.org/packages/fc/ba/534c934cd0a809f51c91332d6ed278782ee4126b8ba8db02c2003f162b47/mkdocstrings_python-1.11.1.tar.gz", hash = "sha256:8824b115c5359304ab0b5378a91f6202324a849e1da907a3485b59208b797322", size = 166890 }
wheels = [
    { url = "https://files.pythonhosted.org/packages/2f/f2/2a2c48fda645ac6bbe73bcc974587a579092b6868e6ff8bc6d177f4db38a/mkdocstrings_python-1.11.1-py3-none-any.whl", hash = "sha256:a21a1c05acef129a618517bb5aae3e33114f569b11588b1e7af3e9d4061a71af", size = 109297 },
]

[[package]]
name = "mypy"
version = "1.12.1"
source = { registry = "https://pypi.org/simple" }
dependencies = [
    { name = "mypy-extensions" },
    { name = "tomli", marker = "python_full_version < '3.11'" },
    { name = "typing-extensions" },
]
sdist = { url = "https://files.pythonhosted.org/packages/17/03/744330105a74dc004578f47ec27e1bf66b1dd5664ea444d18423e41343bd/mypy-1.12.1.tar.gz", hash = "sha256:f5b3936f7a6d0e8280c9bdef94c7ce4847f5cdfc258fbb2c29a8c1711e8bb96d", size = 3150767 }
wheels = [
    { url = "https://files.pythonhosted.org/packages/16/90/3a83d3bcff2eb85151723f116336bd545995b5260a49d3e0d95213fcc2d7/mypy-1.12.1-cp310-cp310-macosx_10_9_x86_64.whl", hash = "sha256:3d7d4371829184e22fda4015278fbfdef0327a4b955a483012bd2d423a788801", size = 11017908 },
    { url = "https://files.pythonhosted.org/packages/e4/5c/d6b32ddde2460fc63168ca0f7bf44f38474353547f7c0304a30023c40aa0/mypy-1.12.1-cp310-cp310-macosx_11_0_arm64.whl", hash = "sha256:f59f1dfbf497d473201356966e353ef09d4daec48caeacc0254db8ef633a28a5", size = 10184164 },
    { url = "https://files.pythonhosted.org/packages/42/5e/680aa37c938e6db23bd7e6dd4d38d7e609998491721e453b32ec10d31e7f/mypy-1.12.1-cp310-cp310-manylinux_2_17_x86_64.manylinux2014_x86_64.manylinux_2_28_x86_64.whl", hash = "sha256:b947097fae68004b8328c55161ac9db7d3566abfef72d9d41b47a021c2fba6b1", size = 12587852 },
    { url = "https://files.pythonhosted.org/packages/9e/0f/9cafea1c3aaf852cfa1d4a387f33923b6d9714b5c16eb0469da67c5c31e4/mypy-1.12.1-cp310-cp310-musllinux_1_1_x86_64.whl", hash = "sha256:96af62050971c5241afb4701c15189ea9507db89ad07794a4ee7b4e092dc0627", size = 13106489 },
    { url = "https://files.pythonhosted.org/packages/ea/c3/7f56d5d87a81e665de8dfa424120ab3a6954ae5854946cec0a46f78f6168/mypy-1.12.1-cp310-cp310-win_amd64.whl", hash = "sha256:d90da248f4c2dba6c44ddcfea94bb361e491962f05f41990ff24dbd09969ce20", size = 9634753 },
    { url = "https://files.pythonhosted.org/packages/18/0a/70de7c97a86cb85535077ab5cef1cbc4e2812fd2e9cc21d78eb561a6b80f/mypy-1.12.1-cp311-cp311-macosx_10_9_x86_64.whl", hash = "sha256:1230048fec1380faf240be6385e709c8570604d2d27ec6ca7e573e3bc09c3735", size = 10940998 },
    { url = "https://files.pythonhosted.org/packages/c0/97/9ed6d4834d7549936ab88533b302184fb568a0940c4000d2aaee6dc07112/mypy-1.12.1-cp311-cp311-macosx_11_0_arm64.whl", hash = "sha256:02dcfe270c6ea13338210908f8cadc8d31af0f04cee8ca996438fe6a97b4ec66", size = 10108523 },
    { url = "https://files.pythonhosted.org/packages/48/41/1686f37d09c915dfc5b683e20cc99dabac199900b5ca6d22747b99ddcb50/mypy-1.12.1-cp311-cp311-manylinux_2_17_x86_64.manylinux2014_x86_64.manylinux_2_28_x86_64.whl", hash = "sha256:a5a437c9102a6a252d9e3a63edc191a3aed5f2fcb786d614722ee3f4472e33f6", size = 12505553 },
    { url = "https://files.pythonhosted.org/packages/8d/2b/2dbcaa7e97b23f27ced77493256ee878f4a140ac750e198630ff1b9b60c6/mypy-1.12.1-cp311-cp311-musllinux_1_1_x86_64.whl", hash = "sha256:186e0c8346efc027ee1f9acf5ca734425fc4f7dc2b60144f0fbe27cc19dc7931", size = 12988634 },
    { url = "https://files.pythonhosted.org/packages/54/55/710d082e91a2ccaea21214229b11f9215a9d22446f949491b5457655e82b/mypy-1.12.1-cp311-cp311-win_amd64.whl", hash = "sha256:673ba1140a478b50e6d265c03391702fa11a5c5aff3f54d69a62a48da32cb811", size = 9630747 },
    { url = "https://files.pythonhosted.org/packages/8a/74/b9e0e4f06e951e277058f878302faa154d282ca11274c59fe08353f52949/mypy-1.12.1-cp312-cp312-macosx_10_13_x86_64.whl", hash = "sha256:9fb83a7be97c498176fb7486cafbb81decccaef1ac339d837c377b0ce3743a7f", size = 11079902 },
    { url = "https://files.pythonhosted.org/packages/9f/62/fcad290769db3eb0de265094cef5c94d6075c70bc1e42b67eee4ca192dcc/mypy-1.12.1-cp312-cp312-macosx_11_0_arm64.whl", hash = "sha256:389e307e333879c571029d5b93932cf838b811d3f5395ed1ad05086b52148fb0", size = 10072373 },
    { url = "https://files.pythonhosted.org/packages/cb/27/9ac78349c2952e4446288ec1174675ab9e0160ed18c2cb1154fa456c54e8/mypy-1.12.1-cp312-cp312-manylinux_2_17_x86_64.manylinux2014_x86_64.manylinux_2_28_x86_64.whl", hash = "sha256:94b2048a95a21f7a9ebc9fbd075a4fcd310410d078aa0228dbbad7f71335e042", size = 12589779 },
    { url = "https://files.pythonhosted.org/packages/7c/4a/58cebd122cf1cba95680ac51303fbeb508392413ca64e3e711aa7d4877aa/mypy-1.12.1-cp312-cp312-musllinux_1_1_x86_64.whl", hash = "sha256:4ee5932370ccf7ebf83f79d1c157a5929d7ea36313027b0d70a488493dc1b179", size = 13044459 },
    { url = "https://files.pythonhosted.org/packages/5b/c7/672935e2a3f9bcc07b1b870395a653f665657bef3cdaa504ad99f56eadf0/mypy-1.12.1-cp312-cp312-win_amd64.whl", hash = "sha256:19bf51f87a295e7ab2894f1d8167622b063492d754e69c3c2fed6563268cb42a", size = 9731919 },
    { url = "https://files.pythonhosted.org/packages/bb/b0/092be5094840a401940c95224f63bb2a8f09bce9251ac1df180ec523830c/mypy-1.12.1-cp313-cp313-macosx_10_13_x86_64.whl", hash = "sha256:d34167d43613ffb1d6c6cdc0cc043bb106cac0aa5d6a4171f77ab92a3c758bcc", size = 11068611 },
    { url = "https://files.pythonhosted.org/packages/9a/86/f20f53b8f062876c39602243d7a59b5cabd6b24315d8de511d607fa4de6a/mypy-1.12.1-cp313-cp313-macosx_11_0_arm64.whl", hash = "sha256:427878aa54f2e2c5d8db31fa9010c599ed9f994b3b49e64ae9cd9990c40bd635", size = 10068036 },
    { url = "https://files.pythonhosted.org/packages/84/c7/1dbd6575785522da1d4c1ac2c419505fcf23bee74811880cac447a4a77ab/mypy-1.12.1-cp313-cp313-manylinux_2_17_x86_64.manylinux2014_x86_64.manylinux_2_28_x86_64.whl", hash = "sha256:5fcde63ea2c9f69d6be859a1e6dd35955e87fa81de95bc240143cf00de1f7f81", size = 12585671 },
    { url = "https://files.pythonhosted.org/packages/46/8a/f6ae18b446eb2bccce54c4bd94065bcfe417d6c67021dcc032bf1e720aff/mypy-1.12.1-cp313-cp313-musllinux_1_1_x86_64.whl", hash = "sha256:d54d840f6c052929f4a3d2aab2066af0f45a020b085fe0e40d4583db52aab4e4", size = 13036083 },
    { url = "https://files.pythonhosted.org/packages/59/e6/fc65fde3dc7156fce8d49ba21c7b1f5d866ad50467bf196ca94a7f6d2c9e/mypy-1.12.1-cp313-cp313-win_amd64.whl", hash = "sha256:20db6eb1ca3d1de8ece00033b12f793f1ea9da767334b7e8c626a4872090cf02", size = 9735467 },
    { url = "https://files.pythonhosted.org/packages/bf/b2/69daed06c59a8136af49e743408daa088c30c1cc95d7d366ebf3aacada75/mypy-1.12.1-cp38-cp38-macosx_10_9_x86_64.whl", hash = "sha256:b16fe09f9c741d85a2e3b14a5257a27a4f4886c171d562bc5a5e90d8591906b8", size = 10954793 },
    { url = "https://files.pythonhosted.org/packages/cb/49/60b91ab7cae846a71eeb017e2a401dbdb735c9f6be5883ad7ad109487189/mypy-1.12.1-cp38-cp38-macosx_11_0_arm64.whl", hash = "sha256:0dcc1e843d58f444fce19da4cce5bd35c282d4bde232acdeca8279523087088a", size = 10139304 },
    { url = "https://files.pythonhosted.org/packages/a4/d0/bf417eae3103727e00ee6ec5b43d01cf7741a2ef021d9b4d369293612068/mypy-1.12.1-cp38-cp38-manylinux_2_17_x86_64.manylinux2014_x86_64.manylinux_2_28_x86_64.whl", hash = "sha256:e10ba7de5c616e44ad21005fa13450cd0de7caaa303a626147d45307492e4f2d", size = 12542494 },
    { url = "https://files.pythonhosted.org/packages/36/37/b9ea809d0ed484aacf26615929f337d38833108e6543fa58ee7cd73aa565/mypy-1.12.1-cp38-cp38-musllinux_1_1_x86_64.whl", hash = "sha256:0e6fe449223fa59fbee351db32283838a8fee8059e0028e9e6494a03802b4004", size = 13051241 },
    { url = "https://files.pythonhosted.org/packages/69/8b/20212fb38adb3c6b7f8a84d8faf2f480cb8f8235544a695877181ffba2d7/mypy-1.12.1-cp38-cp38-win_amd64.whl", hash = "sha256:dc6e2a2195a290a7fd5bac3e60b586d77fc88e986eba7feced8b778c373f9afe", size = 9616931 },
    { url = "https://files.pythonhosted.org/packages/ee/dc/98c84202135943428963858bbd4d469b44f0fe0659c885f2e790fc77a9e3/mypy-1.12.1-cp39-cp39-macosx_10_9_x86_64.whl", hash = "sha256:de5b2a8988b4e1269a98beaf0e7cc71b510d050dce80c343b53b4955fff45f19", size = 11014712 },
    { url = "https://files.pythonhosted.org/packages/20/6a/7fd68f58f457efb6d30206c5c454ef26cd71ed6f7dbc87dc9cee68e1d805/mypy-1.12.1-cp39-cp39-macosx_11_0_arm64.whl", hash = "sha256:843826966f1d65925e8b50d2b483065c51fc16dc5d72647e0236aae51dc8d77e", size = 10179252 },
    { url = "https://files.pythonhosted.org/packages/bd/31/4948ea5e9331d1fec202fdeb2a3184b53752f7e914533d884500dba3233f/mypy-1.12.1-cp39-cp39-manylinux_2_17_x86_64.manylinux2014_x86_64.manylinux_2_28_x86_64.whl", hash = "sha256:9fe20f89da41a95e14c34b1ddb09c80262edcc295ad891f22cc4b60013e8f78d", size = 12585725 },
    { url = "https://files.pythonhosted.org/packages/6d/6d/76c52b69799a0338e9a938eee3171a9794c4b9b7eba80080aee20355eb31/mypy-1.12.1-cp39-cp39-musllinux_1_1_x86_64.whl", hash = "sha256:8135ffec02121a75f75dc97c81af7c14aa4ae0dda277132cfcd6abcd21551bfd", size = 13103153 },
    { url = "https://files.pythonhosted.org/packages/5c/b1/e77a79a4895e1a4009f07bc1b8639f251bb5dd3029d7110a3c07d76f021b/mypy-1.12.1-cp39-cp39-win_amd64.whl", hash = "sha256:a7b76fa83260824300cc4834a3ab93180db19876bce59af921467fd03e692810", size = 9631585 },
    { url = "https://files.pythonhosted.org/packages/84/6b/1db9de4e0764778251fb2d64cb7455cf6db75dc99c9f72c8b7e74b6a8a17/mypy-1.12.1-py3-none-any.whl", hash = "sha256:ce561a09e3bb9863ab77edf29ae3a50e65685ad74bba1431278185b7e5d5486e", size = 2646060 },
]

[[package]]
name = "mypy-extensions"
version = "1.0.0"
source = { registry = "https://pypi.org/simple" }
sdist = { url = "https://files.pythonhosted.org/packages/98/a4/1ab47638b92648243faf97a5aeb6ea83059cc3624972ab6b8d2316078d3f/mypy_extensions-1.0.0.tar.gz", hash = "sha256:75dbf8955dc00442a438fc4d0666508a9a97b6bd41aa2f0ffe9d2f2725af0782", size = 4433 }
wheels = [
    { url = "https://files.pythonhosted.org/packages/2a/e2/5d3f6ada4297caebe1a2add3b126fe800c96f56dbe5d1988a2cbe0b267aa/mypy_extensions-1.0.0-py3-none-any.whl", hash = "sha256:4392f6c0eb8a5668a69e23d168ffa70f0be9ccfd32b5cc2d26a34ae5b844552d", size = 4695 },
]

[[package]]
name = "nodeenv"
version = "1.9.1"
source = { registry = "https://pypi.org/simple" }
sdist = { url = "https://files.pythonhosted.org/packages/43/16/fc88b08840de0e0a72a2f9d8c6bae36be573e475a6326ae854bcc549fc45/nodeenv-1.9.1.tar.gz", hash = "sha256:6ec12890a2dab7946721edbfbcd91f3319c6ccc9aec47be7c7e6b7011ee6645f", size = 47437 }
wheels = [
    { url = "https://files.pythonhosted.org/packages/d2/1d/1b658dbd2b9fa9c4c9f32accbfc0205d532c8c6194dc0f2a4c0428e7128a/nodeenv-1.9.1-py2.py3-none-any.whl", hash = "sha256:ba11c9782d29c27c70ffbdda2d7415098754709be8a7056d79a737cd901155c9", size = 22314 },
]

[[package]]
name = "packaging"
version = "24.2"
source = { registry = "https://pypi.org/simple" }
sdist = { url = "https://files.pythonhosted.org/packages/d0/63/68dbb6eb2de9cb10ee4c9c14a0148804425e13c4fb20d61cce69f53106da/packaging-24.2.tar.gz", hash = "sha256:c228a6dc5e932d346bc5739379109d49e8853dd8223571c7c5b55260edc0b97f", size = 163950 }
wheels = [
    { url = "https://files.pythonhosted.org/packages/88/ef/eb23f262cca3c0c4eb7ab1933c3b1f03d021f2c48f54763065b6f0e321be/packaging-24.2-py3-none-any.whl", hash = "sha256:09abb1bccd265c01f4a3aa3f7a7db064b36514d2cba19a2f694fe6150451a759", size = 65451 },
]

[[package]]
name = "paginate"
version = "0.5.7"
source = { registry = "https://pypi.org/simple" }
sdist = { url = "https://files.pythonhosted.org/packages/ec/46/68dde5b6bc00c1296ec6466ab27dddede6aec9af1b99090e1107091b3b84/paginate-0.5.7.tar.gz", hash = "sha256:22bd083ab41e1a8b4f3690544afb2c60c25e5c9a63a30fa2f483f6c60c8e5945", size = 19252 }
wheels = [
    { url = "https://files.pythonhosted.org/packages/90/96/04b8e52da071d28f5e21a805b19cb9390aa17a47462ac87f5e2696b9566d/paginate-0.5.7-py2.py3-none-any.whl", hash = "sha256:b885e2af73abcf01d9559fd5216b57ef722f8c42affbb63942377668e35c7591", size = 13746 },
]

[[package]]
name = "pathspec"
version = "0.12.1"
source = { registry = "https://pypi.org/simple" }
sdist = { url = "https://files.pythonhosted.org/packages/ca/bc/f35b8446f4531a7cb215605d100cd88b7ac6f44ab3fc94870c120ab3adbf/pathspec-0.12.1.tar.gz", hash = "sha256:a482d51503a1ab33b1c67a6c3813a26953dbdc71c31dacaef9a838c4e29f5712", size = 51043 }
wheels = [
    { url = "https://files.pythonhosted.org/packages/cc/20/ff623b09d963f88bfde16306a54e12ee5ea43e9b597108672ff3a408aad6/pathspec-0.12.1-py3-none-any.whl", hash = "sha256:a0d503e138a4c123b27490a4f7beda6a01c6f288df0e4a8b79c7eb0dc7b4cc08", size = 31191 },
]

[[package]]
name = "pillow"
version = "10.4.0"
source = { registry = "https://pypi.org/simple" }
sdist = { url = "https://files.pythonhosted.org/packages/cd/74/ad3d526f3bf7b6d3f408b73fde271ec69dfac8b81341a318ce825f2b3812/pillow-10.4.0.tar.gz", hash = "sha256:166c1cd4d24309b30d61f79f4a9114b7b2313d7450912277855ff5dfd7cd4a06", size = 46555059 }
wheels = [
    { url = "https://files.pythonhosted.org/packages/0e/69/a31cccd538ca0b5272be2a38347f8839b97a14be104ea08b0db92f749c74/pillow-10.4.0-cp310-cp310-macosx_10_10_x86_64.whl", hash = "sha256:4d9667937cfa347525b319ae34375c37b9ee6b525440f3ef48542fcf66f2731e", size = 3509271 },
    { url = "https://files.pythonhosted.org/packages/9a/9e/4143b907be8ea0bce215f2ae4f7480027473f8b61fcedfda9d851082a5d2/pillow-10.4.0-cp310-cp310-macosx_11_0_arm64.whl", hash = "sha256:543f3dc61c18dafb755773efc89aae60d06b6596a63914107f75459cf984164d", size = 3375658 },
    { url = "https://files.pythonhosted.org/packages/8a/25/1fc45761955f9359b1169aa75e241551e74ac01a09f487adaaf4c3472d11/pillow-10.4.0-cp310-cp310-manylinux_2_17_aarch64.manylinux2014_aarch64.whl", hash = "sha256:7928ecbf1ece13956b95d9cbcfc77137652b02763ba384d9ab508099a2eca856", size = 4332075 },
    { url = "https://files.pythonhosted.org/packages/5e/dd/425b95d0151e1d6c951f45051112394f130df3da67363b6bc75dc4c27aba/pillow-10.4.0-cp310-cp310-manylinux_2_17_x86_64.manylinux2014_x86_64.whl", hash = "sha256:e4d49b85c4348ea0b31ea63bc75a9f3857869174e2bf17e7aba02945cd218e6f", size = 4444808 },
    { url = "https://files.pythonhosted.org/packages/b1/84/9a15cc5726cbbfe7f9f90bfb11f5d028586595907cd093815ca6644932e3/pillow-10.4.0-cp310-cp310-manylinux_2_28_aarch64.whl", hash = "sha256:6c762a5b0997f5659a5ef2266abc1d8851ad7749ad9a6a5506eb23d314e4f46b", size = 4356290 },
    { url = "https://files.pythonhosted.org/packages/b5/5b/6651c288b08df3b8c1e2f8c1152201e0b25d240e22ddade0f1e242fc9fa0/pillow-10.4.0-cp310-cp310-manylinux_2_28_x86_64.whl", hash = "sha256:a985e028fc183bf12a77a8bbf36318db4238a3ded7fa9df1b9a133f1cb79f8fc", size = 4525163 },
    { url = "https://files.pythonhosted.org/packages/07/8b/34854bf11a83c248505c8cb0fcf8d3d0b459a2246c8809b967963b6b12ae/pillow-10.4.0-cp310-cp310-musllinux_1_2_aarch64.whl", hash = "sha256:812f7342b0eee081eaec84d91423d1b4650bb9828eb53d8511bcef8ce5aecf1e", size = 4463100 },
    { url = "https://files.pythonhosted.org/packages/78/63/0632aee4e82476d9cbe5200c0cdf9ba41ee04ed77887432845264d81116d/pillow-10.4.0-cp310-cp310-musllinux_1_2_x86_64.whl", hash = "sha256:ac1452d2fbe4978c2eec89fb5a23b8387aba707ac72810d9490118817d9c0b46", size = 4592880 },
    { url = "https://files.pythonhosted.org/packages/df/56/b8663d7520671b4398b9d97e1ed9f583d4afcbefbda3c6188325e8c297bd/pillow-10.4.0-cp310-cp310-win32.whl", hash = "sha256:bcd5e41a859bf2e84fdc42f4edb7d9aba0a13d29a2abadccafad99de3feff984", size = 2235218 },
    { url = "https://files.pythonhosted.org/packages/f4/72/0203e94a91ddb4a9d5238434ae6c1ca10e610e8487036132ea9bf806ca2a/pillow-10.4.0-cp310-cp310-win_amd64.whl", hash = "sha256:ecd85a8d3e79cd7158dec1c9e5808e821feea088e2f69a974db5edf84dc53141", size = 2554487 },
    { url = "https://files.pythonhosted.org/packages/bd/52/7e7e93d7a6e4290543f17dc6f7d3af4bd0b3dd9926e2e8a35ac2282bc5f4/pillow-10.4.0-cp310-cp310-win_arm64.whl", hash = "sha256:ff337c552345e95702c5fde3158acb0625111017d0e5f24bf3acdb9cc16b90d1", size = 2243219 },
    { url = "https://files.pythonhosted.org/packages/a7/62/c9449f9c3043c37f73e7487ec4ef0c03eb9c9afc91a92b977a67b3c0bbc5/pillow-10.4.0-cp311-cp311-macosx_10_10_x86_64.whl", hash = "sha256:0a9ec697746f268507404647e531e92889890a087e03681a3606d9b920fbee3c", size = 3509265 },
    { url = "https://files.pythonhosted.org/packages/f4/5f/491dafc7bbf5a3cc1845dc0430872e8096eb9e2b6f8161509d124594ec2d/pillow-10.4.0-cp311-cp311-macosx_11_0_arm64.whl", hash = "sha256:dfe91cb65544a1321e631e696759491ae04a2ea11d36715eca01ce07284738be", size = 3375655 },
    { url = "https://files.pythonhosted.org/packages/73/d5/c4011a76f4207a3c151134cd22a1415741e42fa5ddecec7c0182887deb3d/pillow-10.4.0-cp311-cp311-manylinux_2_17_aarch64.manylinux2014_aarch64.whl", hash = "sha256:5dc6761a6efc781e6a1544206f22c80c3af4c8cf461206d46a1e6006e4429ff3", size = 4340304 },
    { url = "https://files.pythonhosted.org/packages/ac/10/c67e20445a707f7a610699bba4fe050583b688d8cd2d202572b257f46600/pillow-10.4.0-cp311-cp311-manylinux_2_17_x86_64.manylinux2014_x86_64.whl", hash = "sha256:5e84b6cc6a4a3d76c153a6b19270b3526a5a8ed6b09501d3af891daa2a9de7d6", size = 4452804 },
    { url = "https://files.pythonhosted.org/packages/a9/83/6523837906d1da2b269dee787e31df3b0acb12e3d08f024965a3e7f64665/pillow-10.4.0-cp311-cp311-manylinux_2_28_aarch64.whl", hash = "sha256:bbc527b519bd3aa9d7f429d152fea69f9ad37c95f0b02aebddff592688998abe", size = 4365126 },
    { url = "https://files.pythonhosted.org/packages/ba/e5/8c68ff608a4203085158cff5cc2a3c534ec384536d9438c405ed6370d080/pillow-10.4.0-cp311-cp311-manylinux_2_28_x86_64.whl", hash = "sha256:76a911dfe51a36041f2e756b00f96ed84677cdeb75d25c767f296c1c1eda1319", size = 4533541 },
    { url = "https://files.pythonhosted.org/packages/f4/7c/01b8dbdca5bc6785573f4cee96e2358b0918b7b2c7b60d8b6f3abf87a070/pillow-10.4.0-cp311-cp311-musllinux_1_2_aarch64.whl", hash = "sha256:59291fb29317122398786c2d44427bbd1a6d7ff54017075b22be9d21aa59bd8d", size = 4471616 },
    { url = "https://files.pythonhosted.org/packages/c8/57/2899b82394a35a0fbfd352e290945440e3b3785655a03365c0ca8279f351/pillow-10.4.0-cp311-cp311-musllinux_1_2_x86_64.whl", hash = "sha256:416d3a5d0e8cfe4f27f574362435bc9bae57f679a7158e0096ad2beb427b8696", size = 4600802 },
    { url = "https://files.pythonhosted.org/packages/4d/d7/a44f193d4c26e58ee5d2d9db3d4854b2cfb5b5e08d360a5e03fe987c0086/pillow-10.4.0-cp311-cp311-win32.whl", hash = "sha256:7086cc1d5eebb91ad24ded9f58bec6c688e9f0ed7eb3dbbf1e4800280a896496", size = 2235213 },
    { url = "https://files.pythonhosted.org/packages/c1/d0/5866318eec2b801cdb8c82abf190c8343d8a1cd8bf5a0c17444a6f268291/pillow-10.4.0-cp311-cp311-win_amd64.whl", hash = "sha256:cbed61494057c0f83b83eb3a310f0bf774b09513307c434d4366ed64f4128a91", size = 2554498 },
    { url = "https://files.pythonhosted.org/packages/d4/c8/310ac16ac2b97e902d9eb438688de0d961660a87703ad1561fd3dfbd2aa0/pillow-10.4.0-cp311-cp311-win_arm64.whl", hash = "sha256:f5f0c3e969c8f12dd2bb7e0b15d5c468b51e5017e01e2e867335c81903046a22", size = 2243219 },
    { url = "https://files.pythonhosted.org/packages/05/cb/0353013dc30c02a8be34eb91d25e4e4cf594b59e5a55ea1128fde1e5f8ea/pillow-10.4.0-cp312-cp312-macosx_10_10_x86_64.whl", hash = "sha256:673655af3eadf4df6b5457033f086e90299fdd7a47983a13827acf7459c15d94", size = 3509350 },
    { url = "https://files.pythonhosted.org/packages/e7/cf/5c558a0f247e0bf9cec92bff9b46ae6474dd736f6d906315e60e4075f737/pillow-10.4.0-cp312-cp312-macosx_11_0_arm64.whl", hash = "sha256:866b6942a92f56300012f5fbac71f2d610312ee65e22f1aa2609e491284e5597", size = 3374980 },
    { url = "https://files.pythonhosted.org/packages/84/48/6e394b86369a4eb68b8a1382c78dc092245af517385c086c5094e3b34428/pillow-10.4.0-cp312-cp312-manylinux_2_17_aarch64.manylinux2014_aarch64.whl", hash = "sha256:29dbdc4207642ea6aad70fbde1a9338753d33fb23ed6956e706936706f52dd80", size = 4343799 },
    { url = "https://files.pythonhosted.org/packages/3b/f3/a8c6c11fa84b59b9df0cd5694492da8c039a24cd159f0f6918690105c3be/pillow-10.4.0-cp312-cp312-manylinux_2_17_x86_64.manylinux2014_x86_64.whl", hash = "sha256:bf2342ac639c4cf38799a44950bbc2dfcb685f052b9e262f446482afaf4bffca", size = 4459973 },
    { url = "https://files.pythonhosted.org/packages/7d/1b/c14b4197b80150fb64453585247e6fb2e1d93761fa0fa9cf63b102fde822/pillow-10.4.0-cp312-cp312-manylinux_2_28_aarch64.whl", hash = "sha256:f5b92f4d70791b4a67157321c4e8225d60b119c5cc9aee8ecf153aace4aad4ef", size = 4370054 },
    { url = "https://files.pythonhosted.org/packages/55/77/40daddf677897a923d5d33329acd52a2144d54a9644f2a5422c028c6bf2d/pillow-10.4.0-cp312-cp312-manylinux_2_28_x86_64.whl", hash = "sha256:86dcb5a1eb778d8b25659d5e4341269e8590ad6b4e8b44d9f4b07f8d136c414a", size = 4539484 },
    { url = "https://files.pythonhosted.org/packages/40/54/90de3e4256b1207300fb2b1d7168dd912a2fb4b2401e439ba23c2b2cabde/pillow-10.4.0-cp312-cp312-musllinux_1_2_aarch64.whl", hash = "sha256:780c072c2e11c9b2c7ca37f9a2ee8ba66f44367ac3e5c7832afcfe5104fd6d1b", size = 4477375 },
    { url = "https://files.pythonhosted.org/packages/13/24/1bfba52f44193860918ff7c93d03d95e3f8748ca1de3ceaf11157a14cf16/pillow-10.4.0-cp312-cp312-musllinux_1_2_x86_64.whl", hash = "sha256:37fb69d905be665f68f28a8bba3c6d3223c8efe1edf14cc4cfa06c241f8c81d9", size = 4608773 },
    { url = "https://files.pythonhosted.org/packages/55/04/5e6de6e6120451ec0c24516c41dbaf80cce1b6451f96561235ef2429da2e/pillow-10.4.0-cp312-cp312-win32.whl", hash = "sha256:7dfecdbad5c301d7b5bde160150b4db4c659cee2b69589705b6f8a0c509d9f42", size = 2235690 },
    { url = "https://files.pythonhosted.org/packages/74/0a/d4ce3c44bca8635bd29a2eab5aa181b654a734a29b263ca8efe013beea98/pillow-10.4.0-cp312-cp312-win_amd64.whl", hash = "sha256:1d846aea995ad352d4bdcc847535bd56e0fd88d36829d2c90be880ef1ee4668a", size = 2554951 },
    { url = "https://files.pythonhosted.org/packages/b5/ca/184349ee40f2e92439be9b3502ae6cfc43ac4b50bc4fc6b3de7957563894/pillow-10.4.0-cp312-cp312-win_arm64.whl", hash = "sha256:e553cad5179a66ba15bb18b353a19020e73a7921296a7979c4a2b7f6a5cd57f9", size = 2243427 },
    { url = "https://files.pythonhosted.org/packages/c3/00/706cebe7c2c12a6318aabe5d354836f54adff7156fd9e1bd6c89f4ba0e98/pillow-10.4.0-cp313-cp313-macosx_10_13_x86_64.whl", hash = "sha256:8bc1a764ed8c957a2e9cacf97c8b2b053b70307cf2996aafd70e91a082e70df3", size = 3525685 },
    { url = "https://files.pythonhosted.org/packages/cf/76/f658cbfa49405e5ecbfb9ba42d07074ad9792031267e782d409fd8fe7c69/pillow-10.4.0-cp313-cp313-macosx_11_0_arm64.whl", hash = "sha256:6209bb41dc692ddfee4942517c19ee81b86c864b626dbfca272ec0f7cff5d9fb", size = 3374883 },
    { url = "https://files.pythonhosted.org/packages/46/2b/99c28c4379a85e65378211971c0b430d9c7234b1ec4d59b2668f6299e011/pillow-10.4.0-cp313-cp313-manylinux_2_17_aarch64.manylinux2014_aarch64.whl", hash = "sha256:bee197b30783295d2eb680b311af15a20a8b24024a19c3a26431ff83eb8d1f70", size = 4339837 },
    { url = "https://files.pythonhosted.org/packages/f1/74/b1ec314f624c0c43711fdf0d8076f82d9d802afd58f1d62c2a86878e8615/pillow-10.4.0-cp313-cp313-manylinux_2_17_x86_64.manylinux2014_x86_64.whl", hash = "sha256:1ef61f5dd14c300786318482456481463b9d6b91ebe5ef12f405afbba77ed0be", size = 4455562 },
    { url = "https://files.pythonhosted.org/packages/4a/2a/4b04157cb7b9c74372fa867096a1607e6fedad93a44deeff553ccd307868/pillow-10.4.0-cp313-cp313-manylinux_2_28_aarch64.whl", hash = "sha256:297e388da6e248c98bc4a02e018966af0c5f92dfacf5a5ca22fa01cb3179bca0", size = 4366761 },
    { url = "https://files.pythonhosted.org/packages/ac/7b/8f1d815c1a6a268fe90481232c98dd0e5fa8c75e341a75f060037bd5ceae/pillow-10.4.0-cp313-cp313-manylinux_2_28_x86_64.whl", hash = "sha256:e4db64794ccdf6cb83a59d73405f63adbe2a1887012e308828596100a0b2f6cc", size = 4536767 },
    { url = "https://files.pythonhosted.org/packages/e5/77/05fa64d1f45d12c22c314e7b97398ffb28ef2813a485465017b7978b3ce7/pillow-10.4.0-cp313-cp313-musllinux_1_2_aarch64.whl", hash = "sha256:bd2880a07482090a3bcb01f4265f1936a903d70bc740bfcb1fd4e8a2ffe5cf5a", size = 4477989 },
    { url = "https://files.pythonhosted.org/packages/12/63/b0397cfc2caae05c3fb2f4ed1b4fc4fc878f0243510a7a6034ca59726494/pillow-10.4.0-cp313-cp313-musllinux_1_2_x86_64.whl", hash = "sha256:4b35b21b819ac1dbd1233317adeecd63495f6babf21b7b2512d244ff6c6ce309", size = 4610255 },
    { url = "https://files.pythonhosted.org/packages/7b/f9/cfaa5082ca9bc4a6de66ffe1c12c2d90bf09c309a5f52b27759a596900e7/pillow-10.4.0-cp313-cp313-win32.whl", hash = "sha256:551d3fd6e9dc15e4c1eb6fc4ba2b39c0c7933fa113b220057a34f4bb3268a060", size = 2235603 },
    { url = "https://files.pythonhosted.org/packages/01/6a/30ff0eef6e0c0e71e55ded56a38d4859bf9d3634a94a88743897b5f96936/pillow-10.4.0-cp313-cp313-win_amd64.whl", hash = "sha256:030abdbe43ee02e0de642aee345efa443740aa4d828bfe8e2eb11922ea6a21ea", size = 2554972 },
    { url = "https://files.pythonhosted.org/packages/48/2c/2e0a52890f269435eee38b21c8218e102c621fe8d8df8b9dd06fabf879ba/pillow-10.4.0-cp313-cp313-win_arm64.whl", hash = "sha256:5b001114dd152cfd6b23befeb28d7aee43553e2402c9f159807bf55f33af8a8d", size = 2243375 },
    { url = "https://files.pythonhosted.org/packages/56/70/f40009702a477ce87d8d9faaa4de51d6562b3445d7a314accd06e4ffb01d/pillow-10.4.0-cp38-cp38-macosx_10_10_x86_64.whl", hash = "sha256:8d4d5063501b6dd4024b8ac2f04962d661222d120381272deea52e3fc52d3736", size = 3509213 },
    { url = "https://files.pythonhosted.org/packages/10/43/105823d233c5e5d31cea13428f4474ded9d961652307800979a59d6a4276/pillow-10.4.0-cp38-cp38-macosx_11_0_arm64.whl", hash = "sha256:7c1ee6f42250df403c5f103cbd2768a28fe1a0ea1f0f03fe151c8741e1469c8b", size = 3375883 },
    { url = "https://files.pythonhosted.org/packages/3c/ad/7850c10bac468a20c918f6a5dbba9ecd106ea1cdc5db3c35e33a60570408/pillow-10.4.0-cp38-cp38-manylinux_2_17_aarch64.manylinux2014_aarch64.whl", hash = "sha256:b15e02e9bb4c21e39876698abf233c8c579127986f8207200bc8a8f6bb27acf2", size = 4330810 },
    { url = "https://files.pythonhosted.org/packages/84/4c/69bbed9e436ac22f9ed193a2b64f64d68fcfbc9f4106249dc7ed4889907b/pillow-10.4.0-cp38-cp38-manylinux_2_17_x86_64.manylinux2014_x86_64.whl", hash = "sha256:7a8d4bade9952ea9a77d0c3e49cbd8b2890a399422258a77f357b9cc9be8d680", size = 4444341 },
    { url = "https://files.pythonhosted.org/packages/8f/4f/c183c63828a3f37bf09644ce94cbf72d4929b033b109160a5379c2885932/pillow-10.4.0-cp38-cp38-manylinux_2_28_aarch64.whl", hash = "sha256:43efea75eb06b95d1631cb784aa40156177bf9dd5b4b03ff38979e048258bc6b", size = 4356005 },
    { url = "https://files.pythonhosted.org/packages/fb/ad/435fe29865f98a8fbdc64add8875a6e4f8c97749a93577a8919ec6f32c64/pillow-10.4.0-cp38-cp38-manylinux_2_28_x86_64.whl", hash = "sha256:950be4d8ba92aca4b2bb0741285a46bfae3ca699ef913ec8416c1b78eadd64cd", size = 4525201 },
    { url = "https://files.pythonhosted.org/packages/80/74/be8bf8acdfd70e91f905a12ae13cfb2e17c0f1da745c40141e26d0971ff5/pillow-10.4.0-cp38-cp38-musllinux_1_2_aarch64.whl", hash = "sha256:d7480af14364494365e89d6fddc510a13e5a2c3584cb19ef65415ca57252fb84", size = 4460635 },
    { url = "https://files.pythonhosted.org/packages/e4/90/763616e66dc9ad59c9b7fb58f863755e7934ef122e52349f62c7742b82d3/pillow-10.4.0-cp38-cp38-musllinux_1_2_x86_64.whl", hash = "sha256:73664fe514b34c8f02452ffb73b7a92c6774e39a647087f83d67f010eb9a0cf0", size = 4590283 },
    { url = "https://files.pythonhosted.org/packages/69/66/03002cb5b2c27bb519cba63b9f9aa3709c6f7a5d3b285406c01f03fb77e5/pillow-10.4.0-cp38-cp38-win32.whl", hash = "sha256:e88d5e6ad0d026fba7bdab8c3f225a69f063f116462c49892b0149e21b6c0a0e", size = 2235185 },
    { url = "https://files.pythonhosted.org/packages/f2/75/3cb820b2812405fc7feb3d0deb701ef0c3de93dc02597115e00704591bc9/pillow-10.4.0-cp38-cp38-win_amd64.whl", hash = "sha256:5161eef006d335e46895297f642341111945e2c1c899eb406882a6c61a4357ab", size = 2554594 },
    { url = "https://files.pythonhosted.org/packages/31/85/955fa5400fa8039921f630372cfe5056eed6e1b8e0430ee4507d7de48832/pillow-10.4.0-cp39-cp39-macosx_10_10_x86_64.whl", hash = "sha256:0ae24a547e8b711ccaaf99c9ae3cd975470e1a30caa80a6aaee9a2f19c05701d", size = 3509283 },
    { url = "https://files.pythonhosted.org/packages/23/9c/343827267eb28d41cd82b4180d33b10d868af9077abcec0af9793aa77d2d/pillow-10.4.0-cp39-cp39-macosx_11_0_arm64.whl", hash = "sha256:298478fe4f77a4408895605f3482b6cc6222c018b2ce565c2b6b9c354ac3229b", size = 3375691 },
    { url = "https://files.pythonhosted.org/packages/60/a3/7ebbeabcd341eab722896d1a5b59a3df98c4b4d26cf4b0385f8aa94296f7/pillow-10.4.0-cp39-cp39-manylinux_2_17_aarch64.manylinux2014_aarch64.whl", hash = "sha256:134ace6dc392116566980ee7436477d844520a26a4b1bd4053f6f47d096997fd", size = 4328295 },
    { url = "https://files.pythonhosted.org/packages/32/3f/c02268d0c6fb6b3958bdda673c17b315c821d97df29ae6969f20fb49388a/pillow-10.4.0-cp39-cp39-manylinux_2_17_x86_64.manylinux2014_x86_64.whl", hash = "sha256:930044bb7679ab003b14023138b50181899da3f25de50e9dbee23b61b4de2126", size = 4440810 },
    { url = "https://files.pythonhosted.org/packages/67/5d/1c93c8cc35f2fdd3d6cc7e4ad72d203902859a2867de6ad957d9b708eb8d/pillow-10.4.0-cp39-cp39-manylinux_2_28_aarch64.whl", hash = "sha256:c76e5786951e72ed3686e122d14c5d7012f16c8303a674d18cdcd6d89557fc5b", size = 4352283 },
    { url = "https://files.pythonhosted.org/packages/bc/a8/8655557c9c7202b8abbd001f61ff36711cefaf750debcaa1c24d154ef602/pillow-10.4.0-cp39-cp39-manylinux_2_28_x86_64.whl", hash = "sha256:b2724fdb354a868ddf9a880cb84d102da914e99119211ef7ecbdc613b8c96b3c", size = 4521800 },
    { url = "https://files.pythonhosted.org/packages/58/78/6f95797af64d137124f68af1bdaa13b5332da282b86031f6fa70cf368261/pillow-10.4.0-cp39-cp39-musllinux_1_2_aarch64.whl", hash = "sha256:dbc6ae66518ab3c5847659e9988c3b60dc94ffb48ef9168656e0019a93dbf8a1", size = 4459177 },
    { url = "https://files.pythonhosted.org/packages/8a/6d/2b3ce34f1c4266d79a78c9a51d1289a33c3c02833fe294ef0dcbb9cba4ed/pillow-10.4.0-cp39-cp39-musllinux_1_2_x86_64.whl", hash = "sha256:06b2f7898047ae93fad74467ec3d28fe84f7831370e3c258afa533f81ef7f3df", size = 4589079 },
    { url = "https://files.pythonhosted.org/packages/e3/e0/456258c74da1ff5bf8ef1eab06a95ca994d8b9ed44c01d45c3f8cbd1db7e/pillow-10.4.0-cp39-cp39-win32.whl", hash = "sha256:7970285ab628a3779aecc35823296a7869f889b8329c16ad5a71e4901a3dc4ef", size = 2235247 },
    { url = "https://files.pythonhosted.org/packages/37/f8/bef952bdb32aa53741f58bf21798642209e994edc3f6598f337f23d5400a/pillow-10.4.0-cp39-cp39-win_amd64.whl", hash = "sha256:961a7293b2457b405967af9c77dcaa43cc1a8cd50d23c532e62d48ab6cdd56f5", size = 2554479 },
    { url = "https://files.pythonhosted.org/packages/bb/8e/805201619cad6651eef5fc1fdef913804baf00053461522fabbc5588ea12/pillow-10.4.0-cp39-cp39-win_arm64.whl", hash = "sha256:32cda9e3d601a52baccb2856b8ea1fc213c90b340c542dcef77140dfa3278a9e", size = 2243226 },
    { url = "https://files.pythonhosted.org/packages/38/30/095d4f55f3a053392f75e2eae45eba3228452783bab3d9a920b951ac495c/pillow-10.4.0-pp310-pypy310_pp73-macosx_10_15_x86_64.whl", hash = "sha256:5b4815f2e65b30f5fbae9dfffa8636d992d49705723fe86a3661806e069352d4", size = 3493889 },
    { url = "https://files.pythonhosted.org/packages/f3/e8/4ff79788803a5fcd5dc35efdc9386af153569853767bff74540725b45863/pillow-10.4.0-pp310-pypy310_pp73-macosx_11_0_arm64.whl", hash = "sha256:8f0aef4ef59694b12cadee839e2ba6afeab89c0f39a3adc02ed51d109117b8da", size = 3346160 },
    { url = "https://files.pythonhosted.org/packages/d7/ac/4184edd511b14f760c73f5bb8a5d6fd85c591c8aff7c2229677a355c4179/pillow-10.4.0-pp310-pypy310_pp73-manylinux_2_17_aarch64.manylinux2014_aarch64.whl", hash = "sha256:9f4727572e2918acaa9077c919cbbeb73bd2b3ebcfe033b72f858fc9fbef0026", size = 3435020 },
    { url = "https://files.pythonhosted.org/packages/da/21/1749cd09160149c0a246a81d646e05f35041619ce76f6493d6a96e8d1103/pillow-10.4.0-pp310-pypy310_pp73-manylinux_2_17_x86_64.manylinux2014_x86_64.whl", hash = "sha256:ff25afb18123cea58a591ea0244b92eb1e61a1fd497bf6d6384f09bc3262ec3e", size = 3490539 },
    { url = "https://files.pythonhosted.org/packages/b6/f5/f71fe1888b96083b3f6dfa0709101f61fc9e972c0c8d04e9d93ccef2a045/pillow-10.4.0-pp310-pypy310_pp73-manylinux_2_28_aarch64.whl", hash = "sha256:dc3e2db6ba09ffd7d02ae9141cfa0ae23393ee7687248d46a7507b75d610f4f5", size = 3476125 },
    { url = "https://files.pythonhosted.org/packages/96/b9/c0362c54290a31866c3526848583a2f45a535aa9d725fd31e25d318c805f/pillow-10.4.0-pp310-pypy310_pp73-manylinux_2_28_x86_64.whl", hash = "sha256:02a2be69f9c9b8c1e97cf2713e789d4e398c751ecfd9967c18d0ce304efbf885", size = 3579373 },
    { url = "https://files.pythonhosted.org/packages/52/3b/ce7a01026a7cf46e5452afa86f97a5e88ca97f562cafa76570178ab56d8d/pillow-10.4.0-pp310-pypy310_pp73-win_amd64.whl", hash = "sha256:0755ffd4a0c6f267cccbae2e9903d95477ca2f77c4fcf3a3a09570001856c8a5", size = 2554661 },
    { url = "https://files.pythonhosted.org/packages/e1/1f/5a9fcd6ced51633c22481417e11b1b47d723f64fb536dfd67c015eb7f0ab/pillow-10.4.0-pp39-pypy39_pp73-macosx_10_15_x86_64.whl", hash = "sha256:a02364621fe369e06200d4a16558e056fe2805d3468350df3aef21e00d26214b", size = 3493850 },
    { url = "https://files.pythonhosted.org/packages/cb/e6/3ea4755ed5320cb62aa6be2f6de47b058c6550f752dd050e86f694c59798/pillow-10.4.0-pp39-pypy39_pp73-macosx_11_0_arm64.whl", hash = "sha256:1b5dea9831a90e9d0721ec417a80d4cbd7022093ac38a568db2dd78363b00908", size = 3346118 },
    { url = "https://files.pythonhosted.org/packages/0a/22/492f9f61e4648422b6ca39268ec8139277a5b34648d28f400faac14e0f48/pillow-10.4.0-pp39-pypy39_pp73-manylinux_2_17_aarch64.manylinux2014_aarch64.whl", hash = "sha256:9b885f89040bb8c4a1573566bbb2f44f5c505ef6e74cec7ab9068c900047f04b", size = 3434958 },
    { url = "https://files.pythonhosted.org/packages/f9/19/559a48ad4045704bb0547965b9a9345f5cd461347d977a56d178db28819e/pillow-10.4.0-pp39-pypy39_pp73-manylinux_2_17_x86_64.manylinux2014_x86_64.whl", hash = "sha256:87dd88ded2e6d74d31e1e0a99a726a6765cda32d00ba72dc37f0651f306daaa8", size = 3490340 },
    { url = "https://files.pythonhosted.org/packages/d9/de/cebaca6fb79905b3a1aa0281d238769df3fb2ede34fd7c0caa286575915a/pillow-10.4.0-pp39-pypy39_pp73-manylinux_2_28_aarch64.whl", hash = "sha256:2db98790afc70118bd0255c2eeb465e9767ecf1f3c25f9a1abb8ffc8cfd1fe0a", size = 3476048 },
    { url = "https://files.pythonhosted.org/packages/71/f0/86d5b2f04693b0116a01d75302b0a307800a90d6c351a8aa4f8ae76cd499/pillow-10.4.0-pp39-pypy39_pp73-manylinux_2_28_x86_64.whl", hash = "sha256:f7baece4ce06bade126fb84b8af1c33439a76d8a6fd818970215e0560ca28c27", size = 3579366 },
    { url = "https://files.pythonhosted.org/packages/37/ae/2dbfc38cc4fd14aceea14bc440d5151b21f64c4c3ba3f6f4191610b7ee5d/pillow-10.4.0-pp39-pypy39_pp73-win_amd64.whl", hash = "sha256:cfdd747216947628af7b259d274771d84db2268ca062dd5faf373639d00113a3", size = 2554652 },
]

[[package]]
name = "pkgutil-resolve-name"
version = "1.3.10"
source = { registry = "https://pypi.org/simple" }
sdist = { url = "https://files.pythonhosted.org/packages/70/f2/f2891a9dc37398696ddd945012b90ef8d0a034f0012e3f83c3f7a70b0f79/pkgutil_resolve_name-1.3.10.tar.gz", hash = "sha256:357d6c9e6a755653cfd78893817c0853af365dd51ec97f3d358a819373bbd174", size = 5054 }
wheels = [
    { url = "https://files.pythonhosted.org/packages/c9/5c/3d4882ba113fd55bdba9326c1e4c62a15e674a2501de4869e6bd6301f87e/pkgutil_resolve_name-1.3.10-py3-none-any.whl", hash = "sha256:ca27cc078d25c5ad71a9de0a7a330146c4e014c2462d9af19c6b828280649c5e", size = 4734 },
]

[[package]]
name = "platformdirs"
version = "4.3.6"
source = { registry = "https://pypi.org/simple" }
sdist = { url = "https://files.pythonhosted.org/packages/13/fc/128cc9cb8f03208bdbf93d3aa862e16d376844a14f9a0ce5cf4507372de4/platformdirs-4.3.6.tar.gz", hash = "sha256:357fb2acbc885b0419afd3ce3ed34564c13c9b95c89360cd9563f73aa5e2b907", size = 21302 }
wheels = [
    { url = "https://files.pythonhosted.org/packages/3c/a6/bc1012356d8ece4d66dd75c4b9fc6c1f6650ddd5991e421177d9f8f671be/platformdirs-4.3.6-py3-none-any.whl", hash = "sha256:73e575e1408ab8103900836b97580d5307456908a03e92031bab39e4554cc3fb", size = 18439 },
]

[[package]]
name = "pluggy"
version = "1.5.0"
source = { registry = "https://pypi.org/simple" }
sdist = { url = "https://files.pythonhosted.org/packages/96/2d/02d4312c973c6050a18b314a5ad0b3210edb65a906f868e31c111dede4a6/pluggy-1.5.0.tar.gz", hash = "sha256:2cffa88e94fdc978c4c574f15f9e59b7f4201d439195c3715ca9e2486f1d0cf1", size = 67955 }
wheels = [
    { url = "https://files.pythonhosted.org/packages/88/5f/e351af9a41f866ac3f1fac4ca0613908d9a41741cfcf2228f4ad853b697d/pluggy-1.5.0-py3-none-any.whl", hash = "sha256:44e1ad92c8ca002de6377e165f3e0f1be63266ab4d554740532335b9d75ea669", size = 20556 },
]

[[package]]
name = "py-cpuinfo"
version = "9.0.0"
source = { registry = "https://pypi.org/simple" }
sdist = { url = "https://files.pythonhosted.org/packages/37/a8/d832f7293ebb21690860d2e01d8115e5ff6f2ae8bbdc953f0eb0fa4bd2c7/py-cpuinfo-9.0.0.tar.gz", hash = "sha256:3cdbbf3fac90dc6f118bfd64384f309edeadd902d7c8fb17f02ffa1fc3f49690", size = 104716 }
wheels = [
    { url = "https://files.pythonhosted.org/packages/e0/a9/023730ba63db1e494a271cb018dcd361bd2c917ba7004c3e49d5daf795a2/py_cpuinfo-9.0.0-py3-none-any.whl", hash = "sha256:859625bc251f64e21f077d099d4162689c762b5d6a4c3c97553d56241c9674d5", size = 22335 },
]

[[package]]
name = "pycparser"
version = "2.22"
source = { registry = "https://pypi.org/simple" }
sdist = { url = "https://files.pythonhosted.org/packages/1d/b2/31537cf4b1ca988837256c910a668b553fceb8f069bedc4b1c826024b52c/pycparser-2.22.tar.gz", hash = "sha256:491c8be9c040f5390f5bf44a5b07752bd07f56edf992381b05c701439eec10f6", size = 172736 }
wheels = [
    { url = "https://files.pythonhosted.org/packages/13/a3/a812df4e2dd5696d1f351d58b8fe16a405b234ad2886a0dab9183fb78109/pycparser-2.22-py3-none-any.whl", hash = "sha256:c3702b6d3dd8c7abc1afa565d7e63d53a1d0bd86cdc24edd75470f4de499cfcc", size = 117552 },
]

[[package]]
name = "pydantic"
version = "2.10.3"
source = { editable = "." }
dependencies = [
    { name = "annotated-types" },
    { name = "pydantic-core" },
    { name = "typing-extensions" },
]

[package.optional-dependencies]
email = [
    { name = "email-validator" },
]
timezone = [
    { name = "tzdata", marker = "python_full_version >= '3.9' and platform_system == 'Windows'" },
]

[package.dev-dependencies]
all = [
    { name = "ansi2html" },
    { name = "autoflake" },
    { name = "cloudpickle" },
    { name = "coverage", extra = ["toml"] },
    { name = "devtools" },
    { name = "dirty-equals" },
    { name = "eval-type-backport" },
    { name = "faker" },
    { name = "greenlet", marker = "python_full_version < '3.13'" },
    { name = "jsonschema" },
    { name = "mike" },
    { name = "mkdocs" },
    { name = "mkdocs-exclude" },
    { name = "mkdocs-material", extra = ["imaging"] },
    { name = "mkdocs-redirects" },
    { name = "mkdocstrings-python" },
    { name = "mypy" },
    { name = "packaging" },
    { name = "pydantic-extra-types" },
    { name = "pydantic-settings" },
    { name = "pyright" },
    { name = "pytest" },
    { name = "pytest-benchmark" },
    { name = "pytest-codspeed" },
    { name = "pytest-examples" },
    { name = "pytest-memray", marker = "platform_python_implementation == 'CPython' and platform_system != 'Windows'" },
    { name = "pytest-mock" },
    { name = "pytest-pretty" },
    { name = "pytz" },
    { name = "pyupgrade" },
    { name = "requests" },
    { name = "ruff" },
    { name = "sqlalchemy" },
    { name = "tomli" },
]
dev = [
    { name = "coverage", extra = ["toml"] },
    { name = "dirty-equals" },
    { name = "eval-type-backport" },
    { name = "faker" },
    { name = "jsonschema" },
    { name = "packaging" },
    { name = "pytest" },
    { name = "pytest-benchmark" },
    { name = "pytest-codspeed" },
    { name = "pytest-examples" },
    { name = "pytest-memray", marker = "platform_python_implementation == 'CPython' and platform_system != 'Windows'" },
    { name = "pytest-mock" },
    { name = "pytest-pretty" },
    { name = "pytz" },
]
docs = [
    { name = "autoflake" },
    { name = "mike" },
    { name = "mkdocs" },
    { name = "mkdocs-exclude" },
    { name = "mkdocs-material", extra = ["imaging"] },
    { name = "mkdocs-redirects" },
    { name = "mkdocstrings-python" },
    { name = "pydantic-extra-types" },
    { name = "pydantic-settings" },
    { name = "pyupgrade" },
    { name = "requests" },
    { name = "tomli" },
]
linting = [
    { name = "eval-type-backport" },
    { name = "pyright" },
    { name = "ruff" },
]
testing-extra = [
    { name = "ansi2html" },
    { name = "cloudpickle" },
    { name = "devtools" },
    { name = "greenlet", marker = "python_full_version < '3.13'" },
    { name = "sqlalchemy" },
]
typechecking = [
    { name = "mypy" },
    { name = "pydantic-settings" },
    { name = "pyright" },
]

[package.metadata]
requires-dist = [
    { name = "annotated-types", specifier = ">=0.6.0" },
    { name = "email-validator", marker = "extra == 'email'", specifier = ">=2.0.0" },
<<<<<<< HEAD
    { name = "pydantic-core", git = "https://github.com/pydantic/pydantic-core?branch=js-input-type-in-cs" },
=======
    { name = "pydantic-core", specifier = "==2.27.2" },
>>>>>>> d8b610c7
    { name = "typing-extensions", specifier = ">=4.12.2" },
    { name = "tzdata", marker = "python_full_version >= '3.9' and platform_system == 'Windows' and extra == 'timezone'" },
]

[package.metadata.requires-dev]
all = [
    { name = "ansi2html" },
    { name = "autoflake" },
    { name = "cloudpickle" },
    { name = "coverage", extras = ["toml"] },
    { name = "devtools" },
    { name = "dirty-equals" },
    { name = "eval-type-backport" },
    { name = "faker" },
    { name = "greenlet", marker = "python_full_version < '3.13'" },
    { name = "jsonschema" },
    { name = "mike" },
    { name = "mkdocs" },
    { name = "mkdocs-exclude" },
    { name = "mkdocs-material", extras = ["imaging"] },
    { name = "mkdocs-redirects" },
    { name = "mkdocstrings-python" },
    { name = "mypy" },
    { name = "packaging" },
    { name = "pydantic-extra-types", git = "https://github.com/pydantic/pydantic-extra-types.git?rev=main" },
    { name = "pydantic-settings" },
    { name = "pyright" },
    { name = "pytest" },
    { name = "pytest-benchmark" },
    { name = "pytest-codspeed" },
    { name = "pytest-examples" },
    { name = "pytest-memray", marker = "platform_python_implementation == 'CPython' and platform_system != 'Windows'" },
    { name = "pytest-mock" },
    { name = "pytest-pretty" },
    { name = "pytz" },
    { name = "pyupgrade" },
    { name = "requests" },
    { name = "ruff" },
    { name = "sqlalchemy" },
    { name = "tomli" },
]
dev = [
    { name = "coverage", extras = ["toml"] },
    { name = "dirty-equals" },
    { name = "eval-type-backport" },
    { name = "faker" },
    { name = "jsonschema" },
    { name = "packaging" },
    { name = "pytest" },
    { name = "pytest-benchmark" },
    { name = "pytest-codspeed" },
    { name = "pytest-examples" },
    { name = "pytest-memray", marker = "platform_python_implementation == 'CPython' and platform_system != 'Windows'" },
    { name = "pytest-mock" },
    { name = "pytest-pretty" },
    { name = "pytz" },
]
docs = [
    { name = "autoflake" },
    { name = "mike" },
    { name = "mkdocs" },
    { name = "mkdocs-exclude" },
    { name = "mkdocs-material", extras = ["imaging"] },
    { name = "mkdocs-redirects" },
    { name = "mkdocstrings-python" },
    { name = "pydantic-extra-types", git = "https://github.com/pydantic/pydantic-extra-types.git?rev=main" },
    { name = "pydantic-settings" },
    { name = "pyupgrade" },
    { name = "requests" },
    { name = "tomli" },
]
linting = [
    { name = "eval-type-backport" },
    { name = "pyright" },
    { name = "ruff" },
]
testing-extra = [
    { name = "ansi2html" },
    { name = "cloudpickle" },
    { name = "devtools" },
    { name = "greenlet", marker = "python_full_version < '3.13'" },
    { name = "sqlalchemy" },
]
typechecking = [
    { name = "mypy" },
    { name = "pydantic-settings" },
    { name = "pyright" },
]

[[package]]
name = "pydantic-core"
<<<<<<< HEAD
version = "2.27.1"
source = { git = "https://github.com/pydantic/pydantic-core?branch=js-input-type-in-cs#938824973bf2669f71d1cf2107b0816f01ca88a9" }
dependencies = [
    { name = "typing-extensions" },
]
=======
version = "2.27.2"
source = { registry = "https://pypi.org/simple" }
dependencies = [
    { name = "typing-extensions" },
]
sdist = { url = "https://files.pythonhosted.org/packages/fc/01/f3e5ac5e7c25833db5eb555f7b7ab24cd6f8c322d3a3ad2d67a952dc0abc/pydantic_core-2.27.2.tar.gz", hash = "sha256:eb026e5a4c1fee05726072337ff51d1efb6f59090b7da90d30ea58625b1ffb39", size = 413443 }
wheels = [
    { url = "https://files.pythonhosted.org/packages/3a/bc/fed5f74b5d802cf9a03e83f60f18864e90e3aed7223adaca5ffb7a8d8d64/pydantic_core-2.27.2-cp310-cp310-macosx_10_12_x86_64.whl", hash = "sha256:2d367ca20b2f14095a8f4fa1210f5a7b78b8a20009ecced6b12818f455b1e9fa", size = 1895938 },
    { url = "https://files.pythonhosted.org/packages/71/2a/185aff24ce844e39abb8dd680f4e959f0006944f4a8a0ea372d9f9ae2e53/pydantic_core-2.27.2-cp310-cp310-macosx_11_0_arm64.whl", hash = "sha256:491a2b73db93fab69731eaee494f320faa4e093dbed776be1a829c2eb222c34c", size = 1815684 },
    { url = "https://files.pythonhosted.org/packages/c3/43/fafabd3d94d159d4f1ed62e383e264f146a17dd4d48453319fd782e7979e/pydantic_core-2.27.2-cp310-cp310-manylinux_2_17_aarch64.manylinux2014_aarch64.whl", hash = "sha256:7969e133a6f183be60e9f6f56bfae753585680f3b7307a8e555a948d443cc05a", size = 1829169 },
    { url = "https://files.pythonhosted.org/packages/a2/d1/f2dfe1a2a637ce6800b799aa086d079998959f6f1215eb4497966efd2274/pydantic_core-2.27.2-cp310-cp310-manylinux_2_17_armv7l.manylinux2014_armv7l.whl", hash = "sha256:3de9961f2a346257caf0aa508a4da705467f53778e9ef6fe744c038119737ef5", size = 1867227 },
    { url = "https://files.pythonhosted.org/packages/7d/39/e06fcbcc1c785daa3160ccf6c1c38fea31f5754b756e34b65f74e99780b5/pydantic_core-2.27.2-cp310-cp310-manylinux_2_17_ppc64le.manylinux2014_ppc64le.whl", hash = "sha256:e2bb4d3e5873c37bb3dd58714d4cd0b0e6238cebc4177ac8fe878f8b3aa8e74c", size = 2037695 },
    { url = "https://files.pythonhosted.org/packages/7a/67/61291ee98e07f0650eb756d44998214231f50751ba7e13f4f325d95249ab/pydantic_core-2.27.2-cp310-cp310-manylinux_2_17_s390x.manylinux2014_s390x.whl", hash = "sha256:280d219beebb0752699480fe8f1dc61ab6615c2046d76b7ab7ee38858de0a4e7", size = 2741662 },
    { url = "https://files.pythonhosted.org/packages/32/90/3b15e31b88ca39e9e626630b4c4a1f5a0dfd09076366f4219429e6786076/pydantic_core-2.27.2-cp310-cp310-manylinux_2_17_x86_64.manylinux2014_x86_64.whl", hash = "sha256:47956ae78b6422cbd46f772f1746799cbb862de838fd8d1fbd34a82e05b0983a", size = 1993370 },
    { url = "https://files.pythonhosted.org/packages/ff/83/c06d333ee3a67e2e13e07794995c1535565132940715931c1c43bfc85b11/pydantic_core-2.27.2-cp310-cp310-manylinux_2_5_i686.manylinux1_i686.whl", hash = "sha256:14d4a5c49d2f009d62a2a7140d3064f686d17a5d1a268bc641954ba181880236", size = 1996813 },
    { url = "https://files.pythonhosted.org/packages/7c/f7/89be1c8deb6e22618a74f0ca0d933fdcb8baa254753b26b25ad3acff8f74/pydantic_core-2.27.2-cp310-cp310-musllinux_1_1_aarch64.whl", hash = "sha256:337b443af21d488716f8d0b6164de833e788aa6bd7e3a39c005febc1284f4962", size = 2005287 },
    { url = "https://files.pythonhosted.org/packages/b7/7d/8eb3e23206c00ef7feee17b83a4ffa0a623eb1a9d382e56e4aa46fd15ff2/pydantic_core-2.27.2-cp310-cp310-musllinux_1_1_armv7l.whl", hash = "sha256:03d0f86ea3184a12f41a2d23f7ccb79cdb5a18e06993f8a45baa8dfec746f0e9", size = 2128414 },
    { url = "https://files.pythonhosted.org/packages/4e/99/fe80f3ff8dd71a3ea15763878d464476e6cb0a2db95ff1c5c554133b6b83/pydantic_core-2.27.2-cp310-cp310-musllinux_1_1_x86_64.whl", hash = "sha256:7041c36f5680c6e0f08d922aed302e98b3745d97fe1589db0a3eebf6624523af", size = 2155301 },
    { url = "https://files.pythonhosted.org/packages/2b/a3/e50460b9a5789ca1451b70d4f52546fa9e2b420ba3bfa6100105c0559238/pydantic_core-2.27.2-cp310-cp310-win32.whl", hash = "sha256:50a68f3e3819077be2c98110c1f9dcb3817e93f267ba80a2c05bb4f8799e2ff4", size = 1816685 },
    { url = "https://files.pythonhosted.org/packages/57/4c/a8838731cb0f2c2a39d3535376466de6049034d7b239c0202a64aaa05533/pydantic_core-2.27.2-cp310-cp310-win_amd64.whl", hash = "sha256:e0fd26b16394ead34a424eecf8a31a1f5137094cabe84a1bcb10fa6ba39d3d31", size = 1982876 },
    { url = "https://files.pythonhosted.org/packages/c2/89/f3450af9d09d44eea1f2c369f49e8f181d742f28220f88cc4dfaae91ea6e/pydantic_core-2.27.2-cp311-cp311-macosx_10_12_x86_64.whl", hash = "sha256:8e10c99ef58cfdf2a66fc15d66b16c4a04f62bca39db589ae8cba08bc55331bc", size = 1893421 },
    { url = "https://files.pythonhosted.org/packages/9e/e3/71fe85af2021f3f386da42d291412e5baf6ce7716bd7101ea49c810eda90/pydantic_core-2.27.2-cp311-cp311-macosx_11_0_arm64.whl", hash = "sha256:26f32e0adf166a84d0cb63be85c562ca8a6fa8de28e5f0d92250c6b7e9e2aff7", size = 1814998 },
    { url = "https://files.pythonhosted.org/packages/a6/3c/724039e0d848fd69dbf5806894e26479577316c6f0f112bacaf67aa889ac/pydantic_core-2.27.2-cp311-cp311-manylinux_2_17_aarch64.manylinux2014_aarch64.whl", hash = "sha256:8c19d1ea0673cd13cc2f872f6c9ab42acc4e4f492a7ca9d3795ce2b112dd7e15", size = 1826167 },
    { url = "https://files.pythonhosted.org/packages/2b/5b/1b29e8c1fb5f3199a9a57c1452004ff39f494bbe9bdbe9a81e18172e40d3/pydantic_core-2.27.2-cp311-cp311-manylinux_2_17_armv7l.manylinux2014_armv7l.whl", hash = "sha256:5e68c4446fe0810e959cdff46ab0a41ce2f2c86d227d96dc3847af0ba7def306", size = 1865071 },
    { url = "https://files.pythonhosted.org/packages/89/6c/3985203863d76bb7d7266e36970d7e3b6385148c18a68cc8915fd8c84d57/pydantic_core-2.27.2-cp311-cp311-manylinux_2_17_ppc64le.manylinux2014_ppc64le.whl", hash = "sha256:d9640b0059ff4f14d1f37321b94061c6db164fbe49b334b31643e0528d100d99", size = 2036244 },
    { url = "https://files.pythonhosted.org/packages/0e/41/f15316858a246b5d723f7d7f599f79e37493b2e84bfc789e58d88c209f8a/pydantic_core-2.27.2-cp311-cp311-manylinux_2_17_s390x.manylinux2014_s390x.whl", hash = "sha256:40d02e7d45c9f8af700f3452f329ead92da4c5f4317ca9b896de7ce7199ea459", size = 2737470 },
    { url = "https://files.pythonhosted.org/packages/a8/7c/b860618c25678bbd6d1d99dbdfdf0510ccb50790099b963ff78a124b754f/pydantic_core-2.27.2-cp311-cp311-manylinux_2_17_x86_64.manylinux2014_x86_64.whl", hash = "sha256:1c1fd185014191700554795c99b347d64f2bb637966c4cfc16998a0ca700d048", size = 1992291 },
    { url = "https://files.pythonhosted.org/packages/bf/73/42c3742a391eccbeab39f15213ecda3104ae8682ba3c0c28069fbcb8c10d/pydantic_core-2.27.2-cp311-cp311-manylinux_2_5_i686.manylinux1_i686.whl", hash = "sha256:d81d2068e1c1228a565af076598f9e7451712700b673de8f502f0334f281387d", size = 1994613 },
    { url = "https://files.pythonhosted.org/packages/94/7a/941e89096d1175d56f59340f3a8ebaf20762fef222c298ea96d36a6328c5/pydantic_core-2.27.2-cp311-cp311-musllinux_1_1_aarch64.whl", hash = "sha256:1a4207639fb02ec2dbb76227d7c751a20b1a6b4bc52850568e52260cae64ca3b", size = 2002355 },
    { url = "https://files.pythonhosted.org/packages/6e/95/2359937a73d49e336a5a19848713555605d4d8d6940c3ec6c6c0ca4dcf25/pydantic_core-2.27.2-cp311-cp311-musllinux_1_1_armv7l.whl", hash = "sha256:3de3ce3c9ddc8bbd88f6e0e304dea0e66d843ec9de1b0042b0911c1663ffd474", size = 2126661 },
    { url = "https://files.pythonhosted.org/packages/2b/4c/ca02b7bdb6012a1adef21a50625b14f43ed4d11f1fc237f9d7490aa5078c/pydantic_core-2.27.2-cp311-cp311-musllinux_1_1_x86_64.whl", hash = "sha256:30c5f68ded0c36466acede341551106821043e9afaad516adfb6e8fa80a4e6a6", size = 2153261 },
    { url = "https://files.pythonhosted.org/packages/72/9d/a241db83f973049a1092a079272ffe2e3e82e98561ef6214ab53fe53b1c7/pydantic_core-2.27.2-cp311-cp311-win32.whl", hash = "sha256:c70c26d2c99f78b125a3459f8afe1aed4d9687c24fd677c6a4436bc042e50d6c", size = 1812361 },
    { url = "https://files.pythonhosted.org/packages/e8/ef/013f07248041b74abd48a385e2110aa3a9bbfef0fbd97d4e6d07d2f5b89a/pydantic_core-2.27.2-cp311-cp311-win_amd64.whl", hash = "sha256:08e125dbdc505fa69ca7d9c499639ab6407cfa909214d500897d02afb816e7cc", size = 1982484 },
    { url = "https://files.pythonhosted.org/packages/10/1c/16b3a3e3398fd29dca77cea0a1d998d6bde3902fa2706985191e2313cc76/pydantic_core-2.27.2-cp311-cp311-win_arm64.whl", hash = "sha256:26f0d68d4b235a2bae0c3fc585c585b4ecc51382db0e3ba402a22cbc440915e4", size = 1867102 },
    { url = "https://files.pythonhosted.org/packages/d6/74/51c8a5482ca447871c93e142d9d4a92ead74de6c8dc5e66733e22c9bba89/pydantic_core-2.27.2-cp312-cp312-macosx_10_12_x86_64.whl", hash = "sha256:9e0c8cfefa0ef83b4da9588448b6d8d2a2bf1a53c3f1ae5fca39eb3061e2f0b0", size = 1893127 },
    { url = "https://files.pythonhosted.org/packages/d3/f3/c97e80721735868313c58b89d2de85fa80fe8dfeeed84dc51598b92a135e/pydantic_core-2.27.2-cp312-cp312-macosx_11_0_arm64.whl", hash = "sha256:83097677b8e3bd7eaa6775720ec8e0405f1575015a463285a92bfdfe254529ef", size = 1811340 },
    { url = "https://files.pythonhosted.org/packages/9e/91/840ec1375e686dbae1bd80a9e46c26a1e0083e1186abc610efa3d9a36180/pydantic_core-2.27.2-cp312-cp312-manylinux_2_17_aarch64.manylinux2014_aarch64.whl", hash = "sha256:172fce187655fece0c90d90a678424b013f8fbb0ca8b036ac266749c09438cb7", size = 1822900 },
    { url = "https://files.pythonhosted.org/packages/f6/31/4240bc96025035500c18adc149aa6ffdf1a0062a4b525c932065ceb4d868/pydantic_core-2.27.2-cp312-cp312-manylinux_2_17_armv7l.manylinux2014_armv7l.whl", hash = "sha256:519f29f5213271eeeeb3093f662ba2fd512b91c5f188f3bb7b27bc5973816934", size = 1869177 },
    { url = "https://files.pythonhosted.org/packages/fa/20/02fbaadb7808be578317015c462655c317a77a7c8f0ef274bc016a784c54/pydantic_core-2.27.2-cp312-cp312-manylinux_2_17_ppc64le.manylinux2014_ppc64le.whl", hash = "sha256:05e3a55d124407fffba0dd6b0c0cd056d10e983ceb4e5dbd10dda135c31071d6", size = 2038046 },
    { url = "https://files.pythonhosted.org/packages/06/86/7f306b904e6c9eccf0668248b3f272090e49c275bc488a7b88b0823444a4/pydantic_core-2.27.2-cp312-cp312-manylinux_2_17_s390x.manylinux2014_s390x.whl", hash = "sha256:9c3ed807c7b91de05e63930188f19e921d1fe90de6b4f5cd43ee7fcc3525cb8c", size = 2685386 },
    { url = "https://files.pythonhosted.org/packages/8d/f0/49129b27c43396581a635d8710dae54a791b17dfc50c70164866bbf865e3/pydantic_core-2.27.2-cp312-cp312-manylinux_2_17_x86_64.manylinux2014_x86_64.whl", hash = "sha256:6fb4aadc0b9a0c063206846d603b92030eb6f03069151a625667f982887153e2", size = 1997060 },
    { url = "https://files.pythonhosted.org/packages/0d/0f/943b4af7cd416c477fd40b187036c4f89b416a33d3cc0ab7b82708a667aa/pydantic_core-2.27.2-cp312-cp312-manylinux_2_5_i686.manylinux1_i686.whl", hash = "sha256:28ccb213807e037460326424ceb8b5245acb88f32f3d2777427476e1b32c48c4", size = 2004870 },
    { url = "https://files.pythonhosted.org/packages/35/40/aea70b5b1a63911c53a4c8117c0a828d6790483f858041f47bab0b779f44/pydantic_core-2.27.2-cp312-cp312-musllinux_1_1_aarch64.whl", hash = "sha256:de3cd1899e2c279b140adde9357c4495ed9d47131b4a4eaff9052f23398076b3", size = 1999822 },
    { url = "https://files.pythonhosted.org/packages/f2/b3/807b94fd337d58effc5498fd1a7a4d9d59af4133e83e32ae39a96fddec9d/pydantic_core-2.27.2-cp312-cp312-musllinux_1_1_armv7l.whl", hash = "sha256:220f892729375e2d736b97d0e51466252ad84c51857d4d15f5e9692f9ef12be4", size = 2130364 },
    { url = "https://files.pythonhosted.org/packages/fc/df/791c827cd4ee6efd59248dca9369fb35e80a9484462c33c6649a8d02b565/pydantic_core-2.27.2-cp312-cp312-musllinux_1_1_x86_64.whl", hash = "sha256:a0fcd29cd6b4e74fe8ddd2c90330fd8edf2e30cb52acda47f06dd615ae72da57", size = 2158303 },
    { url = "https://files.pythonhosted.org/packages/9b/67/4e197c300976af185b7cef4c02203e175fb127e414125916bf1128b639a9/pydantic_core-2.27.2-cp312-cp312-win32.whl", hash = "sha256:1e2cb691ed9834cd6a8be61228471d0a503731abfb42f82458ff27be7b2186fc", size = 1834064 },
    { url = "https://files.pythonhosted.org/packages/1f/ea/cd7209a889163b8dcca139fe32b9687dd05249161a3edda62860430457a5/pydantic_core-2.27.2-cp312-cp312-win_amd64.whl", hash = "sha256:cc3f1a99a4f4f9dd1de4fe0312c114e740b5ddead65bb4102884b384c15d8bc9", size = 1989046 },
    { url = "https://files.pythonhosted.org/packages/bc/49/c54baab2f4658c26ac633d798dab66b4c3a9bbf47cff5284e9c182f4137a/pydantic_core-2.27.2-cp312-cp312-win_arm64.whl", hash = "sha256:3911ac9284cd8a1792d3cb26a2da18f3ca26c6908cc434a18f730dc0db7bfa3b", size = 1885092 },
    { url = "https://files.pythonhosted.org/packages/41/b1/9bc383f48f8002f99104e3acff6cba1231b29ef76cfa45d1506a5cad1f84/pydantic_core-2.27.2-cp313-cp313-macosx_10_12_x86_64.whl", hash = "sha256:7d14bd329640e63852364c306f4d23eb744e0f8193148d4044dd3dacdaacbd8b", size = 1892709 },
    { url = "https://files.pythonhosted.org/packages/10/6c/e62b8657b834f3eb2961b49ec8e301eb99946245e70bf42c8817350cbefc/pydantic_core-2.27.2-cp313-cp313-macosx_11_0_arm64.whl", hash = "sha256:82f91663004eb8ed30ff478d77c4d1179b3563df6cdb15c0817cd1cdaf34d154", size = 1811273 },
    { url = "https://files.pythonhosted.org/packages/ba/15/52cfe49c8c986e081b863b102d6b859d9defc63446b642ccbbb3742bf371/pydantic_core-2.27.2-cp313-cp313-manylinux_2_17_aarch64.manylinux2014_aarch64.whl", hash = "sha256:71b24c7d61131bb83df10cc7e687433609963a944ccf45190cfc21e0887b08c9", size = 1823027 },
    { url = "https://files.pythonhosted.org/packages/b1/1c/b6f402cfc18ec0024120602bdbcebc7bdd5b856528c013bd4d13865ca473/pydantic_core-2.27.2-cp313-cp313-manylinux_2_17_armv7l.manylinux2014_armv7l.whl", hash = "sha256:fa8e459d4954f608fa26116118bb67f56b93b209c39b008277ace29937453dc9", size = 1868888 },
    { url = "https://files.pythonhosted.org/packages/bd/7b/8cb75b66ac37bc2975a3b7de99f3c6f355fcc4d89820b61dffa8f1e81677/pydantic_core-2.27.2-cp313-cp313-manylinux_2_17_ppc64le.manylinux2014_ppc64le.whl", hash = "sha256:ce8918cbebc8da707ba805b7fd0b382816858728ae7fe19a942080c24e5b7cd1", size = 2037738 },
    { url = "https://files.pythonhosted.org/packages/c8/f1/786d8fe78970a06f61df22cba58e365ce304bf9b9f46cc71c8c424e0c334/pydantic_core-2.27.2-cp313-cp313-manylinux_2_17_s390x.manylinux2014_s390x.whl", hash = "sha256:eda3f5c2a021bbc5d976107bb302e0131351c2ba54343f8a496dc8783d3d3a6a", size = 2685138 },
    { url = "https://files.pythonhosted.org/packages/a6/74/d12b2cd841d8724dc8ffb13fc5cef86566a53ed358103150209ecd5d1999/pydantic_core-2.27.2-cp313-cp313-manylinux_2_17_x86_64.manylinux2014_x86_64.whl", hash = "sha256:bd8086fa684c4775c27f03f062cbb9eaa6e17f064307e86b21b9e0abc9c0f02e", size = 1997025 },
    { url = "https://files.pythonhosted.org/packages/a0/6e/940bcd631bc4d9a06c9539b51f070b66e8f370ed0933f392db6ff350d873/pydantic_core-2.27.2-cp313-cp313-manylinux_2_5_i686.manylinux1_i686.whl", hash = "sha256:8d9b3388db186ba0c099a6d20f0604a44eabdeef1777ddd94786cdae158729e4", size = 2004633 },
    { url = "https://files.pythonhosted.org/packages/50/cc/a46b34f1708d82498c227d5d80ce615b2dd502ddcfd8376fc14a36655af1/pydantic_core-2.27.2-cp313-cp313-musllinux_1_1_aarch64.whl", hash = "sha256:7a66efda2387de898c8f38c0cf7f14fca0b51a8ef0b24bfea5849f1b3c95af27", size = 1999404 },
    { url = "https://files.pythonhosted.org/packages/ca/2d/c365cfa930ed23bc58c41463bae347d1005537dc8db79e998af8ba28d35e/pydantic_core-2.27.2-cp313-cp313-musllinux_1_1_armv7l.whl", hash = "sha256:18a101c168e4e092ab40dbc2503bdc0f62010e95d292b27827871dc85450d7ee", size = 2130130 },
    { url = "https://files.pythonhosted.org/packages/f4/d7/eb64d015c350b7cdb371145b54d96c919d4db516817f31cd1c650cae3b21/pydantic_core-2.27.2-cp313-cp313-musllinux_1_1_x86_64.whl", hash = "sha256:ba5dd002f88b78a4215ed2f8ddbdf85e8513382820ba15ad5ad8955ce0ca19a1", size = 2157946 },
    { url = "https://files.pythonhosted.org/packages/a4/99/bddde3ddde76c03b65dfd5a66ab436c4e58ffc42927d4ff1198ffbf96f5f/pydantic_core-2.27.2-cp313-cp313-win32.whl", hash = "sha256:1ebaf1d0481914d004a573394f4be3a7616334be70261007e47c2a6fe7e50130", size = 1834387 },
    { url = "https://files.pythonhosted.org/packages/71/47/82b5e846e01b26ac6f1893d3c5f9f3a2eb6ba79be26eef0b759b4fe72946/pydantic_core-2.27.2-cp313-cp313-win_amd64.whl", hash = "sha256:953101387ecf2f5652883208769a79e48db18c6df442568a0b5ccd8c2723abee", size = 1990453 },
    { url = "https://files.pythonhosted.org/packages/51/b2/b2b50d5ecf21acf870190ae5d093602d95f66c9c31f9d5de6062eb329ad1/pydantic_core-2.27.2-cp313-cp313-win_arm64.whl", hash = "sha256:ac4dbfd1691affb8f48c2c13241a2e3b60ff23247cbcf981759c768b6633cf8b", size = 1885186 },
    { url = "https://files.pythonhosted.org/packages/43/53/13e9917fc69c0a4aea06fd63ed6a8d6cda9cf140ca9584d49c1650b0ef5e/pydantic_core-2.27.2-cp38-cp38-macosx_10_12_x86_64.whl", hash = "sha256:d3e8d504bdd3f10835468f29008d72fc8359d95c9c415ce6e767203db6127506", size = 1899595 },
    { url = "https://files.pythonhosted.org/packages/f4/20/26c549249769ed84877f862f7bb93f89a6ee08b4bee1ed8781616b7fbb5e/pydantic_core-2.27.2-cp38-cp38-macosx_11_0_arm64.whl", hash = "sha256:521eb9b7f036c9b6187f0b47318ab0d7ca14bd87f776240b90b21c1f4f149320", size = 1775010 },
    { url = "https://files.pythonhosted.org/packages/35/eb/8234e05452d92d2b102ffa1b56d801c3567e628fdc63f02080fdfc68fd5e/pydantic_core-2.27.2-cp38-cp38-manylinux_2_17_aarch64.manylinux2014_aarch64.whl", hash = "sha256:85210c4d99a0114f5a9481b44560d7d1e35e32cc5634c656bc48e590b669b145", size = 1830727 },
    { url = "https://files.pythonhosted.org/packages/8f/df/59f915c8b929d5f61e5a46accf748a87110ba145156f9326d1a7d28912b2/pydantic_core-2.27.2-cp38-cp38-manylinux_2_17_armv7l.manylinux2014_armv7l.whl", hash = "sha256:d716e2e30c6f140d7560ef1538953a5cd1a87264c737643d481f2779fc247fe1", size = 1868393 },
    { url = "https://files.pythonhosted.org/packages/d5/52/81cf4071dca654d485c277c581db368b0c95b2b883f4d7b736ab54f72ddf/pydantic_core-2.27.2-cp38-cp38-manylinux_2_17_ppc64le.manylinux2014_ppc64le.whl", hash = "sha256:f66d89ba397d92f840f8654756196d93804278457b5fbede59598a1f9f90b228", size = 2040300 },
    { url = "https://files.pythonhosted.org/packages/9c/00/05197ce1614f5c08d7a06e1d39d5d8e704dc81971b2719af134b844e2eaf/pydantic_core-2.27.2-cp38-cp38-manylinux_2_17_s390x.manylinux2014_s390x.whl", hash = "sha256:669e193c1c576a58f132e3158f9dfa9662969edb1a250c54d8fa52590045f046", size = 2738785 },
    { url = "https://files.pythonhosted.org/packages/f7/a3/5f19bc495793546825ab160e530330c2afcee2281c02b5ffafd0b32ac05e/pydantic_core-2.27.2-cp38-cp38-manylinux_2_17_x86_64.manylinux2014_x86_64.whl", hash = "sha256:9fdbe7629b996647b99c01b37f11170a57ae675375b14b8c13b8518b8320ced5", size = 1996493 },
    { url = "https://files.pythonhosted.org/packages/ed/e8/e0102c2ec153dc3eed88aea03990e1b06cfbca532916b8a48173245afe60/pydantic_core-2.27.2-cp38-cp38-manylinux_2_5_i686.manylinux1_i686.whl", hash = "sha256:d262606bf386a5ba0b0af3b97f37c83d7011439e3dc1a9298f21efb292e42f1a", size = 1998544 },
    { url = "https://files.pythonhosted.org/packages/fb/a3/4be70845b555bd80aaee9f9812a7cf3df81550bce6dadb3cfee9c5d8421d/pydantic_core-2.27.2-cp38-cp38-musllinux_1_1_aarch64.whl", hash = "sha256:cabb9bcb7e0d97f74df8646f34fc76fbf793b7f6dc2438517d7a9e50eee4f14d", size = 2007449 },
    { url = "https://files.pythonhosted.org/packages/e3/9f/b779ed2480ba355c054e6d7ea77792467631d674b13d8257085a4bc7dcda/pydantic_core-2.27.2-cp38-cp38-musllinux_1_1_armv7l.whl", hash = "sha256:d2d63f1215638d28221f664596b1ccb3944f6e25dd18cd3b86b0a4c408d5ebb9", size = 2129460 },
    { url = "https://files.pythonhosted.org/packages/a0/f0/a6ab0681f6e95260c7fbf552874af7302f2ea37b459f9b7f00698f875492/pydantic_core-2.27.2-cp38-cp38-musllinux_1_1_x86_64.whl", hash = "sha256:bca101c00bff0adb45a833f8451b9105d9df18accb8743b08107d7ada14bd7da", size = 2159609 },
    { url = "https://files.pythonhosted.org/packages/8a/2b/e1059506795104349712fbca647b18b3f4a7fd541c099e6259717441e1e0/pydantic_core-2.27.2-cp38-cp38-win32.whl", hash = "sha256:f6f8e111843bbb0dee4cb6594cdc73e79b3329b526037ec242a3e49012495b3b", size = 1819886 },
    { url = "https://files.pythonhosted.org/packages/aa/6d/df49c17f024dfc58db0bacc7b03610058018dd2ea2eaf748ccbada4c3d06/pydantic_core-2.27.2-cp38-cp38-win_amd64.whl", hash = "sha256:fd1aea04935a508f62e0d0ef1f5ae968774a32afc306fb8545e06f5ff5cdf3ad", size = 1980773 },
    { url = "https://files.pythonhosted.org/packages/27/97/3aef1ddb65c5ccd6eda9050036c956ff6ecbfe66cb7eb40f280f121a5bb0/pydantic_core-2.27.2-cp39-cp39-macosx_10_12_x86_64.whl", hash = "sha256:c10eb4f1659290b523af58fa7cffb452a61ad6ae5613404519aee4bfbf1df993", size = 1896475 },
    { url = "https://files.pythonhosted.org/packages/ad/d3/5668da70e373c9904ed2f372cb52c0b996426f302e0dee2e65634c92007d/pydantic_core-2.27.2-cp39-cp39-macosx_11_0_arm64.whl", hash = "sha256:ef592d4bad47296fb11f96cd7dc898b92e795032b4894dfb4076cfccd43a9308", size = 1772279 },
    { url = "https://files.pythonhosted.org/packages/8a/9e/e44b8cb0edf04a2f0a1f6425a65ee089c1d6f9c4c2dcab0209127b6fdfc2/pydantic_core-2.27.2-cp39-cp39-manylinux_2_17_aarch64.manylinux2014_aarch64.whl", hash = "sha256:c61709a844acc6bf0b7dce7daae75195a10aac96a596ea1b776996414791ede4", size = 1829112 },
    { url = "https://files.pythonhosted.org/packages/1c/90/1160d7ac700102effe11616e8119e268770f2a2aa5afb935f3ee6832987d/pydantic_core-2.27.2-cp39-cp39-manylinux_2_17_armv7l.manylinux2014_armv7l.whl", hash = "sha256:42c5f762659e47fdb7b16956c71598292f60a03aa92f8b6351504359dbdba6cf", size = 1866780 },
    { url = "https://files.pythonhosted.org/packages/ee/33/13983426df09a36d22c15980008f8d9c77674fc319351813b5a2739b70f3/pydantic_core-2.27.2-cp39-cp39-manylinux_2_17_ppc64le.manylinux2014_ppc64le.whl", hash = "sha256:4c9775e339e42e79ec99c441d9730fccf07414af63eac2f0e48e08fd38a64d76", size = 2037943 },
    { url = "https://files.pythonhosted.org/packages/01/d7/ced164e376f6747e9158c89988c293cd524ab8d215ae4e185e9929655d5c/pydantic_core-2.27.2-cp39-cp39-manylinux_2_17_s390x.manylinux2014_s390x.whl", hash = "sha256:57762139821c31847cfb2df63c12f725788bd9f04bc2fb392790959b8f70f118", size = 2740492 },
    { url = "https://files.pythonhosted.org/packages/8b/1f/3dc6e769d5b7461040778816aab2b00422427bcaa4b56cc89e9c653b2605/pydantic_core-2.27.2-cp39-cp39-manylinux_2_17_x86_64.manylinux2014_x86_64.whl", hash = "sha256:0d1e85068e818c73e048fe28cfc769040bb1f475524f4745a5dc621f75ac7630", size = 1995714 },
    { url = "https://files.pythonhosted.org/packages/07/d7/a0bd09bc39283530b3f7c27033a814ef254ba3bd0b5cfd040b7abf1fe5da/pydantic_core-2.27.2-cp39-cp39-manylinux_2_5_i686.manylinux1_i686.whl", hash = "sha256:097830ed52fd9e427942ff3b9bc17fab52913b2f50f2880dc4a5611446606a54", size = 1997163 },
    { url = "https://files.pythonhosted.org/packages/2d/bb/2db4ad1762e1c5699d9b857eeb41959191980de6feb054e70f93085e1bcd/pydantic_core-2.27.2-cp39-cp39-musllinux_1_1_aarch64.whl", hash = "sha256:044a50963a614ecfae59bb1eaf7ea7efc4bc62f49ed594e18fa1e5d953c40e9f", size = 2005217 },
    { url = "https://files.pythonhosted.org/packages/53/5f/23a5a3e7b8403f8dd8fc8a6f8b49f6b55c7d715b77dcf1f8ae919eeb5628/pydantic_core-2.27.2-cp39-cp39-musllinux_1_1_armv7l.whl", hash = "sha256:4e0b4220ba5b40d727c7f879eac379b822eee5d8fff418e9d3381ee45b3b0362", size = 2127899 },
    { url = "https://files.pythonhosted.org/packages/c2/ae/aa38bb8dd3d89c2f1d8362dd890ee8f3b967330821d03bbe08fa01ce3766/pydantic_core-2.27.2-cp39-cp39-musllinux_1_1_x86_64.whl", hash = "sha256:5e4f4bb20d75e9325cc9696c6802657b58bc1dbbe3022f32cc2b2b632c3fbb96", size = 2155726 },
    { url = "https://files.pythonhosted.org/packages/98/61/4f784608cc9e98f70839187117ce840480f768fed5d386f924074bf6213c/pydantic_core-2.27.2-cp39-cp39-win32.whl", hash = "sha256:cca63613e90d001b9f2f9a9ceb276c308bfa2a43fafb75c8031c4f66039e8c6e", size = 1817219 },
    { url = "https://files.pythonhosted.org/packages/57/82/bb16a68e4a1a858bb3768c2c8f1ff8d8978014e16598f001ea29a25bf1d1/pydantic_core-2.27.2-cp39-cp39-win_amd64.whl", hash = "sha256:77d1bca19b0f7021b3a982e6f903dcd5b2b06076def36a652e3907f596e29f67", size = 1985382 },
    { url = "https://files.pythonhosted.org/packages/46/72/af70981a341500419e67d5cb45abe552a7c74b66326ac8877588488da1ac/pydantic_core-2.27.2-pp310-pypy310_pp73-macosx_10_12_x86_64.whl", hash = "sha256:2bf14caea37e91198329b828eae1618c068dfb8ef17bb33287a7ad4b61ac314e", size = 1891159 },
    { url = "https://files.pythonhosted.org/packages/ad/3d/c5913cccdef93e0a6a95c2d057d2c2cba347815c845cda79ddd3c0f5e17d/pydantic_core-2.27.2-pp310-pypy310_pp73-macosx_11_0_arm64.whl", hash = "sha256:b0cb791f5b45307caae8810c2023a184c74605ec3bcbb67d13846c28ff731ff8", size = 1768331 },
    { url = "https://files.pythonhosted.org/packages/f6/f0/a3ae8fbee269e4934f14e2e0e00928f9346c5943174f2811193113e58252/pydantic_core-2.27.2-pp310-pypy310_pp73-manylinux_2_17_aarch64.manylinux2014_aarch64.whl", hash = "sha256:688d3fd9fcb71f41c4c015c023d12a79d1c4c0732ec9eb35d96e3388a120dcf3", size = 1822467 },
    { url = "https://files.pythonhosted.org/packages/d7/7a/7bbf241a04e9f9ea24cd5874354a83526d639b02674648af3f350554276c/pydantic_core-2.27.2-pp310-pypy310_pp73-manylinux_2_17_x86_64.manylinux2014_x86_64.whl", hash = "sha256:3d591580c34f4d731592f0e9fe40f9cc1b430d297eecc70b962e93c5c668f15f", size = 1979797 },
    { url = "https://files.pythonhosted.org/packages/4f/5f/4784c6107731f89e0005a92ecb8a2efeafdb55eb992b8e9d0a2be5199335/pydantic_core-2.27.2-pp310-pypy310_pp73-manylinux_2_5_i686.manylinux1_i686.whl", hash = "sha256:82f986faf4e644ffc189a7f1aafc86e46ef70372bb153e7001e8afccc6e54133", size = 1987839 },
    { url = "https://files.pythonhosted.org/packages/6d/a7/61246562b651dff00de86a5f01b6e4befb518df314c54dec187a78d81c84/pydantic_core-2.27.2-pp310-pypy310_pp73-musllinux_1_1_aarch64.whl", hash = "sha256:bec317a27290e2537f922639cafd54990551725fc844249e64c523301d0822fc", size = 1998861 },
    { url = "https://files.pythonhosted.org/packages/86/aa/837821ecf0c022bbb74ca132e117c358321e72e7f9702d1b6a03758545e2/pydantic_core-2.27.2-pp310-pypy310_pp73-musllinux_1_1_armv7l.whl", hash = "sha256:0296abcb83a797db256b773f45773da397da75a08f5fcaef41f2044adec05f50", size = 2116582 },
    { url = "https://files.pythonhosted.org/packages/81/b0/5e74656e95623cbaa0a6278d16cf15e10a51f6002e3ec126541e95c29ea3/pydantic_core-2.27.2-pp310-pypy310_pp73-musllinux_1_1_x86_64.whl", hash = "sha256:0d75070718e369e452075a6017fbf187f788e17ed67a3abd47fa934d001863d9", size = 2151985 },
    { url = "https://files.pythonhosted.org/packages/63/37/3e32eeb2a451fddaa3898e2163746b0cffbbdbb4740d38372db0490d67f3/pydantic_core-2.27.2-pp310-pypy310_pp73-win_amd64.whl", hash = "sha256:7e17b560be3c98a8e3aa66ce828bdebb9e9ac6ad5466fba92eb74c4c95cb1151", size = 2004715 },
    { url = "https://files.pythonhosted.org/packages/29/0e/dcaea00c9dbd0348b723cae82b0e0c122e0fa2b43fa933e1622fd237a3ee/pydantic_core-2.27.2-pp39-pypy39_pp73-macosx_10_12_x86_64.whl", hash = "sha256:c33939a82924da9ed65dab5a65d427205a73181d8098e79b6b426bdf8ad4e656", size = 1891733 },
    { url = "https://files.pythonhosted.org/packages/86/d3/e797bba8860ce650272bda6383a9d8cad1d1c9a75a640c9d0e848076f85e/pydantic_core-2.27.2-pp39-pypy39_pp73-macosx_11_0_arm64.whl", hash = "sha256:00bad2484fa6bda1e216e7345a798bd37c68fb2d97558edd584942aa41b7d278", size = 1768375 },
    { url = "https://files.pythonhosted.org/packages/41/f7/f847b15fb14978ca2b30262548f5fc4872b2724e90f116393eb69008299d/pydantic_core-2.27.2-pp39-pypy39_pp73-manylinux_2_17_aarch64.manylinux2014_aarch64.whl", hash = "sha256:c817e2b40aba42bac6f457498dacabc568c3b7a986fc9ba7c8d9d260b71485fb", size = 1822307 },
    { url = "https://files.pythonhosted.org/packages/9c/63/ed80ec8255b587b2f108e514dc03eed1546cd00f0af281e699797f373f38/pydantic_core-2.27.2-pp39-pypy39_pp73-manylinux_2_17_x86_64.manylinux2014_x86_64.whl", hash = "sha256:251136cdad0cb722e93732cb45ca5299fb56e1344a833640bf93b2803f8d1bfd", size = 1979971 },
    { url = "https://files.pythonhosted.org/packages/a9/6d/6d18308a45454a0de0e975d70171cadaf454bc7a0bf86b9c7688e313f0bb/pydantic_core-2.27.2-pp39-pypy39_pp73-manylinux_2_5_i686.manylinux1_i686.whl", hash = "sha256:d2088237af596f0a524d3afc39ab3b036e8adb054ee57cbb1dcf8e09da5b29cc", size = 1987616 },
    { url = "https://files.pythonhosted.org/packages/82/8a/05f8780f2c1081b800a7ca54c1971e291c2d07d1a50fb23c7e4aef4ed403/pydantic_core-2.27.2-pp39-pypy39_pp73-musllinux_1_1_aarch64.whl", hash = "sha256:d4041c0b966a84b4ae7a09832eb691a35aec90910cd2dbe7a208de59be77965b", size = 1998943 },
    { url = "https://files.pythonhosted.org/packages/5e/3e/fe5b6613d9e4c0038434396b46c5303f5ade871166900b357ada4766c5b7/pydantic_core-2.27.2-pp39-pypy39_pp73-musllinux_1_1_armv7l.whl", hash = "sha256:8083d4e875ebe0b864ffef72a4304827015cff328a1be6e22cc850753bfb122b", size = 2116654 },
    { url = "https://files.pythonhosted.org/packages/db/ad/28869f58938fad8cc84739c4e592989730bfb69b7c90a8fff138dff18e1e/pydantic_core-2.27.2-pp39-pypy39_pp73-musllinux_1_1_x86_64.whl", hash = "sha256:f141ee28a0ad2123b6611b6ceff018039df17f32ada8b534e6aa039545a3efb2", size = 2152292 },
    { url = "https://files.pythonhosted.org/packages/a1/0c/c5c5cd3689c32ed1fe8c5d234b079c12c281c051759770c05b8bed6412b5/pydantic_core-2.27.2-pp39-pypy39_pp73-win_amd64.whl", hash = "sha256:7d0c8399fcc1848491f00e0314bd59fb34a9c008761bcb422a057670c3f65e35", size = 2004961 },
]
>>>>>>> d8b610c7

[[package]]
name = "pydantic-extra-types"
version = "2.10.0"
source = { git = "https://github.com/pydantic/pydantic-extra-types.git?rev=main#f27a1325de5112ccd86b192645bfbb6b633ffcae" }
dependencies = [
    { name = "pydantic" },
    { name = "typing-extensions" },
]

[[package]]
name = "pydantic-settings"
version = "2.6.1"
source = { registry = "https://pypi.org/simple" }
dependencies = [
    { name = "pydantic" },
    { name = "python-dotenv" },
]
sdist = { url = "https://files.pythonhosted.org/packages/b5/d4/9dfbe238f45ad8b168f5c96ee49a3df0598ce18a0795a983b419949ce65b/pydantic_settings-2.6.1.tar.gz", hash = "sha256:e0f92546d8a9923cb8941689abf85d6601a8c19a23e97a34b2964a2e3f813ca0", size = 75646 }
wheels = [
    { url = "https://files.pythonhosted.org/packages/5e/f9/ff95fd7d760af42f647ea87f9b8a383d891cdb5e5dbd4613edaeb094252a/pydantic_settings-2.6.1-py3-none-any.whl", hash = "sha256:7fb0637c786a558d3103436278a7c4f1cfd29ba8973238a50c5bb9a55387da87", size = 28595 },
]

[[package]]
name = "pyflakes"
version = "3.2.0"
source = { registry = "https://pypi.org/simple" }
sdist = { url = "https://files.pythonhosted.org/packages/57/f9/669d8c9c86613c9d568757c7f5824bd3197d7b1c6c27553bc5618a27cce2/pyflakes-3.2.0.tar.gz", hash = "sha256:1c61603ff154621fb2a9172037d84dca3500def8c8b630657d1701f026f8af3f", size = 63788 }
wheels = [
    { url = "https://files.pythonhosted.org/packages/d4/d7/f1b7db88d8e4417c5d47adad627a93547f44bdc9028372dbd2313f34a855/pyflakes-3.2.0-py2.py3-none-any.whl", hash = "sha256:84b5be138a2dfbb40689ca07e2152deb896a65c3a3e24c251c5c62489568074a", size = 62725 },
]

[[package]]
name = "pygments"
version = "2.18.0"
source = { registry = "https://pypi.org/simple" }
sdist = { url = "https://files.pythonhosted.org/packages/8e/62/8336eff65bcbc8e4cb5d05b55faf041285951b6e80f33e2bff2024788f31/pygments-2.18.0.tar.gz", hash = "sha256:786ff802f32e91311bff3889f6e9a86e81505fe99f2735bb6d60ae0c5004f199", size = 4891905 }
wheels = [
    { url = "https://files.pythonhosted.org/packages/f7/3f/01c8b82017c199075f8f788d0d906b9ffbbc5a47dc9918a945e13d5a2bda/pygments-2.18.0-py3-none-any.whl", hash = "sha256:b8e6aca0523f3ab76fee51799c488e38782ac06eafcf95e7ba832985c8e7b13a", size = 1205513 },
]

[[package]]
name = "pymdown-extensions"
version = "10.12"
source = { registry = "https://pypi.org/simple" }
dependencies = [
    { name = "markdown" },
    { name = "pyyaml" },
]
sdist = { url = "https://files.pythonhosted.org/packages/d8/0b/32f05854cfd432e9286bb41a870e0d1a926b72df5f5cdb6dec962b2e369e/pymdown_extensions-10.12.tar.gz", hash = "sha256:b0ee1e0b2bef1071a47891ab17003bfe5bf824a398e13f49f8ed653b699369a7", size = 840790 }
wheels = [
    { url = "https://files.pythonhosted.org/packages/53/32/95a164ddf533bd676cbbe878e36e89b4ade3efde8dd61d0148c90cbbe57e/pymdown_extensions-10.12-py3-none-any.whl", hash = "sha256:49f81412242d3527b8b4967b990df395c89563043bc51a3d2d7d500e52123b77", size = 263448 },
]

[[package]]
name = "pyparsing"
version = "3.1.4"
source = { registry = "https://pypi.org/simple" }
sdist = { url = "https://files.pythonhosted.org/packages/83/08/13f3bce01b2061f2bbd582c9df82723de943784cf719a35ac886c652043a/pyparsing-3.1.4.tar.gz", hash = "sha256:f86ec8d1a83f11977c9a6ea7598e8c27fc5cddfa5b07ea2241edbbde1d7bc032", size = 900231 }
wheels = [
    { url = "https://files.pythonhosted.org/packages/e5/0c/0e3c05b1c87bb6a1c76d281b0f35e78d2d80ac91b5f8f524cebf77f51049/pyparsing-3.1.4-py3-none-any.whl", hash = "sha256:a6a7ee4235a3f944aa1fa2249307708f893fe5717dc603503c6c7969c070fb7c", size = 104100 },
]

[[package]]
name = "pyright"
version = "1.1.384"
source = { registry = "https://pypi.org/simple" }
dependencies = [
    { name = "nodeenv" },
    { name = "typing-extensions" },
]
sdist = { url = "https://files.pythonhosted.org/packages/84/00/a23114619f9d005f4b0f35e037c76cee029174d090a6f73a355749c74f4a/pyright-1.1.384.tar.gz", hash = "sha256:25e54d61f55cbb45f1195ff89c488832d7a45d59f3e132f178fdf9ef6cafc706", size = 21956 }
wheels = [
    { url = "https://files.pythonhosted.org/packages/6d/4a/e7f4d71d194ba675f3577d11eebe4e17a592c4d1c3f9986d4b321ba3c809/pyright-1.1.384-py3-none-any.whl", hash = "sha256:f0b6f4db2da38f27aeb7035c26192f034587875f751b847e9ad42ed0c704ac9e", size = 18578 },
]

[[package]]
name = "pytest"
version = "8.3.3"
source = { registry = "https://pypi.org/simple" }
dependencies = [
    { name = "colorama", marker = "sys_platform == 'win32'" },
    { name = "exceptiongroup", marker = "python_full_version < '3.11'" },
    { name = "iniconfig" },
    { name = "packaging" },
    { name = "pluggy" },
    { name = "tomli", marker = "python_full_version < '3.11'" },
]
sdist = { url = "https://files.pythonhosted.org/packages/8b/6c/62bbd536103af674e227c41a8f3dcd022d591f6eed5facb5a0f31ee33bbc/pytest-8.3.3.tar.gz", hash = "sha256:70b98107bd648308a7952b06e6ca9a50bc660be218d53c257cc1fc94fda10181", size = 1442487 }
wheels = [
    { url = "https://files.pythonhosted.org/packages/6b/77/7440a06a8ead44c7757a64362dd22df5760f9b12dc5f11b6188cd2fc27a0/pytest-8.3.3-py3-none-any.whl", hash = "sha256:a6853c7375b2663155079443d2e45de913a911a11d669df02a50814944db57b2", size = 342341 },
]

[[package]]
name = "pytest-benchmark"
version = "4.0.0"
source = { registry = "https://pypi.org/simple" }
dependencies = [
    { name = "py-cpuinfo" },
    { name = "pytest" },
]
sdist = { url = "https://files.pythonhosted.org/packages/28/08/e6b0067efa9a1f2a1eb3043ecd8a0c48bfeb60d3255006dcc829d72d5da2/pytest-benchmark-4.0.0.tar.gz", hash = "sha256:fb0785b83efe599a6a956361c0691ae1dbb5318018561af10f3e915caa0048d1", size = 334641 }
wheels = [
    { url = "https://files.pythonhosted.org/packages/4d/a1/3b70862b5b3f830f0422844f25a823d0470739d994466be9dbbbb414d85a/pytest_benchmark-4.0.0-py3-none-any.whl", hash = "sha256:fdb7db64e31c8b277dff9850d2a2556d8b60bcb0ea6524e36e28ffd7c87f71d6", size = 43951 },
]

[[package]]
name = "pytest-codspeed"
version = "2.2.1"
source = { registry = "https://pypi.org/simple" }
dependencies = [
    { name = "cffi" },
    { name = "filelock" },
    { name = "pytest" },
    { name = "setuptools", marker = "python_full_version >= '3.12'" },
]
sdist = { url = "https://files.pythonhosted.org/packages/40/6a/ba0b067dba286443a04c9d32ff75ef3bc169617ee347d1a97972ada62665/pytest_codspeed-2.2.1.tar.gz", hash = "sha256:0adc24baf01c64a6ca0a0b83b3cd704351708997e09ec086b7776c32227d4e0a", size = 9163 }
wheels = [
    { url = "https://files.pythonhosted.org/packages/03/0b/e3541064afcf24ed54bcabfa6eb5f8083eb335d5c58c7b5b95bc31127f86/pytest_codspeed-2.2.1-py3-none-any.whl", hash = "sha256:aad08033015f3e6c8c14c8bf0eca475921a9b088e92c98b626bf8af8f516471e", size = 10126 },
]

[[package]]
name = "pytest-examples"
version = "0.0.15"
source = { registry = "https://pypi.org/simple" }
dependencies = [
    { name = "black" },
    { name = "pytest" },
    { name = "ruff" },
]
sdist = { url = "https://files.pythonhosted.org/packages/c3/82/fa4fb866d52934de97b90c84c89896faebfb984436804fc3baa55d48d511/pytest_examples-0.0.15.tar.gz", hash = "sha256:2d6ced2d1f0d59863f81a4d2f193737464b8004a7670907c3bedef6306a5d660", size = 20771 }
wheels = [
    { url = "https://files.pythonhosted.org/packages/ba/81/3f727a7d2f9c1ff36f581453949a4af314629108642d5140298476e90902/pytest_examples-0.0.15-py3-none-any.whl", hash = "sha256:6e4adc522bf2e3f93cae3b37a4add76fcc2c1ada29d8988b2ea15b236233ec0f", size = 17922 },
]

[[package]]
name = "pytest-memray"
version = "1.7.0"
source = { registry = "https://pypi.org/simple" }
dependencies = [
    { name = "memray", marker = "python_full_version < '3.9' or python_full_version >= '3.12' or platform_system != 'Windows' or sys_platform == 'win32'" },
    { name = "pytest", marker = "python_full_version < '3.9' or python_full_version >= '3.12' or platform_system != 'Windows' or sys_platform == 'win32'" },
]
sdist = { url = "https://files.pythonhosted.org/packages/4b/33/31536fa35fae6b040f7bb31375c6b95d025eb38e16416c23c0daa36bcb1f/pytest_memray-1.7.0.tar.gz", hash = "sha256:c18fa907d2210b42f4096c093e2d3416dfc002dcaa450ef3f9ba819bc3dd8f5f", size = 240564 }
wheels = [
    { url = "https://files.pythonhosted.org/packages/24/1b/fe19affdc41e522aabc4e5df78edb0cd8f59cb6ae2fb151dec1797593a42/pytest_memray-1.7.0-py3-none-any.whl", hash = "sha256:b896718c1adf6d0cd339dfaaaa5620f035c9919e1199a79b3453804a1254306f", size = 17679 },
]

[[package]]
name = "pytest-mock"
version = "3.14.0"
source = { registry = "https://pypi.org/simple" }
dependencies = [
    { name = "pytest" },
]
sdist = { url = "https://files.pythonhosted.org/packages/c6/90/a955c3ab35ccd41ad4de556596fa86685bf4fc5ffcc62d22d856cfd4e29a/pytest-mock-3.14.0.tar.gz", hash = "sha256:2719255a1efeceadbc056d6bf3df3d1c5015530fb40cf347c0f9afac88410bd0", size = 32814 }
wheels = [
    { url = "https://files.pythonhosted.org/packages/f2/3b/b26f90f74e2986a82df6e7ac7e319b8ea7ccece1caec9f8ab6104dc70603/pytest_mock-3.14.0-py3-none-any.whl", hash = "sha256:0b72c38033392a5f4621342fe11e9219ac11ec9d375f8e2a0c164539e0d70f6f", size = 9863 },
]

[[package]]
name = "pytest-pretty"
version = "1.2.0"
source = { registry = "https://pypi.org/simple" }
dependencies = [
    { name = "pytest" },
    { name = "rich" },
]
sdist = { url = "https://files.pythonhosted.org/packages/a5/18/30ad0408295f3157f7a4913f0eaa51a0a377ebad0ffa51ff239e833c6c72/pytest_pretty-1.2.0.tar.gz", hash = "sha256:105a355f128e392860ad2c478ae173ff96d2f03044692f9818ff3d49205d3a60", size = 6542 }
wheels = [
    { url = "https://files.pythonhosted.org/packages/bf/fe/d44d391312c1b8abee2af58ee70fabb1c00b6577ac4e0bdf25b70c1caffb/pytest_pretty-1.2.0-py3-none-any.whl", hash = "sha256:6f79122bf53864ae2951b6c9e94d7a06a87ef753476acd4588aeac018f062036", size = 6180 },
]

[[package]]
name = "python-dateutil"
version = "2.9.0.post0"
source = { registry = "https://pypi.org/simple" }
dependencies = [
    { name = "six" },
]
sdist = { url = "https://files.pythonhosted.org/packages/66/c0/0c8b6ad9f17a802ee498c46e004a0eb49bc148f2fd230864601a86dcf6db/python-dateutil-2.9.0.post0.tar.gz", hash = "sha256:37dd54208da7e1cd875388217d5e00ebd4179249f90fb72437e91a35459a0ad3", size = 342432 }
wheels = [
    { url = "https://files.pythonhosted.org/packages/ec/57/56b9bcc3c9c6a792fcbaf139543cee77261f3651ca9da0c93f5c1221264b/python_dateutil-2.9.0.post0-py2.py3-none-any.whl", hash = "sha256:a8b2bc7bffae282281c8140a97d3aa9c14da0b136dfe83f850eea9a5f7470427", size = 229892 },
]

[[package]]
name = "python-dotenv"
version = "1.0.1"
source = { registry = "https://pypi.org/simple" }
sdist = { url = "https://files.pythonhosted.org/packages/bc/57/e84d88dfe0aec03b7a2d4327012c1627ab5f03652216c63d49846d7a6c58/python-dotenv-1.0.1.tar.gz", hash = "sha256:e324ee90a023d808f1959c46bcbc04446a10ced277783dc6ee09987c37ec10ca", size = 39115 }
wheels = [
    { url = "https://files.pythonhosted.org/packages/6a/3e/b68c118422ec867fa7ab88444e1274aa40681c606d59ac27de5a5588f082/python_dotenv-1.0.1-py3-none-any.whl", hash = "sha256:f7b63ef50f1b690dddf550d03497b66d609393b40b564ed0d674909a68ebf16a", size = 19863 },
]

[[package]]
name = "pytz"
version = "2024.2"
source = { registry = "https://pypi.org/simple" }
sdist = { url = "https://files.pythonhosted.org/packages/3a/31/3c70bf7603cc2dca0f19bdc53b4537a797747a58875b552c8c413d963a3f/pytz-2024.2.tar.gz", hash = "sha256:2aa355083c50a0f93fa581709deac0c9ad65cca8a9e9beac660adcbd493c798a", size = 319692 }
wheels = [
    { url = "https://files.pythonhosted.org/packages/11/c3/005fcca25ce078d2cc29fd559379817424e94885510568bc1bc53d7d5846/pytz-2024.2-py2.py3-none-any.whl", hash = "sha256:31c7c1817eb7fae7ca4b8c7ee50c72f93aa2dd863de768e1ef4245d426aa0725", size = 508002 },
]

[[package]]
name = "pyupgrade"
version = "3.8.0"
source = { registry = "https://pypi.org/simple" }
dependencies = [
    { name = "tokenize-rt" },
]
sdist = { url = "https://files.pythonhosted.org/packages/fc/de/b89bb5af97a3712407db232b8a43eaf8d19657cdb5740cde22650bb182d9/pyupgrade-3.8.0.tar.gz", hash = "sha256:1facb0b8407cca468dfcc1d13717e3a85aa37b9e6e7338664ad5bfe5ef50c867", size = 42768 }
wheels = [
    { url = "https://files.pythonhosted.org/packages/5e/bd/793d8a359e534ed77326858c2c7182037a2a8fd446828688b9c48c9983d4/pyupgrade-3.8.0-py2.py3-none-any.whl", hash = "sha256:08d0e6129f5e9da7e7a581bdbea689e0d49c3c93eeaf156a07ae2fd794f52660", size = 58284 },
]

[[package]]
name = "pyyaml"
version = "6.0.2"
source = { registry = "https://pypi.org/simple" }
sdist = { url = "https://files.pythonhosted.org/packages/54/ed/79a089b6be93607fa5cdaedf301d7dfb23af5f25c398d5ead2525b063e17/pyyaml-6.0.2.tar.gz", hash = "sha256:d584d9ec91ad65861cc08d42e834324ef890a082e591037abe114850ff7bbc3e", size = 130631 }
wheels = [
    { url = "https://files.pythonhosted.org/packages/9b/95/a3fac87cb7158e231b5a6012e438c647e1a87f09f8e0d123acec8ab8bf71/PyYAML-6.0.2-cp310-cp310-macosx_10_9_x86_64.whl", hash = "sha256:0a9a2848a5b7feac301353437eb7d5957887edbf81d56e903999a75a3d743086", size = 184199 },
    { url = "https://files.pythonhosted.org/packages/c7/7a/68bd47624dab8fd4afbfd3c48e3b79efe09098ae941de5b58abcbadff5cb/PyYAML-6.0.2-cp310-cp310-macosx_11_0_arm64.whl", hash = "sha256:29717114e51c84ddfba879543fb232a6ed60086602313ca38cce623c1d62cfbf", size = 171758 },
    { url = "https://files.pythonhosted.org/packages/49/ee/14c54df452143b9ee9f0f29074d7ca5516a36edb0b4cc40c3f280131656f/PyYAML-6.0.2-cp310-cp310-manylinux_2_17_aarch64.manylinux2014_aarch64.whl", hash = "sha256:8824b5a04a04a047e72eea5cec3bc266db09e35de6bdfe34c9436ac5ee27d237", size = 718463 },
    { url = "https://files.pythonhosted.org/packages/4d/61/de363a97476e766574650d742205be468921a7b532aa2499fcd886b62530/PyYAML-6.0.2-cp310-cp310-manylinux_2_17_s390x.manylinux2014_s390x.whl", hash = "sha256:7c36280e6fb8385e520936c3cb3b8042851904eba0e58d277dca80a5cfed590b", size = 719280 },
    { url = "https://files.pythonhosted.org/packages/6b/4e/1523cb902fd98355e2e9ea5e5eb237cbc5f3ad5f3075fa65087aa0ecb669/PyYAML-6.0.2-cp310-cp310-manylinux_2_17_x86_64.manylinux2014_x86_64.whl", hash = "sha256:ec031d5d2feb36d1d1a24380e4db6d43695f3748343d99434e6f5f9156aaa2ed", size = 751239 },
    { url = "https://files.pythonhosted.org/packages/b7/33/5504b3a9a4464893c32f118a9cc045190a91637b119a9c881da1cf6b7a72/PyYAML-6.0.2-cp310-cp310-musllinux_1_1_aarch64.whl", hash = "sha256:936d68689298c36b53b29f23c6dbb74de12b4ac12ca6cfe0e047bedceea56180", size = 695802 },
    { url = "https://files.pythonhosted.org/packages/5c/20/8347dcabd41ef3a3cdc4f7b7a2aff3d06598c8779faa189cdbf878b626a4/PyYAML-6.0.2-cp310-cp310-musllinux_1_1_x86_64.whl", hash = "sha256:23502f431948090f597378482b4812b0caae32c22213aecf3b55325e049a6c68", size = 720527 },
    { url = "https://files.pythonhosted.org/packages/be/aa/5afe99233fb360d0ff37377145a949ae258aaab831bde4792b32650a4378/PyYAML-6.0.2-cp310-cp310-win32.whl", hash = "sha256:2e99c6826ffa974fe6e27cdb5ed0021786b03fc98e5ee3c5bfe1fd5015f42b99", size = 144052 },
    { url = "https://files.pythonhosted.org/packages/b5/84/0fa4b06f6d6c958d207620fc60005e241ecedceee58931bb20138e1e5776/PyYAML-6.0.2-cp310-cp310-win_amd64.whl", hash = "sha256:a4d3091415f010369ae4ed1fc6b79def9416358877534caf6a0fdd2146c87a3e", size = 161774 },
    { url = "https://files.pythonhosted.org/packages/f8/aa/7af4e81f7acba21a4c6be026da38fd2b872ca46226673c89a758ebdc4fd2/PyYAML-6.0.2-cp311-cp311-macosx_10_9_x86_64.whl", hash = "sha256:cc1c1159b3d456576af7a3e4d1ba7e6924cb39de8f67111c735f6fc832082774", size = 184612 },
    { url = "https://files.pythonhosted.org/packages/8b/62/b9faa998fd185f65c1371643678e4d58254add437edb764a08c5a98fb986/PyYAML-6.0.2-cp311-cp311-macosx_11_0_arm64.whl", hash = "sha256:1e2120ef853f59c7419231f3bf4e7021f1b936f6ebd222406c3b60212205d2ee", size = 172040 },
    { url = "https://files.pythonhosted.org/packages/ad/0c/c804f5f922a9a6563bab712d8dcc70251e8af811fce4524d57c2c0fd49a4/PyYAML-6.0.2-cp311-cp311-manylinux_2_17_aarch64.manylinux2014_aarch64.whl", hash = "sha256:5d225db5a45f21e78dd9358e58a98702a0302f2659a3c6cd320564b75b86f47c", size = 736829 },
    { url = "https://files.pythonhosted.org/packages/51/16/6af8d6a6b210c8e54f1406a6b9481febf9c64a3109c541567e35a49aa2e7/PyYAML-6.0.2-cp311-cp311-manylinux_2_17_s390x.manylinux2014_s390x.whl", hash = "sha256:5ac9328ec4831237bec75defaf839f7d4564be1e6b25ac710bd1a96321cc8317", size = 764167 },
    { url = "https://files.pythonhosted.org/packages/75/e4/2c27590dfc9992f73aabbeb9241ae20220bd9452df27483b6e56d3975cc5/PyYAML-6.0.2-cp311-cp311-manylinux_2_17_x86_64.manylinux2014_x86_64.whl", hash = "sha256:3ad2a3decf9aaba3d29c8f537ac4b243e36bef957511b4766cb0057d32b0be85", size = 762952 },
    { url = "https://files.pythonhosted.org/packages/9b/97/ecc1abf4a823f5ac61941a9c00fe501b02ac3ab0e373c3857f7d4b83e2b6/PyYAML-6.0.2-cp311-cp311-musllinux_1_1_aarch64.whl", hash = "sha256:ff3824dc5261f50c9b0dfb3be22b4567a6f938ccce4587b38952d85fd9e9afe4", size = 735301 },
    { url = "https://files.pythonhosted.org/packages/45/73/0f49dacd6e82c9430e46f4a027baa4ca205e8b0a9dce1397f44edc23559d/PyYAML-6.0.2-cp311-cp311-musllinux_1_1_x86_64.whl", hash = "sha256:797b4f722ffa07cc8d62053e4cff1486fa6dc094105d13fea7b1de7d8bf71c9e", size = 756638 },
    { url = "https://files.pythonhosted.org/packages/22/5f/956f0f9fc65223a58fbc14459bf34b4cc48dec52e00535c79b8db361aabd/PyYAML-6.0.2-cp311-cp311-win32.whl", hash = "sha256:11d8f3dd2b9c1207dcaf2ee0bbbfd5991f571186ec9cc78427ba5bd32afae4b5", size = 143850 },
    { url = "https://files.pythonhosted.org/packages/ed/23/8da0bbe2ab9dcdd11f4f4557ccaf95c10b9811b13ecced089d43ce59c3c8/PyYAML-6.0.2-cp311-cp311-win_amd64.whl", hash = "sha256:e10ce637b18caea04431ce14fabcf5c64a1c61ec9c56b071a4b7ca131ca52d44", size = 161980 },
    { url = "https://files.pythonhosted.org/packages/86/0c/c581167fc46d6d6d7ddcfb8c843a4de25bdd27e4466938109ca68492292c/PyYAML-6.0.2-cp312-cp312-macosx_10_9_x86_64.whl", hash = "sha256:c70c95198c015b85feafc136515252a261a84561b7b1d51e3384e0655ddf25ab", size = 183873 },
    { url = "https://files.pythonhosted.org/packages/a8/0c/38374f5bb272c051e2a69281d71cba6fdb983413e6758b84482905e29a5d/PyYAML-6.0.2-cp312-cp312-macosx_11_0_arm64.whl", hash = "sha256:ce826d6ef20b1bc864f0a68340c8b3287705cae2f8b4b1d932177dcc76721725", size = 173302 },
    { url = "https://files.pythonhosted.org/packages/c3/93/9916574aa8c00aa06bbac729972eb1071d002b8e158bd0e83a3b9a20a1f7/PyYAML-6.0.2-cp312-cp312-manylinux_2_17_aarch64.manylinux2014_aarch64.whl", hash = "sha256:1f71ea527786de97d1a0cc0eacd1defc0985dcf6b3f17bb77dcfc8c34bec4dc5", size = 739154 },
    { url = "https://files.pythonhosted.org/packages/95/0f/b8938f1cbd09739c6da569d172531567dbcc9789e0029aa070856f123984/PyYAML-6.0.2-cp312-cp312-manylinux_2_17_s390x.manylinux2014_s390x.whl", hash = "sha256:9b22676e8097e9e22e36d6b7bda33190d0d400f345f23d4065d48f4ca7ae0425", size = 766223 },
    { url = "https://files.pythonhosted.org/packages/b9/2b/614b4752f2e127db5cc206abc23a8c19678e92b23c3db30fc86ab731d3bd/PyYAML-6.0.2-cp312-cp312-manylinux_2_17_x86_64.manylinux2014_x86_64.whl", hash = "sha256:80bab7bfc629882493af4aa31a4cfa43a4c57c83813253626916b8c7ada83476", size = 767542 },
    { url = "https://files.pythonhosted.org/packages/d4/00/dd137d5bcc7efea1836d6264f049359861cf548469d18da90cd8216cf05f/PyYAML-6.0.2-cp312-cp312-musllinux_1_1_aarch64.whl", hash = "sha256:0833f8694549e586547b576dcfaba4a6b55b9e96098b36cdc7ebefe667dfed48", size = 731164 },
    { url = "https://files.pythonhosted.org/packages/c9/1f/4f998c900485e5c0ef43838363ba4a9723ac0ad73a9dc42068b12aaba4e4/PyYAML-6.0.2-cp312-cp312-musllinux_1_1_x86_64.whl", hash = "sha256:8b9c7197f7cb2738065c481a0461e50ad02f18c78cd75775628afb4d7137fb3b", size = 756611 },
    { url = "https://files.pythonhosted.org/packages/df/d1/f5a275fdb252768b7a11ec63585bc38d0e87c9e05668a139fea92b80634c/PyYAML-6.0.2-cp312-cp312-win32.whl", hash = "sha256:ef6107725bd54b262d6dedcc2af448a266975032bc85ef0172c5f059da6325b4", size = 140591 },
    { url = "https://files.pythonhosted.org/packages/0c/e8/4f648c598b17c3d06e8753d7d13d57542b30d56e6c2dedf9c331ae56312e/PyYAML-6.0.2-cp312-cp312-win_amd64.whl", hash = "sha256:7e7401d0de89a9a855c839bc697c079a4af81cf878373abd7dc625847d25cbd8", size = 156338 },
    { url = "https://files.pythonhosted.org/packages/ef/e3/3af305b830494fa85d95f6d95ef7fa73f2ee1cc8ef5b495c7c3269fb835f/PyYAML-6.0.2-cp313-cp313-macosx_10_13_x86_64.whl", hash = "sha256:efdca5630322a10774e8e98e1af481aad470dd62c3170801852d752aa7a783ba", size = 181309 },
    { url = "https://files.pythonhosted.org/packages/45/9f/3b1c20a0b7a3200524eb0076cc027a970d320bd3a6592873c85c92a08731/PyYAML-6.0.2-cp313-cp313-macosx_11_0_arm64.whl", hash = "sha256:50187695423ffe49e2deacb8cd10510bc361faac997de9efef88badc3bb9e2d1", size = 171679 },
    { url = "https://files.pythonhosted.org/packages/7c/9a/337322f27005c33bcb656c655fa78325b730324c78620e8328ae28b64d0c/PyYAML-6.0.2-cp313-cp313-manylinux_2_17_aarch64.manylinux2014_aarch64.whl", hash = "sha256:0ffe8360bab4910ef1b9e87fb812d8bc0a308b0d0eef8c8f44e0254ab3b07133", size = 733428 },
    { url = "https://files.pythonhosted.org/packages/a3/69/864fbe19e6c18ea3cc196cbe5d392175b4cf3d5d0ac1403ec3f2d237ebb5/PyYAML-6.0.2-cp313-cp313-manylinux_2_17_s390x.manylinux2014_s390x.whl", hash = "sha256:17e311b6c678207928d649faa7cb0d7b4c26a0ba73d41e99c4fff6b6c3276484", size = 763361 },
    { url = "https://files.pythonhosted.org/packages/04/24/b7721e4845c2f162d26f50521b825fb061bc0a5afcf9a386840f23ea19fa/PyYAML-6.0.2-cp313-cp313-manylinux_2_17_x86_64.manylinux2014_x86_64.whl", hash = "sha256:70b189594dbe54f75ab3a1acec5f1e3faa7e8cf2f1e08d9b561cb41b845f69d5", size = 759523 },
    { url = "https://files.pythonhosted.org/packages/2b/b2/e3234f59ba06559c6ff63c4e10baea10e5e7df868092bf9ab40e5b9c56b6/PyYAML-6.0.2-cp313-cp313-musllinux_1_1_aarch64.whl", hash = "sha256:41e4e3953a79407c794916fa277a82531dd93aad34e29c2a514c2c0c5fe971cc", size = 726660 },
    { url = "https://files.pythonhosted.org/packages/fe/0f/25911a9f080464c59fab9027482f822b86bf0608957a5fcc6eaac85aa515/PyYAML-6.0.2-cp313-cp313-musllinux_1_1_x86_64.whl", hash = "sha256:68ccc6023a3400877818152ad9a1033e3db8625d899c72eacb5a668902e4d652", size = 751597 },
    { url = "https://files.pythonhosted.org/packages/14/0d/e2c3b43bbce3cf6bd97c840b46088a3031085179e596d4929729d8d68270/PyYAML-6.0.2-cp313-cp313-win32.whl", hash = "sha256:bc2fa7c6b47d6bc618dd7fb02ef6fdedb1090ec036abab80d4681424b84c1183", size = 140527 },
    { url = "https://files.pythonhosted.org/packages/fa/de/02b54f42487e3d3c6efb3f89428677074ca7bf43aae402517bc7cca949f3/PyYAML-6.0.2-cp313-cp313-win_amd64.whl", hash = "sha256:8388ee1976c416731879ac16da0aff3f63b286ffdd57cdeb95f3f2e085687563", size = 156446 },
    { url = "https://files.pythonhosted.org/packages/74/d9/323a59d506f12f498c2097488d80d16f4cf965cee1791eab58b56b19f47a/PyYAML-6.0.2-cp38-cp38-macosx_10_9_x86_64.whl", hash = "sha256:24471b829b3bf607e04e88d79542a9d48bb037c2267d7927a874e6c205ca7e9a", size = 183218 },
    { url = "https://files.pythonhosted.org/packages/74/cc/20c34d00f04d785f2028737e2e2a8254e1425102e730fee1d6396f832577/PyYAML-6.0.2-cp38-cp38-manylinux_2_17_aarch64.manylinux2014_aarch64.whl", hash = "sha256:d7fded462629cfa4b685c5416b949ebad6cec74af5e2d42905d41e257e0869f5", size = 728067 },
    { url = "https://files.pythonhosted.org/packages/20/52/551c69ca1501d21c0de51ddafa8c23a0191ef296ff098e98358f69080577/PyYAML-6.0.2-cp38-cp38-manylinux_2_17_s390x.manylinux2014_s390x.whl", hash = "sha256:d84a1718ee396f54f3a086ea0a66d8e552b2ab2017ef8b420e92edbc841c352d", size = 757812 },
    { url = "https://files.pythonhosted.org/packages/fd/7f/2c3697bba5d4aa5cc2afe81826d73dfae5f049458e44732c7a0938baa673/PyYAML-6.0.2-cp38-cp38-manylinux_2_17_x86_64.manylinux2014_x86_64.whl", hash = "sha256:9056c1ecd25795207ad294bcf39f2db3d845767be0ea6e6a34d856f006006083", size = 746531 },
    { url = "https://files.pythonhosted.org/packages/8c/ab/6226d3df99900e580091bb44258fde77a8433511a86883bd4681ea19a858/PyYAML-6.0.2-cp38-cp38-musllinux_1_1_x86_64.whl", hash = "sha256:82d09873e40955485746739bcb8b4586983670466c23382c19cffecbf1fd8706", size = 800820 },
    { url = "https://files.pythonhosted.org/packages/a0/99/a9eb0f3e710c06c5d922026f6736e920d431812ace24aae38228d0d64b04/PyYAML-6.0.2-cp38-cp38-win32.whl", hash = "sha256:43fa96a3ca0d6b1812e01ced1044a003533c47f6ee8aca31724f78e93ccc089a", size = 145514 },
    { url = "https://files.pythonhosted.org/packages/75/8a/ee831ad5fafa4431099aa4e078d4c8efd43cd5e48fbc774641d233b683a9/PyYAML-6.0.2-cp38-cp38-win_amd64.whl", hash = "sha256:01179a4a8559ab5de078078f37e5c1a30d76bb88519906844fd7bdea1b7729ff", size = 162702 },
    { url = "https://files.pythonhosted.org/packages/65/d8/b7a1db13636d7fb7d4ff431593c510c8b8fca920ade06ca8ef20015493c5/PyYAML-6.0.2-cp39-cp39-macosx_10_9_x86_64.whl", hash = "sha256:688ba32a1cffef67fd2e9398a2efebaea461578b0923624778664cc1c914db5d", size = 184777 },
    { url = "https://files.pythonhosted.org/packages/0a/02/6ec546cd45143fdf9840b2c6be8d875116a64076218b61d68e12548e5839/PyYAML-6.0.2-cp39-cp39-macosx_11_0_arm64.whl", hash = "sha256:a8786accb172bd8afb8be14490a16625cbc387036876ab6ba70912730faf8e1f", size = 172318 },
    { url = "https://files.pythonhosted.org/packages/0e/9a/8cc68be846c972bda34f6c2a93abb644fb2476f4dcc924d52175786932c9/PyYAML-6.0.2-cp39-cp39-manylinux_2_17_aarch64.manylinux2014_aarch64.whl", hash = "sha256:d8e03406cac8513435335dbab54c0d385e4a49e4945d2909a581c83647ca0290", size = 720891 },
    { url = "https://files.pythonhosted.org/packages/e9/6c/6e1b7f40181bc4805e2e07f4abc10a88ce4648e7e95ff1abe4ae4014a9b2/PyYAML-6.0.2-cp39-cp39-manylinux_2_17_s390x.manylinux2014_s390x.whl", hash = "sha256:f753120cb8181e736c57ef7636e83f31b9c0d1722c516f7e86cf15b7aa57ff12", size = 722614 },
    { url = "https://files.pythonhosted.org/packages/3d/32/e7bd8535d22ea2874cef6a81021ba019474ace0d13a4819c2a4bce79bd6a/PyYAML-6.0.2-cp39-cp39-manylinux_2_17_x86_64.manylinux2014_x86_64.whl", hash = "sha256:3b1fdb9dc17f5a7677423d508ab4f243a726dea51fa5e70992e59a7411c89d19", size = 737360 },
    { url = "https://files.pythonhosted.org/packages/d7/12/7322c1e30b9be969670b672573d45479edef72c9a0deac3bb2868f5d7469/PyYAML-6.0.2-cp39-cp39-musllinux_1_1_aarch64.whl", hash = "sha256:0b69e4ce7a131fe56b7e4d770c67429700908fc0752af059838b1cfb41960e4e", size = 699006 },
    { url = "https://files.pythonhosted.org/packages/82/72/04fcad41ca56491995076630c3ec1e834be241664c0c09a64c9a2589b507/PyYAML-6.0.2-cp39-cp39-musllinux_1_1_x86_64.whl", hash = "sha256:a9f8c2e67970f13b16084e04f134610fd1d374bf477b17ec1599185cf611d725", size = 723577 },
    { url = "https://files.pythonhosted.org/packages/ed/5e/46168b1f2757f1fcd442bc3029cd8767d88a98c9c05770d8b420948743bb/PyYAML-6.0.2-cp39-cp39-win32.whl", hash = "sha256:6395c297d42274772abc367baaa79683958044e5d3835486c16da75d2a694631", size = 144593 },
    { url = "https://files.pythonhosted.org/packages/19/87/5124b1c1f2412bb95c59ec481eaf936cd32f0fe2a7b16b97b81c4c017a6a/PyYAML-6.0.2-cp39-cp39-win_amd64.whl", hash = "sha256:39693e1f8320ae4f43943590b49779ffb98acb81f788220ea932a6b6c51004d8", size = 162312 },
]

[[package]]
name = "pyyaml-env-tag"
version = "0.1"
source = { registry = "https://pypi.org/simple" }
dependencies = [
    { name = "pyyaml" },
]
sdist = { url = "https://files.pythonhosted.org/packages/fb/8e/da1c6c58f751b70f8ceb1eb25bc25d524e8f14fe16edcce3f4e3ba08629c/pyyaml_env_tag-0.1.tar.gz", hash = "sha256:70092675bda14fdec33b31ba77e7543de9ddc88f2e5b99160396572d11525bdb", size = 5631 }
wheels = [
    { url = "https://files.pythonhosted.org/packages/5a/66/bbb1dd374f5c870f59c5bb1db0e18cbe7fa739415a24cbd95b2d1f5ae0c4/pyyaml_env_tag-0.1-py3-none-any.whl", hash = "sha256:af31106dec8a4d68c60207c1886031cbf839b68aa7abccdb19868200532c2069", size = 3911 },
]

[[package]]
name = "referencing"
version = "0.35.1"
source = { registry = "https://pypi.org/simple" }
dependencies = [
    { name = "attrs" },
    { name = "rpds-py" },
]
sdist = { url = "https://files.pythonhosted.org/packages/99/5b/73ca1f8e72fff6fa52119dbd185f73a907b1989428917b24cff660129b6d/referencing-0.35.1.tar.gz", hash = "sha256:25b42124a6c8b632a425174f24087783efb348a6f1e0008e63cd4466fedf703c", size = 62991 }
wheels = [
    { url = "https://files.pythonhosted.org/packages/b7/59/2056f61236782a2c86b33906c025d4f4a0b17be0161b63b70fd9e8775d36/referencing-0.35.1-py3-none-any.whl", hash = "sha256:eda6d3234d62814d1c64e305c1331c9a3a6132da475ab6382eaa997b21ee75de", size = 26684 },
]

[[package]]
name = "regex"
version = "2024.11.6"
source = { registry = "https://pypi.org/simple" }
sdist = { url = "https://files.pythonhosted.org/packages/8e/5f/bd69653fbfb76cf8604468d3b4ec4c403197144c7bfe0e6a5fc9e02a07cb/regex-2024.11.6.tar.gz", hash = "sha256:7ab159b063c52a0333c884e4679f8d7a85112ee3078fe3d9004b2dd875585519", size = 399494 }
wheels = [
    { url = "https://files.pythonhosted.org/packages/95/3c/4651f6b130c6842a8f3df82461a8950f923925db8b6961063e82744bddcc/regex-2024.11.6-cp310-cp310-macosx_10_9_universal2.whl", hash = "sha256:ff590880083d60acc0433f9c3f713c51f7ac6ebb9adf889c79a261ecf541aa91", size = 482674 },
    { url = "https://files.pythonhosted.org/packages/15/51/9f35d12da8434b489c7b7bffc205c474a0a9432a889457026e9bc06a297a/regex-2024.11.6-cp310-cp310-macosx_10_9_x86_64.whl", hash = "sha256:658f90550f38270639e83ce492f27d2c8d2cd63805c65a13a14d36ca126753f0", size = 287684 },
    { url = "https://files.pythonhosted.org/packages/bd/18/b731f5510d1b8fb63c6b6d3484bfa9a59b84cc578ac8b5172970e05ae07c/regex-2024.11.6-cp310-cp310-macosx_11_0_arm64.whl", hash = "sha256:164d8b7b3b4bcb2068b97428060b2a53be050085ef94eca7f240e7947f1b080e", size = 284589 },
    { url = "https://files.pythonhosted.org/packages/78/a2/6dd36e16341ab95e4c6073426561b9bfdeb1a9c9b63ab1b579c2e96cb105/regex-2024.11.6-cp310-cp310-manylinux_2_17_aarch64.manylinux2014_aarch64.whl", hash = "sha256:d3660c82f209655a06b587d55e723f0b813d3a7db2e32e5e7dc64ac2a9e86fde", size = 782511 },
    { url = "https://files.pythonhosted.org/packages/1b/2b/323e72d5d2fd8de0d9baa443e1ed70363ed7e7b2fb526f5950c5cb99c364/regex-2024.11.6-cp310-cp310-manylinux_2_17_ppc64le.manylinux2014_ppc64le.whl", hash = "sha256:d22326fcdef5e08c154280b71163ced384b428343ae16a5ab2b3354aed12436e", size = 821149 },
    { url = "https://files.pythonhosted.org/packages/90/30/63373b9ea468fbef8a907fd273e5c329b8c9535fee36fc8dba5fecac475d/regex-2024.11.6-cp310-cp310-manylinux_2_17_s390x.manylinux2014_s390x.whl", hash = "sha256:f1ac758ef6aebfc8943560194e9fd0fa18bcb34d89fd8bd2af18183afd8da3a2", size = 809707 },
    { url = "https://files.pythonhosted.org/packages/f2/98/26d3830875b53071f1f0ae6d547f1d98e964dd29ad35cbf94439120bb67a/regex-2024.11.6-cp310-cp310-manylinux_2_17_x86_64.manylinux2014_x86_64.whl", hash = "sha256:997d6a487ff00807ba810e0f8332c18b4eb8d29463cfb7c820dc4b6e7562d0cf", size = 781702 },
    { url = "https://files.pythonhosted.org/packages/87/55/eb2a068334274db86208ab9d5599ffa63631b9f0f67ed70ea7c82a69bbc8/regex-2024.11.6-cp310-cp310-manylinux_2_5_i686.manylinux1_i686.manylinux_2_17_i686.manylinux2014_i686.whl", hash = "sha256:02a02d2bb04fec86ad61f3ea7f49c015a0681bf76abb9857f945d26159d2968c", size = 771976 },
    { url = "https://files.pythonhosted.org/packages/74/c0/be707bcfe98254d8f9d2cff55d216e946f4ea48ad2fd8cf1428f8c5332ba/regex-2024.11.6-cp310-cp310-manylinux_2_5_x86_64.manylinux1_x86_64.manylinux_2_12_x86_64.manylinux2010_x86_64.whl", hash = "sha256:f02f93b92358ee3f78660e43b4b0091229260c5d5c408d17d60bf26b6c900e86", size = 697397 },
    { url = "https://files.pythonhosted.org/packages/49/dc/bb45572ceb49e0f6509f7596e4ba7031f6819ecb26bc7610979af5a77f45/regex-2024.11.6-cp310-cp310-musllinux_1_2_aarch64.whl", hash = "sha256:06eb1be98df10e81ebaded73fcd51989dcf534e3c753466e4b60c4697a003b67", size = 768726 },
    { url = "https://files.pythonhosted.org/packages/5a/db/f43fd75dc4c0c2d96d0881967897926942e935d700863666f3c844a72ce6/regex-2024.11.6-cp310-cp310-musllinux_1_2_i686.whl", hash = "sha256:040df6fe1a5504eb0f04f048e6d09cd7c7110fef851d7c567a6b6e09942feb7d", size = 775098 },
    { url = "https://files.pythonhosted.org/packages/99/d7/f94154db29ab5a89d69ff893159b19ada89e76b915c1293e98603d39838c/regex-2024.11.6-cp310-cp310-musllinux_1_2_ppc64le.whl", hash = "sha256:fdabbfc59f2c6edba2a6622c647b716e34e8e3867e0ab975412c5c2f79b82da2", size = 839325 },
    { url = "https://files.pythonhosted.org/packages/f7/17/3cbfab1f23356fbbf07708220ab438a7efa1e0f34195bf857433f79f1788/regex-2024.11.6-cp310-cp310-musllinux_1_2_s390x.whl", hash = "sha256:8447d2d39b5abe381419319f942de20b7ecd60ce86f16a23b0698f22e1b70008", size = 843277 },
    { url = "https://files.pythonhosted.org/packages/7e/f2/48b393b51900456155de3ad001900f94298965e1cad1c772b87f9cfea011/regex-2024.11.6-cp310-cp310-musllinux_1_2_x86_64.whl", hash = "sha256:da8f5fc57d1933de22a9e23eec290a0d8a5927a5370d24bda9a6abe50683fe62", size = 773197 },
    { url = "https://files.pythonhosted.org/packages/45/3f/ef9589aba93e084cd3f8471fded352826dcae8489b650d0b9b27bc5bba8a/regex-2024.11.6-cp310-cp310-win32.whl", hash = "sha256:b489578720afb782f6ccf2840920f3a32e31ba28a4b162e13900c3e6bd3f930e", size = 261714 },
    { url = "https://files.pythonhosted.org/packages/42/7e/5f1b92c8468290c465fd50c5318da64319133231415a8aa6ea5ab995a815/regex-2024.11.6-cp310-cp310-win_amd64.whl", hash = "sha256:5071b2093e793357c9d8b2929dfc13ac5f0a6c650559503bb81189d0a3814519", size = 274042 },
    { url = "https://files.pythonhosted.org/packages/58/58/7e4d9493a66c88a7da6d205768119f51af0f684fe7be7bac8328e217a52c/regex-2024.11.6-cp311-cp311-macosx_10_9_universal2.whl", hash = "sha256:5478c6962ad548b54a591778e93cd7c456a7a29f8eca9c49e4f9a806dcc5d638", size = 482669 },
    { url = "https://files.pythonhosted.org/packages/34/4c/8f8e631fcdc2ff978609eaeef1d6994bf2f028b59d9ac67640ed051f1218/regex-2024.11.6-cp311-cp311-macosx_10_9_x86_64.whl", hash = "sha256:2c89a8cc122b25ce6945f0423dc1352cb9593c68abd19223eebbd4e56612c5b7", size = 287684 },
    { url = "https://files.pythonhosted.org/packages/c5/1b/f0e4d13e6adf866ce9b069e191f303a30ab1277e037037a365c3aad5cc9c/regex-2024.11.6-cp311-cp311-macosx_11_0_arm64.whl", hash = "sha256:94d87b689cdd831934fa3ce16cc15cd65748e6d689f5d2b8f4f4df2065c9fa20", size = 284589 },
    { url = "https://files.pythonhosted.org/packages/25/4d/ab21047f446693887f25510887e6820b93f791992994f6498b0318904d4a/regex-2024.11.6-cp311-cp311-manylinux_2_17_aarch64.manylinux2014_aarch64.whl", hash = "sha256:1062b39a0a2b75a9c694f7a08e7183a80c63c0d62b301418ffd9c35f55aaa114", size = 792121 },
    { url = "https://files.pythonhosted.org/packages/45/ee/c867e15cd894985cb32b731d89576c41a4642a57850c162490ea34b78c3b/regex-2024.11.6-cp311-cp311-manylinux_2_17_ppc64le.manylinux2014_ppc64le.whl", hash = "sha256:167ed4852351d8a750da48712c3930b031f6efdaa0f22fa1933716bfcd6bf4a3", size = 831275 },
    { url = "https://files.pythonhosted.org/packages/b3/12/b0f480726cf1c60f6536fa5e1c95275a77624f3ac8fdccf79e6727499e28/regex-2024.11.6-cp311-cp311-manylinux_2_17_s390x.manylinux2014_s390x.whl", hash = "sha256:2d548dafee61f06ebdb584080621f3e0c23fff312f0de1afc776e2a2ba99a74f", size = 818257 },
    { url = "https://files.pythonhosted.org/packages/bf/ce/0d0e61429f603bac433910d99ef1a02ce45a8967ffbe3cbee48599e62d88/regex-2024.11.6-cp311-cp311-manylinux_2_17_x86_64.manylinux2014_x86_64.whl", hash = "sha256:f2a19f302cd1ce5dd01a9099aaa19cae6173306d1302a43b627f62e21cf18ac0", size = 792727 },
    { url = "https://files.pythonhosted.org/packages/e4/c1/243c83c53d4a419c1556f43777ccb552bccdf79d08fda3980e4e77dd9137/regex-2024.11.6-cp311-cp311-manylinux_2_5_i686.manylinux1_i686.manylinux_2_17_i686.manylinux2014_i686.whl", hash = "sha256:bec9931dfb61ddd8ef2ebc05646293812cb6b16b60cf7c9511a832b6f1854b55", size = 780667 },
    { url = "https://files.pythonhosted.org/packages/c5/f4/75eb0dd4ce4b37f04928987f1d22547ddaf6c4bae697623c1b05da67a8aa/regex-2024.11.6-cp311-cp311-musllinux_1_2_aarch64.whl", hash = "sha256:9714398225f299aa85267fd222f7142fcb5c769e73d7733344efc46f2ef5cf89", size = 776963 },
    { url = "https://files.pythonhosted.org/packages/16/5d/95c568574e630e141a69ff8a254c2f188b4398e813c40d49228c9bbd9875/regex-2024.11.6-cp311-cp311-musllinux_1_2_i686.whl", hash = "sha256:202eb32e89f60fc147a41e55cb086db2a3f8cb82f9a9a88440dcfc5d37faae8d", size = 784700 },
    { url = "https://files.pythonhosted.org/packages/8e/b5/f8495c7917f15cc6fee1e7f395e324ec3e00ab3c665a7dc9d27562fd5290/regex-2024.11.6-cp311-cp311-musllinux_1_2_ppc64le.whl", hash = "sha256:4181b814e56078e9b00427ca358ec44333765f5ca1b45597ec7446d3a1ef6e34", size = 848592 },
    { url = "https://files.pythonhosted.org/packages/1c/80/6dd7118e8cb212c3c60b191b932dc57db93fb2e36fb9e0e92f72a5909af9/regex-2024.11.6-cp311-cp311-musllinux_1_2_s390x.whl", hash = "sha256:068376da5a7e4da51968ce4c122a7cd31afaaec4fccc7856c92f63876e57b51d", size = 852929 },
    { url = "https://files.pythonhosted.org/packages/11/9b/5a05d2040297d2d254baf95eeeb6df83554e5e1df03bc1a6687fc4ba1f66/regex-2024.11.6-cp311-cp311-musllinux_1_2_x86_64.whl", hash = "sha256:ac10f2c4184420d881a3475fb2c6f4d95d53a8d50209a2500723d831036f7c45", size = 781213 },
    { url = "https://files.pythonhosted.org/packages/26/b7/b14e2440156ab39e0177506c08c18accaf2b8932e39fb092074de733d868/regex-2024.11.6-cp311-cp311-win32.whl", hash = "sha256:c36f9b6f5f8649bb251a5f3f66564438977b7ef8386a52460ae77e6070d309d9", size = 261734 },
    { url = "https://files.pythonhosted.org/packages/80/32/763a6cc01d21fb3819227a1cc3f60fd251c13c37c27a73b8ff4315433a8e/regex-2024.11.6-cp311-cp311-win_amd64.whl", hash = "sha256:02e28184be537f0e75c1f9b2f8847dc51e08e6e171c6bde130b2687e0c33cf60", size = 274052 },
    { url = "https://files.pythonhosted.org/packages/ba/30/9a87ce8336b172cc232a0db89a3af97929d06c11ceaa19d97d84fa90a8f8/regex-2024.11.6-cp312-cp312-macosx_10_13_universal2.whl", hash = "sha256:52fb28f528778f184f870b7cf8f225f5eef0a8f6e3778529bdd40c7b3920796a", size = 483781 },
    { url = "https://files.pythonhosted.org/packages/01/e8/00008ad4ff4be8b1844786ba6636035f7ef926db5686e4c0f98093612add/regex-2024.11.6-cp312-cp312-macosx_10_13_x86_64.whl", hash = "sha256:fdd6028445d2460f33136c55eeb1f601ab06d74cb3347132e1c24250187500d9", size = 288455 },
    { url = "https://files.pythonhosted.org/packages/60/85/cebcc0aff603ea0a201667b203f13ba75d9fc8668fab917ac5b2de3967bc/regex-2024.11.6-cp312-cp312-macosx_11_0_arm64.whl", hash = "sha256:805e6b60c54bf766b251e94526ebad60b7de0c70f70a4e6210ee2891acb70bf2", size = 284759 },
    { url = "https://files.pythonhosted.org/packages/94/2b/701a4b0585cb05472a4da28ee28fdfe155f3638f5e1ec92306d924e5faf0/regex-2024.11.6-cp312-cp312-manylinux_2_17_aarch64.manylinux2014_aarch64.whl", hash = "sha256:b85c2530be953a890eaffde05485238f07029600e8f098cdf1848d414a8b45e4", size = 794976 },
    { url = "https://files.pythonhosted.org/packages/4b/bf/fa87e563bf5fee75db8915f7352e1887b1249126a1be4813837f5dbec965/regex-2024.11.6-cp312-cp312-manylinux_2_17_ppc64le.manylinux2014_ppc64le.whl", hash = "sha256:bb26437975da7dc36b7efad18aa9dd4ea569d2357ae6b783bf1118dabd9ea577", size = 833077 },
    { url = "https://files.pythonhosted.org/packages/a1/56/7295e6bad94b047f4d0834e4779491b81216583c00c288252ef625c01d23/regex-2024.11.6-cp312-cp312-manylinux_2_17_s390x.manylinux2014_s390x.whl", hash = "sha256:abfa5080c374a76a251ba60683242bc17eeb2c9818d0d30117b4486be10c59d3", size = 823160 },
    { url = "https://files.pythonhosted.org/packages/fb/13/e3b075031a738c9598c51cfbc4c7879e26729c53aa9cca59211c44235314/regex-2024.11.6-cp312-cp312-manylinux_2_17_x86_64.manylinux2014_x86_64.whl", hash = "sha256:70b7fa6606c2881c1db9479b0eaa11ed5dfa11c8d60a474ff0e095099f39d98e", size = 796896 },
    { url = "https://files.pythonhosted.org/packages/24/56/0b3f1b66d592be6efec23a795b37732682520b47c53da5a32c33ed7d84e3/regex-2024.11.6-cp312-cp312-manylinux_2_5_i686.manylinux1_i686.manylinux_2_17_i686.manylinux2014_i686.whl", hash = "sha256:0c32f75920cf99fe6b6c539c399a4a128452eaf1af27f39bce8909c9a3fd8cbe", size = 783997 },
    { url = "https://files.pythonhosted.org/packages/f9/a1/eb378dada8b91c0e4c5f08ffb56f25fcae47bf52ad18f9b2f33b83e6d498/regex-2024.11.6-cp312-cp312-musllinux_1_2_aarch64.whl", hash = "sha256:982e6d21414e78e1f51cf595d7f321dcd14de1f2881c5dc6a6e23bbbbd68435e", size = 781725 },
    { url = "https://files.pythonhosted.org/packages/83/f2/033e7dec0cfd6dda93390089864732a3409246ffe8b042e9554afa9bff4e/regex-2024.11.6-cp312-cp312-musllinux_1_2_i686.whl", hash = "sha256:a7c2155f790e2fb448faed6dd241386719802296ec588a8b9051c1f5c481bc29", size = 789481 },
    { url = "https://files.pythonhosted.org/packages/83/23/15d4552ea28990a74e7696780c438aadd73a20318c47e527b47a4a5a596d/regex-2024.11.6-cp312-cp312-musllinux_1_2_ppc64le.whl", hash = "sha256:149f5008d286636e48cd0b1dd65018548944e495b0265b45e1bffecce1ef7f39", size = 852896 },
    { url = "https://files.pythonhosted.org/packages/e3/39/ed4416bc90deedbfdada2568b2cb0bc1fdb98efe11f5378d9892b2a88f8f/regex-2024.11.6-cp312-cp312-musllinux_1_2_s390x.whl", hash = "sha256:e5364a4502efca094731680e80009632ad6624084aff9a23ce8c8c6820de3e51", size = 860138 },
    { url = "https://files.pythonhosted.org/packages/93/2d/dd56bb76bd8e95bbce684326302f287455b56242a4f9c61f1bc76e28360e/regex-2024.11.6-cp312-cp312-musllinux_1_2_x86_64.whl", hash = "sha256:0a86e7eeca091c09e021db8eb72d54751e527fa47b8d5787caf96d9831bd02ad", size = 787692 },
    { url = "https://files.pythonhosted.org/packages/0b/55/31877a249ab7a5156758246b9c59539abbeba22461b7d8adc9e8475ff73e/regex-2024.11.6-cp312-cp312-win32.whl", hash = "sha256:32f9a4c643baad4efa81d549c2aadefaeba12249b2adc5af541759237eee1c54", size = 262135 },
    { url = "https://files.pythonhosted.org/packages/38/ec/ad2d7de49a600cdb8dd78434a1aeffe28b9d6fc42eb36afab4a27ad23384/regex-2024.11.6-cp312-cp312-win_amd64.whl", hash = "sha256:a93c194e2df18f7d264092dc8539b8ffb86b45b899ab976aa15d48214138e81b", size = 273567 },
    { url = "https://files.pythonhosted.org/packages/90/73/bcb0e36614601016552fa9344544a3a2ae1809dc1401b100eab02e772e1f/regex-2024.11.6-cp313-cp313-macosx_10_13_universal2.whl", hash = "sha256:a6ba92c0bcdf96cbf43a12c717eae4bc98325ca3730f6b130ffa2e3c3c723d84", size = 483525 },
    { url = "https://files.pythonhosted.org/packages/0f/3f/f1a082a46b31e25291d830b369b6b0c5576a6f7fb89d3053a354c24b8a83/regex-2024.11.6-cp313-cp313-macosx_10_13_x86_64.whl", hash = "sha256:525eab0b789891ac3be914d36893bdf972d483fe66551f79d3e27146191a37d4", size = 288324 },
    { url = "https://files.pythonhosted.org/packages/09/c9/4e68181a4a652fb3ef5099e077faf4fd2a694ea6e0f806a7737aff9e758a/regex-2024.11.6-cp313-cp313-macosx_11_0_arm64.whl", hash = "sha256:086a27a0b4ca227941700e0b31425e7a28ef1ae8e5e05a33826e17e47fbfdba0", size = 284617 },
    { url = "https://files.pythonhosted.org/packages/fc/fd/37868b75eaf63843165f1d2122ca6cb94bfc0271e4428cf58c0616786dce/regex-2024.11.6-cp313-cp313-manylinux_2_17_aarch64.manylinux2014_aarch64.whl", hash = "sha256:bde01f35767c4a7899b7eb6e823b125a64de314a8ee9791367c9a34d56af18d0", size = 795023 },
    { url = "https://files.pythonhosted.org/packages/c4/7c/d4cd9c528502a3dedb5c13c146e7a7a539a3853dc20209c8e75d9ba9d1b2/regex-2024.11.6-cp313-cp313-manylinux_2_17_ppc64le.manylinux2014_ppc64le.whl", hash = "sha256:b583904576650166b3d920d2bcce13971f6f9e9a396c673187f49811b2769dc7", size = 833072 },
    { url = "https://files.pythonhosted.org/packages/4f/db/46f563a08f969159c5a0f0e722260568425363bea43bb7ae370becb66a67/regex-2024.11.6-cp313-cp313-manylinux_2_17_s390x.manylinux2014_s390x.whl", hash = "sha256:1c4de13f06a0d54fa0d5ab1b7138bfa0d883220965a29616e3ea61b35d5f5fc7", size = 823130 },
    { url = "https://files.pythonhosted.org/packages/db/60/1eeca2074f5b87df394fccaa432ae3fc06c9c9bfa97c5051aed70e6e00c2/regex-2024.11.6-cp313-cp313-manylinux_2_17_x86_64.manylinux2014_x86_64.whl", hash = "sha256:3cde6e9f2580eb1665965ce9bf17ff4952f34f5b126beb509fee8f4e994f143c", size = 796857 },
    { url = "https://files.pythonhosted.org/packages/10/db/ac718a08fcee981554d2f7bb8402f1faa7e868c1345c16ab1ebec54b0d7b/regex-2024.11.6-cp313-cp313-manylinux_2_5_i686.manylinux1_i686.manylinux_2_17_i686.manylinux2014_i686.whl", hash = "sha256:0d7f453dca13f40a02b79636a339c5b62b670141e63efd511d3f8f73fba162b3", size = 784006 },
    { url = "https://files.pythonhosted.org/packages/c2/41/7da3fe70216cea93144bf12da2b87367590bcf07db97604edeea55dac9ad/regex-2024.11.6-cp313-cp313-musllinux_1_2_aarch64.whl", hash = "sha256:59dfe1ed21aea057a65c6b586afd2a945de04fc7db3de0a6e3ed5397ad491b07", size = 781650 },
    { url = "https://files.pythonhosted.org/packages/a7/d5/880921ee4eec393a4752e6ab9f0fe28009435417c3102fc413f3fe81c4e5/regex-2024.11.6-cp313-cp313-musllinux_1_2_i686.whl", hash = "sha256:b97c1e0bd37c5cd7902e65f410779d39eeda155800b65fc4d04cc432efa9bc6e", size = 789545 },
    { url = "https://files.pythonhosted.org/packages/dc/96/53770115e507081122beca8899ab7f5ae28ae790bfcc82b5e38976df6a77/regex-2024.11.6-cp313-cp313-musllinux_1_2_ppc64le.whl", hash = "sha256:f9d1e379028e0fc2ae3654bac3cbbef81bf3fd571272a42d56c24007979bafb6", size = 853045 },
    { url = "https://files.pythonhosted.org/packages/31/d3/1372add5251cc2d44b451bd94f43b2ec78e15a6e82bff6a290ef9fd8f00a/regex-2024.11.6-cp313-cp313-musllinux_1_2_s390x.whl", hash = "sha256:13291b39131e2d002a7940fb176e120bec5145f3aeb7621be6534e46251912c4", size = 860182 },
    { url = "https://files.pythonhosted.org/packages/ed/e3/c446a64984ea9f69982ba1a69d4658d5014bc7a0ea468a07e1a1265db6e2/regex-2024.11.6-cp313-cp313-musllinux_1_2_x86_64.whl", hash = "sha256:4f51f88c126370dcec4908576c5a627220da6c09d0bff31cfa89f2523843316d", size = 787733 },
    { url = "https://files.pythonhosted.org/packages/2b/f1/e40c8373e3480e4f29f2692bd21b3e05f296d3afebc7e5dcf21b9756ca1c/regex-2024.11.6-cp313-cp313-win32.whl", hash = "sha256:63b13cfd72e9601125027202cad74995ab26921d8cd935c25f09c630436348ff", size = 262122 },
    { url = "https://files.pythonhosted.org/packages/45/94/bc295babb3062a731f52621cdc992d123111282e291abaf23faa413443ea/regex-2024.11.6-cp313-cp313-win_amd64.whl", hash = "sha256:2b3361af3198667e99927da8b84c1b010752fa4b1115ee30beaa332cabc3ef1a", size = 273545 },
    { url = "https://files.pythonhosted.org/packages/44/0f/207b37e6e08d548fac0aa00bf0b7464126315d58ab5161216b8cb3abb2aa/regex-2024.11.6-cp38-cp38-macosx_10_9_universal2.whl", hash = "sha256:3a51ccc315653ba012774efca4f23d1d2a8a8f278a6072e29c7147eee7da446b", size = 482777 },
    { url = "https://files.pythonhosted.org/packages/5a/5a/586bafa294c5d2451265d3685815606c61e620f469cac3b946fff0a4aa48/regex-2024.11.6-cp38-cp38-macosx_10_9_x86_64.whl", hash = "sha256:ad182d02e40de7459b73155deb8996bbd8e96852267879396fb274e8700190e3", size = 287751 },
    { url = "https://files.pythonhosted.org/packages/08/92/9df786fad8a4e0766bfc9a2e334c5f0757356070c9639b2ec776b8cdef3d/regex-2024.11.6-cp38-cp38-macosx_11_0_arm64.whl", hash = "sha256:ba9b72e5643641b7d41fa1f6d5abda2c9a263ae835b917348fc3c928182ad467", size = 284552 },
    { url = "https://files.pythonhosted.org/packages/0a/27/0b3cf7d9fbe43301aa3473d54406019a7380abe4e3c9ae250bac13c4fdb3/regex-2024.11.6-cp38-cp38-manylinux_2_17_aarch64.manylinux2014_aarch64.whl", hash = "sha256:40291b1b89ca6ad8d3f2b82782cc33807f1406cf68c8d440861da6304d8ffbbd", size = 783587 },
    { url = "https://files.pythonhosted.org/packages/89/38/499b32cbb61163af60a5c5ff26aacea7836fe7e3d821e76af216e996088c/regex-2024.11.6-cp38-cp38-manylinux_2_17_ppc64le.manylinux2014_ppc64le.whl", hash = "sha256:cdf58d0e516ee426a48f7b2c03a332a4114420716d55769ff7108c37a09951bf", size = 822904 },
    { url = "https://files.pythonhosted.org/packages/3f/a4/e3b11c643e5ae1059a08aeef971973f0c803d2a9ae2e7a86f97c68146a6c/regex-2024.11.6-cp38-cp38-manylinux_2_17_s390x.manylinux2014_s390x.whl", hash = "sha256:a36fdf2af13c2b14738f6e973aba563623cb77d753bbbd8d414d18bfaa3105dd", size = 809900 },
    { url = "https://files.pythonhosted.org/packages/5a/c8/dc7153ceb5bcc344f5c4f0291ea45925a5f00009afa3849e91561ac2e847/regex-2024.11.6-cp38-cp38-manylinux_2_17_x86_64.manylinux2014_x86_64.whl", hash = "sha256:d1cee317bfc014c2419a76bcc87f071405e3966da434e03e13beb45f8aced1a6", size = 785105 },
    { url = "https://files.pythonhosted.org/packages/2a/29/841489ea52013062b22625fbaf49b0916aeb62bae2e56425ac30f9dead46/regex-2024.11.6-cp38-cp38-manylinux_2_5_i686.manylinux1_i686.manylinux_2_17_i686.manylinux2014_i686.whl", hash = "sha256:50153825ee016b91549962f970d6a4442fa106832e14c918acd1c8e479916c4f", size = 773033 },
    { url = "https://files.pythonhosted.org/packages/3e/4e/4a0da5e87f7c2dc73a8505785d5af2b1a19c66f4645b93caa50b7eb08242/regex-2024.11.6-cp38-cp38-manylinux_2_5_x86_64.manylinux1_x86_64.manylinux_2_12_x86_64.manylinux2010_x86_64.whl", hash = "sha256:ea1bfda2f7162605f6e8178223576856b3d791109f15ea99a9f95c16a7636fb5", size = 702374 },
    { url = "https://files.pythonhosted.org/packages/94/6e/444e66346600d11e8a0f4bb31611973cffa772d5033ba1cf1f15de8a0d52/regex-2024.11.6-cp38-cp38-musllinux_1_2_aarch64.whl", hash = "sha256:df951c5f4a1b1910f1a99ff42c473ff60f8225baa1cdd3539fe2819d9543e9df", size = 769990 },
    { url = "https://files.pythonhosted.org/packages/da/28/95c3ed6cd51b27f54e59940400e2a3ddd3f8bbbc3aaf947e57a67104ecbd/regex-2024.11.6-cp38-cp38-musllinux_1_2_i686.whl", hash = "sha256:072623554418a9911446278f16ecb398fb3b540147a7828c06e2011fa531e773", size = 775345 },
    { url = "https://files.pythonhosted.org/packages/07/5d/0cd19cf44d96a7aa31526611c24235d21d27c23b65201cb2c5cac508dd42/regex-2024.11.6-cp38-cp38-musllinux_1_2_ppc64le.whl", hash = "sha256:f654882311409afb1d780b940234208a252322c24a93b442ca714d119e68086c", size = 840379 },
    { url = "https://files.pythonhosted.org/packages/2a/13/ec3f8d85b789ee1c6ffbdfd4092fd901416716317ee17bf51aa2890bac96/regex-2024.11.6-cp38-cp38-musllinux_1_2_s390x.whl", hash = "sha256:89d75e7293d2b3e674db7d4d9b1bee7f8f3d1609428e293771d1a962617150cc", size = 845842 },
    { url = "https://files.pythonhosted.org/packages/50/cb/7170247e65afea2bf9204bcb2682f292b0a3a57d112478da199b84d59792/regex-2024.11.6-cp38-cp38-musllinux_1_2_x86_64.whl", hash = "sha256:f65557897fc977a44ab205ea871b690adaef6b9da6afda4790a2484b04293a5f", size = 775026 },
    { url = "https://files.pythonhosted.org/packages/cc/06/c817c9201f09b7d9dd033039ba90d8197c91e9fe2984141f2d1de270c159/regex-2024.11.6-cp38-cp38-win32.whl", hash = "sha256:6f44ec28b1f858c98d3036ad5d7d0bfc568bdd7a74f9c24e25f41ef1ebfd81a4", size = 261738 },
    { url = "https://files.pythonhosted.org/packages/cf/69/c39e16320400842eb4358c982ef5fc680800866f35ebfd4dd38a22967ce0/regex-2024.11.6-cp38-cp38-win_amd64.whl", hash = "sha256:bb8f74f2f10dbf13a0be8de623ba4f9491faf58c24064f32b65679b021ed0001", size = 274094 },
    { url = "https://files.pythonhosted.org/packages/89/23/c4a86df398e57e26f93b13ae63acce58771e04bdde86092502496fa57f9c/regex-2024.11.6-cp39-cp39-macosx_10_9_universal2.whl", hash = "sha256:5704e174f8ccab2026bd2f1ab6c510345ae8eac818b613d7d73e785f1310f839", size = 482682 },
    { url = "https://files.pythonhosted.org/packages/3c/8b/45c24ab7a51a1658441b961b86209c43e6bb9d39caf1e63f46ce6ea03bc7/regex-2024.11.6-cp39-cp39-macosx_10_9_x86_64.whl", hash = "sha256:220902c3c5cc6af55d4fe19ead504de80eb91f786dc102fbd74894b1551f095e", size = 287679 },
    { url = "https://files.pythonhosted.org/packages/7a/d1/598de10b17fdafc452d11f7dada11c3be4e379a8671393e4e3da3c4070df/regex-2024.11.6-cp39-cp39-macosx_11_0_arm64.whl", hash = "sha256:5e7e351589da0850c125f1600a4c4ba3c722efefe16b297de54300f08d734fbf", size = 284578 },
    { url = "https://files.pythonhosted.org/packages/49/70/c7eaa219efa67a215846766fde18d92d54cb590b6a04ffe43cef30057622/regex-2024.11.6-cp39-cp39-manylinux_2_17_aarch64.manylinux2014_aarch64.whl", hash = "sha256:5056b185ca113c88e18223183aa1a50e66507769c9640a6ff75859619d73957b", size = 782012 },
    { url = "https://files.pythonhosted.org/packages/89/e5/ef52c7eb117dd20ff1697968219971d052138965a4d3d9b95e92e549f505/regex-2024.11.6-cp39-cp39-manylinux_2_17_ppc64le.manylinux2014_ppc64le.whl", hash = "sha256:2e34b51b650b23ed3354b5a07aab37034d9f923db2a40519139af34f485f77d0", size = 820580 },
    { url = "https://files.pythonhosted.org/packages/5f/3f/9f5da81aff1d4167ac52711acf789df13e789fe6ac9545552e49138e3282/regex-2024.11.6-cp39-cp39-manylinux_2_17_s390x.manylinux2014_s390x.whl", hash = "sha256:5670bce7b200273eee1840ef307bfa07cda90b38ae56e9a6ebcc9f50da9c469b", size = 809110 },
    { url = "https://files.pythonhosted.org/packages/86/44/2101cc0890c3621b90365c9ee8d7291a597c0722ad66eccd6ffa7f1bcc09/regex-2024.11.6-cp39-cp39-manylinux_2_17_x86_64.manylinux2014_x86_64.whl", hash = "sha256:08986dce1339bc932923e7d1232ce9881499a0e02925f7402fb7c982515419ef", size = 780919 },
    { url = "https://files.pythonhosted.org/packages/ce/2e/3e0668d8d1c7c3c0d397bf54d92fc182575b3a26939aed5000d3cc78760f/regex-2024.11.6-cp39-cp39-manylinux_2_5_i686.manylinux1_i686.manylinux_2_17_i686.manylinux2014_i686.whl", hash = "sha256:93c0b12d3d3bc25af4ebbf38f9ee780a487e8bf6954c115b9f015822d3bb8e48", size = 771515 },
    { url = "https://files.pythonhosted.org/packages/a6/49/1bc4584254355e3dba930a3a2fd7ad26ccba3ebbab7d9100db0aff2eedb0/regex-2024.11.6-cp39-cp39-manylinux_2_5_x86_64.manylinux1_x86_64.manylinux_2_12_x86_64.manylinux2010_x86_64.whl", hash = "sha256:764e71f22ab3b305e7f4c21f1a97e1526a25ebdd22513e251cf376760213da13", size = 696957 },
    { url = "https://files.pythonhosted.org/packages/c8/dd/42879c1fc8a37a887cd08e358af3d3ba9e23038cd77c7fe044a86d9450ba/regex-2024.11.6-cp39-cp39-musllinux_1_2_aarch64.whl", hash = "sha256:f056bf21105c2515c32372bbc057f43eb02aae2fda61052e2f7622c801f0b4e2", size = 768088 },
    { url = "https://files.pythonhosted.org/packages/89/96/c05a0fe173cd2acd29d5e13c1adad8b706bcaa71b169e1ee57dcf2e74584/regex-2024.11.6-cp39-cp39-musllinux_1_2_i686.whl", hash = "sha256:69ab78f848845569401469da20df3e081e6b5a11cb086de3eed1d48f5ed57c95", size = 774752 },
    { url = "https://files.pythonhosted.org/packages/b5/f3/a757748066255f97f14506483436c5f6aded7af9e37bca04ec30c90ca683/regex-2024.11.6-cp39-cp39-musllinux_1_2_ppc64le.whl", hash = "sha256:86fddba590aad9208e2fa8b43b4c098bb0ec74f15718bb6a704e3c63e2cef3e9", size = 838862 },
    { url = "https://files.pythonhosted.org/packages/5c/93/c6d2092fd479dcaeea40fc8fa673822829181ded77d294a7f950f1dda6e2/regex-2024.11.6-cp39-cp39-musllinux_1_2_s390x.whl", hash = "sha256:684d7a212682996d21ca12ef3c17353c021fe9de6049e19ac8481ec35574a70f", size = 842622 },
    { url = "https://files.pythonhosted.org/packages/ff/9c/daa99532c72f25051a90ef90e1413a8d54413a9e64614d9095b0c1c154d0/regex-2024.11.6-cp39-cp39-musllinux_1_2_x86_64.whl", hash = "sha256:a03e02f48cd1abbd9f3b7e3586d97c8f7a9721c436f51a5245b3b9483044480b", size = 772713 },
    { url = "https://files.pythonhosted.org/packages/13/5d/61a533ccb8c231b474ac8e3a7d70155b00dfc61af6cafdccd1947df6d735/regex-2024.11.6-cp39-cp39-win32.whl", hash = "sha256:41758407fc32d5c3c5de163888068cfee69cb4c2be844e7ac517a52770f9af57", size = 261756 },
    { url = "https://files.pythonhosted.org/packages/dc/7b/e59b7f7c91ae110d154370c24133f947262525b5d6406df65f23422acc17/regex-2024.11.6-cp39-cp39-win_amd64.whl", hash = "sha256:b2837718570f95dd41675328e111345f9b7095d821bac435aac173ac80b19983", size = 274110 },
]

[[package]]
name = "requests"
version = "2.32.3"
source = { registry = "https://pypi.org/simple" }
dependencies = [
    { name = "certifi" },
    { name = "charset-normalizer" },
    { name = "idna" },
    { name = "urllib3" },
]
sdist = { url = "https://files.pythonhosted.org/packages/63/70/2bf7780ad2d390a8d301ad0b550f1581eadbd9a20f896afe06353c2a2913/requests-2.32.3.tar.gz", hash = "sha256:55365417734eb18255590a9ff9eb97e9e1da868d4ccd6402399eaf68af20a760", size = 131218 }
wheels = [
    { url = "https://files.pythonhosted.org/packages/f9/9b/335f9764261e915ed497fcdeb11df5dfd6f7bf257d4a6a2a686d80da4d54/requests-2.32.3-py3-none-any.whl", hash = "sha256:70761cfe03c773ceb22aa2f671b4757976145175cdfca038c02654d061d6dcc6", size = 64928 },
]

[[package]]
name = "rich"
version = "13.9.4"
source = { registry = "https://pypi.org/simple" }
dependencies = [
    { name = "markdown-it-py" },
    { name = "pygments" },
    { name = "typing-extensions", marker = "python_full_version < '3.11'" },
]
sdist = { url = "https://files.pythonhosted.org/packages/ab/3a/0316b28d0761c6734d6bc14e770d85506c986c85ffb239e688eeaab2c2bc/rich-13.9.4.tar.gz", hash = "sha256:439594978a49a09530cff7ebc4b5c7103ef57baf48d5ea3184f21d9a2befa098", size = 223149 }
wheels = [
    { url = "https://files.pythonhosted.org/packages/19/71/39c7c0d87f8d4e6c020a393182060eaefeeae6c01dab6a84ec346f2567df/rich-13.9.4-py3-none-any.whl", hash = "sha256:6049d5e6ec054bf2779ab3358186963bac2ea89175919d699e378b99738c2a90", size = 242424 },
]

[[package]]
name = "rpds-py"
version = "0.20.1"
source = { registry = "https://pypi.org/simple" }
sdist = { url = "https://files.pythonhosted.org/packages/25/cb/8e919951f55d109d658f81c9b49d0cc3b48637c50792c5d2e77032b8c5da/rpds_py-0.20.1.tar.gz", hash = "sha256:e1791c4aabd117653530dccd24108fa03cc6baf21f58b950d0a73c3b3b29a350", size = 25931 }
wheels = [
    { url = "https://files.pythonhosted.org/packages/ae/0e/d7e7e9280988a7bc56fd326042baca27f4f55fad27dc8aa64e5e0e894e5d/rpds_py-0.20.1-cp310-cp310-macosx_10_12_x86_64.whl", hash = "sha256:a649dfd735fff086e8a9d0503a9f0c7d01b7912a333c7ae77e1515c08c146dad", size = 327335 },
    { url = "https://files.pythonhosted.org/packages/4c/72/027185f213d53ae66765c575229829b202fbacf3d55fe2bd9ff4e29bb157/rpds_py-0.20.1-cp310-cp310-macosx_11_0_arm64.whl", hash = "sha256:f16bc1334853e91ddaaa1217045dd7be166170beec337576818461268a3de67f", size = 318250 },
    { url = "https://files.pythonhosted.org/packages/2b/e7/b4eb3e6ff541c83d3b46f45f855547e412ab60c45bef64520fafb00b9b42/rpds_py-0.20.1-cp310-cp310-manylinux_2_17_aarch64.manylinux2014_aarch64.whl", hash = "sha256:14511a539afee6f9ab492b543060c7491c99924314977a55c98bfa2ee29ce78c", size = 361206 },
    { url = "https://files.pythonhosted.org/packages/e7/80/cb9a4b4cad31bcaa37f38dae7a8be861f767eb2ca4f07a146b5ffcfbee09/rpds_py-0.20.1-cp310-cp310-manylinux_2_17_armv7l.manylinux2014_armv7l.whl", hash = "sha256:3ccb8ac2d3c71cda472b75af42818981bdacf48d2e21c36331b50b4f16930163", size = 369921 },
    { url = "https://files.pythonhosted.org/packages/95/1b/463b11e7039e18f9e778568dbf7338c29bbc1f8996381115201c668eb8c8/rpds_py-0.20.1-cp310-cp310-manylinux_2_17_ppc64le.manylinux2014_ppc64le.whl", hash = "sha256:c142b88039b92e7e0cb2552e8967077e3179b22359e945574f5e2764c3953dcf", size = 403673 },
    { url = "https://files.pythonhosted.org/packages/86/98/1ef4028e9d5b76470bf7f8f2459be07ac5c9621270a2a5e093f8d8a8cc2c/rpds_py-0.20.1-cp310-cp310-manylinux_2_17_s390x.manylinux2014_s390x.whl", hash = "sha256:f19169781dddae7478a32301b499b2858bc52fc45a112955e798ee307e294977", size = 430267 },
    { url = "https://files.pythonhosted.org/packages/25/8e/41d7e3e6d3a4a6c94375020477705a3fbb6515717901ab8f94821cf0a0d9/rpds_py-0.20.1-cp310-cp310-manylinux_2_17_x86_64.manylinux2014_x86_64.whl", hash = "sha256:13c56de6518e14b9bf6edde23c4c39dac5b48dcf04160ea7bce8fca8397cdf86", size = 360569 },
    { url = "https://files.pythonhosted.org/packages/4f/6a/8839340464d4e1bbfaf0482e9d9165a2309c2c17427e4dcb72ce3e5cc5d6/rpds_py-0.20.1-cp310-cp310-manylinux_2_5_i686.manylinux1_i686.whl", hash = "sha256:925d176a549f4832c6f69fa6026071294ab5910e82a0fe6c6228fce17b0706bd", size = 382584 },
    { url = "https://files.pythonhosted.org/packages/64/96/7a7f938d3796a6a3ec08ed0e8a5ecd436fbd516a3684ab1fa22d46d6f6cc/rpds_py-0.20.1-cp310-cp310-musllinux_1_2_aarch64.whl", hash = "sha256:78f0b6877bfce7a3d1ff150391354a410c55d3cdce386f862926a4958ad5ab7e", size = 546560 },
    { url = "https://files.pythonhosted.org/packages/15/c7/19fb4f1247a3c90a99eca62909bf76ee988f9b663e47878a673d9854ec5c/rpds_py-0.20.1-cp310-cp310-musllinux_1_2_i686.whl", hash = "sha256:3dd645e2b0dcb0fd05bf58e2e54c13875847687d0b71941ad2e757e5d89d4356", size = 549359 },
    { url = "https://files.pythonhosted.org/packages/d2/4c/445eb597a39a883368ea2f341dd6e48a9d9681b12ebf32f38a827b30529b/rpds_py-0.20.1-cp310-cp310-musllinux_1_2_x86_64.whl", hash = "sha256:4f676e21db2f8c72ff0936f895271e7a700aa1f8d31b40e4e43442ba94973899", size = 527567 },
    { url = "https://files.pythonhosted.org/packages/4f/71/4c44643bffbcb37311fc7fe221bcf139c8d660bc78f746dd3a05741372c8/rpds_py-0.20.1-cp310-none-win32.whl", hash = "sha256:648386ddd1e19b4a6abab69139b002bc49ebf065b596119f8f37c38e9ecee8ff", size = 200412 },
    { url = "https://files.pythonhosted.org/packages/f4/33/9d0529d74099e090ec9ab15eb0a049c56cca599eaaca71bfedbdbca656a9/rpds_py-0.20.1-cp310-none-win_amd64.whl", hash = "sha256:d9ecb51120de61e4604650666d1f2b68444d46ae18fd492245a08f53ad2b7711", size = 218563 },
    { url = "https://files.pythonhosted.org/packages/a0/2e/a6ded84019a05b8f23e0fe6a632f62ae438a8c5e5932d3dfc90c73418414/rpds_py-0.20.1-cp311-cp311-macosx_10_12_x86_64.whl", hash = "sha256:762703bdd2b30983c1d9e62b4c88664df4a8a4d5ec0e9253b0231171f18f6d75", size = 327194 },
    { url = "https://files.pythonhosted.org/packages/68/11/d3f84c69de2b2086be3d6bd5e9d172825c096b13842ab7e5f8f39f06035b/rpds_py-0.20.1-cp311-cp311-macosx_11_0_arm64.whl", hash = "sha256:0b581f47257a9fce535c4567782a8976002d6b8afa2c39ff616edf87cbeff712", size = 318126 },
    { url = "https://files.pythonhosted.org/packages/18/c0/13f1bce9c901511e5e4c0b77a99dbb946bb9a177ca88c6b480e9cb53e304/rpds_py-0.20.1-cp311-cp311-manylinux_2_17_aarch64.manylinux2014_aarch64.whl", hash = "sha256:842c19a6ce894493563c3bd00d81d5100e8e57d70209e84d5491940fdb8b9e3a", size = 361119 },
    { url = "https://files.pythonhosted.org/packages/06/31/3bd721575671f22a37476c2d7b9e34bfa5185bdcee09f7fedde3b29f3adb/rpds_py-0.20.1-cp311-cp311-manylinux_2_17_armv7l.manylinux2014_armv7l.whl", hash = "sha256:42cbde7789f5c0bcd6816cb29808e36c01b960fb5d29f11e052215aa85497c93", size = 369532 },
    { url = "https://files.pythonhosted.org/packages/20/22/3eeb0385f33251b4fd0f728e6a3801dc8acc05e714eb7867cefe635bf4ab/rpds_py-0.20.1-cp311-cp311-manylinux_2_17_ppc64le.manylinux2014_ppc64le.whl", hash = "sha256:6c8e9340ce5a52f95fa7d3b552b35c7e8f3874d74a03a8a69279fd5fca5dc751", size = 403703 },
    { url = "https://files.pythonhosted.org/packages/10/e1/8dde6174e7ac5b9acd3269afca2e17719bc7e5088c68f44874d2ad9e4560/rpds_py-0.20.1-cp311-cp311-manylinux_2_17_s390x.manylinux2014_s390x.whl", hash = "sha256:8ba6f89cac95c0900d932c9efb7f0fb6ca47f6687feec41abcb1bd5e2bd45535", size = 429868 },
    { url = "https://files.pythonhosted.org/packages/19/51/a3cc1a5238acfc2582033e8934d034301f9d4931b9bf7c7ccfabc4ca0880/rpds_py-0.20.1-cp311-cp311-manylinux_2_17_x86_64.manylinux2014_x86_64.whl", hash = "sha256:4a916087371afd9648e1962e67403c53f9c49ca47b9680adbeef79da3a7811b0", size = 360539 },
    { url = "https://files.pythonhosted.org/packages/cd/8c/3c87471a44bd4114e2b0aec90f298f6caaac4e8db6af904d5dd2279f5c61/rpds_py-0.20.1-cp311-cp311-manylinux_2_5_i686.manylinux1_i686.whl", hash = "sha256:200a23239781f46149e6a415f1e870c5ef1e712939fe8fa63035cd053ac2638e", size = 382467 },
    { url = "https://files.pythonhosted.org/packages/d0/9b/95073fe3e0f130e6d561e106818b6568ef1f2df3352e7f162ab912da837c/rpds_py-0.20.1-cp311-cp311-musllinux_1_2_aarch64.whl", hash = "sha256:58b1d5dd591973d426cbb2da5e27ba0339209832b2f3315928c9790e13f159e8", size = 546669 },
    { url = "https://files.pythonhosted.org/packages/de/4c/7ab3669e02bb06fedebcfd64d361b7168ba39dfdf385e4109440f2e7927b/rpds_py-0.20.1-cp311-cp311-musllinux_1_2_i686.whl", hash = "sha256:6b73c67850ca7cae0f6c56f71e356d7e9fa25958d3e18a64927c2d930859b8e4", size = 549304 },
    { url = "https://files.pythonhosted.org/packages/f1/e8/ad5da336cd42adbdafe0ecd40dcecdae01fd3d703c621c7637615a008d3a/rpds_py-0.20.1-cp311-cp311-musllinux_1_2_x86_64.whl", hash = "sha256:d8761c3c891cc51e90bc9926d6d2f59b27beaf86c74622c8979380a29cc23ac3", size = 527637 },
    { url = "https://files.pythonhosted.org/packages/02/f1/1b47b9e5b941c2659c9b7e4ef41b6f07385a6500c638fa10c066e4616ecb/rpds_py-0.20.1-cp311-none-win32.whl", hash = "sha256:cd945871335a639275eee904caef90041568ce3b42f402c6959b460d25ae8732", size = 200488 },
    { url = "https://files.pythonhosted.org/packages/85/f6/c751c1adfa31610055acfa1cc667cf2c2d7011a73070679c448cf5856905/rpds_py-0.20.1-cp311-none-win_amd64.whl", hash = "sha256:7e21b7031e17c6b0e445f42ccc77f79a97e2687023c5746bfb7a9e45e0921b84", size = 218475 },
    { url = "https://files.pythonhosted.org/packages/e7/10/4e8dcc08b58a548098dbcee67a4888751a25be7a6dde0a83d4300df48bfa/rpds_py-0.20.1-cp312-cp312-macosx_10_12_x86_64.whl", hash = "sha256:36785be22066966a27348444b40389f8444671630063edfb1a2eb04318721e17", size = 329749 },
    { url = "https://files.pythonhosted.org/packages/d2/e4/61144f3790e12fd89e6153d77f7915ad26779735fef8ee9c099cba6dfb4a/rpds_py-0.20.1-cp312-cp312-macosx_11_0_arm64.whl", hash = "sha256:142c0a5124d9bd0e2976089484af5c74f47bd3298f2ed651ef54ea728d2ea42c", size = 321032 },
    { url = "https://files.pythonhosted.org/packages/fa/e0/99205aabbf3be29ef6c58ef9b08feed51ba6532fdd47461245cb58dd9897/rpds_py-0.20.1-cp312-cp312-manylinux_2_17_aarch64.manylinux2014_aarch64.whl", hash = "sha256:dbddc10776ca7ebf2a299c41a4dde8ea0d8e3547bfd731cb87af2e8f5bf8962d", size = 363931 },
    { url = "https://files.pythonhosted.org/packages/ac/bd/bce2dddb518b13a7e77eed4be234c9af0c9c6d403d01c5e6ae8eb447ab62/rpds_py-0.20.1-cp312-cp312-manylinux_2_17_armv7l.manylinux2014_armv7l.whl", hash = "sha256:15a842bb369e00295392e7ce192de9dcbf136954614124a667f9f9f17d6a216f", size = 373343 },
    { url = "https://files.pythonhosted.org/packages/43/15/112b7c553066cb91264691ba7fb119579c440a0ae889da222fa6fc0d411a/rpds_py-0.20.1-cp312-cp312-manylinux_2_17_ppc64le.manylinux2014_ppc64le.whl", hash = "sha256:be5ef2f1fc586a7372bfc355986226484e06d1dc4f9402539872c8bb99e34b01", size = 406304 },
    { url = "https://files.pythonhosted.org/packages/af/8d/2da52aef8ae5494a382b0c0025ba5b68f2952db0f2a4c7534580e8ca83cc/rpds_py-0.20.1-cp312-cp312-manylinux_2_17_s390x.manylinux2014_s390x.whl", hash = "sha256:dbcf360c9e3399b056a238523146ea77eeb2a596ce263b8814c900263e46031a", size = 423022 },
    { url = "https://files.pythonhosted.org/packages/c8/1b/f23015cb293927c93bdb4b94a48bfe77ad9d57359c75db51f0ff0cf482ff/rpds_py-0.20.1-cp312-cp312-manylinux_2_17_x86_64.manylinux2014_x86_64.whl", hash = "sha256:ecd27a66740ffd621d20b9a2f2b5ee4129a56e27bfb9458a3bcc2e45794c96cb", size = 364937 },
    { url = "https://files.pythonhosted.org/packages/7b/8b/6da8636b2ea2e2f709e56656e663b6a71ecd9a9f9d9dc21488aade122026/rpds_py-0.20.1-cp312-cp312-manylinux_2_5_i686.manylinux1_i686.whl", hash = "sha256:d0b937b2a1988f184a3e9e577adaa8aede21ec0b38320d6009e02bd026db04fa", size = 386301 },
    { url = "https://files.pythonhosted.org/packages/20/af/2ae192797bffd0d6d558145b5a36e7245346ff3e44f6ddcb82f0eb8512d4/rpds_py-0.20.1-cp312-cp312-musllinux_1_2_aarch64.whl", hash = "sha256:6889469bfdc1eddf489729b471303739bf04555bb151fe8875931f8564309afc", size = 549452 },
    { url = "https://files.pythonhosted.org/packages/07/dd/9f6520712a5108cd7d407c9db44a3d59011b385c58e320d58ebf67757a9e/rpds_py-0.20.1-cp312-cp312-musllinux_1_2_i686.whl", hash = "sha256:19b73643c802f4eaf13d97f7855d0fb527fbc92ab7013c4ad0e13a6ae0ed23bd", size = 554370 },
    { url = "https://files.pythonhosted.org/packages/5e/0e/b1bdc7ea0db0946d640ab8965146099093391bb5d265832994c47461e3c5/rpds_py-0.20.1-cp312-cp312-musllinux_1_2_x86_64.whl", hash = "sha256:3c6afcf2338e7f374e8edc765c79fbcb4061d02b15dd5f8f314a4af2bdc7feb5", size = 530940 },
    { url = "https://files.pythonhosted.org/packages/ae/d3/ffe907084299484fab60a7955f7c0e8a295c04249090218c59437010f9f4/rpds_py-0.20.1-cp312-none-win32.whl", hash = "sha256:dc73505153798c6f74854aba69cc75953888cf9866465196889c7cdd351e720c", size = 203164 },
    { url = "https://files.pythonhosted.org/packages/1f/ba/9cbb57423c4bfbd81c473913bebaed151ad4158ee2590a4e4b3e70238b48/rpds_py-0.20.1-cp312-none-win_amd64.whl", hash = "sha256:8bbe951244a838a51289ee53a6bae3a07f26d4e179b96fc7ddd3301caf0518eb", size = 220750 },
    { url = "https://files.pythonhosted.org/packages/b5/01/fee2e1d1274c92fff04aa47d805a28d62c2aa971d1f49f5baea1c6e670d9/rpds_py-0.20.1-cp313-cp313-macosx_10_12_x86_64.whl", hash = "sha256:6ca91093a4a8da4afae7fe6a222c3b53ee4eef433ebfee4d54978a103435159e", size = 329359 },
    { url = "https://files.pythonhosted.org/packages/b0/cf/4aeffb02b7090029d7aeecbffb9a10e1c80f6f56d7e9a30e15481dc4099c/rpds_py-0.20.1-cp313-cp313-macosx_11_0_arm64.whl", hash = "sha256:b9c2fe36d1f758b28121bef29ed1dee9b7a2453e997528e7d1ac99b94892527c", size = 320543 },
    { url = "https://files.pythonhosted.org/packages/17/69/85cf3429e9ccda684ba63ff36b5866d5f9451e921cc99819341e19880334/rpds_py-0.20.1-cp313-cp313-manylinux_2_17_aarch64.manylinux2014_aarch64.whl", hash = "sha256:f009c69bc8c53db5dfab72ac760895dc1f2bc1b62ab7408b253c8d1ec52459fc", size = 363107 },
    { url = "https://files.pythonhosted.org/packages/ef/de/7df88dea9c3eeb832196d23b41f0f6fc5f9a2ee9b2080bbb1db8731ead9c/rpds_py-0.20.1-cp313-cp313-manylinux_2_17_armv7l.manylinux2014_armv7l.whl", hash = "sha256:6740a3e8d43a32629bb9b009017ea5b9e713b7210ba48ac8d4cb6d99d86c8ee8", size = 372027 },
    { url = "https://files.pythonhosted.org/packages/d1/b8/88675399d2038580743c570a809c43a900e7090edc6553f8ffb66b23c965/rpds_py-0.20.1-cp313-cp313-manylinux_2_17_ppc64le.manylinux2014_ppc64le.whl", hash = "sha256:32b922e13d4c0080d03e7b62991ad7f5007d9cd74e239c4b16bc85ae8b70252d", size = 405031 },
    { url = "https://files.pythonhosted.org/packages/e1/aa/cca639f6d17caf00bab51bdc70fcc0bdda3063e5662665c4fdf60443c474/rpds_py-0.20.1-cp313-cp313-manylinux_2_17_s390x.manylinux2014_s390x.whl", hash = "sha256:fe00a9057d100e69b4ae4a094203a708d65b0f345ed546fdef86498bf5390982", size = 422271 },
    { url = "https://files.pythonhosted.org/packages/c4/07/bf8a949d2ec4626c285579c9d6b356c692325f1a4126e947736b416e1fc4/rpds_py-0.20.1-cp313-cp313-manylinux_2_17_x86_64.manylinux2014_x86_64.whl", hash = "sha256:49fe9b04b6fa685bd39237d45fad89ba19e9163a1ccaa16611a812e682913496", size = 363625 },
    { url = "https://files.pythonhosted.org/packages/11/f0/06675c6a58d6ce34547879138810eb9aab0c10e5607ea6c2e4dc56b703c8/rpds_py-0.20.1-cp313-cp313-manylinux_2_5_i686.manylinux1_i686.whl", hash = "sha256:aa7ac11e294304e615b43f8c441fee5d40094275ed7311f3420d805fde9b07b4", size = 385906 },
    { url = "https://files.pythonhosted.org/packages/bf/ac/2d1f50374eb8e41030fad4e87f81751e1c39e3b5d4bee8c5618830d8a6ac/rpds_py-0.20.1-cp313-cp313-musllinux_1_2_aarch64.whl", hash = "sha256:6aa97af1558a9bef4025f8f5d8c60d712e0a3b13a2fe875511defc6ee77a1ab7", size = 549021 },
    { url = "https://files.pythonhosted.org/packages/f7/d4/a7d70a7cc71df772eeadf4bce05e32e780a9fe44a511a5b091c7a85cb767/rpds_py-0.20.1-cp313-cp313-musllinux_1_2_i686.whl", hash = "sha256:483b29f6f7ffa6af845107d4efe2e3fa8fb2693de8657bc1849f674296ff6a5a", size = 553800 },
    { url = "https://files.pythonhosted.org/packages/87/81/dc30bc449ccba63ad23a0f6633486d4e0e6955f45f3715a130dacabd6ad0/rpds_py-0.20.1-cp313-cp313-musllinux_1_2_x86_64.whl", hash = "sha256:37fe0f12aebb6a0e3e17bb4cd356b1286d2d18d2e93b2d39fe647138458b4bcb", size = 531076 },
    { url = "https://files.pythonhosted.org/packages/50/80/fb62ab48f3b5cfe704ead6ad372da1922ddaa76397055e02eb507054c979/rpds_py-0.20.1-cp313-none-win32.whl", hash = "sha256:a624cc00ef2158e04188df5e3016385b9353638139a06fb77057b3498f794782", size = 202804 },
    { url = "https://files.pythonhosted.org/packages/d9/30/a3391e76d0b3313f33bdedd394a519decae3a953d2943e3dabf80ae32447/rpds_py-0.20.1-cp313-none-win_amd64.whl", hash = "sha256:b71b8666eeea69d6363248822078c075bac6ed135faa9216aa85f295ff009b1e", size = 220502 },
    { url = "https://files.pythonhosted.org/packages/53/ef/b1883734ea0cd9996de793cdc38c32a28143b04911d1e570090acd8a9162/rpds_py-0.20.1-cp38-cp38-macosx_10_12_x86_64.whl", hash = "sha256:5b48e790e0355865197ad0aca8cde3d8ede347831e1959e158369eb3493d2191", size = 327757 },
    { url = "https://files.pythonhosted.org/packages/54/63/47d34dc4ddb3da73e78e10c9009dcf8edc42d355a221351c05c822c2a50b/rpds_py-0.20.1-cp38-cp38-macosx_11_0_arm64.whl", hash = "sha256:3e310838a5801795207c66c73ea903deda321e6146d6f282e85fa7e3e4854804", size = 318785 },
    { url = "https://files.pythonhosted.org/packages/f7/e1/d6323be4afbe3013f28725553b7bfa80b3f013f91678af258f579f8ea8f9/rpds_py-0.20.1-cp38-cp38-manylinux_2_17_aarch64.manylinux2014_aarch64.whl", hash = "sha256:2249280b870e6a42c0d972339e9cc22ee98730a99cd7f2f727549af80dd5a963", size = 361511 },
    { url = "https://files.pythonhosted.org/packages/ab/d3/c40e4d9ecd571f0f50fe69bc53fe608d7b2c49b30738b480044990260838/rpds_py-0.20.1-cp38-cp38-manylinux_2_17_armv7l.manylinux2014_armv7l.whl", hash = "sha256:e79059d67bea28b53d255c1437b25391653263f0e69cd7dec170d778fdbca95e", size = 370201 },
    { url = "https://files.pythonhosted.org/packages/f1/b6/96a4a9977a8a06c2c49d90aa571346aff1642abf15066a39a0b4817bf049/rpds_py-0.20.1-cp38-cp38-manylinux_2_17_ppc64le.manylinux2014_ppc64le.whl", hash = "sha256:2b431c777c9653e569986ecf69ff4a5dba281cded16043d348bf9ba505486f36", size = 403866 },
    { url = "https://files.pythonhosted.org/packages/cd/8f/702b52287949314b498a311f92b5ee0ba30c702a27e0e6b560e2da43b8d5/rpds_py-0.20.1-cp38-cp38-manylinux_2_17_s390x.manylinux2014_s390x.whl", hash = "sha256:da584ff96ec95e97925174eb8237e32f626e7a1a97888cdd27ee2f1f24dd0ad8", size = 430163 },
    { url = "https://files.pythonhosted.org/packages/c4/ce/af016c81fda833bf125b20d1677d816f230cad2ab189f46bcbfea3c7a375/rpds_py-0.20.1-cp38-cp38-manylinux_2_17_x86_64.manylinux2014_x86_64.whl", hash = "sha256:02a0629ec053fc013808a85178524e3cb63a61dbc35b22499870194a63578fb9", size = 360776 },
    { url = "https://files.pythonhosted.org/packages/08/a7/988e179c9bef55821abe41762228d65077e0570ca75c9efbcd1bc6e263b4/rpds_py-0.20.1-cp38-cp38-manylinux_2_5_i686.manylinux1_i686.whl", hash = "sha256:fbf15aff64a163db29a91ed0868af181d6f68ec1a3a7d5afcfe4501252840bad", size = 383008 },
    { url = "https://files.pythonhosted.org/packages/96/b0/e4077f7f1b9622112ae83254aedfb691490278793299bc06dcf54ec8c8e4/rpds_py-0.20.1-cp38-cp38-musllinux_1_2_aarch64.whl", hash = "sha256:07924c1b938798797d60c6308fa8ad3b3f0201802f82e4a2c41bb3fafb44cc28", size = 546371 },
    { url = "https://files.pythonhosted.org/packages/e4/5e/1d4dd08ec0352cfe516ea93ea1993c2f656f893c87dafcd9312bd07f65f7/rpds_py-0.20.1-cp38-cp38-musllinux_1_2_i686.whl", hash = "sha256:4a5a844f68776a7715ecb30843b453f07ac89bad393431efbf7accca3ef599c1", size = 549809 },
    { url = "https://files.pythonhosted.org/packages/57/ac/a716b4729ff23ec034b7d2ff76a86e6f0753c4098401bdfdf55b2efe90e6/rpds_py-0.20.1-cp38-cp38-musllinux_1_2_x86_64.whl", hash = "sha256:518d2ca43c358929bf08f9079b617f1c2ca6e8848f83c1225c88caeac46e6cbc", size = 528492 },
    { url = "https://files.pythonhosted.org/packages/e0/ed/a0b58a9ecef79918169eacdabd14eb4c5c86ce71184ed56b80c6eb425828/rpds_py-0.20.1-cp38-none-win32.whl", hash = "sha256:3aea7eed3e55119635a74bbeb80b35e776bafccb70d97e8ff838816c124539f1", size = 200512 },
    { url = "https://files.pythonhosted.org/packages/5f/c3/222e25124283afc76c473fcd2c547e82ec57683fa31cb4d6c6eb44e5d57a/rpds_py-0.20.1-cp38-none-win_amd64.whl", hash = "sha256:7dca7081e9a0c3b6490a145593f6fe3173a94197f2cb9891183ef75e9d64c425", size = 218627 },
    { url = "https://files.pythonhosted.org/packages/d6/87/e7e0fcbfdc0d0e261534bcc885f6ae6253095b972e32f8b8b1278c78a2a9/rpds_py-0.20.1-cp39-cp39-macosx_10_12_x86_64.whl", hash = "sha256:b41b6321805c472f66990c2849e152aff7bc359eb92f781e3f606609eac877ad", size = 327867 },
    { url = "https://files.pythonhosted.org/packages/93/a0/17836b7961fc82586e9b818abdee2a27e2e605a602bb8c0d43f02092f8c2/rpds_py-0.20.1-cp39-cp39-macosx_11_0_arm64.whl", hash = "sha256:0a90c373ea2975519b58dece25853dbcb9779b05cc46b4819cb1917e3b3215b6", size = 318893 },
    { url = "https://files.pythonhosted.org/packages/dc/03/deb81d8ea3a8b974e7b03cfe8c8c26616ef8f4980dd430d8dd0a2f1b4d8e/rpds_py-0.20.1-cp39-cp39-manylinux_2_17_aarch64.manylinux2014_aarch64.whl", hash = "sha256:16d4477bcb9fbbd7b5b0e4a5d9b493e42026c0bf1f06f723a9353f5153e75d30", size = 361664 },
    { url = "https://files.pythonhosted.org/packages/16/49/d9938603731745c7b6babff97ca61ff3eb4619e7128b5ab0111ad4e91d6d/rpds_py-0.20.1-cp39-cp39-manylinux_2_17_armv7l.manylinux2014_armv7l.whl", hash = "sha256:84b8382a90539910b53a6307f7c35697bc7e6ffb25d9c1d4e998a13e842a5e83", size = 369796 },
    { url = "https://files.pythonhosted.org/packages/87/d2/480b36c69cdc373853401b6aab6a281cf60f6d72b1545d82c0d23d9dd77c/rpds_py-0.20.1-cp39-cp39-manylinux_2_17_ppc64le.manylinux2014_ppc64le.whl", hash = "sha256:4888e117dd41b9d34194d9e31631af70d3d526efc363085e3089ab1a62c32ed1", size = 403860 },
    { url = "https://files.pythonhosted.org/packages/31/7c/f6d909cb57761293308dbef14f1663d84376f2e231892a10aafc57b42037/rpds_py-0.20.1-cp39-cp39-manylinux_2_17_s390x.manylinux2014_s390x.whl", hash = "sha256:5265505b3d61a0f56618c9b941dc54dc334dc6e660f1592d112cd103d914a6db", size = 430793 },
    { url = "https://files.pythonhosted.org/packages/d4/62/c9bd294c4b5f84d9cc2c387b548ae53096ad7e71ac5b02b6310e9dc85aa4/rpds_py-0.20.1-cp39-cp39-manylinux_2_17_x86_64.manylinux2014_x86_64.whl", hash = "sha256:e75ba609dba23f2c95b776efb9dd3f0b78a76a151e96f96cc5b6b1b0004de66f", size = 360927 },
    { url = "https://files.pythonhosted.org/packages/c1/a7/15d927d83a44da8307a432b1cac06284b6657706d099a98cc99fec34ad51/rpds_py-0.20.1-cp39-cp39-manylinux_2_5_i686.manylinux1_i686.whl", hash = "sha256:1791ff70bc975b098fe6ecf04356a10e9e2bd7dc21fa7351c1742fdeb9b4966f", size = 382660 },
    { url = "https://files.pythonhosted.org/packages/4c/28/0630719c18456238bb07d59c4302fed50a13aa8035ec23dbfa80d116f9bc/rpds_py-0.20.1-cp39-cp39-musllinux_1_2_aarch64.whl", hash = "sha256:d126b52e4a473d40232ec2052a8b232270ed1f8c9571aaf33f73a14cc298c24f", size = 546888 },
    { url = "https://files.pythonhosted.org/packages/b9/75/3c9bda11b9c15d680b315f898af23825159314d4b56568f24b53ace8afcd/rpds_py-0.20.1-cp39-cp39-musllinux_1_2_i686.whl", hash = "sha256:c14937af98c4cc362a1d4374806204dd51b1e12dded1ae30645c298e5a5c4cb1", size = 550088 },
    { url = "https://files.pythonhosted.org/packages/70/f1/8fe7d04c194218171220a412057429defa9e2da785de0777c4d39309337e/rpds_py-0.20.1-cp39-cp39-musllinux_1_2_x86_64.whl", hash = "sha256:3d089d0b88996df627693639d123c8158cff41c0651f646cd8fd292c7da90eaf", size = 528270 },
    { url = "https://files.pythonhosted.org/packages/d6/62/41b0020f4b00af042b008e679dbe25a2f5bce655139a81f8b812f9068e52/rpds_py-0.20.1-cp39-none-win32.whl", hash = "sha256:653647b8838cf83b2e7e6a0364f49af96deec64d2a6578324db58380cff82aca", size = 200658 },
    { url = "https://files.pythonhosted.org/packages/05/01/e64bb8889f2dcc951e53de33d8b8070456397ae4e10edc35e6cb9908f5c8/rpds_py-0.20.1-cp39-none-win_amd64.whl", hash = "sha256:fa41a64ac5b08b292906e248549ab48b69c5428f3987b09689ab2441f267d04d", size = 218883 },
    { url = "https://files.pythonhosted.org/packages/b6/fa/7959429e69569d0f6e7d27f80451402da0409349dd2b07f6bcbdd5fad2d3/rpds_py-0.20.1-pp310-pypy310_pp73-macosx_10_12_x86_64.whl", hash = "sha256:7a07ced2b22f0cf0b55a6a510078174c31b6d8544f3bc00c2bcee52b3d613f74", size = 328209 },
    { url = "https://files.pythonhosted.org/packages/25/97/5dfdb091c30267ff404d2fd9e70c7a6d6ffc65ca77fffe9456e13b719066/rpds_py-0.20.1-pp310-pypy310_pp73-macosx_11_0_arm64.whl", hash = "sha256:68cb0a499f2c4a088fd2f521453e22ed3527154136a855c62e148b7883b99f9a", size = 319499 },
    { url = "https://files.pythonhosted.org/packages/7c/98/cf2608722400f5f9bb4c82aa5ac09026f3ac2ebea9d4059d3533589ed0b6/rpds_py-0.20.1-pp310-pypy310_pp73-manylinux_2_17_aarch64.manylinux2014_aarch64.whl", hash = "sha256:fa3060d885657abc549b2a0f8e1b79699290e5d83845141717c6c90c2df38311", size = 361795 },
    { url = "https://files.pythonhosted.org/packages/89/de/0e13dd43c785c60e63933e96fbddda0b019df6862f4d3019bb49c3861131/rpds_py-0.20.1-pp310-pypy310_pp73-manylinux_2_17_armv7l.manylinux2014_armv7l.whl", hash = "sha256:95f3b65d2392e1c5cec27cff08fdc0080270d5a1a4b2ea1d51d5f4a2620ff08d", size = 370604 },
    { url = "https://files.pythonhosted.org/packages/8a/fc/fe3c83c77f82b8059eeec4e998064913d66212b69b3653df48f58ad33d3d/rpds_py-0.20.1-pp310-pypy310_pp73-manylinux_2_17_ppc64le.manylinux2014_ppc64le.whl", hash = "sha256:2cc3712a4b0b76a1d45a9302dd2f53ff339614b1c29603a911318f2357b04dd2", size = 404177 },
    { url = "https://files.pythonhosted.org/packages/94/30/5189518bfb80a41f664daf32b46645c7fbdcc89028a0f1bfa82e806e0fbb/rpds_py-0.20.1-pp310-pypy310_pp73-manylinux_2_17_s390x.manylinux2014_s390x.whl", hash = "sha256:5d4eea0761e37485c9b81400437adb11c40e13ef513375bbd6973e34100aeb06", size = 430108 },
    { url = "https://files.pythonhosted.org/packages/67/0e/6f069feaff5c298375cd8c55e00ecd9bd79c792ce0893d39448dc0097857/rpds_py-0.20.1-pp310-pypy310_pp73-manylinux_2_17_x86_64.manylinux2014_x86_64.whl", hash = "sha256:7f5179583d7a6cdb981151dd349786cbc318bab54963a192692d945dd3f6435d", size = 361184 },
    { url = "https://files.pythonhosted.org/packages/27/9f/ce3e2ae36f392c3ef1988c06e9e0b4c74f64267dad7c223003c34da11adb/rpds_py-0.20.1-pp310-pypy310_pp73-manylinux_2_5_i686.manylinux1_i686.whl", hash = "sha256:2fbb0ffc754490aff6dabbf28064be47f0f9ca0b9755976f945214965b3ace7e", size = 384140 },
    { url = "https://files.pythonhosted.org/packages/5f/d5/89d44504d0bc7a1135062cb520a17903ff002f458371b8d9160af3b71e52/rpds_py-0.20.1-pp310-pypy310_pp73-musllinux_1_2_aarch64.whl", hash = "sha256:a94e52537a0e0a85429eda9e49f272ada715506d3b2431f64b8a3e34eb5f3e75", size = 546589 },
    { url = "https://files.pythonhosted.org/packages/8f/8f/e1c2db4fcca3947d9a28ec9553700b4dc8038f0eff575f579e75885b0661/rpds_py-0.20.1-pp310-pypy310_pp73-musllinux_1_2_i686.whl", hash = "sha256:92b68b79c0da2a980b1c4197e56ac3dd0c8a149b4603747c4378914a68706979", size = 550059 },
    { url = "https://files.pythonhosted.org/packages/67/29/00a9e986df36721b5def82fff60995c1ee8827a7d909a6ec8929fb4cc668/rpds_py-0.20.1-pp310-pypy310_pp73-musllinux_1_2_x86_64.whl", hash = "sha256:93da1d3db08a827eda74356f9f58884adb254e59b6664f64cc04cdff2cc19b0d", size = 529131 },
    { url = "https://files.pythonhosted.org/packages/a3/32/95364440560ec476b19c6a2704259e710c223bf767632ebaa72cc2a1760f/rpds_py-0.20.1-pp310-pypy310_pp73-win_amd64.whl", hash = "sha256:754bbed1a4ca48479e9d4182a561d001bbf81543876cdded6f695ec3d465846b", size = 219677 },
    { url = "https://files.pythonhosted.org/packages/ed/bf/ad8492e972c90a3d48a38e2b5095c51a8399d5b57e83f2d5d1649490f72b/rpds_py-0.20.1-pp39-pypy39_pp73-macosx_10_12_x86_64.whl", hash = "sha256:ca449520e7484534a2a44faf629362cae62b660601432d04c482283c47eaebab", size = 328046 },
    { url = "https://files.pythonhosted.org/packages/75/fd/84f42386165d6d555acb76c6d39c90b10c9dcf25116daf4f48a0a9d6867a/rpds_py-0.20.1-pp39-pypy39_pp73-macosx_11_0_arm64.whl", hash = "sha256:9c4cb04a16b0f199a8c9bf807269b2f63b7b5b11425e4a6bd44bd6961d28282c", size = 319306 },
    { url = "https://files.pythonhosted.org/packages/6c/8a/abcd5119a0573f9588ad71a3fde3c07ddd1d1393cfee15a6ba7495c256f1/rpds_py-0.20.1-pp39-pypy39_pp73-manylinux_2_17_aarch64.manylinux2014_aarch64.whl", hash = "sha256:bb63804105143c7e24cee7db89e37cb3f3941f8e80c4379a0b355c52a52b6780", size = 362558 },
    { url = "https://files.pythonhosted.org/packages/9d/65/1c2bb10afd4bd32800227a658ae9097bc1d08a4e5048a57a9bd2efdf6306/rpds_py-0.20.1-pp39-pypy39_pp73-manylinux_2_17_armv7l.manylinux2014_armv7l.whl", hash = "sha256:55cd1fa4ecfa6d9f14fbd97ac24803e6f73e897c738f771a9fe038f2f11ff07c", size = 370811 },
    { url = "https://files.pythonhosted.org/packages/6c/ee/f4bab2b9e51ced30351cfd210647885391463ae682028c79760e7db28e4e/rpds_py-0.20.1-pp39-pypy39_pp73-manylinux_2_17_ppc64le.manylinux2014_ppc64le.whl", hash = "sha256:0f8f741b6292c86059ed175d80eefa80997125b7c478fb8769fd9ac8943a16c0", size = 404660 },
    { url = "https://files.pythonhosted.org/packages/48/0f/9d04d0939682f0c97be827fc51ff986555ffb573e6781bd5132441f0ce25/rpds_py-0.20.1-pp39-pypy39_pp73-manylinux_2_17_s390x.manylinux2014_s390x.whl", hash = "sha256:0fc212779bf8411667234b3cdd34d53de6c2b8b8b958e1e12cb473a5f367c338", size = 430490 },
    { url = "https://files.pythonhosted.org/packages/0d/f2/e9b90fd8416d59941b6a12f2c2e1d898b63fd092f5a7a6f98236cb865764/rpds_py-0.20.1-pp39-pypy39_pp73-manylinux_2_17_x86_64.manylinux2014_x86_64.whl", hash = "sha256:0ad56edabcdb428c2e33bbf24f255fe2b43253b7d13a2cdbf05de955217313e6", size = 361448 },
    { url = "https://files.pythonhosted.org/packages/0b/83/1cc776dce7bedb17d6f4ea62eafccee8a57a4678f4fac414ab69fb9b6b0b/rpds_py-0.20.1-pp39-pypy39_pp73-manylinux_2_5_i686.manylinux1_i686.whl", hash = "sha256:0a3a1e9ee9728b2c1734f65d6a1d376c6f2f6fdcc13bb007a08cc4b1ff576dc5", size = 383681 },
    { url = "https://files.pythonhosted.org/packages/17/5c/e0cdd6b0a8373fdef3667af2778dd9ff3abf1bbb9c7bd92c603c91440eb0/rpds_py-0.20.1-pp39-pypy39_pp73-musllinux_1_2_aarch64.whl", hash = "sha256:e13de156137b7095442b288e72f33503a469aa1980ed856b43c353ac86390519", size = 546203 },
    { url = "https://files.pythonhosted.org/packages/1b/a8/81fc9cbc01e7ef6d10652aedc1de4e8473934773e2808ba49094e03575df/rpds_py-0.20.1-pp39-pypy39_pp73-musllinux_1_2_i686.whl", hash = "sha256:07f59760ef99f31422c49038964b31c4dfcfeb5d2384ebfc71058a7c9adae2d2", size = 549855 },
    { url = "https://files.pythonhosted.org/packages/b3/87/99648693d3c1bbce088119bc61ecaab62e5f9c713894edc604ffeca5ae88/rpds_py-0.20.1-pp39-pypy39_pp73-musllinux_1_2_x86_64.whl", hash = "sha256:59240685e7da61fb78f65a9f07f8108e36a83317c53f7b276b4175dc44151684", size = 528625 },
    { url = "https://files.pythonhosted.org/packages/05/c3/10c68a08849f1fa45d205e54141fa75d316013e3d701ef01770ee1220bb8/rpds_py-0.20.1-pp39-pypy39_pp73-win_amd64.whl", hash = "sha256:83cba698cfb3c2c5a7c3c6bac12fe6c6a51aae69513726be6411076185a8b24a", size = 219991 },
]

[[package]]
name = "ruff"
version = "0.8.0"
source = { registry = "https://pypi.org/simple" }
sdist = { url = "https://files.pythonhosted.org/packages/b2/d6/a2373f3ba7180ddb44420d2a9d1f1510e1a4d162b3d27282bedcb09c8da9/ruff-0.8.0.tar.gz", hash = "sha256:a7ccfe6331bf8c8dad715753e157457faf7351c2b69f62f32c165c2dbcbacd44", size = 3276537 }
wheels = [
    { url = "https://files.pythonhosted.org/packages/ec/77/e889ee3ce7fd8baa3ed1b77a03b9fb8ec1be68be1418261522fd6a5405e0/ruff-0.8.0-py3-none-linux_armv6l.whl", hash = "sha256:fcb1bf2cc6706adae9d79c8d86478677e3bbd4ced796ccad106fd4776d395fea", size = 10518283 },
    { url = "https://files.pythonhosted.org/packages/da/c8/0a47de01edf19fb22f5f9b7964f46a68d0bdff20144d134556ffd1ba9154/ruff-0.8.0-py3-none-macosx_10_12_x86_64.whl", hash = "sha256:295bb4c02d58ff2ef4378a1870c20af30723013f441c9d1637a008baaf928c8b", size = 10317691 },
    { url = "https://files.pythonhosted.org/packages/41/17/9885e4a0eeae07abd2a4ebabc3246f556719f24efa477ba2739146c4635a/ruff-0.8.0-py3-none-macosx_11_0_arm64.whl", hash = "sha256:7b1f1c76b47c18fa92ee78b60d2d20d7e866c55ee603e7d19c1e991fad933a9a", size = 9940999 },
    { url = "https://files.pythonhosted.org/packages/3e/cd/46b6f7043597eb318b5f5482c8ae8f5491cccce771e85f59d23106f2d179/ruff-0.8.0-py3-none-manylinux_2_17_aarch64.manylinux2014_aarch64.whl", hash = "sha256:eb0d4f250a7711b67ad513fde67e8870109e5ce590a801c3722580fe98c33a99", size = 10772437 },
    { url = "https://files.pythonhosted.org/packages/5d/87/afc95aeb8bc78b1d8a3461717a4419c05aa8aa943d4c9cbd441630f85584/ruff-0.8.0-py3-none-manylinux_2_17_armv7l.manylinux2014_armv7l.whl", hash = "sha256:0e55cce9aa93c5d0d4e3937e47b169035c7e91c8655b0974e61bb79cf398d49c", size = 10299156 },
    { url = "https://files.pythonhosted.org/packages/65/fa/04c647bb809c4d65e8eae1ed1c654d9481b21dd942e743cd33511687b9f9/ruff-0.8.0-py3-none-manylinux_2_17_i686.manylinux2014_i686.whl", hash = "sha256:3f4cd64916d8e732ce6b87f3f5296a8942d285bbbc161acee7fe561134af64f9", size = 11325819 },
    { url = "https://files.pythonhosted.org/packages/90/26/7dad6e7d833d391a8a1afe4ee70ca6f36c4a297d3cca83ef10e83e9aacf3/ruff-0.8.0-py3-none-manylinux_2_17_ppc64.manylinux2014_ppc64.whl", hash = "sha256:c5c1466be2a2ebdf7c5450dd5d980cc87c8ba6976fb82582fea18823da6fa362", size = 12023927 },
    { url = "https://files.pythonhosted.org/packages/24/a0/be5296dda6428ba8a13bda8d09fbc0e14c810b485478733886e61597ae2b/ruff-0.8.0-py3-none-manylinux_2_17_ppc64le.manylinux2014_ppc64le.whl", hash = "sha256:2dabfd05b96b7b8f2da00d53c514eea842bff83e41e1cceb08ae1966254a51df", size = 11589702 },
    { url = "https://files.pythonhosted.org/packages/26/3f/7602eb11d2886db545834182a9dbe500b8211fcbc9b4064bf9d358bbbbb4/ruff-0.8.0-py3-none-manylinux_2_17_s390x.manylinux2014_s390x.whl", hash = "sha256:facebdfe5a5af6b1588a1d26d170635ead6892d0e314477e80256ef4a8470cf3", size = 12782936 },
    { url = "https://files.pythonhosted.org/packages/4c/5d/083181bdec4ec92a431c1291d3fff65eef3ded630a4b55eb735000ef5f3b/ruff-0.8.0-py3-none-manylinux_2_17_x86_64.manylinux2014_x86_64.whl", hash = "sha256:87a8e86bae0dbd749c815211ca11e3a7bd559b9710746c559ed63106d382bd9c", size = 11138488 },
    { url = "https://files.pythonhosted.org/packages/b7/23/c12cdef58413cee2436d6a177aa06f7a366ebbca916cf10820706f632459/ruff-0.8.0-py3-none-musllinux_1_2_aarch64.whl", hash = "sha256:85e654f0ded7befe2d61eeaf3d3b1e4ef3894469cd664ffa85006c7720f1e4a2", size = 10744474 },
    { url = "https://files.pythonhosted.org/packages/29/61/a12f3b81520083cd7c5caa24ba61bb99fd1060256482eff0ef04cc5ccd1b/ruff-0.8.0-py3-none-musllinux_1_2_armv7l.whl", hash = "sha256:83a55679c4cb449fa527b8497cadf54f076603cc36779b2170b24f704171ce70", size = 10369029 },
    { url = "https://files.pythonhosted.org/packages/08/2a/c013f4f3e4a54596c369cee74c24870ed1d534f31a35504908b1fc97017a/ruff-0.8.0-py3-none-musllinux_1_2_i686.whl", hash = "sha256:812e2052121634cf13cd6fddf0c1871d0ead1aad40a1a258753c04c18bb71bbd", size = 10867481 },
    { url = "https://files.pythonhosted.org/packages/d5/f7/685b1e1d42a3e94ceb25eab23c70bdd8c0ab66a43121ef83fe6db5a58756/ruff-0.8.0-py3-none-musllinux_1_2_x86_64.whl", hash = "sha256:780d5d8523c04202184405e60c98d7595bdb498c3c6abba3b6d4cdf2ca2af426", size = 11237117 },
    { url = "https://files.pythonhosted.org/packages/03/20/401132c0908e8837625e3b7e32df9962e7cd681a4df1e16a10e2a5b4ecda/ruff-0.8.0-py3-none-win32.whl", hash = "sha256:5fdb6efecc3eb60bba5819679466471fd7d13c53487df7248d6e27146e985468", size = 8783511 },
    { url = "https://files.pythonhosted.org/packages/1d/5c/4d800fca7854f62ad77f2c0d99b4b585f03e2d87a6ec1ecea85543a14a3c/ruff-0.8.0-py3-none-win_amd64.whl", hash = "sha256:582891c57b96228d146725975fbb942e1f30a0c4ba19722e692ca3eb25cc9b4f", size = 9559876 },
    { url = "https://files.pythonhosted.org/packages/5b/bc/cc8a6a5ca4960b226dc15dd8fb511dd11f2014ff89d325c0b9b9faa9871f/ruff-0.8.0-py3-none-win_arm64.whl", hash = "sha256:ba93e6294e9a737cd726b74b09a6972e36bb511f9a102f1d9a7e1ce94dd206a6", size = 8939733 },
]

[[package]]
name = "setuptools"
version = "75.4.0"
source = { registry = "https://pypi.org/simple" }
sdist = { url = "https://files.pythonhosted.org/packages/e2/73/c1ccf3e057ef6331cc6861412905dc218203bde46dfe8262c1631aa7fb11/setuptools-75.4.0.tar.gz", hash = "sha256:1dc484f5cf56fd3fe7216d7b8df820802e7246cfb534a1db2aa64f14fcb9cdcb", size = 1336593 }
wheels = [
    { url = "https://files.pythonhosted.org/packages/21/df/7c6bb83dcb45b35dc35b310d752f254211cde0bcd2a35290ea6e2862b2a9/setuptools-75.4.0-py3-none-any.whl", hash = "sha256:b3c5d862f98500b06ffdf7cc4499b48c46c317d8d56cb30b5c8bce4d88f5c216", size = 1223131 },
]

[[package]]
name = "six"
version = "1.16.0"
source = { registry = "https://pypi.org/simple" }
sdist = { url = "https://files.pythonhosted.org/packages/71/39/171f1c67cd00715f190ba0b100d606d440a28c93c7714febeca8b79af85e/six-1.16.0.tar.gz", hash = "sha256:1e61c37477a1626458e36f7b1d82aa5c9b094fa4802892072e49de9c60c4c926", size = 34041 }
wheels = [
    { url = "https://files.pythonhosted.org/packages/d9/5a/e7c31adbe875f2abbb91bd84cf2dc52d792b5a01506781dbcf25c91daf11/six-1.16.0-py2.py3-none-any.whl", hash = "sha256:8abb2f1d86890a2dfb989f9a77cfcfd3e47c2a354b01111771326f8aa26e0254", size = 11053 },
]

[[package]]
name = "sqlalchemy"
version = "2.0.36"
source = { registry = "https://pypi.org/simple" }
dependencies = [
    { name = "greenlet", marker = "(python_full_version < '3.13' and platform_machine == 'AMD64') or (python_full_version < '3.13' and platform_machine == 'WIN32') or (python_full_version < '3.13' and platform_machine == 'aarch64') or (python_full_version < '3.13' and platform_machine == 'amd64') or (python_full_version < '3.13' and platform_machine == 'ppc64le') or (python_full_version < '3.13' and platform_machine == 'win32') or (python_full_version < '3.13' and platform_machine == 'x86_64')" },
    { name = "typing-extensions" },
]
sdist = { url = "https://files.pythonhosted.org/packages/50/65/9cbc9c4c3287bed2499e05033e207473504dc4df999ce49385fb1f8b058a/sqlalchemy-2.0.36.tar.gz", hash = "sha256:7f2767680b6d2398aea7082e45a774b2b0767b5c8d8ffb9c8b683088ea9b29c5", size = 9574485 }
wheels = [
    { url = "https://files.pythonhosted.org/packages/db/72/14ab694b8b3f0e35ef5beb74a8fea2811aa791ba1611c44dc90cdf46af17/SQLAlchemy-2.0.36-cp310-cp310-macosx_10_9_x86_64.whl", hash = "sha256:59b8f3adb3971929a3e660337f5dacc5942c2cdb760afcabb2614ffbda9f9f72", size = 2092604 },
    { url = "https://files.pythonhosted.org/packages/1e/59/333fcbca58b79f5b8b61853d6137530198823392151fa8fd9425f367519e/SQLAlchemy-2.0.36-cp310-cp310-macosx_11_0_arm64.whl", hash = "sha256:37350015056a553e442ff672c2d20e6f4b6d0b2495691fa239d8aa18bb3bc908", size = 2083796 },
    { url = "https://files.pythonhosted.org/packages/6c/a0/ec3c188d2b0c1bc742262e76408d44104598d7247c23f5b06bb97ee21bfa/SQLAlchemy-2.0.36-cp310-cp310-manylinux_2_17_aarch64.manylinux2014_aarch64.whl", hash = "sha256:8318f4776c85abc3f40ab185e388bee7a6ea99e7fa3a30686580b209eaa35c08", size = 3066165 },
    { url = "https://files.pythonhosted.org/packages/07/15/68ef91de5b8b7f80fb2d2b3b31ed42180c6227fe0a701aed9d01d34f98ec/SQLAlchemy-2.0.36-cp310-cp310-manylinux_2_17_x86_64.manylinux2014_x86_64.whl", hash = "sha256:c245b1fbade9c35e5bd3b64270ab49ce990369018289ecfde3f9c318411aaa07", size = 3074428 },
    { url = "https://files.pythonhosted.org/packages/e2/4c/9dfea5e63b87325eef6d9cdaac913459aa6a157a05a05ea6ff20004aee8e/SQLAlchemy-2.0.36-cp310-cp310-musllinux_1_2_aarch64.whl", hash = "sha256:69f93723edbca7342624d09f6704e7126b152eaed3cdbb634cb657a54332a3c5", size = 3030477 },
    { url = "https://files.pythonhosted.org/packages/16/a5/fcfde8e74ea5f683b24add22463bfc21e431d4a5531c8a5b55bc6fbea164/SQLAlchemy-2.0.36-cp310-cp310-musllinux_1_2_x86_64.whl", hash = "sha256:f9511d8dd4a6e9271d07d150fb2f81874a3c8c95e11ff9af3a2dfc35fe42ee44", size = 3055942 },
    { url = "https://files.pythonhosted.org/packages/3c/ee/c22c415a771d791ae99146d72ffdb20e43625acd24835ea7fc157436d59f/SQLAlchemy-2.0.36-cp310-cp310-win32.whl", hash = "sha256:c3f3631693003d8e585d4200730616b78fafd5a01ef8b698f6967da5c605b3fa", size = 2064960 },
    { url = "https://files.pythonhosted.org/packages/aa/af/ad9c25cadc79bd851bdb9d82b68af9bdb91ff05f56d0da2f8a654825974f/SQLAlchemy-2.0.36-cp310-cp310-win_amd64.whl", hash = "sha256:a86bfab2ef46d63300c0f06936bd6e6c0105faa11d509083ba8f2f9d237fb5b5", size = 2089078 },
    { url = "https://files.pythonhosted.org/packages/00/4e/5a67963fd7cbc1beb8bd2152e907419f4c940ef04600b10151a751fe9e06/SQLAlchemy-2.0.36-cp311-cp311-macosx_10_9_x86_64.whl", hash = "sha256:fd3a55deef00f689ce931d4d1b23fa9f04c880a48ee97af488fd215cf24e2a6c", size = 2093782 },
    { url = "https://files.pythonhosted.org/packages/b3/24/30e33b6389ebb5a17df2a4243b091bc709fb3dfc9a48c8d72f8e037c943d/SQLAlchemy-2.0.36-cp311-cp311-macosx_11_0_arm64.whl", hash = "sha256:4f5e9cd989b45b73bd359f693b935364f7e1f79486e29015813c338450aa5a71", size = 2084180 },
    { url = "https://files.pythonhosted.org/packages/10/1e/70e9ed2143a27065246be40f78637ad5160ea0f5fd32f8cab819a31ff54d/SQLAlchemy-2.0.36-cp311-cp311-manylinux_2_17_aarch64.manylinux2014_aarch64.whl", hash = "sha256:d0ddd9db6e59c44875211bc4c7953a9f6638b937b0a88ae6d09eb46cced54eff", size = 3202469 },
    { url = "https://files.pythonhosted.org/packages/b4/5f/95e0ed74093ac3c0db6acfa944d4d8ac6284ef5e1136b878a327ea1f975a/SQLAlchemy-2.0.36-cp311-cp311-manylinux_2_17_x86_64.manylinux2014_x86_64.whl", hash = "sha256:2519f3a5d0517fc159afab1015e54bb81b4406c278749779be57a569d8d1bb0d", size = 3202464 },
    { url = "https://files.pythonhosted.org/packages/91/95/2cf9b85a6bc2ee660e40594dffe04e777e7b8617fd0c6d77a0f782ea96c9/SQLAlchemy-2.0.36-cp311-cp311-musllinux_1_2_aarch64.whl", hash = "sha256:59b1ee96617135f6e1d6f275bbe988f419c5178016f3d41d3c0abb0c819f75bb", size = 3139508 },
    { url = "https://files.pythonhosted.org/packages/92/ea/f0c01bc646456e4345c0fb5a3ddef457326285c2dc60435b0eb96b61bf31/SQLAlchemy-2.0.36-cp311-cp311-musllinux_1_2_x86_64.whl", hash = "sha256:39769a115f730d683b0eb7b694db9789267bcd027326cccc3125e862eb03bfd8", size = 3159837 },
    { url = "https://files.pythonhosted.org/packages/a6/93/c8edbf153ee38fe529773240877bf1332ed95328aceef6254288f446994e/SQLAlchemy-2.0.36-cp311-cp311-win32.whl", hash = "sha256:66bffbad8d6271bb1cc2f9a4ea4f86f80fe5e2e3e501a5ae2a3dc6a76e604e6f", size = 2064529 },
    { url = "https://files.pythonhosted.org/packages/b1/03/d12b7c1d36fd80150c1d52e121614cf9377dac99e5497af8d8f5b2a8db64/SQLAlchemy-2.0.36-cp311-cp311-win_amd64.whl", hash = "sha256:23623166bfefe1487d81b698c423f8678e80df8b54614c2bf4b4cfcd7c711959", size = 2089874 },
    { url = "https://files.pythonhosted.org/packages/b8/bf/005dc47f0e57556e14512d5542f3f183b94fde46e15ff1588ec58ca89555/SQLAlchemy-2.0.36-cp312-cp312-macosx_10_13_x86_64.whl", hash = "sha256:f7b64e6ec3f02c35647be6b4851008b26cff592a95ecb13b6788a54ef80bbdd4", size = 2092378 },
    { url = "https://files.pythonhosted.org/packages/94/65/f109d5720779a08e6e324ec89a744f5f92c48bd8005edc814bf72fbb24e5/SQLAlchemy-2.0.36-cp312-cp312-macosx_11_0_arm64.whl", hash = "sha256:46331b00096a6db1fdc052d55b101dbbfc99155a548e20a0e4a8e5e4d1362855", size = 2082778 },
    { url = "https://files.pythonhosted.org/packages/60/f6/d9aa8c49c44f9b8c9b9dada1f12fa78df3d4c42aa2de437164b83ee1123c/SQLAlchemy-2.0.36-cp312-cp312-manylinux_2_17_aarch64.manylinux2014_aarch64.whl", hash = "sha256:fdf3386a801ea5aba17c6410dd1dc8d39cf454ca2565541b5ac42a84e1e28f53", size = 3232191 },
    { url = "https://files.pythonhosted.org/packages/8a/ab/81d4514527c068670cb1d7ab62a81a185df53a7c379bd2a5636e83d09ede/SQLAlchemy-2.0.36-cp312-cp312-manylinux_2_17_x86_64.manylinux2014_x86_64.whl", hash = "sha256:ac9dfa18ff2a67b09b372d5db8743c27966abf0e5344c555d86cc7199f7ad83a", size = 3243044 },
    { url = "https://files.pythonhosted.org/packages/35/b4/f87c014ecf5167dc669199cafdb20a7358ff4b1d49ce3622cc48571f811c/SQLAlchemy-2.0.36-cp312-cp312-musllinux_1_2_aarch64.whl", hash = "sha256:90812a8933df713fdf748b355527e3af257a11e415b613dd794512461eb8a686", size = 3178511 },
    { url = "https://files.pythonhosted.org/packages/ea/09/badfc9293bc3ccba6ede05e5f2b44a760aa47d84da1fc5a326e963e3d4d9/SQLAlchemy-2.0.36-cp312-cp312-musllinux_1_2_x86_64.whl", hash = "sha256:1bc330d9d29c7f06f003ab10e1eaced295e87940405afe1b110f2eb93a233588", size = 3205147 },
    { url = "https://files.pythonhosted.org/packages/c8/60/70e681de02a13c4b27979b7b78da3058c49bacc9858c89ba672e030f03f2/SQLAlchemy-2.0.36-cp312-cp312-win32.whl", hash = "sha256:79d2e78abc26d871875b419e1fd3c0bca31a1cb0043277d0d850014599626c2e", size = 2062709 },
    { url = "https://files.pythonhosted.org/packages/b7/ed/f6cd9395e41bfe47dd253d74d2dfc3cab34980d4e20c8878cb1117306085/SQLAlchemy-2.0.36-cp312-cp312-win_amd64.whl", hash = "sha256:b544ad1935a8541d177cb402948b94e871067656b3a0b9e91dbec136b06a2ff5", size = 2088433 },
    { url = "https://files.pythonhosted.org/packages/78/5c/236398ae3678b3237726819b484f15f5c038a9549da01703a771f05a00d6/SQLAlchemy-2.0.36-cp313-cp313-macosx_10_13_x86_64.whl", hash = "sha256:b5cc79df7f4bc3d11e4b542596c03826063092611e481fcf1c9dfee3c94355ef", size = 2087651 },
    { url = "https://files.pythonhosted.org/packages/a8/14/55c47420c0d23fb67a35af8be4719199b81c59f3084c28d131a7767b0b0b/SQLAlchemy-2.0.36-cp313-cp313-macosx_11_0_arm64.whl", hash = "sha256:3c01117dd36800f2ecaa238c65365b7b16497adc1522bf84906e5710ee9ba0e8", size = 2078132 },
    { url = "https://files.pythonhosted.org/packages/3d/97/1e843b36abff8c4a7aa2e37f9bea364f90d021754c2de94d792c2d91405b/SQLAlchemy-2.0.36-cp313-cp313-manylinux_2_17_aarch64.manylinux2014_aarch64.whl", hash = "sha256:9bc633f4ee4b4c46e7adcb3a9b5ec083bf1d9a97c1d3854b92749d935de40b9b", size = 3164559 },
    { url = "https://files.pythonhosted.org/packages/7b/c5/07f18a897b997f6d6b234fab2bf31dccf66d5d16a79fe329aefc95cd7461/SQLAlchemy-2.0.36-cp313-cp313-manylinux_2_17_x86_64.manylinux2014_x86_64.whl", hash = "sha256:9e46ed38affdfc95d2c958de328d037d87801cfcbea6d421000859e9789e61c2", size = 3177897 },
    { url = "https://files.pythonhosted.org/packages/b3/cd/e16f3cbefd82b5c40b33732da634ec67a5f33b587744c7ab41699789d492/SQLAlchemy-2.0.36-cp313-cp313-musllinux_1_2_aarch64.whl", hash = "sha256:b2985c0b06e989c043f1dc09d4fe89e1616aadd35392aea2844f0458a989eacf", size = 3111289 },
    { url = "https://files.pythonhosted.org/packages/15/85/5b8a3b0bc29c9928aa62b5c91fcc8335f57c1de0a6343873b5f372e3672b/SQLAlchemy-2.0.36-cp313-cp313-musllinux_1_2_x86_64.whl", hash = "sha256:4a121d62ebe7d26fec9155f83f8be5189ef1405f5973ea4874a26fab9f1e262c", size = 3139491 },
    { url = "https://files.pythonhosted.org/packages/a1/95/81babb6089938680dfe2cd3f88cd3fd39cccd1543b7cb603b21ad881bff1/SQLAlchemy-2.0.36-cp313-cp313-win32.whl", hash = "sha256:0572f4bd6f94752167adfd7c1bed84f4b240ee6203a95e05d1e208d488d0d436", size = 2060439 },
    { url = "https://files.pythonhosted.org/packages/c1/ce/5f7428df55660d6879d0522adc73a3364970b5ef33ec17fa125c5dbcac1d/SQLAlchemy-2.0.36-cp313-cp313-win_amd64.whl", hash = "sha256:8c78ac40bde930c60e0f78b3cd184c580f89456dd87fc08f9e3ee3ce8765ce88", size = 2084574 },
    { url = "https://files.pythonhosted.org/packages/db/da/443679a0b9e0a009f00d1542595c8a4d582ece1809704e703c4843f18768/SQLAlchemy-2.0.36-cp38-cp38-macosx_10_9_x86_64.whl", hash = "sha256:3d6718667da04294d7df1670d70eeddd414f313738d20a6f1d1f379e3139a545", size = 2097524 },
    { url = "https://files.pythonhosted.org/packages/60/88/08249dc5651d976b64c257250ade16ec02444257b44e404e258f2862c201/SQLAlchemy-2.0.36-cp38-cp38-macosx_11_0_arm64.whl", hash = "sha256:72c28b84b174ce8af8504ca28ae9347d317f9dba3999e5981a3cd441f3712e24", size = 2088207 },
    { url = "https://files.pythonhosted.org/packages/19/41/feb0216cced91211c9dd045f08fa020a3bd2e188110217d24b6b2a90b6a2/SQLAlchemy-2.0.36-cp38-cp38-manylinux_2_17_aarch64.manylinux2014_aarch64.whl", hash = "sha256:b11d0cfdd2b095e7b0686cf5fabeb9c67fae5b06d265d8180715b8cfa86522e3", size = 3090690 },
    { url = "https://files.pythonhosted.org/packages/80/fe/0055147b71de2007e716ddc686438aefb390b03fd2e382ff4a8588b78b58/SQLAlchemy-2.0.36-cp38-cp38-manylinux_2_17_x86_64.manylinux2014_x86_64.whl", hash = "sha256:e32092c47011d113dc01ab3e1d3ce9f006a47223b18422c5c0d150af13a00687", size = 3097567 },
    { url = "https://files.pythonhosted.org/packages/4e/55/52eaef72f071b89e2e965decc264d16b6031a39365a6593067053ba8bb97/SQLAlchemy-2.0.36-cp38-cp38-musllinux_1_2_aarch64.whl", hash = "sha256:6a440293d802d3011028e14e4226da1434b373cbaf4a4bbb63f845761a708346", size = 3044686 },
    { url = "https://files.pythonhosted.org/packages/2d/c8/6fb6179ad2eb9baab61132786488fa10e5b588ef2b008f57f560ae7f39d1/SQLAlchemy-2.0.36-cp38-cp38-musllinux_1_2_x86_64.whl", hash = "sha256:c54a1e53a0c308a8e8a7dffb59097bff7facda27c70c286f005327f21b2bd6b1", size = 3067814 },
    { url = "https://files.pythonhosted.org/packages/52/84/be7227a06c24418f131a877159eb962c62447883069390c868d1a782f01d/SQLAlchemy-2.0.36-cp38-cp38-win32.whl", hash = "sha256:1e0d612a17581b6616ff03c8e3d5eff7452f34655c901f75d62bd86449d9750e", size = 2067569 },
    { url = "https://files.pythonhosted.org/packages/df/4f/9c70c53a5bd6de5957db78578cb0491732da636032566d3e8748659513cb/SQLAlchemy-2.0.36-cp38-cp38-win_amd64.whl", hash = "sha256:8958b10490125124463095bbdadda5aa22ec799f91958e410438ad6c97a7b793", size = 2092329 },
    { url = "https://files.pythonhosted.org/packages/43/10/c1c865afeb50270677942cda17ed78b55b0a0068e426d22284a625d7341f/SQLAlchemy-2.0.36-cp39-cp39-macosx_10_9_x86_64.whl", hash = "sha256:dc022184d3e5cacc9579e41805a681187650e170eb2fd70e28b86192a479dcaa", size = 2095474 },
    { url = "https://files.pythonhosted.org/packages/25/cb/78d7663ad1c82ca8b5cbc7532b8e3c9f80a53f1bdaafd8f5314525700a01/SQLAlchemy-2.0.36-cp39-cp39-macosx_11_0_arm64.whl", hash = "sha256:b817d41d692bf286abc181f8af476c4fbef3fd05e798777492618378448ee689", size = 2086708 },
    { url = "https://files.pythonhosted.org/packages/5c/5b/f9b5cf759865b0dd8b20579b3d920ed87b6160fce75e2b7ed697ddbf0008/SQLAlchemy-2.0.36-cp39-cp39-manylinux_2_17_aarch64.manylinux2014_aarch64.whl", hash = "sha256:a4e46a888b54be23d03a89be510f24a7652fe6ff660787b96cd0e57a4ebcb46d", size = 3080607 },
    { url = "https://files.pythonhosted.org/packages/18/f6/afaef83a3fbeff40b9289508b985c5630c0e8303d08106a0117447c680d9/SQLAlchemy-2.0.36-cp39-cp39-manylinux_2_17_x86_64.manylinux2014_x86_64.whl", hash = "sha256:c4ae3005ed83f5967f961fd091f2f8c5329161f69ce8480aa8168b2d7fe37f06", size = 3088410 },
    { url = "https://files.pythonhosted.org/packages/62/60/ec2b8c14b3c15b4a915ae821b455823fbafa6f38c4011b27c0a76f94928a/SQLAlchemy-2.0.36-cp39-cp39-musllinux_1_2_aarch64.whl", hash = "sha256:03e08af7a5f9386a43919eda9de33ffda16b44eb11f3b313e6822243770e9763", size = 3047623 },
    { url = "https://files.pythonhosted.org/packages/40/a2/9f748bdaf769eceb780c438b3dd7a37b8b8cbc6573e2a3748b0d5c2e9d80/SQLAlchemy-2.0.36-cp39-cp39-musllinux_1_2_x86_64.whl", hash = "sha256:3dbb986bad3ed5ceaf090200eba750b5245150bd97d3e67343a3cfed06feecf7", size = 3074096 },
    { url = "https://files.pythonhosted.org/packages/01/f7/290d7193c81d1ff0f751bd9430f3762bee0f53efd0273aba7ba18eb10520/SQLAlchemy-2.0.36-cp39-cp39-win32.whl", hash = "sha256:9fe53b404f24789b5ea9003fc25b9a3988feddebd7e7b369c8fac27ad6f52f28", size = 2067304 },
    { url = "https://files.pythonhosted.org/packages/6f/a0/dc1a808d6ac466b190ca570f7ce52a1761308279eab4a09367ccf2cd6bd7/SQLAlchemy-2.0.36-cp39-cp39-win_amd64.whl", hash = "sha256:af148a33ff0349f53512a049c6406923e4e02bf2f26c5fb285f143faf4f0e46a", size = 2091520 },
    { url = "https://files.pythonhosted.org/packages/b8/49/21633706dd6feb14cd3f7935fc00b60870ea057686035e1a99ae6d9d9d53/SQLAlchemy-2.0.36-py3-none-any.whl", hash = "sha256:fddbe92b4760c6f5d48162aef14824add991aeda8ddadb3c31d56eb15ca69f8e", size = 1883787 },
]

[[package]]
name = "textual"
version = "0.73.0"
source = { registry = "https://pypi.org/simple" }
dependencies = [
    { name = "markdown-it-py", extra = ["linkify", "plugins"], marker = "python_full_version < '3.9' or python_full_version >= '3.12' or platform_system != 'Windows' or sys_platform == 'win32'" },
    { name = "rich", marker = "python_full_version < '3.9' or python_full_version >= '3.12' or platform_system != 'Windows' or sys_platform == 'win32'" },
    { name = "typing-extensions", marker = "python_full_version < '3.9' or python_full_version >= '3.12' or platform_system != 'Windows' or sys_platform == 'win32'" },
]
sdist = { url = "https://files.pythonhosted.org/packages/d8/e9/4939bf72d4a7d1a37aa5d55ad4438594a9d5e59875195dd89e9d8c14a9a9/textual-0.73.0.tar.gz", hash = "sha256:ccd1e873370577f557dfdf2b3411f2a4f68b57d4365f9d83a00d084afb15f5a6", size = 1291992 }
wheels = [
    { url = "https://files.pythonhosted.org/packages/a4/f3/62ec72b437647787ac7305699e7e00318fd25827212a6b5b7fbb278ec17d/textual-0.73.0-py3-none-any.whl", hash = "sha256:4d93d80d203f7fb7ba51828a546e8777019700d529a1b405ceee313dea2edfc2", size = 564394 },
]

[[package]]
name = "tinycss2"
version = "1.4.0"
source = { registry = "https://pypi.org/simple" }
dependencies = [
    { name = "webencodings" },
]
sdist = { url = "https://files.pythonhosted.org/packages/7a/fd/7a5ee21fd08ff70d3d33a5781c255cbe779659bd03278feb98b19ee550f4/tinycss2-1.4.0.tar.gz", hash = "sha256:10c0972f6fc0fbee87c3edb76549357415e94548c1ae10ebccdea16fb404a9b7", size = 87085 }
wheels = [
    { url = "https://files.pythonhosted.org/packages/e6/34/ebdc18bae6aa14fbee1a08b63c015c72b64868ff7dae68808ab500c492e2/tinycss2-1.4.0-py3-none-any.whl", hash = "sha256:3a49cf47b7675da0b15d0c6e1df8df4ebd96e9394bb905a5775adb0d884c5289", size = 26610 },
]

[[package]]
name = "tokenize-rt"
version = "6.0.0"
source = { registry = "https://pypi.org/simple" }
sdist = { url = "https://files.pythonhosted.org/packages/7d/09/6257dabdeab5097d72c5d874f29b33cd667ec411af6667922d84f85b79b5/tokenize_rt-6.0.0.tar.gz", hash = "sha256:b9711bdfc51210211137499b5e355d3de5ec88a85d2025c520cbb921b5194367", size = 5360 }
wheels = [
    { url = "https://files.pythonhosted.org/packages/5c/c2/44486862562c6902778ccf88001ad5ea3f8da5c030c638cac8be72f65b40/tokenize_rt-6.0.0-py2.py3-none-any.whl", hash = "sha256:d4ff7ded2873512938b4f8cbb98c9b07118f01d30ac585a30d7a88353ca36d22", size = 5869 },
]

[[package]]
name = "tomli"
version = "2.1.0"
source = { registry = "https://pypi.org/simple" }
sdist = { url = "https://files.pythonhosted.org/packages/1e/e4/1b6cbcc82d8832dd0ce34767d5c560df8a3547ad8cbc427f34601415930a/tomli-2.1.0.tar.gz", hash = "sha256:3f646cae2aec94e17d04973e4249548320197cfabdf130015d023de4b74d8ab8", size = 16622 }
wheels = [
    { url = "https://files.pythonhosted.org/packages/de/f7/4da0ffe1892122c9ea096c57f64c2753ae5dd3ce85488802d11b0992cc6d/tomli-2.1.0-py3-none-any.whl", hash = "sha256:a5c57c3d1c56f5ccdf89f6523458f60ef716e210fc47c4cfb188c5ba473e0391", size = 13750 },
]

[[package]]
name = "typing-extensions"
version = "4.12.2"
source = { registry = "https://pypi.org/simple" }
sdist = { url = "https://files.pythonhosted.org/packages/df/db/f35a00659bc03fec321ba8bce9420de607a1d37f8342eee1863174c69557/typing_extensions-4.12.2.tar.gz", hash = "sha256:1a7ead55c7e559dd4dee8856e3a88b41225abfe1ce8df57b7c13915fe121ffb8", size = 85321 }
wheels = [
    { url = "https://files.pythonhosted.org/packages/26/9f/ad63fc0248c5379346306f8668cda6e2e2e9c95e01216d2b8ffd9ff037d0/typing_extensions-4.12.2-py3-none-any.whl", hash = "sha256:04e5ca0351e0f3f85c6853954072df659d0d13fac324d0072316b67d7794700d", size = 37438 },
]

[[package]]
name = "tzdata"
version = "2024.2"
source = { registry = "https://pypi.org/simple" }
sdist = { url = "https://files.pythonhosted.org/packages/e1/34/943888654477a574a86a98e9896bae89c7aa15078ec29f490fef2f1e5384/tzdata-2024.2.tar.gz", hash = "sha256:7d85cc416e9382e69095b7bdf4afd9e3880418a2413feec7069d533d6b4e31cc", size = 193282 }
wheels = [
    { url = "https://files.pythonhosted.org/packages/a6/ab/7e5f53c3b9d14972843a647d8d7a853969a58aecc7559cb3267302c94774/tzdata-2024.2-py2.py3-none-any.whl", hash = "sha256:a48093786cdcde33cad18c2555e8532f34422074448fbc874186f0abd79565cd", size = 346586 },
]

[[package]]
name = "uc-micro-py"
version = "1.0.3"
source = { registry = "https://pypi.org/simple" }
sdist = { url = "https://files.pythonhosted.org/packages/91/7a/146a99696aee0609e3712f2b44c6274566bc368dfe8375191278045186b8/uc-micro-py-1.0.3.tar.gz", hash = "sha256:d321b92cff673ec58027c04015fcaa8bb1e005478643ff4a500882eaab88c48a", size = 6043 }
wheels = [
    { url = "https://files.pythonhosted.org/packages/37/87/1f677586e8ac487e29672e4b17455758fce261de06a0d086167bb760361a/uc_micro_py-1.0.3-py3-none-any.whl", hash = "sha256:db1dffff340817673d7b466ec86114a9dc0e9d4d9b5ba229d9d60e5c12600cd5", size = 6229 },
]

[[package]]
name = "urllib3"
version = "2.2.3"
source = { registry = "https://pypi.org/simple" }
sdist = { url = "https://files.pythonhosted.org/packages/ed/63/22ba4ebfe7430b76388e7cd448d5478814d3032121827c12a2cc287e2260/urllib3-2.2.3.tar.gz", hash = "sha256:e7d814a81dad81e6caf2ec9fdedb284ecc9c73076b62654547cc64ccdcae26e9", size = 300677 }
wheels = [
    { url = "https://files.pythonhosted.org/packages/ce/d9/5f4c13cecde62396b0d3fe530a50ccea91e7dfc1ccf0e09c228841bb5ba8/urllib3-2.2.3-py3-none-any.whl", hash = "sha256:ca899ca043dcb1bafa3e262d73aa25c465bfb49e0bd9dd5d59f1d0acba2f8fac", size = 126338 },
]

[[package]]
name = "verspec"
version = "0.1.0"
source = { registry = "https://pypi.org/simple" }
sdist = { url = "https://files.pythonhosted.org/packages/e7/44/8126f9f0c44319b2efc65feaad589cadef4d77ece200ae3c9133d58464d0/verspec-0.1.0.tar.gz", hash = "sha256:c4504ca697b2056cdb4bfa7121461f5a0e81809255b41c03dda4ba823637c01e", size = 27123 }
wheels = [
    { url = "https://files.pythonhosted.org/packages/a4/ce/3b6fee91c85626eaf769d617f1be9d2e15c1cca027bbdeb2e0d751469355/verspec-0.1.0-py3-none-any.whl", hash = "sha256:741877d5633cc9464c45a469ae2a31e801e6dbbaa85b9675d481cda100f11c31", size = 19640 },
]

[[package]]
name = "watchdog"
version = "4.0.2"
source = { registry = "https://pypi.org/simple" }
sdist = { url = "https://files.pythonhosted.org/packages/4f/38/764baaa25eb5e35c9a043d4c4588f9836edfe52a708950f4b6d5f714fd42/watchdog-4.0.2.tar.gz", hash = "sha256:b4dfbb6c49221be4535623ea4474a4d6ee0a9cef4a80b20c28db4d858b64e270", size = 126587 }
wheels = [
    { url = "https://files.pythonhosted.org/packages/46/b0/219893d41c16d74d0793363bf86df07d50357b81f64bba4cb94fe76e7af4/watchdog-4.0.2-cp310-cp310-macosx_10_9_universal2.whl", hash = "sha256:ede7f010f2239b97cc79e6cb3c249e72962404ae3865860855d5cbe708b0fd22", size = 100257 },
    { url = "https://files.pythonhosted.org/packages/6d/c6/8e90c65693e87d98310b2e1e5fd7e313266990853b489e85ce8396cc26e3/watchdog-4.0.2-cp310-cp310-macosx_10_9_x86_64.whl", hash = "sha256:a2cffa171445b0efa0726c561eca9a27d00a1f2b83846dbd5a4f639c4f8ca8e1", size = 92249 },
    { url = "https://files.pythonhosted.org/packages/6f/cd/2e306756364a934532ff8388d90eb2dc8bb21fe575cd2b33d791ce05a02f/watchdog-4.0.2-cp310-cp310-macosx_11_0_arm64.whl", hash = "sha256:c50f148b31b03fbadd6d0b5980e38b558046b127dc483e5e4505fcef250f9503", size = 92888 },
    { url = "https://files.pythonhosted.org/packages/de/78/027ad372d62f97642349a16015394a7680530460b1c70c368c506cb60c09/watchdog-4.0.2-cp311-cp311-macosx_10_9_universal2.whl", hash = "sha256:7c7d4bf585ad501c5f6c980e7be9c4f15604c7cc150e942d82083b31a7548930", size = 100256 },
    { url = "https://files.pythonhosted.org/packages/59/a9/412b808568c1814d693b4ff1cec0055dc791780b9dc947807978fab86bc1/watchdog-4.0.2-cp311-cp311-macosx_10_9_x86_64.whl", hash = "sha256:914285126ad0b6eb2258bbbcb7b288d9dfd655ae88fa28945be05a7b475a800b", size = 92252 },
    { url = "https://files.pythonhosted.org/packages/04/57/179d76076cff264982bc335dd4c7da6d636bd3e9860bbc896a665c3447b6/watchdog-4.0.2-cp311-cp311-macosx_11_0_arm64.whl", hash = "sha256:984306dc4720da5498b16fc037b36ac443816125a3705dfde4fd90652d8028ef", size = 92888 },
    { url = "https://files.pythonhosted.org/packages/92/f5/ea22b095340545faea37ad9a42353b265ca751f543da3fb43f5d00cdcd21/watchdog-4.0.2-cp312-cp312-macosx_10_9_universal2.whl", hash = "sha256:1cdcfd8142f604630deef34722d695fb455d04ab7cfe9963055df1fc69e6727a", size = 100342 },
    { url = "https://files.pythonhosted.org/packages/cb/d2/8ce97dff5e465db1222951434e3115189ae54a9863aef99c6987890cc9ef/watchdog-4.0.2-cp312-cp312-macosx_10_9_x86_64.whl", hash = "sha256:d7ab624ff2f663f98cd03c8b7eedc09375a911794dfea6bf2a359fcc266bff29", size = 92306 },
    { url = "https://files.pythonhosted.org/packages/49/c4/1aeba2c31b25f79b03b15918155bc8c0b08101054fc727900f1a577d0d54/watchdog-4.0.2-cp312-cp312-macosx_11_0_arm64.whl", hash = "sha256:132937547a716027bd5714383dfc40dc66c26769f1ce8a72a859d6a48f371f3a", size = 92915 },
    { url = "https://files.pythonhosted.org/packages/79/63/eb8994a182672c042d85a33507475c50c2ee930577524dd97aea05251527/watchdog-4.0.2-cp313-cp313-macosx_10_13_universal2.whl", hash = "sha256:cd67c7df93eb58f360c43802acc945fa8da70c675b6fa37a241e17ca698ca49b", size = 100343 },
    { url = "https://files.pythonhosted.org/packages/ce/82/027c0c65c2245769580605bcd20a1dc7dfd6c6683c8c4e2ef43920e38d27/watchdog-4.0.2-cp313-cp313-macosx_10_13_x86_64.whl", hash = "sha256:bcfd02377be80ef3b6bc4ce481ef3959640458d6feaae0bd43dd90a43da90a7d", size = 92313 },
    { url = "https://files.pythonhosted.org/packages/2a/89/ad4715cbbd3440cb0d336b78970aba243a33a24b1a79d66f8d16b4590d6a/watchdog-4.0.2-cp313-cp313-macosx_11_0_arm64.whl", hash = "sha256:980b71510f59c884d684b3663d46e7a14b457c9611c481e5cef08f4dd022eed7", size = 92919 },
    { url = "https://files.pythonhosted.org/packages/55/08/1a9086a3380e8828f65b0c835b86baf29ebb85e5e94a2811a2eb4f889cfd/watchdog-4.0.2-cp38-cp38-macosx_10_9_universal2.whl", hash = "sha256:aa160781cafff2719b663c8a506156e9289d111d80f3387cf3af49cedee1f040", size = 100255 },
    { url = "https://files.pythonhosted.org/packages/6c/3e/064974628cf305831f3f78264800bd03b3358ec181e3e9380a36ff156b93/watchdog-4.0.2-cp38-cp38-macosx_10_9_x86_64.whl", hash = "sha256:f6ee8dedd255087bc7fe82adf046f0b75479b989185fb0bdf9a98b612170eac7", size = 92257 },
    { url = "https://files.pythonhosted.org/packages/23/69/1d2ad9c12d93bc1e445baa40db46bc74757f3ffc3a3be592ba8dbc51b6e5/watchdog-4.0.2-cp38-cp38-macosx_11_0_arm64.whl", hash = "sha256:0b4359067d30d5b864e09c8597b112fe0a0a59321a0f331498b013fb097406b4", size = 92886 },
    { url = "https://files.pythonhosted.org/packages/68/eb/34d3173eceab490d4d1815ba9a821e10abe1da7a7264a224e30689b1450c/watchdog-4.0.2-cp39-cp39-macosx_10_9_universal2.whl", hash = "sha256:770eef5372f146997638d737c9a3c597a3b41037cfbc5c41538fc27c09c3a3f9", size = 100254 },
    { url = "https://files.pythonhosted.org/packages/18/a1/4bbafe7ace414904c2cc9bd93e472133e8ec11eab0b4625017f0e34caad8/watchdog-4.0.2-cp39-cp39-macosx_10_9_x86_64.whl", hash = "sha256:eeea812f38536a0aa859972d50c76e37f4456474b02bd93674d1947cf1e39578", size = 92249 },
    { url = "https://files.pythonhosted.org/packages/f3/11/ec5684e0ca692950826af0de862e5db167523c30c9cbf9b3f4ce7ec9cc05/watchdog-4.0.2-cp39-cp39-macosx_11_0_arm64.whl", hash = "sha256:b2c45f6e1e57ebb4687690c05bc3a2c1fb6ab260550c4290b8abb1335e0fd08b", size = 92891 },
    { url = "https://files.pythonhosted.org/packages/3b/9a/6f30f023324de7bad8a3eb02b0afb06bd0726003a3550e9964321315df5a/watchdog-4.0.2-pp310-pypy310_pp73-macosx_10_15_x86_64.whl", hash = "sha256:10b6683df70d340ac3279eff0b2766813f00f35a1d37515d2c99959ada8f05fa", size = 91775 },
    { url = "https://files.pythonhosted.org/packages/87/62/8be55e605d378a154037b9ba484e00a5478e627b69c53d0f63e3ef413ba6/watchdog-4.0.2-pp310-pypy310_pp73-macosx_11_0_arm64.whl", hash = "sha256:f7c739888c20f99824f7aa9d31ac8a97353e22d0c0e54703a547a218f6637eb3", size = 92255 },
    { url = "https://files.pythonhosted.org/packages/6b/59/12e03e675d28f450bade6da6bc79ad6616080b317c472b9ae688d2495a03/watchdog-4.0.2-pp38-pypy38_pp73-macosx_10_9_x86_64.whl", hash = "sha256:c100d09ac72a8a08ddbf0629ddfa0b8ee41740f9051429baa8e31bb903ad7508", size = 91682 },
    { url = "https://files.pythonhosted.org/packages/ef/69/241998de9b8e024f5c2fbdf4324ea628b4231925305011ca8b7e1c3329f6/watchdog-4.0.2-pp38-pypy38_pp73-macosx_11_0_arm64.whl", hash = "sha256:f5315a8c8dd6dd9425b974515081fc0aadca1d1d61e078d2246509fd756141ee", size = 92249 },
    { url = "https://files.pythonhosted.org/packages/70/3f/2173b4d9581bc9b5df4d7f2041b6c58b5e5448407856f68d4be9981000d0/watchdog-4.0.2-pp39-pypy39_pp73-macosx_10_15_x86_64.whl", hash = "sha256:2d468028a77b42cc685ed694a7a550a8d1771bb05193ba7b24006b8241a571a1", size = 91773 },
    { url = "https://files.pythonhosted.org/packages/f0/de/6fff29161d5789048f06ef24d94d3ddcc25795f347202b7ea503c3356acb/watchdog-4.0.2-pp39-pypy39_pp73-macosx_11_0_arm64.whl", hash = "sha256:f15edcae3830ff20e55d1f4e743e92970c847bcddc8b7509bcd172aa04de506e", size = 92250 },
    { url = "https://files.pythonhosted.org/packages/8a/b1/25acf6767af6f7e44e0086309825bd8c098e301eed5868dc5350642124b9/watchdog-4.0.2-py3-none-manylinux2014_aarch64.whl", hash = "sha256:936acba76d636f70db8f3c66e76aa6cb5136a936fc2a5088b9ce1c7a3508fc83", size = 82947 },
    { url = "https://files.pythonhosted.org/packages/e8/90/aebac95d6f954bd4901f5d46dcd83d68e682bfd21798fd125a95ae1c9dbf/watchdog-4.0.2-py3-none-manylinux2014_armv7l.whl", hash = "sha256:e252f8ca942a870f38cf785aef420285431311652d871409a64e2a0a52a2174c", size = 82942 },
    { url = "https://files.pythonhosted.org/packages/15/3a/a4bd8f3b9381824995787488b9282aff1ed4667e1110f31a87b871ea851c/watchdog-4.0.2-py3-none-manylinux2014_i686.whl", hash = "sha256:0e83619a2d5d436a7e58a1aea957a3c1ccbf9782c43c0b4fed80580e5e4acd1a", size = 82947 },
    { url = "https://files.pythonhosted.org/packages/09/cc/238998fc08e292a4a18a852ed8274159019ee7a66be14441325bcd811dfd/watchdog-4.0.2-py3-none-manylinux2014_ppc64.whl", hash = "sha256:88456d65f207b39f1981bf772e473799fcdc10801062c36fd5ad9f9d1d463a73", size = 82946 },
    { url = "https://files.pythonhosted.org/packages/80/f1/d4b915160c9d677174aa5fae4537ae1f5acb23b3745ab0873071ef671f0a/watchdog-4.0.2-py3-none-manylinux2014_ppc64le.whl", hash = "sha256:32be97f3b75693a93c683787a87a0dc8db98bb84701539954eef991fb35f5fbc", size = 82947 },
    { url = "https://files.pythonhosted.org/packages/db/02/56ebe2cf33b352fe3309588eb03f020d4d1c061563d9858a9216ba004259/watchdog-4.0.2-py3-none-manylinux2014_s390x.whl", hash = "sha256:c82253cfc9be68e3e49282831afad2c1f6593af80c0daf1287f6a92657986757", size = 82944 },
    { url = "https://files.pythonhosted.org/packages/01/d2/c8931ff840a7e5bd5dcb93f2bb2a1fd18faf8312e9f7f53ff1cf76ecc8ed/watchdog-4.0.2-py3-none-manylinux2014_x86_64.whl", hash = "sha256:c0b14488bd336c5b1845cee83d3e631a1f8b4e9c5091ec539406e4a324f882d8", size = 82947 },
    { url = "https://files.pythonhosted.org/packages/d0/d8/cdb0c21a4a988669d7c210c75c6a2c9a0e16a3b08d9f7e633df0d9a16ad8/watchdog-4.0.2-py3-none-win32.whl", hash = "sha256:0d8a7e523ef03757a5aa29f591437d64d0d894635f8a50f370fe37f913ce4e19", size = 82935 },
    { url = "https://files.pythonhosted.org/packages/99/2e/b69dfaae7a83ea64ce36538cc103a3065e12c447963797793d5c0a1d5130/watchdog-4.0.2-py3-none-win_amd64.whl", hash = "sha256:c344453ef3bf875a535b0488e3ad28e341adbd5a9ffb0f7d62cefacc8824ef2b", size = 82934 },
    { url = "https://files.pythonhosted.org/packages/b0/0b/43b96a9ecdd65ff5545b1b13b687ca486da5c6249475b1a45f24d63a1858/watchdog-4.0.2-py3-none-win_ia64.whl", hash = "sha256:baececaa8edff42cd16558a639a9b0ddf425f93d892e8392a56bf904f5eff22c", size = 82933 },
]

[[package]]
name = "webencodings"
version = "0.5.1"
source = { registry = "https://pypi.org/simple" }
sdist = { url = "https://files.pythonhosted.org/packages/0b/02/ae6ceac1baeda530866a85075641cec12989bd8d31af6d5ab4a3e8c92f47/webencodings-0.5.1.tar.gz", hash = "sha256:b36a1c245f2d304965eb4e0a82848379241dc04b865afcc4aab16748587e1923", size = 9721 }
wheels = [
    { url = "https://files.pythonhosted.org/packages/f4/24/2a3e3df732393fed8b3ebf2ec078f05546de641fe1b667ee316ec1dcf3b7/webencodings-0.5.1-py2.py3-none-any.whl", hash = "sha256:a0af1213f3c2226497a97e2b3aa01a7e4bee4f403f95be16fc9acd2947514a78", size = 11774 },
]

[[package]]
name = "wheel"
version = "0.45.0"
source = { registry = "https://pypi.org/simple" }
sdist = { url = "https://files.pythonhosted.org/packages/e7/52/fd4516fb8f7d11a08e3f9cd69eb1558f098ab67e79f32d920c4974ee550f/wheel-0.45.0.tar.gz", hash = "sha256:a57353941a3183b3d5365346b567a260a0602a0f8a635926a7dede41b94c674a", size = 107426 }
wheels = [
    { url = "https://files.pythonhosted.org/packages/92/81/65ae90d584a73ca976d8f1eb83e2f58447a4055a9fb3ae69b28721070bdf/wheel-0.45.0-py3-none-any.whl", hash = "sha256:52f0baa5e6522155090a09c6bd95718cc46956d1b51d537ea5454249edb671c7", size = 72497 },
]

[[package]]
name = "zipp"
version = "3.20.2"
source = { registry = "https://pypi.org/simple" }
sdist = { url = "https://files.pythonhosted.org/packages/54/bf/5c0000c44ebc80123ecbdddba1f5dcd94a5ada602a9c225d84b5aaa55e86/zipp-3.20.2.tar.gz", hash = "sha256:bc9eb26f4506fda01b81bcde0ca78103b6e62f991b381fec825435c836edbc29", size = 24199 }
wheels = [
    { url = "https://files.pythonhosted.org/packages/62/8b/5ba542fa83c90e09eac972fc9baca7a88e7e7ca4b221a89251954019308b/zipp-3.20.2-py3-none-any.whl", hash = "sha256:a817ac80d6cf4b23bf7f2828b7cabf326f15a001bea8b1f9b49631780ba28350", size = 9200 },
]<|MERGE_RESOLUTION|>--- conflicted
+++ resolved
@@ -1429,11 +1429,7 @@
 requires-dist = [
     { name = "annotated-types", specifier = ">=0.6.0" },
     { name = "email-validator", marker = "extra == 'email'", specifier = ">=2.0.0" },
-<<<<<<< HEAD
-    { name = "pydantic-core", git = "https://github.com/pydantic/pydantic-core?branch=js-input-type-in-cs" },
-=======
     { name = "pydantic-core", specifier = "==2.27.2" },
->>>>>>> d8b610c7
     { name = "typing-extensions", specifier = ">=4.12.2" },
     { name = "tzdata", marker = "python_full_version >= '3.9' and platform_system == 'Windows' and extra == 'timezone'" },
 ]
@@ -1525,13 +1521,6 @@
 
 [[package]]
 name = "pydantic-core"
-<<<<<<< HEAD
-version = "2.27.1"
-source = { git = "https://github.com/pydantic/pydantic-core?branch=js-input-type-in-cs#938824973bf2669f71d1cf2107b0816f01ca88a9" }
-dependencies = [
-    { name = "typing-extensions" },
-]
-=======
 version = "2.27.2"
 source = { registry = "https://pypi.org/simple" }
 dependencies = [
@@ -1639,7 +1628,6 @@
     { url = "https://files.pythonhosted.org/packages/db/ad/28869f58938fad8cc84739c4e592989730bfb69b7c90a8fff138dff18e1e/pydantic_core-2.27.2-pp39-pypy39_pp73-musllinux_1_1_x86_64.whl", hash = "sha256:f141ee28a0ad2123b6611b6ceff018039df17f32ada8b534e6aa039545a3efb2", size = 2152292 },
     { url = "https://files.pythonhosted.org/packages/a1/0c/c5c5cd3689c32ed1fe8c5d234b079c12c281c051759770c05b8bed6412b5/pydantic_core-2.27.2-pp39-pypy39_pp73-win_amd64.whl", hash = "sha256:7d0c8399fcc1848491f00e0314bd59fb34a9c008761bcb422a057670c3f65e35", size = 2004961 },
 ]
->>>>>>> d8b610c7
 
 [[package]]
 name = "pydantic-extra-types"
