import os
import warnings
from pathlib import Path
from typing import AbstractSet, Any, Callable, Dict, List, Mapping, Optional, Tuple, Union

from .fields import ModelField
from .main import BaseConfig, BaseModel, Extra
from .typing import display_as_type
from .utils import deep_update, path_type, sequence_like

env_file_sentinel = str(object())

SettingsSourceCallable = Callable[['BaseSettings'], Dict[str, Any]]


class SettingsError(ValueError):
    pass


class BaseSettings(BaseModel):
    """
    Base class for settings, allowing values to be overridden by environment variables.

    This is useful in production for secrets you do not wish to save in code, it plays nicely with docker(-compose),
    Heroku and any 12 factor app design.
    """

    def __init__(
        __pydantic_self__,
        _env_file: Union[Path, str, None] = env_file_sentinel,
        _env_file_encoding: Optional[str] = None,
        _secrets_dir: Union[Path, str, None] = None,
        **values: Any,
    ) -> None:
        # Uses something other than `self` the first arg to allow "self" as a settable attribute
        super().__init__(
            **__pydantic_self__._build_values(
                values, _env_file=_env_file, _env_file_encoding=_env_file_encoding, _secrets_dir=_secrets_dir
            )
        )

    def _build_values(
        self,
        init_kwargs: Dict[str, Any],
        _env_file: Union[Path, str, None] = None,
        _env_file_encoding: Optional[str] = None,
        _secrets_dir: Union[Path, str, None] = None,
    ) -> Dict[str, Any]:
        # Configure built-in sources
        init_settings = InitSettingsSource(init_kwargs=init_kwargs)
        env_settings = EnvSettingsSource(
            env_file=(_env_file if _env_file != env_file_sentinel else self.__config__.env_file),
            env_file_encoding=(
                _env_file_encoding if _env_file_encoding is not None else self.__config__.env_file_encoding
            ),
        )
        file_secret_settings = SecretsSettingsSource(secrets_dir=_secrets_dir or self.__config__.secrets_dir)
        # Provide a hook to set built-in sources priority and add / remove sources
        sources = self.__config__.customise_sources(
            init_settings=init_settings, env_settings=env_settings, file_secret_settings=file_secret_settings
        )
        if sources:
            return deep_update(*reversed([source(self) for source in sources]))
        else:
            # no one should mean to do this, but I think returning an empty dict is marginally preferable
            # to an informative error and much better than a confusing error
            return {}

    class Config(BaseConfig):
        env_prefix = ''
        env_file = None
        env_file_encoding = None
        secrets_dir = None
        validate_all = True
        extra = Extra.forbid
        arbitrary_types_allowed = True
        case_sensitive = False

<<<<<<< HEAD
        if not secrets_path.exists():
            warnings.warn(f'directory "{secrets_path}" does not exist')
            return secrets

        if not secrets_path.is_dir():
            raise SettingsError(f'secrets_dir must reference a directory, not a {path_type(secrets_path)}')
=======
        @classmethod
        def prepare_field(cls, field: ModelField) -> None:
            env_names: Union[List[str], AbstractSet[str]]
            field_info_from_config = cls.get_field_info(field.name)
>>>>>>> 2a87f795

            env = field_info_from_config.get('env') or field.field_info.extra.get('env')
            if env is None:
                if field.has_alias:
                    warnings.warn(
                        'aliases are no longer used by BaseSettings to define which environment variables to read. '
                        'Instead use the "env" field setting. '
                        'See https://pydantic-docs.helpmanual.io/usage/settings/#environment-variable-names',
                        FutureWarning,
                    )
                env_names = {cls.env_prefix + field.name}
            elif isinstance(env, str):
                env_names = {env}
            elif isinstance(env, (set, frozenset)):
                env_names = env
            elif sequence_like(env):
                env_names = list(env)
            else:
                raise TypeError(f'invalid field env: {env!r} ({display_as_type(env)}); should be string, list or set')

            if not cls.case_sensitive:
                env_names = env_names.__class__(n.lower() for n in env_names)
            field.field_info.extra['env_names'] = env_names

        @classmethod
        def customise_sources(
            cls,
            init_settings: SettingsSourceCallable,
            env_settings: SettingsSourceCallable,
            file_secret_settings: SettingsSourceCallable,
        ) -> Tuple[SettingsSourceCallable, ...]:
            return init_settings, env_settings, file_secret_settings

    __config__: Config  # type: ignore


class InitSettingsSource:
    __slots__ = ('init_kwargs',)

    def __init__(self, init_kwargs: Dict[str, Any]):
        self.init_kwargs = init_kwargs

    def __call__(self, settings: BaseSettings) -> Dict[str, Any]:
        return self.init_kwargs

    def __repr__(self) -> str:
        return f'InitSettingsSource(init_kwargs={self.init_kwargs!r})'


class EnvSettingsSource:
    __slots__ = ('env_file', 'env_file_encoding')

    def __init__(self, env_file: Union[Path, str, None], env_file_encoding: Optional[str]):
        self.env_file: Union[Path, str, None] = env_file
        self.env_file_encoding: Optional[str] = env_file_encoding

    def __call__(self, settings: BaseSettings) -> Dict[str, Any]:
        """
        Build environment variables suitable for passing to the Model.
        """
        d: Dict[str, Optional[str]] = {}

        if settings.__config__.case_sensitive:
            env_vars: Mapping[str, Optional[str]] = os.environ
        else:
            env_vars = {k.lower(): v for k, v in os.environ.items()}

        if self.env_file is not None:
            env_path = Path(self.env_file).expanduser()
            if env_path.is_file():
                env_vars = {
                    **read_env_file(
                        env_path, encoding=self.env_file_encoding, case_sensitive=settings.__config__.case_sensitive
                    ),
                    **env_vars,
                }

        for field in settings.__fields__.values():
            env_val: Optional[str] = None
            for env_name in field.field_info.extra['env_names']:
                env_val = env_vars.get(env_name)
                if env_val is not None:
                    break

            if env_val is None:
                continue

            if field.is_complex():
                try:
                    env_val = settings.__config__.json_loads(env_val)  # type: ignore
                except ValueError as e:
                    raise SettingsError(f'error parsing JSON for "{env_name}"') from e
            d[field.alias] = env_val
        return d

    def __repr__(self) -> str:
        return f'EnvSettingsSource(env_file={self.env_file!r}, env_file_encoding={self.env_file_encoding!r})'


class SecretsSettingsSource:
    __slots__ = ('secrets_dir',)

    def __init__(self, secrets_dir: Union[Path, str, None]):
        self.secrets_dir: Union[Path, str, None] = secrets_dir

    def __call__(self, settings: BaseSettings) -> Dict[str, Any]:
        """
        Build fields from "secrets" files.
        """
        secrets: Dict[str, Optional[str]] = {}

        if self.secrets_dir is None:
            return secrets

        secrets_path = Path(self.secrets_dir).expanduser()

        if not secrets_path.exists():
            raise SettingsError(f'directory "{secrets_path}" does not exist')
        if not secrets_path.is_dir():
            raise SettingsError(f'secrets_dir must reference a directory, not a {path_type(secrets_path)}')

        for field in settings.__fields__.values():
            for env_name in field.field_info.extra['env_names']:
                path = secrets_path / env_name
                if path.is_file():
                    secrets[field.alias] = path.read_text().strip()
                elif path.exists():
                    warnings.warn(
                        f'attempted to load secret file "{path}" but found a {path_type(path)} instead.',
                        stacklevel=4,
                    )

        return secrets

    def __repr__(self) -> str:
        return f'SecretsSettingsSource(secrets_dir={self.secrets_dir!r})'


def read_env_file(file_path: Path, *, encoding: str = None, case_sensitive: bool = False) -> Dict[str, Optional[str]]:
    try:
        from dotenv import dotenv_values
    except ImportError as e:
        raise ImportError('python-dotenv is not installed, run `pip install pydantic[dotenv]`') from e

    file_vars: Dict[str, Optional[str]] = dotenv_values(file_path, encoding=encoding or 'utf8')
    if not case_sensitive:
        return {k.lower(): v for k, v in file_vars.items()}
    else:
        return file_vars<|MERGE_RESOLUTION|>--- conflicted
+++ resolved
@@ -76,19 +76,10 @@
         arbitrary_types_allowed = True
         case_sensitive = False
 
-<<<<<<< HEAD
-        if not secrets_path.exists():
-            warnings.warn(f'directory "{secrets_path}" does not exist')
-            return secrets
-
-        if not secrets_path.is_dir():
-            raise SettingsError(f'secrets_dir must reference a directory, not a {path_type(secrets_path)}')
-=======
         @classmethod
         def prepare_field(cls, field: ModelField) -> None:
             env_names: Union[List[str], AbstractSet[str]]
             field_info_from_config = cls.get_field_info(field.name)
->>>>>>> 2a87f795
 
             env = field_info_from_config.get('env') or field.field_info.extra.get('env')
             if env is None:
@@ -206,7 +197,9 @@
         secrets_path = Path(self.secrets_dir).expanduser()
 
         if not secrets_path.exists():
-            raise SettingsError(f'directory "{secrets_path}" does not exist')
+            warnings.warn(f'directory "{secrets_path}" does not exist')
+            return secrets
+
         if not secrets_path.is_dir():
             raise SettingsError(f'secrets_dir must reference a directory, not a {path_type(secrets_path)}')
 
