import os
import warnings
from pathlib import Path
from typing import AbstractSet, Any, Callable, ClassVar, Dict, List, Mapping, Optional, Tuple, Type, Union

from .config import BaseConfig, Extra
from .fields import ModelField
from .main import BaseModel
from .typing import StrPath, display_as_type, get_origin, is_union
from .utils import deep_update, path_type, sequence_like

env_file_sentinel = str(object())

SettingsSourceCallable = Callable[['BaseSettings'], Dict[str, Any]]
MultiDotenvType = Union[List[StrPath], Tuple[StrPath, ...]]
DotenvType = Union[StrPath, MultiDotenvType]


class SettingsError(ValueError):
    pass


class BaseSettings(BaseModel):
    """
    Base class for settings, allowing values to be overridden by environment variables.

    This is useful in production for secrets you do not wish to save in code, it plays nicely with docker(-compose),
    Heroku and any 12 factor app design.
    """

    def __init__(
        __pydantic_self__,
        _env_file: Optional[DotenvType] = env_file_sentinel,
        _env_file_encoding: Optional[str] = None,
        _env_nested_delimiter: Optional[str] = None,
        _secrets_dir: Optional[StrPath] = None,
        **values: Any,
    ) -> None:
        # Uses something other than `self` the first arg to allow "self" as a settable attribute
        super().__init__(
            **__pydantic_self__._build_values(
                values,
                _env_file=_env_file,
                _env_file_encoding=_env_file_encoding,
                _env_nested_delimiter=_env_nested_delimiter,
                _secrets_dir=_secrets_dir,
            )
        )

    def _build_values(
        self,
        init_kwargs: Dict[str, Any],
        _env_file: Optional[DotenvType] = None,
        _env_file_encoding: Optional[str] = None,
        _env_nested_delimiter: Optional[str] = None,
        _secrets_dir: Optional[StrPath] = None,
    ) -> Dict[str, Any]:
        # Configure built-in sources
        init_settings = InitSettingsSource(init_kwargs=init_kwargs)
        env_settings = EnvSettingsSource(
            env_file=(_env_file if _env_file != env_file_sentinel else self.__config__.env_file),
            env_file_encoding=(
                _env_file_encoding if _env_file_encoding is not None else self.__config__.env_file_encoding
            ),
            env_nested_delimiter=(
                _env_nested_delimiter if _env_nested_delimiter is not None else self.__config__.env_nested_delimiter
            ),
            env_prefix_len=len(self.__config__.env_prefix),
        )
        file_secret_settings = SecretsSettingsSource(secrets_dir=_secrets_dir or self.__config__.secrets_dir)
        # Provide a hook to set built-in sources priority and add / remove sources
        sources = self.__config__.customise_sources(
            init_settings=init_settings, env_settings=env_settings, file_secret_settings=file_secret_settings
        )
        if sources:
            return deep_update(*reversed([source(self) for source in sources]))
        else:
            # no one should mean to do this, but I think returning an empty dict is marginally preferable
            # to an informative error and much better than a confusing error
            return {}

    class Config(BaseConfig):
        env_prefix = ''
        env_file = None
        env_file_encoding = None
        env_nested_delimiter = None
        secrets_dir = None
        validate_all = True
        extra = Extra.forbid
        arbitrary_types_allowed = True
        case_sensitive = False

        @classmethod
        def prepare_field(cls, field: ModelField) -> None:
            env_names: Union[List[str], AbstractSet[str]]
            field_info_from_config = cls.get_field_info(field.name)

            env = field_info_from_config.get('env') or field.field_info.extra.get('env')
            if env is None:
                if field.has_alias:
                    warnings.warn(
                        'aliases are no longer used by BaseSettings to define which environment variables to read. '
                        'Instead use the "env" field setting. '
                        'See https://pydantic-docs.helpmanual.io/usage/settings/#environment-variable-names',
                        FutureWarning,
                    )
                env_names = {cls.env_prefix + field.name}
            elif isinstance(env, str):
                env_names = {env}
            elif isinstance(env, (set, frozenset)):
                env_names = env
            elif sequence_like(env):
                env_names = list(env)
            else:
                raise TypeError(f'invalid field env: {env!r} ({display_as_type(env)}); should be string, list or set')

            if not cls.case_sensitive:
                env_names = env_names.__class__(n.lower() for n in env_names)
            field.field_info.extra['env_names'] = env_names

        @classmethod
        def customise_sources(
            cls,
            init_settings: SettingsSourceCallable,
            env_settings: SettingsSourceCallable,
            file_secret_settings: SettingsSourceCallable,
        ) -> Tuple[SettingsSourceCallable, ...]:
            return init_settings, env_settings, file_secret_settings

    # populated by the metaclass using the Config class defined above, annotated here to help IDEs only
    __config__: ClassVar[Type[Config]]


class InitSettingsSource:
    __slots__ = ('init_kwargs',)

    def __init__(self, init_kwargs: Dict[str, Any]):
        self.init_kwargs = init_kwargs

    def __call__(self, settings: BaseSettings) -> Dict[str, Any]:
        return self.init_kwargs

    def __repr__(self) -> str:
        return f'InitSettingsSource(init_kwargs={self.init_kwargs!r})'


class EnvSettingsSource:
    __slots__ = ('env_file', 'env_file_encoding', 'env_nested_delimiter', 'env_prefix_len')

    def __init__(
        self,
<<<<<<< HEAD
        env_file: Optional[DotenvType],
        env_file_encoding: Optional[str],
        env_nested_delimiter: Optional[str] = None,
=======
        env_file: Optional[StrPath],
        env_file_encoding: Optional[str],
        env_nested_delimiter: Optional[str] = None,
        env_prefix_len: int = 0,
>>>>>>> 104748c7
    ):
        self.env_file: Optional[DotenvType] = env_file
        self.env_file_encoding: Optional[str] = env_file_encoding
        self.env_nested_delimiter: Optional[str] = env_nested_delimiter
        self.env_prefix_len: int = env_prefix_len

    def __call__(self, settings: BaseSettings) -> Dict[str, Any]:  # noqa C901
        """
        Build environment variables suitable for passing to the Model.
        """
        d: Dict[str, Any] = {}

        if settings.__config__.case_sensitive:
            env_vars: Mapping[str, Optional[str]] = os.environ
        else:
            env_vars = {k.lower(): v for k, v in os.environ.items()}

        env_vars = {**self._read_env_files(settings.__config__.case_sensitive), **env_vars}

        for field in settings.__fields__.values():
            env_val: Optional[str] = None
            for env_name in field.field_info.extra['env_names']:
                env_val = env_vars.get(env_name)
                if env_val is not None:
                    break

            is_complex, allow_json_failure = self.field_is_complex(field)
            if is_complex:
                if env_val is None:
                    # field is complex but no value found so far, try explode_env_vars
                    env_val_built = self.explode_env_vars(field, env_vars)
                    if env_val_built:
                        d[field.alias] = env_val_built
                else:
                    # field is complex and there's a value, decode that as JSON, then add explode_env_vars
                    try:
                        env_val = settings.__config__.json_loads(env_val)
                    except ValueError as e:
                        if not allow_json_failure:
                            raise SettingsError(f'error parsing JSON for "{env_name}"') from e

                    if isinstance(env_val, dict):
                        d[field.alias] = deep_update(env_val, self.explode_env_vars(field, env_vars))
                    else:
                        d[field.alias] = env_val
            elif env_val is not None:
                # simplest case, field is not complex, we only need to add the value if it was found
                d[field.alias] = env_val

        return d

    def _read_env_files(self, case_sensitive: bool) -> Dict[str, Optional[str]]:
        env_files = self.env_file
        if env_files is None:
            return {}

        if isinstance(env_files, (str, os.PathLike)):
            env_files = [env_files]

        dotenv_vars = {}
        for env_file in env_files:
            env_path = Path(env_file).expanduser()
            if env_path.is_file():
                dotenv_vars.update(
                    read_env_file(env_path, encoding=self.env_file_encoding, case_sensitive=case_sensitive)
                )

        return dotenv_vars

    def field_is_complex(self, field: ModelField) -> Tuple[bool, bool]:
        """
        Find out if a field is complex, and if so whether JSON errors should be ignored
        """
        if field.is_complex():
            allow_json_failure = False
        elif is_union(get_origin(field.type_)) and field.sub_fields and any(f.is_complex() for f in field.sub_fields):
            allow_json_failure = True
        else:
            return False, False

        return True, allow_json_failure

    def explode_env_vars(self, field: ModelField, env_vars: Mapping[str, Optional[str]]) -> Dict[str, Any]:
        """
        Process env_vars and extract the values of keys containing env_nested_delimiter into nested dictionaries.

        This is applied to a single field, hence filtering by env_var prefix.
        """
        prefixes = [f'{env_name}{self.env_nested_delimiter}' for env_name in field.field_info.extra['env_names']]
        result: Dict[str, Any] = {}
        for env_name, env_val in env_vars.items():
            if not any(env_name.startswith(prefix) for prefix in prefixes):
                continue
            # we remove the prefix before splitting in case the prefix has characters in common with the delimiter
            env_name_without_prefix = env_name[self.env_prefix_len :]
            _, *keys, last_key = env_name_without_prefix.split(self.env_nested_delimiter)
            env_var = result
            for key in keys:
                env_var = env_var.setdefault(key, {})
            env_var[last_key] = env_val

        return result

    def __repr__(self) -> str:
        return (
            f'EnvSettingsSource(env_file={self.env_file!r}, env_file_encoding={self.env_file_encoding!r}, '
            f'env_nested_delimiter={self.env_nested_delimiter!r})'
        )


class SecretsSettingsSource:
    __slots__ = ('secrets_dir',)

    def __init__(self, secrets_dir: Optional[StrPath]):
        self.secrets_dir: Optional[StrPath] = secrets_dir

    def __call__(self, settings: BaseSettings) -> Dict[str, Any]:
        """
        Build fields from "secrets" files.
        """
        secrets: Dict[str, Optional[str]] = {}

        if self.secrets_dir is None:
            return secrets

        secrets_path = Path(self.secrets_dir).expanduser()

        if not secrets_path.exists():
            warnings.warn(f'directory "{secrets_path}" does not exist')
            return secrets

        if not secrets_path.is_dir():
            raise SettingsError(f'secrets_dir must reference a directory, not a {path_type(secrets_path)}')

        for field in settings.__fields__.values():
            for env_name in field.field_info.extra['env_names']:
                path = find_case_path(secrets_path, env_name, settings.__config__.case_sensitive)
                if not path:
                    # path does not exist, we curently don't return a warning for this
                    continue

                if path.is_file():
                    secret_value = path.read_text().strip()
                    if field.is_complex():
                        try:
                            secret_value = settings.__config__.json_loads(secret_value)
                        except ValueError as e:
                            raise SettingsError(f'error parsing JSON for "{env_name}"') from e

                    secrets[field.alias] = secret_value
                else:
                    warnings.warn(
                        f'attempted to load secret file "{path}" but found a {path_type(path)} instead.',
                        stacklevel=4,
                    )
        return secrets

    def __repr__(self) -> str:
        return f'SecretsSettingsSource(secrets_dir={self.secrets_dir!r})'


def read_env_file(
    file_path: StrPath, *, encoding: str = None, case_sensitive: bool = False
) -> Dict[str, Optional[str]]:
    try:
        from dotenv import dotenv_values
    except ImportError as e:
        raise ImportError('python-dotenv is not installed, run `pip install pydantic[dotenv]`') from e

    file_vars: Dict[str, Optional[str]] = dotenv_values(file_path, encoding=encoding or 'utf8')
    if not case_sensitive:
        return {k.lower(): v for k, v in file_vars.items()}
    else:
        return file_vars


def find_case_path(dir_path: Path, file_name: str, case_sensitive: bool) -> Optional[Path]:
    """
    Find a file within path's directory matching filename, optionally ignoring case.
    """
    for f in dir_path.iterdir():
        if f.name == file_name:
            return f
        elif not case_sensitive and f.name.lower() == file_name.lower():
            return f
    return None<|MERGE_RESOLUTION|>--- conflicted
+++ resolved
@@ -149,16 +149,10 @@
 
     def __init__(
         self,
-<<<<<<< HEAD
         env_file: Optional[DotenvType],
         env_file_encoding: Optional[str],
         env_nested_delimiter: Optional[str] = None,
-=======
-        env_file: Optional[StrPath],
-        env_file_encoding: Optional[str],
-        env_nested_delimiter: Optional[str] = None,
         env_prefix_len: int = 0,
->>>>>>> 104748c7
     ):
         self.env_file: Optional[DotenvType] = env_file
         self.env_file_encoding: Optional[str] = env_file_encoding
