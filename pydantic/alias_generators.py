"""Alias generators for converting between different capitalization conventions."""
import re

__all__ = ('to_pascal', 'to_camel', 'to_snake')


def to_pascal(snake: str) -> str:
    """Convert a snake_case string to PascalCase.

    Args:
        snake: The string to convert.

    Returns:
<<<<<<< HEAD
        The PascalCase string.
=======
        str: The converted string in PascalCase.
>>>>>>> 7dd09c8f
    """
    camel = snake.title()
    return re.sub('([0-9A-Za-z])_(?=[0-9A-Z])', lambda m: m.group(1), camel)


def to_camel(snake: str) -> str:
    """Convert a snake_case string to camelCase.

    Args:
        snake: The string to convert.

    Returns:
<<<<<<< HEAD
        The converted camelCase string.
=======
        str: The converted string in camelCase.
>>>>>>> 7dd09c8f
    """
    camel = to_pascal(snake)
    return re.sub('(^_*[A-Z])', lambda m: m.group(1).lower(), camel)


def to_snake(camel: str) -> str:
    """Convert a PascalCase or camelCase string to snake_case.

    Args:
        camel: The string to convert.

    Returns:
        The converted string in snake_case.
    """
    snake = re.sub(r'([a-zA-Z])([0-9])', lambda m: f'{m.group(1)}_{m.group(2)}', camel)
    snake = re.sub(r'([a-z0-9])([A-Z])', lambda m: f'{m.group(1)}_{m.group(2)}', snake)
    return snake.lower()<|MERGE_RESOLUTION|>--- conflicted
+++ resolved
@@ -11,11 +11,7 @@
         snake: The string to convert.
 
     Returns:
-<<<<<<< HEAD
         The PascalCase string.
-=======
-        str: The converted string in PascalCase.
->>>>>>> 7dd09c8f
     """
     camel = snake.title()
     return re.sub('([0-9A-Za-z])_(?=[0-9A-Z])', lambda m: m.group(1), camel)
@@ -28,11 +24,7 @@
         snake: The string to convert.
 
     Returns:
-<<<<<<< HEAD
         The converted camelCase string.
-=======
-        str: The converted string in camelCase.
->>>>>>> 7dd09c8f
     """
     camel = to_pascal(snake)
     return re.sub('(^_*[A-Z])', lambda m: m.group(1).lower(), camel)
