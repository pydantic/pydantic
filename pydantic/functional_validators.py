--- conflicted
+++ resolved
@@ -232,22 +232,14 @@
                 func,
                 field_name=handler.field_name,
                 serialization=serialization,  # pyright: ignore[reportArgumentType]
-<<<<<<< HEAD
-                metadata=metadata,
-=======
                 json_schema_input_schema=input_schema,
->>>>>>> 5f033e46
             )
         else:
             func = cast(core_schema.NoInfoValidatorFunction, self.func)
             return core_schema.no_info_plain_validator_function(
                 func,
                 serialization=serialization,  # pyright: ignore[reportArgumentType]
-<<<<<<< HEAD
-                metadata=metadata,
-=======
                 json_schema_input_schema=input_schema,
->>>>>>> 5f033e46
             )
 
     @classmethod
