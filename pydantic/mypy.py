import sys
from configparser import ConfigParser
from typing import Any, Callable, Dict, List, Optional, Set, Tuple, Type as TypingType, Union

from mypy.errorcodes import ErrorCode
from mypy.nodes import (
    ARG_NAMED,
    ARG_NAMED_OPT,
    ARG_OPT,
    ARG_POS,
    ARG_STAR2,
    MDEF,
    Argument,
    AssignmentStmt,
    Block,
    CallExpr,
    ClassDef,
    Context,
    Decorator,
    EllipsisExpr,
    Expression,
    FuncBase,
    FuncDef,
    JsonDict,
    MemberExpr,
    NameExpr,
    PassStmt,
    PlaceholderNode,
    RefExpr,
    StrExpr,
    SymbolNode,
    SymbolTableNode,
    TempNode,
    TypeInfo,
    TypeVarExpr,
    Var,
)
from mypy.options import Options
from mypy.plugin import (
    CheckerPluginInterface,
    ClassDefContext,
    FunctionContext,
    MethodContext,
    Plugin,
    SemanticAnalyzerPluginInterface,
)
from mypy.plugins import dataclasses
from mypy.semanal import set_callable_name
from mypy.server.trigger import make_wildcard_trigger
from mypy.types import (
    AnyType,
    CallableType,
    Instance,
    NoneType,
    Overloaded,
    Type,
    TypeOfAny,
    TypeType,
    TypeVarType,
    UnionType,
    get_proper_type,
)
from mypy.typevars import fill_typevars
from mypy.util import get_unique_redefinition_name
from mypy.version import __version__ as mypy_version

try:
    from mypy.types import TypeVarDef  # type: ignore[attr-defined]
except ImportError:  # pragma: no cover
    # Backward-compatible with TypeVarDef from Mypy 0.930.
    from mypy.types import TypeVarType as TypeVarDef

CONFIGFILE_KEY = 'pydantic-mypy'
METADATA_KEY = 'pydantic-mypy-metadata'
BASEMODEL_FULLNAME = 'pydantic.main.BaseModel'
FIELD_FULLNAME = 'pydantic.fields.Field'
DATACLASS_FULLNAME = 'pydantic.dataclasses.dataclass'


def parse_mypy_version(version: str) -> Tuple[int, ...]:
    return tuple(int(part) for part in version.split('+', 1)[0].split('.'))


MYPY_VERSION_TUPLE = parse_mypy_version(mypy_version)
BUILTINS_NAME = 'builtins' if MYPY_VERSION_TUPLE >= (0, 930) else '__builtins__'


def plugin(version: str) -> 'TypingType[Plugin]':
    """
    `version` is the mypy version string

    We might want to use this to print a warning if the mypy version being used is
    newer, or especially older, than we expect (or need).
    """
    return PydanticPlugin


class PydanticPlugin(Plugin):
    def __init__(self, options: Options) -> None:
        self.plugin_config = PydanticPluginConfig(options)
        super().__init__(options)

    def get_base_class_hook(self, fullname: str) -> 'Optional[Callable[[ClassDefContext], None]]':
        sym = self.lookup_fully_qualified(fullname)
        if sym and isinstance(sym.node, TypeInfo):  # pragma: no branch
            # No branching may occur if the mypy cache has not been cleared
            if any(get_fullname(base) == BASEMODEL_FULLNAME for base in sym.node.mro):
                return self._pydantic_model_class_maker_callback
        return None

    def get_function_hook(self, fullname: str) -> 'Optional[Callable[[FunctionContext], Type]]':
        sym = self.lookup_fully_qualified(fullname)
        if sym and sym.fullname == FIELD_FULLNAME:
            return self._pydantic_field_callback
        return None

    def get_method_hook(self, fullname: str) -> Optional[Callable[[MethodContext], Type]]:
        if fullname.endswith('.from_orm'):
            return from_attributes_callback
        return None

    def get_class_decorator_hook(self, fullname: str) -> Optional[Callable[[ClassDefContext], None]]:
        if fullname == DATACLASS_FULLNAME:
            return dataclasses.dataclass_class_maker_callback  # type: ignore[return-value]
        return None

    def _pydantic_model_class_maker_callback(self, ctx: ClassDefContext) -> None:
        transformer = PydanticModelTransformer(ctx, self.plugin_config)
        transformer.transform()

    def _pydantic_field_callback(self, ctx: FunctionContext) -> 'Type':
        """
        Extract the type of the `default` argument from the Field function, and use it as the return type.

        In particular:
        * Check whether the default and default_factory argument is specified.
        * Output an error if both are specified.
        * Retrieve the type of the argument which is specified, and use it as return type for the function.
        """
        default_any_type = ctx.default_return_type

        assert ctx.callee_arg_names[0] == 'default', '"default" is no longer first argument in Field()'
        assert ctx.callee_arg_names[1] == 'default_factory', '"default_factory" is no longer second argument in Field()'
        default_args = ctx.args[0]
        default_factory_args = ctx.args[1]

        if default_args and default_factory_args:
            error_default_and_default_factory_specified(ctx.api, ctx.context)
            return default_any_type

        if default_args:
            default_type = ctx.arg_types[0][0]
            default_arg = default_args[0]

            # Fallback to default Any type if the field is required
            if not isinstance(default_arg, EllipsisExpr):
                return default_type

        elif default_factory_args:
            default_factory_type = ctx.arg_types[1][0]

            # Functions which use `ParamSpec` can be overloaded, exposing the callable's types as a parameter
            # Pydantic calls the default factory without any argument, so we retrieve the first item
            if isinstance(default_factory_type, Overloaded):
                default_factory_type = default_factory_type.items[0]

            if isinstance(default_factory_type, CallableType):
                ret_type = default_factory_type.ret_type
                # mypy doesn't think `ret_type` has `args`, you'd think mypy should know,
                # add this check in case it varies by version
                args = getattr(ret_type, 'args', None)
                if args:
                    if all(isinstance(arg, TypeVarType) for arg in args):
                        # Looks like the default factory is a type like `list` or `dict`, replace all args with `Any`
                        ret_type.args = tuple(default_any_type for _ in args)  # type: ignore[attr-defined]
                return ret_type

        return default_any_type


class PydanticPluginConfig:
    __slots__ = ('init_forbid_extra', 'init_typed', 'warn_required_dynamic_aliases', 'warn_untyped_fields')
    init_forbid_extra: bool
    init_typed: bool
    warn_required_dynamic_aliases: bool
    warn_untyped_fields: bool

    def __init__(self, options: Options) -> None:
        if options.config_file is None:  # pragma: no cover
            return

        toml_config = parse_toml(options.config_file)
        if toml_config is not None:
            config = toml_config.get('tool', {}).get('pydantic-mypy', {})
            for key in self.__slots__:
                setting = config.get(key, False)
                if not isinstance(setting, bool):
                    raise ValueError(f'Configuration value must be a boolean for key: {key}')
                setattr(self, key, setting)
        else:
            plugin_config = ConfigParser()
            plugin_config.read(options.config_file)
            for key in self.__slots__:
                setting = plugin_config.getboolean(CONFIGFILE_KEY, key, fallback=False)
                setattr(self, key, setting)


def from_attributes_callback(ctx: MethodContext) -> Type:
    """
    Raise an error if from_attributes is not enabled
    """
    model_type: Instance
    if isinstance(ctx.type, CallableType) and isinstance(ctx.type.ret_type, Instance):
        model_type = ctx.type.ret_type  # called on the class
    elif isinstance(ctx.type, Instance):
        model_type = ctx.type  # called on an instance (unusual, but still valid)
    else:  # pragma: no cover
        detail = f'ctx.type: {ctx.type} (of type {ctx.type.__class__.__name__})'
        error_unexpected_behavior(detail, ctx.api, ctx.context)
        return ctx.default_return_type
    pydantic_metadata = model_type.type.metadata.get(METADATA_KEY)
    if pydantic_metadata is None:
        return ctx.default_return_type
    from_attributes = pydantic_metadata.get('config', {}).get('from_attributes')
    if from_attributes is not True:
        error_from_attributes(get_name(model_type.type), ctx.api, ctx.context)
    return ctx.default_return_type


class PydanticModelTransformer:
    tracked_config_fields: Set[str] = {
        'extra',
        'frozen',
        'from_attributes',
        'populate_by_name',
        'alias_generator',
    }

    def __init__(self, ctx: ClassDefContext, plugin_config: PydanticPluginConfig) -> None:
        self._ctx = ctx
        self.plugin_config = plugin_config

    def transform(self) -> None:
        """
        Configures the BaseModel subclass according to the plugin settings.

        In particular:
        * determines the model config and fields,
        * adds a fields-aware signature for the initializer and construct methods
        * freezes the class if frozen = True
        * stores the fields, config, and if the class is settings in the mypy metadata for access by subclasses
        """
        ctx = self._ctx
        info = self._ctx.cls.info

        self.adjust_validator_signatures()
        config = self.collect_config()
        fields = self.collect_fields(config)
        for field in fields:
            if info[field.name].type is None:
                if not ctx.api.final_iteration:
                    ctx.api.defer()
        self.add_initializer(fields, config)
        self.add_model_construct_method(fields)
        self.set_frozen(fields, frozen=config.frozen is True)
        info.metadata[METADATA_KEY] = {
            'fields': {field.name: field.serialize() for field in fields},
            'config': config.set_values_dict(),
        }

    def adjust_validator_signatures(self) -> None:
        """When we decorate a function `f` with `pydantic.validator(...), mypy sees
        `f` as a regular method taking a `self` instance, even though pydantic
        internally wraps `f` with `classmethod` if necessary.

        Teach mypy this by marking any function whose outermost decorator is a
        `validator()` call as a classmethod.
        """
        for name, sym in self._ctx.cls.info.names.items():
            if isinstance(sym.node, Decorator):
                first_dec = sym.node.original_decorators[0]
                if (
                    isinstance(first_dec, CallExpr)
                    and isinstance(first_dec.callee, NameExpr)
                    and first_dec.callee.fullname == 'pydantic.validator_functions.validator'
                ):
                    sym.node.func.is_class = True

    def collect_config(self) -> 'ModelConfigData':
        """
        Collects the values of the config attributes that are used by the plugin, accounting for parent classes.
        """
        ctx = self._ctx
        cls = ctx.cls
        config = ModelConfigData()

        has_config_kwargs = False
        has_config_from_namespace = False

        for name, expr in cls.keywords.items():
            config_data = self.get_config_update(name, expr)
            if config_data:
                has_config_kwargs = True
                config.update(config_data)

        for stmt in cls.defs.body:
            if not isinstance(stmt, AssignmentStmt):
                continue
<<<<<<< HEAD
            lhs = stmt.lvalues[0]
            if isinstance(lhs, NameExpr) and lhs.name == 'model_config':
                if isinstance(stmt.rvalue, CallExpr):
                    for arg_name, arg in zip(stmt.rvalue.arg_names, stmt.rvalue.args):
                        if arg_name is None:
                            continue
                        config.update(self.get_config_update(arg_name, arg))
                if (
                    config.has_alias_generator
                    and not config.populate_by_name
                    and self.plugin_config.warn_required_dynamic_aliases
                ):
                    error_required_dynamic_aliases(ctx.api, stmt)
=======
            if stmt.name != 'Config':
                continue

            if has_config_kwargs:
                ctx.api.fail(
                    'Specifying config in two places is ambiguous, use either Config attribute or class kwargs',
                    cls,
                )
                break

            has_config_from_namespace = True

            for substmt in stmt.defs.body:
                if not isinstance(substmt, AssignmentStmt):
                    continue
                config.update(self.get_namespace_config_update(substmt))
            break

        if has_config_kwargs or has_config_from_namespace:
            if (
                config.has_alias_generator
                and not config.allow_population_by_field_name
                and self.plugin_config.warn_required_dynamic_aliases
            ):
                error_required_dynamic_aliases(ctx.api, stmt)

>>>>>>> 8b9756d6
        for info in cls.info.mro[1:]:  # 0 is the current class
            if METADATA_KEY not in info.metadata:
                continue

            # Each class depends on the set of fields in its ancestors
            ctx.api.add_plugin_dependency(make_wildcard_trigger(get_fullname(info)))
            for name, value in info.metadata[METADATA_KEY]['config'].items():
                config.setdefault(name, value)
        return config

    def collect_fields(self, model_config: 'ModelConfigData') -> List['PydanticModelField']:
        """
        Collects the fields for the model, accounting for parent classes
        """
        # First, collect fields belonging to the current class.
        ctx = self._ctx
        cls = self._ctx.cls
        fields = []  # type: List[PydanticModelField]
        known_fields = set()  # type: Set[str]
        for stmt in cls.defs.body:
            if not isinstance(stmt, AssignmentStmt):  # `and stmt.new_syntax` to require annotation
                continue

            lhs = stmt.lvalues[0]
            if not isinstance(lhs, NameExpr) or lhs.name.startswith('_') or lhs.name == 'model_config':
                continue

            if not stmt.new_syntax and self.plugin_config.warn_untyped_fields:
                error_untyped_fields(ctx.api, stmt)

            # if lhs.name == '__config__':  # ConfigDict not well handled; I'm not sure why yet
            #     continue

            sym = cls.info.names.get(lhs.name)
            if sym is None:  # pragma: no cover
                # This is likely due to a star import (see the dataclasses plugin for a more detailed explanation)
                # This is the same logic used in the dataclasses plugin
                continue

            node = sym.node
            if isinstance(node, PlaceholderNode):  # pragma: no cover
                # See the PlaceholderNode docstring for more detail about how this can occur
                # Basically, it is an edge case when dealing with complex import logic
                # This is the same logic used in the dataclasses plugin
                continue
            if not isinstance(node, Var):  # pragma: no cover
                # Don't know if this edge case still happens with the `is_valid_field` check above
                # but better safe than sorry
                continue

            # x: ClassVar[int] is ignored by dataclasses.
            if node.is_classvar:
                continue

            is_required = self.get_is_required(cls, stmt, lhs)
            alias, has_dynamic_alias = self.get_alias_info(stmt)
            if (
                has_dynamic_alias
                and not model_config.populate_by_name
                and self.plugin_config.warn_required_dynamic_aliases
            ):
                error_required_dynamic_aliases(ctx.api, stmt)
            fields.append(
                PydanticModelField(
                    name=lhs.name,
                    is_required=is_required,
                    alias=alias,
                    has_dynamic_alias=has_dynamic_alias,
                    line=stmt.line,
                    column=stmt.column,
                )
            )
            known_fields.add(lhs.name)
        all_fields = fields.copy()
        for info in cls.info.mro[1:]:  # 0 is the current class, -2 is BaseModel, -1 is object
            if METADATA_KEY not in info.metadata:
                continue

            superclass_fields = []
            # Each class depends on the set of fields in its ancestors
            ctx.api.add_plugin_dependency(make_wildcard_trigger(get_fullname(info)))

            for name, data in info.metadata[METADATA_KEY]['fields'].items():
                if name not in known_fields:
                    field = PydanticModelField.deserialize(info, data)
                    known_fields.add(name)
                    superclass_fields.append(field)
                else:
                    (field,) = (a for a in all_fields if a.name == name)
                    all_fields.remove(field)
                    superclass_fields.append(field)
            all_fields = superclass_fields + all_fields
        return all_fields

    def add_initializer(self, fields: List['PydanticModelField'], config: 'ModelConfigData') -> None:
        """
        Adds a fields-aware `__init__` method to the class.

        The added `__init__` will be annotated with types vs. all `Any` depending on the plugin settings.
        """
        ctx = self._ctx
        typed = self.plugin_config.init_typed
        use_alias = config.populate_by_name is not True
        force_all_optional = bool(config.has_alias_generator and not config.populate_by_name)
        init_arguments = self.get_field_arguments(
            fields, typed=typed, force_all_optional=force_all_optional, use_alias=use_alias
        )
        if not self.should_init_forbid_extra(fields, config):
            var = Var('kwargs')
            init_arguments.append(Argument(var, AnyType(TypeOfAny.explicit), None, ARG_STAR2))

        if '__init__' not in ctx.cls.info.names:
            add_method(ctx, '__init__', init_arguments, NoneType())

    def add_model_construct_method(self, fields: List['PydanticModelField']) -> None:
        """
        Adds a fully typed `model_construct` classmethod to the class.

        Similar to the fields-aware __init__ method, but always uses the field names (not aliases),
        and does not treat settings fields as optional.
        """
        ctx = self._ctx
        set_str = ctx.api.named_type(f'{BUILTINS_NAME}.set', [ctx.api.named_type(f'{BUILTINS_NAME}.str')])
        optional_set_str = UnionType([set_str, NoneType()])
        fields_set_argument = Argument(Var('_fields_set', optional_set_str), optional_set_str, None, ARG_OPT)
        construct_arguments = self.get_field_arguments(fields, typed=True, force_all_optional=False, use_alias=False)
        construct_arguments = [fields_set_argument] + construct_arguments

        obj_type = ctx.api.named_type(f'{BUILTINS_NAME}.object')
        self_tvar_name = '_PydanticBaseModel'  # Make sure it does not conflict with other names in the class
        tvar_fullname = ctx.cls.fullname + '.' + self_tvar_name
        # requires mypy>0.910
        self_type = TypeVarDef(self_tvar_name, tvar_fullname, -1, [], obj_type)
        self_tvar_expr = TypeVarExpr(self_tvar_name, tvar_fullname, [], obj_type)
        ctx.cls.info.names[self_tvar_name] = SymbolTableNode(MDEF, self_tvar_expr)

        add_method(
            ctx,
            'model_construct',
            construct_arguments,
            return_type=self_type,
            self_type=self_type,
            tvar_def=self_type,
            is_classmethod=True,
        )

    def set_frozen(self, fields: List['PydanticModelField'], frozen: bool) -> None:
        """
        Marks all fields as properties so that attempts to set them trigger mypy errors.

        This is the same approach used by the attrs and dataclasses plugins.
        """
        info = self._ctx.cls.info
        for field in fields:
            sym_node = info.names.get(field.name)
            if sym_node is not None:
                var = sym_node.node
                assert isinstance(var, Var)
                var.is_property = frozen
            else:
                var = field.to_var(info, use_alias=False)
                var.info = info
                var.is_property = frozen
                var._fullname = get_fullname(info) + '.' + get_name(var)
                info.names[get_name(var)] = SymbolTableNode(MDEF, var)

<<<<<<< HEAD
    def get_config_update(self, name: str, arg: Expression) -> Optional['ModelConfigData']:
=======
    def get_namespace_config_update(self, substmt: AssignmentStmt) -> Optional['ModelConfigData']:
>>>>>>> 8b9756d6
        """
        Determines the config update due to a single kwarg in the ConfigDict definition.

        Warns if a tracked config attribute is set to a value the plugin doesn't know how to interpret (e.g., an int)
        """
<<<<<<< HEAD
        if name not in self.tracked_config_fields:
            return None
        if name == 'extra':
            if isinstance(arg, StrExpr):
                forbid_extra = arg.value == 'forbid'
            elif isinstance(arg, MemberExpr):
                forbid_extra = arg.name == 'forbid'
            else:
                error_invalid_config_value(name, self._ctx.api, arg)
=======
        lhs = substmt.lvalues[0]
        if not isinstance(lhs, NameExpr):
            return None
        return self.get_config_update(lhs.name, substmt.rvalue)

    def get_config_update(self, name: str, expr: Expression) -> Optional['ModelConfigData']:
        if name not in self.tracked_config_fields:
            return None

        if name == 'extra':
            if isinstance(expr, StrExpr):
                forbid_extra = expr.value == 'forbid'
            elif isinstance(expr, MemberExpr):
                forbid_extra = expr.name == 'forbid'
            else:
                error_invalid_config_value(name, self._ctx.api, expr)
>>>>>>> 8b9756d6
                return None
            return ModelConfigData(forbid_extra=forbid_extra)
        if name == 'alias_generator':
            has_alias_generator = True
<<<<<<< HEAD
            if isinstance(arg, NameExpr) and arg.fullname == 'builtins.None':
                has_alias_generator = False
            return ModelConfigData(has_alias_generator=has_alias_generator)
        if isinstance(arg, NameExpr) and arg.fullname in ('builtins.True', 'builtins.False'):
            return ModelConfigData(**{name: arg.fullname == 'builtins.True'})
        error_invalid_config_value(name, self._ctx.api, arg)
=======
            if isinstance(expr, NameExpr) and expr.fullname == 'builtins.None':
                has_alias_generator = False
            return ModelConfigData(has_alias_generator=has_alias_generator)
        if isinstance(expr, NameExpr) and expr.fullname in ('builtins.True', 'builtins.False'):
            return ModelConfigData(**{name: expr.fullname == 'builtins.True'})
        error_invalid_config_value(name, self._ctx.api, expr)
>>>>>>> 8b9756d6
        return None

    @staticmethod
    def get_is_required(cls: ClassDef, stmt: AssignmentStmt, lhs: NameExpr) -> bool:
        """
        Returns a boolean indicating whether the field defined in `stmt` is a required field.
        """
        expr = stmt.rvalue
        if isinstance(expr, TempNode):
            # TempNode means annotation-only, so only non-required if Optional
            value_type = get_proper_type(cls.info[lhs.name].type)
            if isinstance(value_type, UnionType) and any(isinstance(item, NoneType) for item in value_type.items):
                # Annotated as Optional, or otherwise having NoneType in the union
                return False
            return True
        if isinstance(expr, CallExpr) and isinstance(expr.callee, RefExpr) and expr.callee.fullname == FIELD_FULLNAME:
            # The "default value" is a call to `Field`; at this point, the field is
            # only required if default is Ellipsis (i.e., `field_name: Annotation = Field(...)`) or if default_factory
            # is specified.
            for arg, name in zip(expr.args, expr.arg_names):
                # If name is None, then this arg is the default because it is the only positonal argument.
                if name is None or name == 'default':
                    return arg.__class__ is EllipsisExpr
                if name == 'default_factory':
                    return False
            return True
        # Only required if the "default value" is Ellipsis (i.e., `field_name: Annotation = ...`)
        return isinstance(expr, EllipsisExpr)

    @staticmethod
    def get_alias_info(stmt: AssignmentStmt) -> Tuple[Optional[str], bool]:
        """
        Returns a pair (alias, has_dynamic_alias), extracted from the declaration of the field defined in `stmt`.

        `has_dynamic_alias` is True if and only if an alias is provided, but not as a string literal.
        If `has_dynamic_alias` is True, `alias` will be None.
        """
        expr = stmt.rvalue
        if isinstance(expr, TempNode):
            # TempNode means annotation-only
            return None, False

        if not (
            isinstance(expr, CallExpr) and isinstance(expr.callee, RefExpr) and expr.callee.fullname == FIELD_FULLNAME
        ):
            # Assigned value is not a call to pydantic.fields.Field
            return None, False

        for i, arg_name in enumerate(expr.arg_names):
            if arg_name != 'alias':
                continue
            arg = expr.args[i]
            if isinstance(arg, StrExpr):
                return arg.value, False
            else:
                return None, True
        return None, False

    def get_field_arguments(
        self, fields: List['PydanticModelField'], typed: bool, force_all_optional: bool, use_alias: bool
    ) -> List[Argument]:
        """
        Helper function used during the construction of the `__init__` and `model_construct` method signatures.

        Returns a list of mypy Argument instances for use in the generated signatures.
        """
        info = self._ctx.cls.info
        arguments = [
            field.to_argument(info, typed=typed, force_optional=force_all_optional, use_alias=use_alias)
            for field in fields
            if not (use_alias and field.has_dynamic_alias)
        ]
        return arguments

    def should_init_forbid_extra(self, fields: List['PydanticModelField'], config: 'ModelConfigData') -> bool:
        """
        Indicates whether the generated `__init__` should get a `**kwargs` at the end of its signature

        We disallow arbitrary kwargs if the extra config setting is "forbid", or if the plugin config says to,
        *unless* a required dynamic alias is present (since then we can't determine a valid signature).
        """
        if not config.populate_by_name:
            if self.is_dynamic_alias_present(fields, bool(config.has_alias_generator)):
                return False
        if config.forbid_extra:
            return True
        return self.plugin_config.init_forbid_extra

    @staticmethod
    def is_dynamic_alias_present(fields: List['PydanticModelField'], has_alias_generator: bool) -> bool:
        """
        Returns whether any fields on the model have a "dynamic alias", i.e., an alias that cannot be
        determined during static analysis.
        """
        for field in fields:
            if field.has_dynamic_alias:
                return True
        if has_alias_generator:
            for field in fields:
                if field.alias is None:
                    return True
        return False


class PydanticModelField:
    def __init__(
        self, name: str, is_required: bool, alias: Optional[str], has_dynamic_alias: bool, line: int, column: int
    ):
        self.name = name
        self.is_required = is_required
        self.alias = alias
        self.has_dynamic_alias = has_dynamic_alias
        self.line = line
        self.column = column

    def to_var(self, info: TypeInfo, use_alias: bool) -> Var:
        name = self.name
        if use_alias and self.alias is not None:
            name = self.alias
        return Var(name, info[self.name].type)

    def to_argument(self, info: TypeInfo, typed: bool, force_optional: bool, use_alias: bool) -> Argument:
        if typed and info[self.name].type is not None:
            type_annotation = info[self.name].type
        else:
            type_annotation = AnyType(TypeOfAny.explicit)
        return Argument(
            variable=self.to_var(info, use_alias),
            type_annotation=type_annotation,
            initializer=None,
            kind=ARG_NAMED_OPT if force_optional or not self.is_required else ARG_NAMED,
        )

    def serialize(self) -> JsonDict:
        return self.__dict__

    @classmethod
    def deserialize(cls, info: TypeInfo, data: JsonDict) -> 'PydanticModelField':
        return cls(**data)


class ModelConfigData:
    def __init__(
        self,
        forbid_extra: Optional[bool] = None,
        frozen: Optional[bool] = None,
        from_attributes: Optional[bool] = None,
        populate_by_name: Optional[bool] = None,
        has_alias_generator: Optional[bool] = None,
    ):
        self.forbid_extra = forbid_extra
        self.frozen = frozen
        self.from_attributes = from_attributes
        self.populate_by_name = populate_by_name
        self.has_alias_generator = has_alias_generator

    def set_values_dict(self) -> Dict[str, Any]:
        return {k: v for k, v in self.__dict__.items() if v is not None}

    def update(self, config: Optional['ModelConfigData']) -> None:
        if config is None:
            return
        for k, v in config.set_values_dict().items():
            setattr(self, k, v)

    def setdefault(self, key: str, value: Any) -> None:
        if getattr(self, key) is None:
            setattr(self, key, value)


ERROR_ORM = ErrorCode('pydantic-orm', 'Invalid from_attributes call', 'Pydantic')
ERROR_CONFIG = ErrorCode('pydantic-config', 'Invalid config value', 'Pydantic')
ERROR_ALIAS = ErrorCode('pydantic-alias', 'Dynamic alias disallowed', 'Pydantic')
ERROR_UNEXPECTED = ErrorCode('pydantic-unexpected', 'Unexpected behavior', 'Pydantic')
ERROR_UNTYPED = ErrorCode('pydantic-field', 'Untyped field disallowed', 'Pydantic')
ERROR_FIELD_DEFAULTS = ErrorCode('pydantic-field', 'Invalid Field defaults', 'Pydantic')


def error_from_attributes(model_name: str, api: CheckerPluginInterface, context: Context) -> None:
    api.fail(f'"{model_name}" does not have from_attributes=True', context, code=ERROR_ORM)


def error_invalid_config_value(name: str, api: SemanticAnalyzerPluginInterface, context: Context) -> None:
    api.fail(f'Invalid value for "Config.{name}"', context, code=ERROR_CONFIG)


def error_required_dynamic_aliases(api: SemanticAnalyzerPluginInterface, context: Context) -> None:
    api.fail('Required dynamic aliases disallowed', context, code=ERROR_ALIAS)


def error_unexpected_behavior(detail: str, api: CheckerPluginInterface, context: Context) -> None:  # pragma: no cover
    # Can't think of a good way to test this, but I confirmed it renders as desired by adding to a non-error path
    link = 'https://github.com/pydantic/pydantic/issues/new/choose'
    full_message = f'The pydantic mypy plugin ran into unexpected behavior: {detail}\n'
    full_message += f'Please consider reporting this bug at {link} so we can try to fix it!'
    api.fail(full_message, context, code=ERROR_UNEXPECTED)


def error_untyped_fields(api: SemanticAnalyzerPluginInterface, context: Context) -> None:
    api.fail('Untyped fields disallowed', context, code=ERROR_UNTYPED)


def error_default_and_default_factory_specified(api: CheckerPluginInterface, context: Context) -> None:
    api.fail('Field default and default_factory cannot be specified together', context, code=ERROR_FIELD_DEFAULTS)


def add_method(
    ctx: ClassDefContext,
    name: str,
    args: List[Argument],
    return_type: Type,
    self_type: Optional[Type] = None,
    tvar_def: Optional[TypeVarDef] = None,
    is_classmethod: bool = False,
    is_new: bool = False,
    # is_staticmethod: bool = False,
) -> None:
    """
    Adds a new method to a class.

    This can be dropped if/when https://github.com/python/mypy/issues/7301 is merged
    """
    info = ctx.cls.info

    # First remove any previously generated methods with the same name
    # to avoid clashes and problems in the semantic analyzer.
    if name in info.names:
        sym = info.names[name]
        if sym.plugin_generated and isinstance(sym.node, FuncDef):
            ctx.cls.defs.body.remove(sym.node)  # pragma: no cover

    self_type = self_type or fill_typevars(info)
    if is_classmethod or is_new:
        first = [Argument(Var('_cls'), TypeType.make_normalized(self_type), None, ARG_POS)]
    # elif is_staticmethod:
    #     first = []
    else:
        self_type = self_type or fill_typevars(info)
        first = [Argument(Var('__pydantic_self__'), self_type, None, ARG_POS)]
    args = first + args
    arg_types, arg_names, arg_kinds = [], [], []
    for arg in args:
        assert arg.type_annotation, 'All arguments must be fully typed.'
        arg_types.append(arg.type_annotation)
        arg_names.append(get_name(arg.variable))
        arg_kinds.append(arg.kind)

    function_type = ctx.api.named_type(f'{BUILTINS_NAME}.function')
    signature = CallableType(arg_types, arg_kinds, arg_names, return_type, function_type)
    if tvar_def:
        signature.variables = [tvar_def]

    func = FuncDef(name, args, Block([PassStmt()]))
    func.info = info
    func.type = set_callable_name(signature, func)
    func.is_class = is_classmethod
    # func.is_static = is_staticmethod
    func._fullname = get_fullname(info) + '.' + name
    func.line = info.line

    # NOTE: we would like the plugin generated node to dominate, but we still
    # need to keep any existing definitions so they get semantically analyzed.
    if name in info.names:
        # Get a nice unique name instead.
        r_name = get_unique_redefinition_name(name, info.names)
        info.names[r_name] = info.names[name]

    if is_classmethod:  # or is_staticmethod:
        func.is_decorated = True
        v = Var(name, func.type)
        v.info = info
        v._fullname = func._fullname
        # if is_classmethod:
        v.is_classmethod = True
        dec = Decorator(func, [NameExpr('classmethod')], v)
        # else:
        #     v.is_staticmethod = True
        #     dec = Decorator(func, [NameExpr('staticmethod')], v)

        dec.line = info.line
        sym = SymbolTableNode(MDEF, dec)
    else:
        sym = SymbolTableNode(MDEF, func)
    sym.plugin_generated = True

    info.names[name] = sym
    info.defn.defs.body.append(func)


def get_fullname(x: Union[FuncBase, SymbolNode]) -> str:
    """
    Used for compatibility with mypy 0.740; can be dropped once support for 0.740 is dropped.
    """
    fn = x.fullname
    if callable(fn):  # pragma: no cover
        return fn()
    return fn


def get_name(x: Union[FuncBase, SymbolNode]) -> str:
    """
    Used for compatibility with mypy 0.740; can be dropped once support for 0.740 is dropped.
    """
    fn = x.name
    if callable(fn):  # pragma: no cover
        return fn()
    return fn


def parse_toml(config_file: str) -> Optional[Dict[str, Any]]:
    if not config_file.endswith('.toml'):
        return None

    if sys.version_info >= (3, 11):
        import tomllib as toml_
    else:
        try:
            import tomli as toml_
        except ImportError:  # pragma: no cover
            import warnings

            warnings.warn('No TOML parser installed, cannot read configuration from `pyproject.toml`.')
            return None

    with open(config_file, 'rb') as rf:
        return toml_.load(rf)<|MERGE_RESOLUTION|>--- conflicted
+++ resolved
@@ -306,22 +306,8 @@
         for stmt in cls.defs.body:
             if not isinstance(stmt, AssignmentStmt):
                 continue
-<<<<<<< HEAD
             lhs = stmt.lvalues[0]
-            if isinstance(lhs, NameExpr) and lhs.name == 'model_config':
-                if isinstance(stmt.rvalue, CallExpr):
-                    for arg_name, arg in zip(stmt.rvalue.arg_names, stmt.rvalue.args):
-                        if arg_name is None:
-                            continue
-                        config.update(self.get_config_update(arg_name, arg))
-                if (
-                    config.has_alias_generator
-                    and not config.populate_by_name
-                    and self.plugin_config.warn_required_dynamic_aliases
-                ):
-                    error_required_dynamic_aliases(ctx.api, stmt)
-=======
-            if stmt.name != 'Config':
+            if not isinstance(lhs, NameExpr) or lhs.name != 'model_config' or not isinstance(stmt.rvalue, CallExpr):
                 continue
 
             if has_config_kwargs:
@@ -333,21 +319,18 @@
 
             has_config_from_namespace = True
 
-            for substmt in stmt.defs.body:
-                if not isinstance(substmt, AssignmentStmt):
+            for arg_name, arg in zip(stmt.rvalue.arg_names, stmt.rvalue.args):
+                if arg_name is None:
                     continue
-                config.update(self.get_namespace_config_update(substmt))
-            break
+                config.update(self.get_config_update(arg_name, arg))
 
         if has_config_kwargs or has_config_from_namespace:
             if (
                 config.has_alias_generator
-                and not config.allow_population_by_field_name
+                and not config.populate_by_name
                 and self.plugin_config.warn_required_dynamic_aliases
             ):
                 error_required_dynamic_aliases(ctx.api, stmt)
-
->>>>>>> 8b9756d6
         for info in cls.info.mro[1:]:  # 0 is the current class
             if METADATA_KEY not in info.metadata:
                 continue
@@ -514,17 +497,12 @@
                 var._fullname = get_fullname(info) + '.' + get_name(var)
                 info.names[get_name(var)] = SymbolTableNode(MDEF, var)
 
-<<<<<<< HEAD
     def get_config_update(self, name: str, arg: Expression) -> Optional['ModelConfigData']:
-=======
-    def get_namespace_config_update(self, substmt: AssignmentStmt) -> Optional['ModelConfigData']:
->>>>>>> 8b9756d6
         """
         Determines the config update due to a single kwarg in the ConfigDict definition.
 
         Warns if a tracked config attribute is set to a value the plugin doesn't know how to interpret (e.g., an int)
         """
-<<<<<<< HEAD
         if name not in self.tracked_config_fields:
             return None
         if name == 'extra':
@@ -534,43 +512,16 @@
                 forbid_extra = arg.name == 'forbid'
             else:
                 error_invalid_config_value(name, self._ctx.api, arg)
-=======
-        lhs = substmt.lvalues[0]
-        if not isinstance(lhs, NameExpr):
-            return None
-        return self.get_config_update(lhs.name, substmt.rvalue)
-
-    def get_config_update(self, name: str, expr: Expression) -> Optional['ModelConfigData']:
-        if name not in self.tracked_config_fields:
-            return None
-
-        if name == 'extra':
-            if isinstance(expr, StrExpr):
-                forbid_extra = expr.value == 'forbid'
-            elif isinstance(expr, MemberExpr):
-                forbid_extra = expr.name == 'forbid'
-            else:
-                error_invalid_config_value(name, self._ctx.api, expr)
->>>>>>> 8b9756d6
                 return None
             return ModelConfigData(forbid_extra=forbid_extra)
         if name == 'alias_generator':
             has_alias_generator = True
-<<<<<<< HEAD
             if isinstance(arg, NameExpr) and arg.fullname == 'builtins.None':
                 has_alias_generator = False
             return ModelConfigData(has_alias_generator=has_alias_generator)
         if isinstance(arg, NameExpr) and arg.fullname in ('builtins.True', 'builtins.False'):
             return ModelConfigData(**{name: arg.fullname == 'builtins.True'})
         error_invalid_config_value(name, self._ctx.api, arg)
-=======
-            if isinstance(expr, NameExpr) and expr.fullname == 'builtins.None':
-                has_alias_generator = False
-            return ModelConfigData(has_alias_generator=has_alias_generator)
-        if isinstance(expr, NameExpr) and expr.fullname in ('builtins.True', 'builtins.False'):
-            return ModelConfigData(**{name: expr.fullname == 'builtins.True'})
-        error_invalid_config_value(name, self._ctx.api, expr)
->>>>>>> 8b9756d6
         return None
 
     @staticmethod
