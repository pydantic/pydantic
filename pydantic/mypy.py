import sys
from configparser import ConfigParser
from typing import Any, Callable, Dict, List, Optional, Set, Tuple, Type as TypingType, Union

from mypy.errorcodes import ErrorCode
from mypy.nodes import (
    ARG_NAMED,
    ARG_NAMED_OPT,
    ARG_OPT,
    ARG_POS,
    ARG_STAR2,
    MDEF,
    Argument,
    AssignmentStmt,
    Block,
    CallExpr,
    ClassDef,
    Context,
    Decorator,
    EllipsisExpr,
    FuncBase,
    FuncDef,
    JsonDict,
    MemberExpr,
    NameExpr,
    PassStmt,
    PlaceholderNode,
    RefExpr,
    StrExpr,
    SymbolNode,
    SymbolTableNode,
    TempNode,
    TypeInfo,
    TypeVarExpr,
    Var,
)
from mypy.options import Options
from mypy.plugin import (
    CheckerPluginInterface,
    ClassDefContext,
    FunctionContext,
    MethodContext,
    Plugin,
    SemanticAnalyzerPluginInterface,
)
from mypy.plugins import dataclasses
from mypy.semanal import set_callable_name  # type: ignore
from mypy.server.trigger import make_wildcard_trigger
from mypy.types import (
    AnyType,
    CallableType,
    Instance,
    NoneType,
    Overloaded,
    Type,
    TypeOfAny,
    TypeType,
    UnionType,
    get_proper_type,
)
from mypy.typevars import fill_typevars
from mypy.util import get_unique_redefinition_name
from mypy.version import __version__ as mypy_version

from pydantic.utils import is_valid_field

try:
    from mypy.types import TypeVarDef  # type: ignore[attr-defined]
except ImportError:  # pragma: no cover
    # Backward-compatible with TypeVarDef from Mypy 0.930.
    from mypy.types import TypeVarType as TypeVarDef

CONFIGFILE_KEY = 'pydantic-mypy'
METADATA_KEY = 'pydantic-mypy-metadata'
BASEMODEL_FULLNAME = 'pydantic.main.BaseModel'
BASESETTINGS_FULLNAME = 'pydantic.env_settings.BaseSettings'
FIELD_FULLNAME = 'pydantic.fields.Field'
DATACLASS_FULLNAME = 'pydantic.dataclasses.dataclass'


def parse_mypy_version(version: str) -> Tuple[int, ...]:
    return tuple(int(part) for part in version.split('+', 1)[0].split('.'))


MYPY_VERSION_TUPLE = parse_mypy_version(mypy_version)
BUILTINS_NAME = 'builtins' if MYPY_VERSION_TUPLE >= (0, 930) else '__builtins__'


def plugin(version: str) -> 'TypingType[Plugin]':
    """
    `version` is the mypy version string

    We might want to use this to print a warning if the mypy version being used is
    newer, or especially older, than we expect (or need).
    """
    return PydanticPlugin


class PydanticPlugin(Plugin):
    def __init__(self, options: Options) -> None:
        self.plugin_config = PydanticPluginConfig(options)
        super().__init__(options)

    def get_base_class_hook(self, fullname: str) -> 'Optional[Callable[[ClassDefContext], None]]':
        sym = self.lookup_fully_qualified(fullname)
        if sym and isinstance(sym.node, TypeInfo):  # pragma: no branch
            # No branching may occur if the mypy cache has not been cleared
            if any(get_fullname(base) == BASEMODEL_FULLNAME for base in sym.node.mro):
                return self._pydantic_model_class_maker_callback
        return None

    def get_function_hook(self, fullname: str) -> 'Optional[Callable[[FunctionContext], Type]]':
        sym = self.lookup_fully_qualified(fullname)
        if sym and sym.fullname == FIELD_FULLNAME:
            return self._pydantic_field_callback
        return None

    def get_method_hook(self, fullname: str) -> Optional[Callable[[MethodContext], Type]]:
        if fullname.endswith('.from_orm'):
            return from_orm_callback
        return None

    def get_class_decorator_hook(self, fullname: str) -> Optional[Callable[[ClassDefContext], None]]:
        if fullname == DATACLASS_FULLNAME:
            return dataclasses.dataclass_class_maker_callback  # type: ignore[return-value]
        return None

    def _pydantic_model_class_maker_callback(self, ctx: ClassDefContext) -> None:
        transformer = PydanticModelTransformer(ctx, self.plugin_config)
        transformer.transform()

    def _pydantic_field_callback(self, ctx: FunctionContext) -> 'Type':
        """
        Extract the type of the `default` argument from the Field function, and use it as the return type.

        In particular:
        * Check whether the default and default_factory argument is specified.
        * Output an error if both are specified.
        * Retrieve the type of the argument which is specified, and use it as return type for the function.
        """
        default_any_type = ctx.default_return_type

        assert ctx.callee_arg_names[0] == 'default', '"default" is no longer first argument in Field()'
        assert ctx.callee_arg_names[1] == 'default_factory', '"default_factory" is no longer second argument in Field()'
        default_args = ctx.args[0]
        default_factory_args = ctx.args[1]

        if default_args and default_factory_args:
            error_default_and_default_factory_specified(ctx.api, ctx.context)
            return default_any_type

        if default_args:
            default_type = ctx.arg_types[0][0]
            default_arg = default_args[0]

            # Fallback to default Any type if the field is required
            if not isinstance(default_arg, EllipsisExpr):
                return default_type

        elif default_factory_args:
            default_factory_type = ctx.arg_types[1][0]

            # Functions which use `ParamSpec` can be overloaded, exposing the callable's types as a parameter
            # Pydantic calls the default factory without any argument, so we retrieve the first item
            if isinstance(default_factory_type, Overloaded):
<<<<<<< HEAD
                default_factory_type = default_factory_type.items[0]
=======
                if MYPY_VERSION_TUPLE > (0, 910):
                    default_factory_type = default_factory_type.items[0]
                else:
                    # Mypy0.910 exposes the items of overloaded types in a function
                    default_factory_type = default_factory_type.items()[0]  # type: ignore[operator]
>>>>>>> bc74342b

            if isinstance(default_factory_type, CallableType):
                ret_type = default_factory_type.ret_type
                # mypy doesn't think `ret_type` has `args`, you'd think mypy should know,
                # add this check in case it varies by version
                args = getattr(ret_type, 'args', None)
                if args:
                    if all(isinstance(arg, TypeVarType) for arg in args):
                        # Looks like the default factory is a type like `list` or `dict`, replace all args with `Any`
                        ret_type.args = tuple(default_any_type for _ in args)  # type: ignore[attr-defined]
                return ret_type

        return default_any_type


class PydanticPluginConfig:
    __slots__ = ('init_forbid_extra', 'init_typed', 'warn_required_dynamic_aliases', 'warn_untyped_fields')
    init_forbid_extra: bool
    init_typed: bool
    warn_required_dynamic_aliases: bool
    warn_untyped_fields: bool

    def __init__(self, options: Options) -> None:
        if options.config_file is None:  # pragma: no cover
            return

        toml_config = parse_toml(options.config_file)
        if toml_config is not None:
            config = toml_config.get('tool', {}).get('pydantic-mypy', {})
            for key in self.__slots__:
                setting = config.get(key, False)
                if not isinstance(setting, bool):
                    raise ValueError(f'Configuration value must be a boolean for key: {key}')
                setattr(self, key, setting)
        else:
            plugin_config = ConfigParser()
            plugin_config.read(options.config_file)
            for key in self.__slots__:
                setting = plugin_config.getboolean(CONFIGFILE_KEY, key, fallback=False)
                setattr(self, key, setting)


def from_orm_callback(ctx: MethodContext) -> Type:
    """
    Raise an error if orm_mode is not enabled
    """
    model_type: Instance
    if isinstance(ctx.type, CallableType) and isinstance(ctx.type.ret_type, Instance):
        model_type = ctx.type.ret_type  # called on the class
    elif isinstance(ctx.type, Instance):
        model_type = ctx.type  # called on an instance (unusual, but still valid)
    else:  # pragma: no cover
        detail = f'ctx.type: {ctx.type} (of type {ctx.type.__class__.__name__})'
        error_unexpected_behavior(detail, ctx.api, ctx.context)
        return ctx.default_return_type
    pydantic_metadata = model_type.type.metadata.get(METADATA_KEY)
    if pydantic_metadata is None:
        return ctx.default_return_type
    orm_mode = pydantic_metadata.get('config', {}).get('orm_mode')
    if orm_mode is not True:
        error_from_orm(get_name(model_type.type), ctx.api, ctx.context)
    return ctx.default_return_type


class PydanticModelTransformer:
    tracked_config_fields: Set[str] = {
        'extra',
        'allow_mutation',
        'frozen',
        'orm_mode',
        'allow_population_by_field_name',
        'alias_generator',
    }

    def __init__(self, ctx: ClassDefContext, plugin_config: PydanticPluginConfig) -> None:
        self._ctx = ctx
        self.plugin_config = plugin_config

    def transform(self) -> None:
        """
        Configures the BaseModel subclass according to the plugin settings.

        In particular:
        * determines the model config and fields,
        * adds a fields-aware signature for the initializer and construct methods
        * freezes the class if allow_mutation = False or frozen = True
        * stores the fields, config, and if the class is settings in the mypy metadata for access by subclasses
        """
        ctx = self._ctx
        info = self._ctx.cls.info

        self.adjust_validator_signatures()
        config = self.collect_config()
        fields = self.collect_fields(config)
        for field in fields:
            if info[field.name].type is None:
                if not ctx.api.final_iteration:
                    ctx.api.defer()
        is_settings = any(get_fullname(base) == BASESETTINGS_FULLNAME for base in info.mro[:-1])
        self.add_initializer(fields, config, is_settings)
        self.add_construct_method(fields)
        self.set_frozen(fields, frozen=config.allow_mutation is False or config.frozen is True)
        info.metadata[METADATA_KEY] = {
            'fields': {field.name: field.serialize() for field in fields},
            'config': config.set_values_dict(),
        }

    def adjust_validator_signatures(self) -> None:
        """When we decorate a function `f` with `pydantic.validator(...), mypy sees
        `f` as a regular method taking a `self` instance, even though pydantic
        internally wraps `f` with `classmethod` if necessary.

        Teach mypy this by marking any function whose outermost decorator is a
        `validator()` call as a classmethod.
        """
        for name, sym in self._ctx.cls.info.names.items():
            if isinstance(sym.node, Decorator):
                first_dec = sym.node.original_decorators[0]
                if (
                    isinstance(first_dec, CallExpr)
                    and isinstance(first_dec.callee, NameExpr)
                    and first_dec.callee.fullname == 'pydantic.class_validators.validator'
                ):
                    sym.node.func.is_class = True

    def collect_config(self) -> 'ModelConfigData':
        """
        Collects the values of the config attributes that are used by the plugin, accounting for parent classes.
        """
        ctx = self._ctx
        cls = ctx.cls
        config = ModelConfigData()
        for stmt in cls.defs.body:
            if not isinstance(stmt, ClassDef):
                continue
            if stmt.name == 'Config':
                for substmt in stmt.defs.body:
                    if not isinstance(substmt, AssignmentStmt):
                        continue
                    config.update(self.get_config_update(substmt))
                if (
                    config.has_alias_generator
                    and not config.allow_population_by_field_name
                    and self.plugin_config.warn_required_dynamic_aliases
                ):
                    error_required_dynamic_aliases(ctx.api, stmt)
        for info in cls.info.mro[1:]:  # 0 is the current class
            if METADATA_KEY not in info.metadata:
                continue

            # Each class depends on the set of fields in its ancestors
            ctx.api.add_plugin_dependency(make_wildcard_trigger(get_fullname(info)))
            for name, value in info.metadata[METADATA_KEY]['config'].items():
                config.setdefault(name, value)
        return config

    def collect_fields(self, model_config: 'ModelConfigData') -> List['PydanticModelField']:
        """
        Collects the fields for the model, accounting for parent classes
        """
        # First, collect fields belonging to the current class.
        ctx = self._ctx
        cls = self._ctx.cls
        fields = []  # type: List[PydanticModelField]
        known_fields = set()  # type: Set[str]
        for stmt in cls.defs.body:
            if not isinstance(stmt, AssignmentStmt):  # `and stmt.new_syntax` to require annotation
                continue

            lhs = stmt.lvalues[0]
            if not isinstance(lhs, NameExpr) or not is_valid_field(lhs.name):
                continue

            if not stmt.new_syntax and self.plugin_config.warn_untyped_fields:
                error_untyped_fields(ctx.api, stmt)

            # if lhs.name == '__config__':  # BaseConfig not well handled; I'm not sure why yet
            #     continue

            sym = cls.info.names.get(lhs.name)
            if sym is None:  # pragma: no cover
                # This is likely due to a star import (see the dataclasses plugin for a more detailed explanation)
                # This is the same logic used in the dataclasses plugin
                continue

            node = sym.node
            if isinstance(node, PlaceholderNode):  # pragma: no cover
                # See the PlaceholderNode docstring for more detail about how this can occur
                # Basically, it is an edge case when dealing with complex import logic
                # This is the same logic used in the dataclasses plugin
                continue
            if not isinstance(node, Var):  # pragma: no cover
                # Don't know if this edge case still happens with the `is_valid_field` check above
                # but better safe than sorry
                continue

            # x: ClassVar[int] is ignored by dataclasses.
            if node.is_classvar:
                continue

            is_required = self.get_is_required(cls, stmt, lhs)
            alias, has_dynamic_alias = self.get_alias_info(stmt)
            if (
                has_dynamic_alias
                and not model_config.allow_population_by_field_name
                and self.plugin_config.warn_required_dynamic_aliases
            ):
                error_required_dynamic_aliases(ctx.api, stmt)
            fields.append(
                PydanticModelField(
                    name=lhs.name,
                    is_required=is_required,
                    alias=alias,
                    has_dynamic_alias=has_dynamic_alias,
                    line=stmt.line,
                    column=stmt.column,
                )
            )
            known_fields.add(lhs.name)
        all_fields = fields.copy()
        for info in cls.info.mro[1:]:  # 0 is the current class, -2 is BaseModel, -1 is object
            if METADATA_KEY not in info.metadata:
                continue

            superclass_fields = []
            # Each class depends on the set of fields in its ancestors
            ctx.api.add_plugin_dependency(make_wildcard_trigger(get_fullname(info)))

            for name, data in info.metadata[METADATA_KEY]['fields'].items():
                if name not in known_fields:
                    field = PydanticModelField.deserialize(info, data)
                    known_fields.add(name)
                    superclass_fields.append(field)
                else:
                    (field,) = (a for a in all_fields if a.name == name)
                    all_fields.remove(field)
                    superclass_fields.append(field)
            all_fields = superclass_fields + all_fields
        return all_fields

    def add_initializer(self, fields: List['PydanticModelField'], config: 'ModelConfigData', is_settings: bool) -> None:
        """
        Adds a fields-aware `__init__` method to the class.

        The added `__init__` will be annotated with types vs. all `Any` depending on the plugin settings.
        """
        ctx = self._ctx
        typed = self.plugin_config.init_typed
        use_alias = config.allow_population_by_field_name is not True
        force_all_optional = is_settings or bool(
            config.has_alias_generator and not config.allow_population_by_field_name
        )
        init_arguments = self.get_field_arguments(
            fields, typed=typed, force_all_optional=force_all_optional, use_alias=use_alias
        )
        if not self.should_init_forbid_extra(fields, config):
            var = Var('kwargs')
            init_arguments.append(Argument(var, AnyType(TypeOfAny.explicit), None, ARG_STAR2))

        if '__init__' not in ctx.cls.info.names:
            add_method(ctx, '__init__', init_arguments, NoneType())

    def add_construct_method(self, fields: List['PydanticModelField']) -> None:
        """
        Adds a fully typed `construct` classmethod to the class.

        Similar to the fields-aware __init__ method, but always uses the field names (not aliases),
        and does not treat settings fields as optional.
        """
        ctx = self._ctx
        set_str = ctx.api.named_type(f'{BUILTINS_NAME}.set', [ctx.api.named_type(f'{BUILTINS_NAME}.str')])
        optional_set_str = UnionType([set_str, NoneType()])
        fields_set_argument = Argument(Var('_fields_set', optional_set_str), optional_set_str, None, ARG_OPT)
        construct_arguments = self.get_field_arguments(fields, typed=True, force_all_optional=False, use_alias=False)
        construct_arguments = [fields_set_argument] + construct_arguments

        obj_type = ctx.api.named_type(f'{BUILTINS_NAME}.object')
        self_tvar_name = '_PydanticBaseModel'  # Make sure it does not conflict with other names in the class
        tvar_fullname = ctx.cls.fullname + '.' + self_tvar_name
        # requires mypy>0.910
        self_type = TypeVarDef(self_tvar_name, tvar_fullname, -1, [], obj_type)
        self_tvar_expr = TypeVarExpr(self_tvar_name, tvar_fullname, [], obj_type)
        ctx.cls.info.names[self_tvar_name] = SymbolTableNode(MDEF, self_tvar_expr)

        add_method(
            ctx,
            'construct',
            construct_arguments,
            return_type=self_type,
            self_type=self_type,
            tvar_def=self_type,
            is_classmethod=True,
        )

    def set_frozen(self, fields: List['PydanticModelField'], frozen: bool) -> None:
        """
        Marks all fields as properties so that attempts to set them trigger mypy errors.

        This is the same approach used by the attrs and dataclasses plugins.
        """
        info = self._ctx.cls.info
        for field in fields:
            sym_node = info.names.get(field.name)
            if sym_node is not None:
                var = sym_node.node
                assert isinstance(var, Var)
                var.is_property = frozen
            else:
                var = field.to_var(info, use_alias=False)
                var.info = info
                var.is_property = frozen
                var._fullname = get_fullname(info) + '.' + get_name(var)
                info.names[get_name(var)] = SymbolTableNode(MDEF, var)

    def get_config_update(self, substmt: AssignmentStmt) -> Optional['ModelConfigData']:
        """
        Determines the config update due to a single statement in the Config class definition.

        Warns if a tracked config attribute is set to a value the plugin doesn't know how to interpret (e.g., an int)
        """
        lhs = substmt.lvalues[0]
        if not (isinstance(lhs, NameExpr) and lhs.name in self.tracked_config_fields):
            return None
        if lhs.name == 'extra':
            if isinstance(substmt.rvalue, StrExpr):
                forbid_extra = substmt.rvalue.value == 'forbid'
            elif isinstance(substmt.rvalue, MemberExpr):
                forbid_extra = substmt.rvalue.name == 'forbid'
            else:
                error_invalid_config_value(lhs.name, self._ctx.api, substmt)
                return None
            return ModelConfigData(forbid_extra=forbid_extra)
        if lhs.name == 'alias_generator':
            has_alias_generator = True
            if isinstance(substmt.rvalue, NameExpr) and substmt.rvalue.fullname == 'builtins.None':
                has_alias_generator = False
            return ModelConfigData(has_alias_generator=has_alias_generator)
        if isinstance(substmt.rvalue, NameExpr) and substmt.rvalue.fullname in ('builtins.True', 'builtins.False'):
            return ModelConfigData(**{lhs.name: substmt.rvalue.fullname == 'builtins.True'})
        error_invalid_config_value(lhs.name, self._ctx.api, substmt)
        return None

    @staticmethod
    def get_is_required(cls: ClassDef, stmt: AssignmentStmt, lhs: NameExpr) -> bool:
        """
        Returns a boolean indicating whether the field defined in `stmt` is a required field.
        """
        expr = stmt.rvalue
        if isinstance(expr, TempNode):
            # TempNode means annotation-only, so only non-required if Optional
            value_type = get_proper_type(cls.info[lhs.name].type)
            if isinstance(value_type, UnionType) and any(isinstance(item, NoneType) for item in value_type.items):
                # Annotated as Optional, or otherwise having NoneType in the union
                return False
            return True
        if isinstance(expr, CallExpr) and isinstance(expr.callee, RefExpr) and expr.callee.fullname == FIELD_FULLNAME:
            # The "default value" is a call to `Field`; at this point, the field is
            # only required if default is Ellipsis (i.e., `field_name: Annotation = Field(...)`) or if default_factory
            # is specified.
            for arg, name in zip(expr.args, expr.arg_names):
                # If name is None, then this arg is the default because it is the only positonal argument.
                if name is None or name == 'default':
                    return arg.__class__ is EllipsisExpr
                if name == 'default_factory':
                    return False
            return True
        # Only required if the "default value" is Ellipsis (i.e., `field_name: Annotation = ...`)
        return isinstance(expr, EllipsisExpr)

    @staticmethod
    def get_alias_info(stmt: AssignmentStmt) -> Tuple[Optional[str], bool]:
        """
        Returns a pair (alias, has_dynamic_alias), extracted from the declaration of the field defined in `stmt`.

        `has_dynamic_alias` is True if and only if an alias is provided, but not as a string literal.
        If `has_dynamic_alias` is True, `alias` will be None.
        """
        expr = stmt.rvalue
        if isinstance(expr, TempNode):
            # TempNode means annotation-only
            return None, False

        if not (
            isinstance(expr, CallExpr) and isinstance(expr.callee, RefExpr) and expr.callee.fullname == FIELD_FULLNAME
        ):
            # Assigned value is not a call to pydantic.fields.Field
            return None, False

        for i, arg_name in enumerate(expr.arg_names):
            if arg_name != 'alias':
                continue
            arg = expr.args[i]
            if isinstance(arg, StrExpr):
                return arg.value, False
            else:
                return None, True
        return None, False

    def get_field_arguments(
        self, fields: List['PydanticModelField'], typed: bool, force_all_optional: bool, use_alias: bool
    ) -> List[Argument]:
        """
        Helper function used during the construction of the `__init__` and `construct` method signatures.

        Returns a list of mypy Argument instances for use in the generated signatures.
        """
        info = self._ctx.cls.info
        arguments = [
            field.to_argument(info, typed=typed, force_optional=force_all_optional, use_alias=use_alias)
            for field in fields
            if not (use_alias and field.has_dynamic_alias)
        ]
        return arguments

    def should_init_forbid_extra(self, fields: List['PydanticModelField'], config: 'ModelConfigData') -> bool:
        """
        Indicates whether the generated `__init__` should get a `**kwargs` at the end of its signature

        We disallow arbitrary kwargs if the extra config setting is "forbid", or if the plugin config says to,
        *unless* a required dynamic alias is present (since then we can't determine a valid signature).
        """
        if not config.allow_population_by_field_name:
            if self.is_dynamic_alias_present(fields, bool(config.has_alias_generator)):
                return False
        if config.forbid_extra:
            return True
        return self.plugin_config.init_forbid_extra

    @staticmethod
    def is_dynamic_alias_present(fields: List['PydanticModelField'], has_alias_generator: bool) -> bool:
        """
        Returns whether any fields on the model have a "dynamic alias", i.e., an alias that cannot be
        determined during static analysis.
        """
        for field in fields:
            if field.has_dynamic_alias:
                return True
        if has_alias_generator:
            for field in fields:
                if field.alias is None:
                    return True
        return False


class PydanticModelField:
    def __init__(
        self, name: str, is_required: bool, alias: Optional[str], has_dynamic_alias: bool, line: int, column: int
    ):
        self.name = name
        self.is_required = is_required
        self.alias = alias
        self.has_dynamic_alias = has_dynamic_alias
        self.line = line
        self.column = column

    def to_var(self, info: TypeInfo, use_alias: bool) -> Var:
        name = self.name
        if use_alias and self.alias is not None:
            name = self.alias
        return Var(name, info[self.name].type)

    def to_argument(self, info: TypeInfo, typed: bool, force_optional: bool, use_alias: bool) -> Argument:
        if typed and info[self.name].type is not None:
            type_annotation = info[self.name].type
        else:
            type_annotation = AnyType(TypeOfAny.explicit)
        return Argument(
            variable=self.to_var(info, use_alias),
            type_annotation=type_annotation,
            initializer=None,
            kind=ARG_NAMED_OPT if force_optional or not self.is_required else ARG_NAMED,
        )

    def serialize(self) -> JsonDict:
        return self.__dict__

    @classmethod
    def deserialize(cls, info: TypeInfo, data: JsonDict) -> 'PydanticModelField':
        return cls(**data)


class ModelConfigData:
    def __init__(
        self,
        forbid_extra: Optional[bool] = None,
        allow_mutation: Optional[bool] = None,
        frozen: Optional[bool] = None,
        orm_mode: Optional[bool] = None,
        allow_population_by_field_name: Optional[bool] = None,
        has_alias_generator: Optional[bool] = None,
    ):
        self.forbid_extra = forbid_extra
        self.allow_mutation = allow_mutation
        self.frozen = frozen
        self.orm_mode = orm_mode
        self.allow_population_by_field_name = allow_population_by_field_name
        self.has_alias_generator = has_alias_generator

    def set_values_dict(self) -> Dict[str, Any]:
        return {k: v for k, v in self.__dict__.items() if v is not None}

    def update(self, config: Optional['ModelConfigData']) -> None:
        if config is None:
            return
        for k, v in config.set_values_dict().items():
            setattr(self, k, v)

    def setdefault(self, key: str, value: Any) -> None:
        if getattr(self, key) is None:
            setattr(self, key, value)


ERROR_ORM = ErrorCode('pydantic-orm', 'Invalid from_orm call', 'Pydantic')
ERROR_CONFIG = ErrorCode('pydantic-config', 'Invalid config value', 'Pydantic')
ERROR_ALIAS = ErrorCode('pydantic-alias', 'Dynamic alias disallowed', 'Pydantic')
ERROR_UNEXPECTED = ErrorCode('pydantic-unexpected', 'Unexpected behavior', 'Pydantic')
ERROR_UNTYPED = ErrorCode('pydantic-field', 'Untyped field disallowed', 'Pydantic')
ERROR_FIELD_DEFAULTS = ErrorCode('pydantic-field', 'Invalid Field defaults', 'Pydantic')


def error_from_orm(model_name: str, api: CheckerPluginInterface, context: Context) -> None:
    api.fail(f'"{model_name}" does not have orm_mode=True', context, code=ERROR_ORM)


def error_invalid_config_value(name: str, api: SemanticAnalyzerPluginInterface, context: Context) -> None:
    api.fail(f'Invalid value for "Config.{name}"', context, code=ERROR_CONFIG)


def error_required_dynamic_aliases(api: SemanticAnalyzerPluginInterface, context: Context) -> None:
    api.fail('Required dynamic aliases disallowed', context, code=ERROR_ALIAS)


def error_unexpected_behavior(detail: str, api: CheckerPluginInterface, context: Context) -> None:  # pragma: no cover
    # Can't think of a good way to test this, but I confirmed it renders as desired by adding to a non-error path
    link = 'https://github.com/pydantic/pydantic/issues/new/choose'
    full_message = f'The pydantic mypy plugin ran into unexpected behavior: {detail}\n'
    full_message += f'Please consider reporting this bug at {link} so we can try to fix it!'
    api.fail(full_message, context, code=ERROR_UNEXPECTED)


def error_untyped_fields(api: SemanticAnalyzerPluginInterface, context: Context) -> None:
    api.fail('Untyped fields disallowed', context, code=ERROR_UNTYPED)


def error_default_and_default_factory_specified(api: CheckerPluginInterface, context: Context) -> None:
    api.fail('Field default and default_factory cannot be specified together', context, code=ERROR_FIELD_DEFAULTS)


def add_method(
    ctx: ClassDefContext,
    name: str,
    args: List[Argument],
    return_type: Type,
    self_type: Optional[Type] = None,
    tvar_def: Optional[TypeVarDef] = None,
    is_classmethod: bool = False,
    is_new: bool = False,
    # is_staticmethod: bool = False,
) -> None:
    """
    Adds a new method to a class.

    This can be dropped if/when https://github.com/python/mypy/issues/7301 is merged
    """
    info = ctx.cls.info

    # First remove any previously generated methods with the same name
    # to avoid clashes and problems in the semantic analyzer.
    if name in info.names:
        sym = info.names[name]
        if sym.plugin_generated and isinstance(sym.node, FuncDef):
            ctx.cls.defs.body.remove(sym.node)  # pragma: no cover

    self_type = self_type or fill_typevars(info)
    if is_classmethod or is_new:
        first = [Argument(Var('_cls'), TypeType.make_normalized(self_type), None, ARG_POS)]
    # elif is_staticmethod:
    #     first = []
    else:
        self_type = self_type or fill_typevars(info)
        first = [Argument(Var('__pydantic_self__'), self_type, None, ARG_POS)]
    args = first + args
    arg_types, arg_names, arg_kinds = [], [], []
    for arg in args:
        assert arg.type_annotation, 'All arguments must be fully typed.'
        arg_types.append(arg.type_annotation)
        arg_names.append(get_name(arg.variable))
        arg_kinds.append(arg.kind)

    function_type = ctx.api.named_type(f'{BUILTINS_NAME}.function')
    signature = CallableType(arg_types, arg_kinds, arg_names, return_type, function_type)
    if tvar_def:
        signature.variables = [tvar_def]

    func = FuncDef(name, args, Block([PassStmt()]))
    func.info = info
    func.type = set_callable_name(signature, func)
    func.is_class = is_classmethod
    # func.is_static = is_staticmethod
    func._fullname = get_fullname(info) + '.' + name
    func.line = info.line

    # NOTE: we would like the plugin generated node to dominate, but we still
    # need to keep any existing definitions so they get semantically analyzed.
    if name in info.names:
        # Get a nice unique name instead.
        r_name = get_unique_redefinition_name(name, info.names)
        info.names[r_name] = info.names[name]

    if is_classmethod:  # or is_staticmethod:
        func.is_decorated = True
        v = Var(name, func.type)
        v.info = info
        v._fullname = func._fullname
        # if is_classmethod:
        v.is_classmethod = True
        dec = Decorator(func, [NameExpr('classmethod')], v)
        # else:
        #     v.is_staticmethod = True
        #     dec = Decorator(func, [NameExpr('staticmethod')], v)

        dec.line = info.line
        sym = SymbolTableNode(MDEF, dec)
    else:
        sym = SymbolTableNode(MDEF, func)
    sym.plugin_generated = True

    info.names[name] = sym
    info.defn.defs.body.append(func)


def get_fullname(x: Union[FuncBase, SymbolNode]) -> str:
    """
    Used for compatibility with mypy 0.740; can be dropped once support for 0.740 is dropped.
    """
    fn = x.fullname
    if callable(fn):  # pragma: no cover
        return fn()
    return fn


def get_name(x: Union[FuncBase, SymbolNode]) -> str:
    """
    Used for compatibility with mypy 0.740; can be dropped once support for 0.740 is dropped.
    """
    fn = x.name
    if callable(fn):  # pragma: no cover
        return fn()
    return fn


def parse_toml(config_file: str) -> Optional[Dict[str, Any]]:
    if not config_file.endswith('.toml'):
        return None

<<<<<<< HEAD
    try:
        import tomli
    except ImportError:  # pragma: no cover
        import warnings

        warnings.warn('No TOML parser installed, cannot read configuration from `pyproject.toml`.')
        return None
=======
    read_mode = 'rb'
    if sys.version_info >= (3, 11):
        import tomllib as toml_
    else:
        try:
            import tomli as toml_
        except ImportError:
            # older versions of mypy have toml as a dependency, not tomli
            read_mode = 'r'
            try:
                import toml as toml_  # type: ignore[no-redef]
            except ImportError:  # pragma: no cover
                import warnings

                warnings.warn('No TOML parser installed, cannot read configuration from `pyproject.toml`.')
                return None
>>>>>>> bc74342b

    with open(config_file, 'rb') as rf:
        return tomli.load(rf)<|MERGE_RESOLUTION|>--- conflicted
+++ resolved
@@ -55,6 +55,7 @@
     Type,
     TypeOfAny,
     TypeType,
+    TypeVarType,
     UnionType,
     get_proper_type,
 )
@@ -163,15 +164,7 @@
             # Functions which use `ParamSpec` can be overloaded, exposing the callable's types as a parameter
             # Pydantic calls the default factory without any argument, so we retrieve the first item
             if isinstance(default_factory_type, Overloaded):
-<<<<<<< HEAD
                 default_factory_type = default_factory_type.items[0]
-=======
-                if MYPY_VERSION_TUPLE > (0, 910):
-                    default_factory_type = default_factory_type.items[0]
-                else:
-                    # Mypy0.910 exposes the items of overloaded types in a function
-                    default_factory_type = default_factory_type.items()[0]  # type: ignore[operator]
->>>>>>> bc74342b
 
             if isinstance(default_factory_type, CallableType):
                 ret_type = default_factory_type.ret_type
@@ -827,32 +820,16 @@
     if not config_file.endswith('.toml'):
         return None
 
-<<<<<<< HEAD
-    try:
-        import tomli
-    except ImportError:  # pragma: no cover
-        import warnings
-
-        warnings.warn('No TOML parser installed, cannot read configuration from `pyproject.toml`.')
-        return None
-=======
-    read_mode = 'rb'
     if sys.version_info >= (3, 11):
         import tomllib as toml_
     else:
         try:
             import tomli as toml_
-        except ImportError:
-            # older versions of mypy have toml as a dependency, not tomli
-            read_mode = 'r'
-            try:
-                import toml as toml_  # type: ignore[no-redef]
-            except ImportError:  # pragma: no cover
-                import warnings
-
-                warnings.warn('No TOML parser installed, cannot read configuration from `pyproject.toml`.')
-                return None
->>>>>>> bc74342b
+        except ImportError:  # pragma: no cover
+            import warnings
+
+            warnings.warn('No TOML parser installed, cannot read configuration from `pyproject.toml`.')
+            return None
 
     with open(config_file, 'rb') as rf:
-        return tomli.load(rf)+        return toml_.load(rf)