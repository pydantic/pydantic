import json
import sys
import warnings
from abc import ABCMeta
from copy import deepcopy
from enum import Enum
from functools import partial
from pathlib import Path
from types import FunctionType
from typing import (
    TYPE_CHECKING,
    Any,
    Callable,
    Dict,
    Generator,
    List,
    Optional,
    Set,
    Tuple,
    Type,
    TypeVar,
    Union,
    cast,
    no_type_check,
)

from .class_validators import ValidatorGroup, extract_validators, inherit_validators
from .error_wrappers import ErrorWrapper, ValidationError
from .errors import ConfigError, DictError, ExtraError, MissingError
from .fields import Field, Shape
from .json import custom_pydantic_encoder, pydantic_encoder
from .parse import Protocol, load_file, load_str_bytes
from .schema import model_schema
from .types import PyObject, StrBytes
from .utils import (
    AnyCallable,
    AnyType,
    ForwardRef,
    GetterDict,
    change_exception,
    is_classvar,
    resolve_annotations,
    truncate,
    update_field_forward_refs,
    validate_field_name,
)

if TYPE_CHECKING:  # pragma: no cover
    from .dataclasses import DataclassType  # noqa: F401
    from .types import CallableGenerator, ModelOrDc
    from .class_validators import ValidatorListDict

    AnyGenerator = Generator[Any, None, None]
    TupleGenerator = Generator[Tuple[str, Any], None, None]
    DictStrAny = Dict[str, Any]
    ConfigType = Type['BaseConfig']
    DictAny = Dict[Any, Any]
    SetStr = Set[str]
    ListStr = List[str]
    Model = TypeVar('Model', bound='BaseModel')


try:
    import cython  # type: ignore
except ImportError:
    compiled: bool = False
else:  # pragma: no cover
    try:
        compiled = cython.compiled
    except AttributeError:
        compiled = False


class Extra(str, Enum):
    allow = 'allow'
    ignore = 'ignore'
    forbid = 'forbid'


class BaseConfig:
    title = None
    anystr_strip_whitespace = False
    min_anystr_length = None
    max_anystr_length = None
    validate_all = False
    extra = Extra.ignore
    allow_mutation = True
    allow_population_by_alias = False
    use_enum_values = False
    fields: Dict[str, Union[str, Dict[str, str]]] = {}
    validate_assignment = False
    error_msg_templates: Dict[str, str] = {}
    arbitrary_types_allowed = False
    json_encoders: Dict[AnyType, AnyCallable] = {}
    orm_mode: bool = False
    alias_generator: Optional[Callable[[str], str]] = None

    @classmethod
    def get_field_schema(cls, name: str) -> Dict[str, str]:
        field_config = cls.fields.get(name) or {}
        if isinstance(field_config, str):
            field_config = {'alias': field_config}
        elif not field_config and cls.alias_generator:
            alias = cls.alias_generator(name)
            if not isinstance(alias, str):
                raise TypeError(f'Config.alias_generator must return str, not {type(alias)}')
            field_config = {'alias': alias}
        return field_config


def inherit_config(self_config: 'ConfigType', parent_config: 'ConfigType') -> 'ConfigType':
    if not self_config:
        base_classes = (parent_config,)
    elif self_config == parent_config:
        base_classes = (self_config,)
    else:
        base_classes = self_config, parent_config  # type: ignore
    return type('Config', base_classes, {})


EXTRA_LINK = 'https://pydantic-docs.helpmanual.io/#model-config'


def set_extra(config: Type[BaseConfig], cls_name: str) -> None:
    has_ignore_extra, has_allow_extra = hasattr(config, 'ignore_extra'), hasattr(config, 'allow_extra')
    if has_ignore_extra or has_allow_extra:
        if getattr(config, 'allow_extra', False):
            config.extra = Extra.allow
        elif getattr(config, 'ignore_extra', True):
            config.extra = Extra.ignore
        else:
            config.extra = Extra.forbid

        if has_ignore_extra and has_allow_extra:
            warnings.warn(
                f'{cls_name}: "ignore_extra" and "allow_extra" are deprecated and replaced by "extra", '
                f'see {EXTRA_LINK}',
                DeprecationWarning,
            )
        elif has_ignore_extra:
            warnings.warn(
                f'{cls_name}: "ignore_extra" is deprecated and replaced by "extra", see {EXTRA_LINK}',
                DeprecationWarning,
            )
        else:
            warnings.warn(
                f'{cls_name}: "allow_extra" is deprecated and replaced by "extra", see {EXTRA_LINK}', DeprecationWarning
            )
    elif not isinstance(config.extra, Extra):
        try:
            config.extra = Extra(config.extra)
        except ValueError:
            raise ValueError(f'"{cls_name}": {config.extra} is not a valid value for "extra"')


def is_valid_field(name: str) -> bool:
    if not name.startswith('_'):
        return True
    return '__root__' == name


def validate_custom_root_type(fields: Dict[str, Field]) -> None:
    if len(fields) > 1:
        raise ValueError('__root__ cannot be mixed with other fields')
    if fields['__root__'].shape is Shape.MAPPING:
        raise TypeError('custom root type cannot allow mapping')


TYPE_BLACKLIST = FunctionType, property, type, classmethod, staticmethod


class MetaModel(ABCMeta):
    @no_type_check
    def __new__(mcs, name, bases, namespace):
        fields: Dict[str, Field] = {}
        config = BaseConfig
        validators: 'ValidatorListDict' = {}
        for base in reversed(bases):
            if issubclass(base, BaseModel) and base != BaseModel:
                fields.update(deepcopy(base.__fields__))
                config = inherit_config(base.__config__, config)
                validators = inherit_validators(base.__validators__, validators)

        config = inherit_config(namespace.get('Config'), config)
        validators = inherit_validators(extract_validators(namespace), validators)
        vg = ValidatorGroup(validators)

        for f in fields.values():
            f.set_config(config)
            extra_validators = vg.get_validators(f.name)
            if extra_validators:
                f.class_validators.update(extra_validators)
                # re-run prepare to add extra validators
                f.prepare()

        set_extra(config, name)
        annotations = namespace.get('__annotations__', {})
        if sys.version_info >= (3, 7):
            annotations = resolve_annotations(annotations, namespace.get('__module__', None))

        class_vars = set()
        if (namespace.get('__module__'), namespace.get('__qualname__')) != ('pydantic.main', 'BaseModel'):
            # annotation only fields need to come first in fields
            for ann_name, ann_type in annotations.items():
                if is_classvar(ann_type):
                    class_vars.add(ann_name)
                elif is_valid_field(ann_name) and ann_name not in namespace:
                    validate_field_name(bases, ann_name)
                    fields[ann_name] = Field.infer(
                        name=ann_name,
                        value=...,
                        annotation=ann_type,
                        class_validators=vg.get_validators(ann_name),
                        config=config,
                    )

            for var_name, value in namespace.items():
                if (
                    is_valid_field(var_name)
                    and (annotations.get(var_name) == PyObject or not isinstance(value, TYPE_BLACKLIST))
                    and var_name not in class_vars
                ):
                    validate_field_name(bases, var_name)
                    fields[var_name] = Field.infer(
                        name=var_name,
                        value=value,
                        annotation=annotations.get(var_name),
                        class_validators=vg.get_validators(var_name),
                        config=config,
                    )

        _custom_root_type = '__root__' in fields
        if _custom_root_type:
            validate_custom_root_type(fields)
        vg.check_for_unused()
        if config.json_encoders:
            json_encoder = partial(custom_pydantic_encoder, config.json_encoders)
        else:
            json_encoder = pydantic_encoder
        new_namespace = {
            '__config__': config,
            '__fields__': fields,
            '__validators__': vg.validators,
            '_schema_cache': {},
            '_json_encoder': staticmethod(json_encoder),
            '_custom_root_type': _custom_root_type,
            **{n: v for n, v in namespace.items() if n not in fields},
        }
        return super().__new__(mcs, name, bases, new_namespace)


class BaseModel(metaclass=MetaModel):
    if TYPE_CHECKING:  # pragma: no cover
        # populated by the metaclass, defined here to help IDEs only
        __fields__: Dict[str, Field] = {}
        __validators__: Dict[str, AnyCallable] = {}
        __config__: Type[BaseConfig] = BaseConfig
        __root__: Any = None
        _json_encoder: Callable[[Any], Any] = lambda x: x
        _schema_cache: 'DictAny' = {}
        _custom_root_type: bool = False

    Config = BaseConfig
    __slots__ = ('__values__', '__fields_set__')

    def __init__(self, **data: Any) -> None:
        if TYPE_CHECKING:  # pragma: no cover
            self.__values__: Dict[str, Any] = {}
            self.__fields_set__: 'SetStr' = set()
        values, fields_set, _ = validate_model(self, data)
        object.__setattr__(self, '__values__', values)
        object.__setattr__(self, '__fields_set__', fields_set)

    @no_type_check
    def __getattr__(self, name):
        try:
            return self.__values__[name]
        except KeyError:
            raise AttributeError(f"'{self.__class__.__name__}' object has no attribute '{name}'")

    @no_type_check
    def __setattr__(self, name, value):
        if self.__config__.extra is not Extra.allow and name not in self.__fields__:
            raise ValueError(f'"{self.__class__.__name__}" object has no field "{name}"')
        elif not self.__config__.allow_mutation:
            raise TypeError(f'"{self.__class__.__name__}" is immutable and does not support item assignment')
        elif self.__config__.validate_assignment:
            value_, error_ = self.fields[name].validate(value, self.dict(exclude={name}), loc=name)
            if error_:
                raise ValidationError([error_])
            else:
                self.__values__[name] = value_
                self.__fields_set__.add(name)
        else:
            self.__values__[name] = value
            self.__fields_set__.add(name)

    def __getstate__(self) -> 'DictAny':
        return {'__values__': self.__values__, '__fields_set__': self.__fields_set__}

    def __setstate__(self, state: 'DictAny') -> None:
        object.__setattr__(self, '__values__', state['__values__'])
        object.__setattr__(self, '__fields_set__', state['__fields_set__'])

    def dict(
        self, *, include: 'SetStr' = None, exclude: 'SetStr' = None, by_alias: bool = False, skip_defaults: bool = False
    ) -> 'DictStrAny':
        """
        Generate a dictionary representation of the model, optionally specifying which fields to include or exclude.
        """
        get_key = self._get_key_factory(by_alias)
        get_key = partial(get_key, self.fields)

        return_keys = self._calculate_keys(include=include, exclude=exclude, skip_defaults=skip_defaults)
        if return_keys is None:
            return {get_key(k): v for k, v in self._iter(by_alias=by_alias, skip_defaults=skip_defaults)}
        else:
            return {
                get_key(k): v for k, v in self._iter(by_alias=by_alias, skip_defaults=skip_defaults) if k in return_keys
            }

    def _get_key_factory(self, by_alias: bool) -> Callable[..., str]:
        if by_alias:
            return lambda fields, key: fields[key].alias if key in fields else key

        return lambda _, key: key

    def json(
        self,
        *,
        include: 'SetStr' = None,
        exclude: 'SetStr' = None,
        by_alias: bool = False,
        skip_defaults: bool = False,
        encoder: Optional[Callable[[Any], Any]] = None,
        **dumps_kwargs: Any,
    ) -> str:
        """
        Generate a JSON representation of the model, `include` and `exclude` arguments as per `dict()`.

        `encoder` is an optional function to supply as `default` to json.dumps(), other arguments as per `json.dumps()`.
        """
        encoder = cast(Callable[[Any], Any], encoder or self._json_encoder)
        return json.dumps(
            self.dict(include=include, exclude=exclude, by_alias=by_alias, skip_defaults=skip_defaults),
            default=encoder,
            **dumps_kwargs,
        )

    @classmethod
    def parse_obj(cls: Type['Model'], obj: Any) -> 'Model':
        if not isinstance(obj, dict):
<<<<<<< HEAD
            try:
                obj = dict(obj)
            except (TypeError, ValueError) as e:
                exc = TypeError(f'{cls.__name__} expected dict not {type(obj).__name__}')
                raise ValidationError([ErrorWrapper(exc, loc='__obj__')]) from e

        m = cls.__new__(cls)
        values, fields_set, _ = validate_model(m, obj)
        object.__setattr__(m, '__values__', values)
        object.__setattr__(m, '__fields_set__', fields_set)
        return m
=======
            if cls._custom_root_type:
                obj = {'__root__': obj}
            else:
                try:
                    obj = dict(obj)
                except (TypeError, ValueError) as e:
                    exc = TypeError(f'{cls.__name__} expected dict not {type(obj).__name__}')
                    raise ValidationError([ErrorWrapper(exc, loc='__obj__')]) from e
        return cls(**obj)
>>>>>>> e4b285a0

    @classmethod
    def parse_raw(
        cls: Type['Model'],
        b: StrBytes,
        *,
        content_type: str = None,
        encoding: str = 'utf8',
        proto: Protocol = None,
        allow_pickle: bool = False,
    ) -> 'Model':
        try:
            obj = load_str_bytes(
                b, proto=proto, content_type=content_type, encoding=encoding, allow_pickle=allow_pickle
            )
        except (ValueError, TypeError, UnicodeDecodeError) as e:
            raise ValidationError([ErrorWrapper(e, loc='__obj__')])
        return cls.parse_obj(obj)

    @classmethod
    def parse_file(
        cls: Type['Model'],
        path: Union[str, Path],
        *,
        content_type: str = None,
        encoding: str = 'utf8',
        proto: Protocol = None,
        allow_pickle: bool = False,
    ) -> 'Model':
        obj = load_file(path, proto=proto, content_type=content_type, encoding=encoding, allow_pickle=allow_pickle)
        return cls.parse_obj(obj)

    @classmethod
    def from_orm(cls: Type['Model'], obj: Any) -> 'Model':
        if not cls.__config__.orm_mode:
            raise ConfigError('You must have the config attribute orm_mode=True to use from_orm')
        obj = cls._decompose_class(obj)
        m = cls.__new__(cls)
        values, fields_set, _ = validate_model(m, obj)
        object.__setattr__(m, '__values__', values)
        object.__setattr__(m, '__fields_set__', fields_set)
        return m

    @classmethod
    def construct(cls: Type['Model'], values: 'DictAny', fields_set: 'SetStr') -> 'Model':
        """
        Creates a new model and set __values__ without any validation, thus values should already be trusted.
        Chances are you don't want to use this method directly.
        """
        m = cls.__new__(cls)
        object.__setattr__(m, '__values__', values)
        object.__setattr__(m, '__fields_set__', fields_set)
        return m

    def copy(
        self: 'Model',
        *,
        include: 'SetStr' = None,
        exclude: 'SetStr' = None,
        update: 'DictStrAny' = None,
        deep: bool = False,
    ) -> 'Model':
        """
        Duplicate a model, optionally choose which fields to include, exclude and change.

        :param include: fields to include in new model
        :param exclude: fields to exclude from new model, as with values this takes precedence over include
        :param update: values to change/add in the new model. Note: the data is not validated before creating
            the new model: you should trust this data
        :param deep: set to `True` to make a deep copy of the model
        :return: new model instance
        """
        if include is None and exclude is None and update is None:
            # skip constructing values if no arguments are passed
            v = self.__values__
        else:
            return_keys = self._calculate_keys(include=include, exclude=exclude, skip_defaults=False)
            if return_keys:
                v = {**{k: v for k, v in self.__values__.items() if k in return_keys}, **(update or {})}
            else:
                v = {**self.__values__, **(update or {})}

        if deep:
            v = deepcopy(v)
        m = self.__class__.construct(v, self.__fields_set__.copy())
        return m

    @property
    def fields(self) -> Dict[str, Field]:
        return self.__fields__

    @classmethod
    def schema(cls, by_alias: bool = True) -> 'DictStrAny':
        cached = cls._schema_cache.get(by_alias)
        if cached is not None:
            return cached
        s = model_schema(cls, by_alias=by_alias)
        cls._schema_cache[by_alias] = s
        return s

    @classmethod
    def schema_json(cls, *, by_alias: bool = True, **dumps_kwargs: Any) -> str:
        from .json import pydantic_encoder

        return json.dumps(cls.schema(by_alias=by_alias), default=pydantic_encoder, **dumps_kwargs)

    @classmethod
    def __get_validators__(cls) -> 'CallableGenerator':
        yield cls.validate

    @classmethod
    def validate(cls: Type['Model'], value: Any) -> 'Model':
        if isinstance(value, dict):
            return cls.parse_obj(value)
        elif isinstance(value, cls):
            return value.copy()
        elif cls.__config__.orm_mode:
            return cls.from_orm(value)
        else:
            with change_exception(DictError, TypeError, ValueError):
                return cls.parse_obj(value)

    @classmethod
    def _decompose_class(cls: Type['Model'], obj: Any) -> GetterDict:
        return GetterDict(obj)

    @classmethod
    def _get_value(cls, v: Any, by_alias: bool, skip_defaults: bool) -> Any:
        if isinstance(v, BaseModel):
            return v.dict(by_alias=by_alias, skip_defaults=skip_defaults)
        elif isinstance(v, list):
            return [cls._get_value(v_, by_alias=by_alias, skip_defaults=skip_defaults) for v_ in v]
        elif isinstance(v, dict):
            return {k_: cls._get_value(v_, by_alias=by_alias, skip_defaults=skip_defaults) for k_, v_ in v.items()}
        elif isinstance(v, set):
            return {cls._get_value(v_, by_alias=by_alias, skip_defaults=skip_defaults) for v_ in v}
        elif isinstance(v, tuple):
            return tuple(cls._get_value(v_, by_alias=by_alias, skip_defaults=skip_defaults) for v_ in v)
        else:
            return v

    @classmethod
    def update_forward_refs(cls, **localns: Any) -> None:
        """
        Try to update ForwardRefs on fields based on this Model, globalns and localns.
        """
        globalns = sys.modules[cls.__module__].__dict__
        globalns.setdefault(cls.__name__, cls)
        for f in cls.__fields__.values():
            update_field_forward_refs(f, globalns=globalns, localns=localns)

    def __iter__(self) -> 'AnyGenerator':
        """
        so `dict(model)` works
        """
        yield from self._iter()

    def _iter(self, by_alias: bool = False, skip_defaults: bool = False) -> 'TupleGenerator':
        for k, v in self.__values__.items():
            yield k, self._get_value(v, by_alias=by_alias, skip_defaults=skip_defaults)

    def _calculate_keys(
        self, include: 'SetStr' = None, exclude: Optional['SetStr'] = None, skip_defaults: bool = False
    ) -> Optional['SetStr']:

        if include is None and exclude is None and skip_defaults is False:
            return None

        if skip_defaults:
            keys = self.__fields_set__.copy()
        else:
            keys = set(self.__values__.keys())

        if include:
            keys &= include

        if exclude:
            keys -= exclude

        return keys

    def __eq__(self, other: Any) -> bool:
        if isinstance(other, BaseModel):
            return self.dict() == other.dict()
        else:
            return self.dict() == other

    def __repr__(self) -> str:
        return f'<{self}>'

    def to_string(self, pretty: bool = False) -> str:
        divider = '\n  ' if pretty else ' '
        return '{}{}{}'.format(
            self.__class__.__name__,
            divider,
            divider.join('{}={}'.format(k, truncate(v)) for k, v in self.__values__.items()),
        )

    def __str__(self) -> str:
        return self.to_string()

    def __dir__(self) -> 'ListStr':
        ret = list(object.__dir__(self))
        ret.extend(self.__values__.keys())
        return ret


def create_model(
    model_name: str,
    *,
    __config__: Type[BaseConfig] = None,
    __base__: Type[BaseModel] = None,
    __module__: Optional[str] = None,
    __validators__: Dict[str, classmethod] = None,
    **field_definitions: Any,
) -> Type[BaseModel]:
    """
    Dynamically create a model.
    :param model_name: name of the created model
    :param __config__: config class to use for the new model
    :param __base__: base class for the new model to inherit from
    :param __validators__: a dict of method names and @validator class methods
    :param **field_definitions: fields of the model (or extra fields if a base is supplied) in the format
        `<name>=(<type>, <default default>)` or `<name>=<default value> eg. `foobar=(str, ...)` or `foobar=123`
    """
    if __base__:
        if __config__ is not None:
            raise ConfigError('to avoid confusion __config__ and __base__ cannot be used together')
    else:
        __base__ = BaseModel

    fields = {}
    annotations = {}

    for f_name, f_def in field_definitions.items():
        if not is_valid_field(f_name):
            warnings.warn(f'fields may not start with an underscore, ignoring "{f_name}"', RuntimeWarning)
        if isinstance(f_def, tuple):
            try:
                f_annotation, f_value = f_def
            except ValueError as e:
                raise ConfigError(
                    f'field definitions should either be a tuple of (<type>, <default>) or just a '
                    f'default value, unfortunately this means tuples as '
                    f'default values are not allowed'
                ) from e
        else:
            f_annotation, f_value = None, f_def

        if f_annotation:
            annotations[f_name] = f_annotation
        fields[f_name] = f_value

    namespace: 'DictStrAny' = {'__annotations__': annotations, '__module__': __module__}
    if __validators__:
        namespace.update(__validators__)
    namespace.update(fields)
    if __config__:
        namespace['Config'] = inherit_config(__config__, BaseConfig)

    return type(model_name, (__base__,), namespace)


_missing = object()


def validate_model(  # noqa: C901 (ignore complexity)
    model: Union[BaseModel, Type[BaseModel]], input_data: 'DictStrAny', raise_exc: bool = True, cls: 'ModelOrDc' = None
) -> Tuple['DictStrAny', 'SetStr', Optional[ValidationError]]:
    """
    validate data against a model.
    """
    values = {}
    errors = []
    # input_data names, possibly alias
    names_used = set()
    # field names, never aliases
    fields_set = set()
    config = model.__config__
    check_extra = config.extra is not Extra.ignore

    for name, field in model.__fields__.items():
        if type(field.type_) == ForwardRef:
            raise ConfigError(
                f'field "{field.name}" not yet prepared so type is still a ForwardRef, '
                f'you might need to call {model.__class__.__name__}.update_forward_refs().'
            )

        value = input_data.get(field.alias, _missing)
        using_name = False
        if value is _missing and config.allow_population_by_alias and field.alt_alias:
            value = input_data.get(field.name, _missing)
            using_name = True

        if value is _missing:
            if field.required:
                errors.append(ErrorWrapper(MissingError(), loc=field.alias, config=model.__config__))
                continue
            value = deepcopy(field.default)
            if not model.__config__.validate_all and not field.validate_always:
                values[name] = value
                continue
        else:
            fields_set.add(name)
            if check_extra:
                names_used.add(field.name if using_name else field.alias)

        v_, errors_ = field.validate(value, values, loc=field.alias, cls=cls or model.__class__)  # type: ignore
        if isinstance(errors_, ErrorWrapper):
            errors.append(errors_)
        elif isinstance(errors_, list):
            errors.extend(errors_)
        else:
            values[name] = v_

    if check_extra:
        extra = input_data.keys() - names_used
        if extra:
            fields_set |= extra
            if config.extra is Extra.allow:
                for f in extra:
                    values[f] = input_data[f]
            else:
                for f in sorted(extra):
                    errors.append(ErrorWrapper(ExtraError(), loc=f, config=config))

    if not raise_exc:
        return values, fields_set, ValidationError(errors) if errors else None

    if errors:
        raise ValidationError(errors)
    return values, fields_set, None<|MERGE_RESOLUTION|>--- conflicted
+++ resolved
@@ -350,19 +350,6 @@
     @classmethod
     def parse_obj(cls: Type['Model'], obj: Any) -> 'Model':
         if not isinstance(obj, dict):
-<<<<<<< HEAD
-            try:
-                obj = dict(obj)
-            except (TypeError, ValueError) as e:
-                exc = TypeError(f'{cls.__name__} expected dict not {type(obj).__name__}')
-                raise ValidationError([ErrorWrapper(exc, loc='__obj__')]) from e
-
-        m = cls.__new__(cls)
-        values, fields_set, _ = validate_model(m, obj)
-        object.__setattr__(m, '__values__', values)
-        object.__setattr__(m, '__fields_set__', fields_set)
-        return m
-=======
             if cls._custom_root_type:
                 obj = {'__root__': obj}
             else:
@@ -371,8 +358,12 @@
                 except (TypeError, ValueError) as e:
                     exc = TypeError(f'{cls.__name__} expected dict not {type(obj).__name__}')
                     raise ValidationError([ErrorWrapper(exc, loc='__obj__')]) from e
-        return cls(**obj)
->>>>>>> e4b285a0
+
+        m = cls.__new__(cls)
+        values, fields_set, _ = validate_model(m, obj)
+        object.__setattr__(m, '__values__', values)
+        object.__setattr__(m, '__fields_set__', fields_set)
+        return m
 
     @classmethod
     def parse_raw(
