--- conflicted
+++ resolved
@@ -319,13 +319,8 @@
         encoder = cast(Callable[[Any], Any], encoder or self._json_encoder)
         data = self.dict(include=include, exclude=exclude, by_alias=by_alias, skip_defaults=skip_defaults)
         if self._custom_root_type:
-<<<<<<< HEAD
             data = data[ROOT_KEY]
-        return json.dumps(data, default=encoder, **dumps_kwargs)
-=======
-            data = data['__root__']
         return self.__config__.json_dumps(data, default=encoder, **dumps_kwargs)
->>>>>>> 973de05a
 
     @classmethod
     def parse_obj(cls: Type['Model'], obj: Any) -> 'Model':
