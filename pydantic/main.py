--- conflicted
+++ resolved
@@ -270,12 +270,7 @@
 
     model_config = ConfigDict()
     __slots__ = '__dict__', '__pydantic_fields_set__', '__pydantic_extra__'
-<<<<<<< HEAD
-    __doc__ = ''  # Null out the Representation docstring
     __pydantic_complete__ = False
-=======
-    __pydantic_model_complete__ = False
->>>>>>> 793b484d
 
     def __init__(__pydantic_self__, **data: Any) -> None:  # type: ignore
         """
