--- conflicted
+++ resolved
@@ -126,11 +126,7 @@
         elif not self.config.allow_mutation:
             raise TypeError(f'"{self.__class__.__name__}" is immutable and does not support item assignment')
         elif self.config.validate_assignment:
-<<<<<<< HEAD
-            value_, error_ = self.fields[name].validate(value, self.values(exclude={name}))
-=======
             value_, error_ = self.fields[name].validate(value, self.dict(exclude={name}))
->>>>>>> d9acb85e
             if error_:
                 raise ValidationError({name: error_})
             else:
