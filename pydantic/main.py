--- conflicted
+++ resolved
@@ -345,22 +345,14 @@
             self.__pydantic_fields_set__.add(name)
 
     def __getstate__(self) -> dict[Any, Any]:
-<<<<<<< HEAD
         private = self.__pydantic_private__
         if private:
-            private = {k: v for k, v in private.items() if v is not Undefined}
-=======
-        private_attrs = ((k, getattr(self, k, _Undefined)) for k in self.__private_attributes__)
->>>>>>> 0024e995
+            private = {k: v for k, v in private.items() if v is not _Undefined}
         return {
             '__dict__': self.__dict__,
             '__pydantic_extra__': self.__pydantic_extra__,
             '__pydantic_fields_set__': self.__pydantic_fields_set__,
-<<<<<<< HEAD
             '__pydantic_private__': private,
-=======
-            '__private_attribute_values__': {k: v for k, v in private_attrs if v is not _Undefined},
->>>>>>> 0024e995
         }
 
     def __setstate__(self, state: dict[Any, Any]) -> None:
@@ -620,30 +612,12 @@
             self_type = self.__pydantic_generic_metadata__['origin'] or self.__class__
             other_type = other.__pydantic_generic_metadata__['origin'] or other.__class__
 
-<<<<<<< HEAD
             return (
                 self_type == other_type
                 and self.__dict__ == other.__dict__
                 and self.__pydantic_private__ == other.__pydantic_private__
                 and self.__pydantic_extra__ == other.__pydantic_extra__
             )
-=======
-            if self_type != other_type:
-                return False
-
-            if self.__dict__ != other.__dict__:
-                return False
-
-            if self.__pydantic_extra__ != other.__pydantic_extra__:
-                return False
-
-            # If the types and field values match, check for equality of private attributes
-            for k in self.__private_attributes__:
-                if getattr(self, k, _Undefined) != getattr(other, k, _Undefined):
-                    return False
-
-            return True
->>>>>>> 0024e995
         else:
             return NotImplemented  # delegate to the other item in the comparison
 
@@ -683,21 +657,14 @@
         _object_setattr(m, '__dict__', copy(self.__dict__))
         _object_setattr(m, '__pydantic_extra__', copy(self.__pydantic_extra__))
         _object_setattr(m, '__pydantic_fields_set__', copy(self.__pydantic_fields_set__))
-<<<<<<< HEAD
 
         if self.__pydantic_private__ is None:
             _object_setattr(m, '__pydantic_private__', None)
         else:
             _object_setattr(
-                m, '__pydantic_private__', {k: v for k, v in self.__pydantic_private__.items() if v is not Undefined}
+                m, '__pydantic_private__', {k: v for k, v in self.__pydantic_private__.items() if v is not _Undefined}
             )
 
-=======
-        for name in self.__private_attributes__:
-            value = getattr(self, name, _Undefined)
-            if value is not _Undefined:
-                _object_setattr(m, name, value)
->>>>>>> 0024e995
         return m
 
     def __deepcopy__(self: Model, memo: dict[int, Any] | None = None) -> Model:
@@ -711,7 +678,6 @@
         # This next line doesn't need a deepcopy because __pydantic_fields_set__ is a set[str],
         # and attempting a deepcopy would be marginally slower.
         _object_setattr(m, '__pydantic_fields_set__', copy(self.__pydantic_fields_set__))
-<<<<<<< HEAD
 
         if self.__pydantic_private__ is None:
             _object_setattr(m, '__pydantic_private__', None)
@@ -719,15 +685,9 @@
             _object_setattr(
                 m,
                 '__pydantic_private__',
-                deepcopy({k: v for k, v in self.__pydantic_private__.items() if v is not Undefined}, memo=memo),
+                deepcopy({k: v for k, v in self.__pydantic_private__.items() if v is not _Undefined}, memo=memo),
             )
 
-=======
-        for name in self.__private_attributes__:
-            value = getattr(self, name, _Undefined)
-            if value is not _Undefined:
-                _object_setattr(m, name, deepcopy(value, memo=memo))
->>>>>>> 0024e995
         return m
 
     def __repr_args__(self) -> _repr.ReprArgs:
@@ -1043,7 +1003,7 @@
         if self.__pydantic_private__ is None:
             private = None
         else:
-            private = {k: v for k, v in self.__pydantic_private__.items() if v is not Undefined}
+            private = {k: v for k, v in self.__pydantic_private__.items() if v is not _Undefined}
 
         if self.__pydantic_extra__ is None:
             extra: dict[str, Any] | None = None
