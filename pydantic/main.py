--- conflicted
+++ resolved
@@ -983,12 +983,8 @@
     @classmethod
     @typing_extensions.deprecated(
         'The `parse_file` method is deprecated; load the data from file, then if your data is JSON '
-<<<<<<< HEAD
-        'use `model_json_validate` otherwise `model_validate` instead.',
+        'use `model_validate_json`, otherwise `model_validate` instead.',
         category=PydanticDeprecatedSince20,
-=======
-        'use `model_validate_json` otherwise `model_validate` instead.'
->>>>>>> add97246
     )
     def parse_file(  # noqa: D102
         cls: type[Model],
