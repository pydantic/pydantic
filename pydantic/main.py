--- conflicted
+++ resolved
@@ -877,7 +877,7 @@
     __model_name: str,
     *,
     __config__: Optional[Type[BaseConfig]] = None,
-    __base__: Type['Model'],
+    __base__: Union[Type['Model'], Tuple[Type['Model'], ...]],
     __module__: str = __name__,
     __validators__: Dict[str, classmethod] = None,
     **field_definitions: Any,
@@ -888,13 +888,8 @@
 def create_model(
     __model_name: str,
     *,
-<<<<<<< HEAD
-    __config__: Type[BaseConfig] = None,
-    __base__: Union[Type['Model'], Tuple[Type['Model'], ...]] = None,
-=======
     __config__: Optional[Type[BaseConfig]] = None,
-    __base__: Optional[Type['Model']] = None,
->>>>>>> a35cde90
+    __base__: Union[None, Type['Model'], Tuple[Type['Model'], ...]] = None,
     __module__: str = __name__,
     __validators__: Dict[str, classmethod] = None,
     **field_definitions: Any,
