import json
import warnings
from abc import ABCMeta
from copy import deepcopy
from functools import partial
from itertools import chain
from pathlib import Path
from types import FunctionType
from typing import Any, Callable, Dict, Set, Type, Union

from .error_wrappers import ErrorWrapper, ValidationError
from .errors import ConfigError, ExtraError, MissingError
from .fields import Field, Validator
from .parse import Protocol, load_file, load_str_bytes
from .types import StrBytes
from .utils import clean_docstring, truncate
from .validators import dict_validator


class BaseConfig:
    title = None
    anystr_strip_whitespace = False
    min_anystr_length = 0
    max_anystr_length = 2 ** 16
    validate_all = False
    ignore_extra = True
    allow_extra = False
    allow_mutation = True
    allow_population_by_alias = False
    use_enum_values = False
    fields = {}
    validate_assignment = False
    error_msg_templates: Dict[str, str] = {}
    arbitrary_types_allowed = False

    @classmethod
    def get_field_schema(cls, name):
        field_config = cls.fields.get(name) or {}
        if isinstance(field_config, str):
            field_config = {'alias': field_config}
        return field_config


def inherit_config(self_config: Type[BaseConfig], parent_config: Type[BaseConfig]) -> Type[BaseConfig]:
    if not self_config:
        base_classes = parent_config,
    elif self_config == parent_config:
        base_classes = self_config,
    else:
        base_classes = self_config, parent_config
    return type('Config', base_classes, {})


TYPE_BLACKLIST = FunctionType, property, type, classmethod, staticmethod


class ValidatorGroup:
    def __init__(self, validators):
        self.validators = validators
        self.used_validators = {'*'}

    def get_validators(self, name):
        self.used_validators.add(name)
        specific_validators = self.validators.get(name)
        wildcard_validators = self.validators.get('*')
        if specific_validators or wildcard_validators:
            return (specific_validators or []) + (wildcard_validators or [])

    def check_for_unused(self):
        unused_validators = set(chain(*[(v.func.__name__ for v in self.validators[f] if v.check_fields)
                                        for f in (self.validators.keys() - self.used_validators)]))
        if unused_validators:
            fn = ', '.join(unused_validators)
            raise ConfigError(f"Validators defined with incorrect fields: {fn} "
                              f"(use check_fields=False if you're inheriting from the model and intended this)")


def _extract_validators(namespace):
    validators = {}
    for var_name, value in namespace.items():
        validator_config = getattr(value, '__validator_config', None)
        if validator_config:
            fields, v = validator_config
            for field in fields:
                if field in validators:
                    validators[field].append(v)
                else:
                    validators[field] = [v]
    return validators


class MetaModel(ABCMeta):
    def __new__(mcs, name, bases, namespace):
        fields: Dict[name, Field] = {}
        config = BaseConfig
        for base in reversed(bases):
            if issubclass(base, BaseModel) and base != BaseModel:
                fields.update(base.__fields__)
                config = inherit_config(base.__config__, config)

        config = inherit_config(namespace.get('Config'), config)
        vg = ValidatorGroup(_extract_validators(namespace))

        for f in fields.values():
            f.set_config(config)
            extra_validators = vg.get_validators(f.name)
            if extra_validators:
                f.class_validators += extra_validators
                # re-run prepare to add extra validators
                f.prepare()

        annotations = namespace.get('__annotations__', {})
        # annotation only fields need to come first in fields
        for ann_name, ann_type in annotations.items():
            if not ann_name.startswith('_') and ann_name not in namespace:
                fields[ann_name] = Field.infer(
                    name=ann_name,
                    value=...,
                    annotation=ann_type,
                    class_validators=vg.get_validators(ann_name),
                    config=config,
                )

        for var_name, value in namespace.items():
            if not var_name.startswith('_') and not isinstance(value, TYPE_BLACKLIST):
                fields[var_name] = Field.infer(
                    name=var_name,
                    value=value,
                    annotation=annotations.get(var_name),
                    class_validators=vg.get_validators(var_name),
                    config=config,
                )

        vg.check_for_unused()
        new_namespace = {
            '__config__': config,
            '__fields__': fields,
            '__validators__': vg.validators,
            '_schema_cache': {},
            **{n: v for n, v in namespace.items() if n not in fields}
        }
        return super().__new__(mcs, name, bases, new_namespace)


_missing = object()


class BaseModel(metaclass=MetaModel):
    # populated by the metaclass, defined here to help IDEs only
    __fields__ = {}
    __validators__ = {}

    Config = BaseConfig
    __slots__ = '__values__',

    def __init__(self, **data):
        self.__setstate__(self._process_values(data))

    def __getattr__(self, name):
        try:
            return self.__values__[name]
        except KeyError:
            raise AttributeError(f"'{self.__class__.__name__}' object has no attribute '{name}'")

    def __setattr__(self, name, value):
        if not self.__config__.allow_extra and name not in self.__fields__:
            raise ValueError(f'"{self.__class__.__name__}" object has no field "{name}"')
        elif not self.__config__.allow_mutation:
            raise TypeError(f'"{self.__class__.__name__}" is immutable and does not support item assignment')
        elif self.__config__.validate_assignment:
            value_, error_ = self.fields[name].validate(value, self.dict(exclude={name}), loc=name)
            if error_:
                raise ValidationError([error_])
            else:
                self.__values__[name] = value_
        else:
            self.__values__[name] = value

    def __getstate__(self):
        return self.__values__

    def __setstate__(self, state):
        object.__setattr__(self, '__values__', state)

    def dict(self, *, include: Set[str]=None, exclude: Set[str]=set(), by_alias: bool = False) -> Dict[str, Any]:
        """
        Generate a dictionary representation of the model, optionally specifying which fields to include or exclude.
        """
        get_key = self._get_key_factory(by_alias)
        get_key = partial(get_key, self.fields)

        return {
            get_key(k): v
            for k, v in self._iter(by_alias=by_alias)
            if k not in exclude and (not include or k in include)
        }

    def _get_key_factory(self, by_alias: bool) -> Callable:
        if by_alias:
            return lambda fields, key: fields[key].alias

        return lambda _, key: key

    def json(self, *, include: Set[str]=None, exclude: Set[str]=set(), by_alias: bool = False, **dumps_kwargs) -> str:
        """
        Generate a JSON representation of the model, `include` and `exclude` arguments as per `dict()`. Other arguments
        as per `json.dumps()`.
        """
        from .json import pydantic_encoder
<<<<<<< HEAD
        dumps_kwargs.setdefault('default', pydantic_encoder)
        return json.dumps(self.dict(include=include, exclude=exclude), **dumps_kwargs)
=======
        return json.dumps(
            self.dict(include=include, exclude=exclude, by_alias=by_alias),
            default=pydantic_encoder, **dumps_kwargs
        )
>>>>>>> f48cb7b9

    @classmethod
    def parse_obj(cls, obj):
        if not isinstance(obj, dict):
            exc = TypeError(f'{cls.__name__} expected dict not {type(obj).__name__}')
            raise ValidationError([ErrorWrapper(exc, loc='__obj__')])
        return cls(**obj)

    @classmethod
    def parse_raw(cls, b: StrBytes, *,
                  content_type: str=None,
                  encoding: str='utf8',
                  proto: Protocol=None,
                  allow_pickle: bool=False):
        try:
            obj = load_str_bytes(b, proto=proto, content_type=content_type, encoding=encoding,
                                 allow_pickle=allow_pickle)
        except (ValueError, TypeError, UnicodeDecodeError) as e:
            raise ValidationError([ErrorWrapper(e, loc='__obj__')])
        return cls.parse_obj(obj)

    @classmethod
    def parse_file(cls, path: Union[str, Path], *,
                   content_type: str=None,
                   encoding: str='utf8',
                   proto: Protocol=None,
                   allow_pickle: bool=False):
        obj = load_file(path, proto=proto, content_type=content_type, encoding=encoding, allow_pickle=allow_pickle)
        return cls.parse_obj(obj)

    @classmethod
    def construct(cls, **values):
        """
        Creates a new model and set __values__ without any validation, thus values should already be trusted.
        Chances are you don't want to use this method directly.
        """
        m = cls.__new__(cls)
        m.__setstate__(values)
        return m

    def copy(self, *, include: Set[str]=None, exclude: Set[str]=None, update: Dict[str, Any]=None):
        """
        Duplicate a model, optionally choose which fields to include, exclude and change.

        :param include: fields to include in new model
        :param exclude: fields to exclude from new model, as with values this takes precedence over include
        :param update: values to change/add in the new model. Note: the data is not validated before creating
            the new model: you should trust this data
        :return: new model instance
        """
        if include is None and exclude is None and update is None:
            # skip constructing values if no arguments are passed
            v = self.__values__
        else:
            exclude = exclude or set()
            v = {
                **{k: v for k, v in self.__values__.items() if k not in exclude and (not include or k in include)},
                **(update or {})
            }
        return self.__class__.construct(**v)

    @property
    def fields(self):
        return self.__fields__

    @classmethod
    def schema(cls, by_alias=True) -> Dict[str, Any]:
        cached = cls._schema_cache.get(by_alias)
        if cached is not None:
            return cached

        s = {
            'type': 'object',
            'title': cls.__config__.title or cls.__name__,
        }
        if cls.__doc__:
            s['description'] = clean_docstring(cls.__doc__)

        if by_alias:
            s['properties'] = {f.alias: f.schema(by_alias) for f in cls.__fields__.values()}
        else:
            s['properties'] = {k: f.schema(by_alias) for k, f in cls.__fields__.items()}

        cls._schema_cache[by_alias] = s
        return s

    @classmethod
    def schema_json(cls, *, by_alias=True, **dumps_kwargs) -> str:
        from .json import pydantic_encoder
        return json.dumps(cls.schema(by_alias=by_alias), default=pydantic_encoder, **dumps_kwargs)

    @classmethod
    def get_validators(cls):
        yield dict_validator
        yield cls.validate

    @classmethod
    def validate(cls, value):
        return cls(**value)

    def _process_values(self, input_data: dict) -> Dict[str, Any]:  # noqa: C901 (ignore complexity)
        return validate_model(self, input_data)

    @classmethod
    def _get_value(cls, v, by_alias=False):
        if isinstance(v, BaseModel):
            return v.dict(by_alias=by_alias)
        elif isinstance(v, list):
            return [cls._get_value(v_, by_alias=by_alias) for v_ in v]
        elif isinstance(v, dict):
            return {k_: cls._get_value(v_, by_alias=by_alias) for k_, v_ in v.items()}
        elif isinstance(v, set):
            return {cls._get_value(v_, by_alias=by_alias) for v_ in v}
        elif isinstance(v, tuple):
            return tuple(cls._get_value(v_, by_alias=by_alias) for v_ in v)
        else:
            return v

    def __iter__(self):
        """
        so `dict(model)` works
        """
        yield from self._iter()

    def _iter(self, by_alias=False):
        for k, v in self.__values__.items():
            yield k, self._get_value(v, by_alias=by_alias)

    def __eq__(self, other):
        if isinstance(other, BaseModel):
            return self.dict() == other.dict()
        else:
            return self.dict() == other

    def __repr__(self):
        return f'<{self}>'

    def to_string(self, pretty=False):
        divider = '\n  ' if pretty else ' '
        return '{}{}{}'.format(
            self.__class__.__name__,
            divider,
            divider.join('{}={}'.format(k, truncate(v)) for k, v in self.__values__.items()),
        )

    def __str__(self):
        return self.to_string()


def create_model(
        model_name: str, *,
        __config__: Type[BaseConfig]=None,
        __base__: Type[BaseModel]=None,
        **field_definitions):
    """
    Dynamically create a model.
    :param model_name: name of the created model
    :param __config__: config class to use for the new model
    :param __base__: base class for the new model to inherit from
    :param **field_definitions: fields of the model (or extra fields if a base is supplied) in the format
        `<name>=(<type>, <default default>)` or `<name>=<default value> eg. `foobar=(str, ...)` or `foobar=123`
    """
    if __base__:
        fields = deepcopy(__base__.__fields__)
        validators = __base__.__validators__
        if __config__ is not None:
            raise ConfigError('to avoid confusion __config__ and __base__ cannot be used together')
    else:
        __base__ = BaseModel
        fields = {}
        validators = {}

    config = __config__ or BaseConfig
    vg = ValidatorGroup(validators)

    for f_name, f_def in field_definitions.items():
        if isinstance(f_def, tuple):
            try:
                f_annotation, f_value = f_def
            except ValueError as e:
                raise ConfigError(f'field definitions should either be a tuple of (<type>, <default>) or just a '
                                  f'default value, unfortunately this means tuples as '
                                  f'default values are not allowed') from e
        else:
            f_annotation, f_value = None, f_def
        if f_name.startswith('_'):
            warnings.warn(f'fields may not start with an underscore, ignoring "{f_name}"', RuntimeWarning)
        else:
            fields[f_name] = Field.infer(
                name=f_name,
                value=f_value,
                annotation=f_annotation,
                class_validators=vg.get_validators(f_name),
                config=config,
            )

    namespace = {
        'config': config,
        '__fields__': fields,
    }
    return type(model_name, (__base__,), namespace)


_FUNCS = set()


def validator(*fields, pre: bool=False, whole: bool=False, always: bool=False, check_fields: bool=True):
    """
    Decorate methods on the class indicating that they should be used to validate fields
    :param fields: which field(s) the method should be called on
    :param pre: whether or not this validator should be called before the standard validators (else after)
    :param whole: for complex objects (sets, lists etc.) whether to validate individual elements or the whole object
    :param always: whether this method and other validators should be called even if the value is missing
    :param check_fields: whether to check that the fields actually exist on the model
    """
    if not fields:
        raise ConfigError('validator with no fields specified')
    elif isinstance(fields[0], FunctionType):
        raise ConfigError("validators should be used with fields and keyword arguments, not bare. "
                          "E.g. usage should be `@validator('<field_name>', ...)`")

    def dec(f):
        ref = f.__module__ + '.' + f.__qualname__
        if ref in _FUNCS:
            raise ConfigError(f'duplicate validator function "{ref}"')
        _FUNCS.add(ref)
        f_cls = classmethod(f)
        f_cls.__validator_config = fields, Validator(f, pre, whole, always, check_fields)
        return f_cls
    return dec


def validate_model(model, input_data: dict, raise_exc=True):  # noqa: C901 (ignore complexity)
    """
    validate data against a model.
    """
    values = {}
    errors = []

    for name, field in model.__fields__.items():
        value = input_data.get(field.alias, _missing)
        if value is _missing and model.__config__.allow_population_by_alias and field.alt_alias:
            value = input_data.get(field.name, _missing)

        if value is _missing:
            if model.__config__.validate_all or field.validate_always:
                value = deepcopy(field.default)
            else:
                if field.required:
                    errors.append(ErrorWrapper(MissingError(), loc=field.alias, config=model.__config__))
                else:
                    values[name] = deepcopy(field.default)
                continue

        v_, errors_ = field.validate(value, values, loc=field.alias, cls=model.__class__)
        if isinstance(errors_, ErrorWrapper):
            errors.append(errors_)
        elif isinstance(errors_, list):
            errors.extend(errors_)
        else:
            values[name] = v_

    if (not model.__config__.ignore_extra) or model.__config__.allow_extra:
        extra = input_data.keys() - {f.alias for f in model.__fields__.values()}
        if extra:
            if model.__config__.allow_extra:
                for field in extra:
                    values[field] = input_data[field]
            else:
                # config.ignore_extra is False
                for field in sorted(extra):
                    errors.append(ErrorWrapper(ExtraError(), loc=field, config=model.__config__))

    if not raise_exc:
        return values, ValidationError(errors) if errors else None

    if errors:
        raise ValidationError(errors)
    return values<|MERGE_RESOLUTION|>--- conflicted
+++ resolved
@@ -207,15 +207,11 @@
         as per `json.dumps()`.
         """
         from .json import pydantic_encoder
-<<<<<<< HEAD
         dumps_kwargs.setdefault('default', pydantic_encoder)
-        return json.dumps(self.dict(include=include, exclude=exclude), **dumps_kwargs)
-=======
         return json.dumps(
             self.dict(include=include, exclude=exclude, by_alias=by_alias),
             default=pydantic_encoder, **dumps_kwargs
         )
->>>>>>> f48cb7b9
 
     @classmethod
     def parse_obj(cls, obj):
