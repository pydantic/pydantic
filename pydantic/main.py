--- conflicted
+++ resolved
@@ -1351,13 +1351,8 @@
     __config__: ConfigDict | None = None,
     __doc__: str | None = None,
     __base__: type[Model] | tuple[type[Model], ...] | None = None,
-<<<<<<< HEAD
-    __module__: str = __name__,
+    __module__: str | None = None,
     __validators__: dict[str, classmethod] | None = None,
-=======
-    __module__: str | None = None,
-    __validators__: dict[str, AnyClassMethod] | None = None,
->>>>>>> 9868b456
     __cls_kwargs__: dict[str, Any] | None = None,
     __slots__: tuple[str, ...] | None = None,
     **field_definitions: Any,
