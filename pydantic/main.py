--- conflicted
+++ resolved
@@ -1,8 +1,5 @@
-<<<<<<< HEAD
+import sys
 import json
-=======
-import sys
->>>>>>> 5ccbdcb5
 import warnings
 from abc import ABCMeta
 from copy import deepcopy
