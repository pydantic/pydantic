--- conflicted
+++ resolved
@@ -216,7 +216,6 @@
         raise ValueError(f'{ROOT_KEY} cannot be mixed with other fields')
 
 
-<<<<<<< HEAD
 def generate_hash_function(frozen: bool) -> Optional[Callable[[Any], int]]:
     def hash_function(self_: Any) -> int:
         return hash(self_.__class__) + hash(tuple(self_.__dict__.values()))
@@ -224,15 +223,10 @@
     return hash_function if frozen else None
 
 
-UNTOUCHED_TYPES = FunctionType, property, type, classmethod, staticmethod
-=======
-# Annotated fields can have many types like `str`, `int`, `List[str]`, `Callable`...
 # If a field is of type `Callable`, its default value should be a function and cannot to ignored.
 ANNOTATED_FIELD_UNTOUCHED_TYPES: Tuple[Any, ...] = (property, type, classmethod, staticmethod)
 # When creating a `BaseModel` instance, we bypass all the methods, properties... added to the model
 UNTOUCHED_TYPES: Tuple[Any, ...] = (FunctionType,) + ANNOTATED_FIELD_UNTOUCHED_TYPES
->>>>>>> 7cc8d254
-
 # Note `ModelMetaclass` refers to `BaseModel`, but is also used to *create* `BaseModel`, so we need to add this extra
 # (somewhat hacky) boolean to keep track of whether we've created the `BaseModel` class yet, and therefore whether it's
 # safe to refer to it. If it *hasn't* been created, we assume that the `__new__` call we're in the middle of is for
@@ -365,11 +359,8 @@
             '__custom_root_type__': _custom_root_type,
             '__private_attributes__': private_attributes,
             '__slots__': slots | private_attributes.keys(),
-<<<<<<< HEAD
             '__hash__': generate_hash_function(config.frozen),
-=======
             '__class_vars__': class_vars,
->>>>>>> 7cc8d254
             **{n: v for n, v in namespace.items() if n not in exclude_from_namespace},
         }
 
