"""Logic for creating models."""
from __future__ import annotations as _annotations

import builtins
import operator
import sys
import types
import typing
import warnings
from copy import copy, deepcopy
from typing import Any, ClassVar

import pydantic_core
import typing_extensions
from pydantic_core import PydanticUndefined

from ._internal import (
    _config,
    _decorators,
    _fields,
    _forward_ref,
    _generics,
    _mock_val_ser,
    _model_construction,
    _repr,
    _typing_extra,
    _utils,
)
from ._migration import getattr_migration
from .annotated_handlers import GetCoreSchemaHandler, GetJsonSchemaHandler
from .config import ConfigDict
from .errors import PydanticUndefinedAnnotation, PydanticUserError
from .json_schema import DEFAULT_REF_TEMPLATE, GenerateJsonSchema, JsonSchemaMode, JsonSchemaValue, model_json_schema
from .warnings import PydanticDeprecatedSince20

if typing.TYPE_CHECKING:
    from inspect import Signature
    from pathlib import Path

    from pydantic_core import CoreSchema, SchemaSerializer, SchemaValidator
    from typing_extensions import Literal, Unpack

    from ._internal._utils import AbstractSetIntStr, MappingIntStrAny
    from .deprecated.parse import Protocol as DeprecatedParseProtocol
    from .fields import ComputedFieldInfo, FieldInfo, ModelPrivateAttr
    from .fields import Field as _Field

    TupleGenerator = typing.Generator[typing.Tuple[str, Any], None, None]
    Model = typing.TypeVar('Model', bound='BaseModel')
    # should be `set[int] | set[str] | dict[int, IncEx] | dict[str, IncEx] | None`, but mypy can't cope
    IncEx: typing_extensions.TypeAlias = 'set[int] | set[str] | dict[int, Any] | dict[str, Any] | None'
else:
    # See PyCharm issues https://youtrack.jetbrains.com/issue/PY-21915
    # and https://youtrack.jetbrains.com/issue/PY-51428
    DeprecationWarning = PydanticDeprecatedSince20

__all__ = 'BaseModel', 'create_model'

_object_setattr = _model_construction.object_setattr


class BaseModel(metaclass=_model_construction.ModelMetaclass):
    """Usage docs: https://docs.pydantic.dev/2.6/concepts/models/

    A base class for creating Pydantic models.

    Attributes:
        __class_vars__: The names of classvars defined on the model.
        __private_attributes__: Metadata about the private attributes of the model.
        __signature__: The signature for instantiating the model.

        __pydantic_complete__: Whether model building is completed, or if there are still undefined fields.
        __pydantic_core_schema__: The pydantic-core schema used to build the SchemaValidator and SchemaSerializer.
        __pydantic_custom_init__: Whether the model has a custom `__init__` function.
        __pydantic_decorators__: Metadata containing the decorators defined on the model.
        __pydantic_deprecated_messages__: A mapping between deprecated field names and the message to be emitted.
            This replaces `Model.__validators__` and `Model.__root_validators__` from Pydantic V1.
        __pydantic_generic_metadata__: Metadata for generic models; contains data used for a similar purpose to
            __args__, __origin__, __parameters__ in typing-module generics. May eventually be replaced by these.
        __pydantic_parent_namespace__: Parent namespace of the model, used for automatic rebuilding of models.
        __pydantic_post_init__: The name of the post-init method for the model, if defined.
        __pydantic_root_model__: Whether the model is a `RootModel`.
        __pydantic_serializer__: The pydantic-core SchemaSerializer used to dump instances of the model.
        __pydantic_validator__: The pydantic-core SchemaValidator used to validate instances of the model.

        __pydantic_extra__: An instance attribute with the values of extra fields from validation when
            `model_config['extra'] == 'allow'`.
        __pydantic_fields_set__: An instance attribute with the names of fields explicitly set.
        __pydantic_private__: Instance attribute with the values of private attributes set on the model instance.
    """

    if typing.TYPE_CHECKING:
        # Here we provide annotations for the attributes of BaseModel.
        # Many of these are populated by the metaclass, which is why this section is in a `TYPE_CHECKING` block.
        # However, for the sake of easy review, we have included type annotations of all class and instance attributes
        # of `BaseModel` here:

        # Class attributes
        model_config: ClassVar[ConfigDict]
        """
        Configuration for the model, should be a dictionary conforming to [`ConfigDict`][pydantic.config.ConfigDict].
        """

        model_fields: ClassVar[dict[str, FieldInfo]]
        """
        Metadata about the fields defined on the model,
        mapping of field names to [`FieldInfo`][pydantic.fields.FieldInfo].

        This replaces `Model.__fields__` from Pydantic V1.
        """

        model_computed_fields: ClassVar[dict[str, ComputedFieldInfo]]
        """A dictionary of computed field names and their corresponding `ComputedFieldInfo` objects."""

        __class_vars__: ClassVar[set[str]]
        __private_attributes__: ClassVar[dict[str, ModelPrivateAttr]]
        __signature__: ClassVar[Signature]

        __pydantic_complete__: ClassVar[bool]
        __pydantic_core_schema__: ClassVar[CoreSchema]
        __pydantic_custom_init__: ClassVar[bool]
        __pydantic_decorators__: ClassVar[_decorators.DecoratorInfos]
        __pydantic_deprecated_messages__: ClassVar[dict[str, str]]
        __pydantic_generic_metadata__: ClassVar[_generics.PydanticGenericMetadata]
        __pydantic_parent_namespace__: ClassVar[dict[str, Any] | None]
        __pydantic_post_init__: ClassVar[None | Literal['model_post_init']]
        __pydantic_root_model__: ClassVar[bool]
        __pydantic_serializer__: ClassVar[SchemaSerializer]
        __pydantic_validator__: ClassVar[SchemaValidator]

        # Instance attributes
        # Note: we use the non-existent kwarg `init=False` in pydantic.fields.Field below so that @dataclass_transform
        # doesn't think these are valid as keyword arguments to the class initializer.
        __pydantic_extra__: dict[str, Any] | None = _Field(init=False)  # type: ignore
        __pydantic_fields_set__: set[str] = _Field(init=False)  # type: ignore
        __pydantic_private__: dict[str, Any] | None = _Field(init=False)  # type: ignore

    else:
        # `model_fields` and `__pydantic_decorators__` must be set for
        # pydantic._internal._generate_schema.GenerateSchema.model_schema to work for a plain BaseModel annotation
        model_fields = {}
        model_computed_fields = {}

        __pydantic_decorators__ = _decorators.DecoratorInfos()
        __pydantic_parent_namespace__ = None
        # Prevent `BaseModel` from being instantiated directly:
        __pydantic_validator__ = _mock_val_ser.MockValSer(
            'Pydantic models should inherit from BaseModel, BaseModel cannot be instantiated directly',
            val_or_ser='validator',
            code='base-model-instantiated',
        )
        __pydantic_serializer__ = _mock_val_ser.MockValSer(
            'Pydantic models should inherit from BaseModel, BaseModel cannot be instantiated directly',
            val_or_ser='serializer',
            code='base-model-instantiated',
        )

    __slots__ = '__dict__', '__pydantic_fields_set__', '__pydantic_extra__', '__pydantic_private__'

    model_config = ConfigDict()
    __pydantic_complete__ = False
    __pydantic_root_model__ = False

    def __init__(self, /, **data: Any) -> None:  # type: ignore
        """Create a new model by parsing and validating input data from keyword arguments.

        Raises [`ValidationError`][pydantic_core.ValidationError] if the input data cannot be
        validated to form a valid model.

        `self` is explicitly positional-only to allow `self` as a field name.
        """
        # `__tracebackhide__` tells pytest and some other tools to omit this function from tracebacks
        __tracebackhide__ = True
        self.__pydantic_validator__.validate_python(data, self_instance=self)

    # The following line sets a flag that we use to determine when `__init__` gets overridden by the user
    __init__.__pydantic_base_init__ = True  # pyright: ignore[reportFunctionMemberAccess]

    @property
    def model_extra(self) -> dict[str, Any] | None:
        """Get extra fields set during validation.

        Returns:
            A dictionary of extra fields, or `None` if `config.extra` is not set to `"allow"`.
        """
        return self.__pydantic_extra__

    @property
    def model_fields_set(self) -> set[str]:
        """Returns the set of fields that have been explicitly set on this model instance.

        Returns:
            A set of strings representing the fields that have been set,
                i.e. that were not filled from defaults.
        """
        return self.__pydantic_fields_set__

    @classmethod
    def model_construct(cls: type[Model], _fields_set: set[str] | None = None, **values: Any) -> Model:
        """Creates a new instance of the `Model` class with validated data.

        Creates a new model setting `__dict__` and `__pydantic_fields_set__` from trusted or pre-validated data.
        Default values are respected, but no other validation is performed.
        Behaves as if `Config.extra = 'allow'` was set since it adds all passed values

        Args:
            _fields_set: The set of field names accepted for the Model instance.
            values: Trusted or pre-validated data dictionary.

        Returns:
            A new instance of the `Model` class with validated data.
        """
        m = cls.__new__(cls)
        fields_values: dict[str, Any] = {}
        fields_set = set()

        for name, field in cls.model_fields.items():
            if field.alias and field.alias in values:
                fields_values[name] = values.pop(field.alias)
                fields_set.add(name)
            elif name in values:
                fields_values[name] = values.pop(name)
                fields_set.add(name)
            elif not field.is_required():
                fields_values[name] = field.get_default(call_default_factory=True)
        if _fields_set is None:
            _fields_set = fields_set

        _extra: dict[str, Any] | None = None
        if cls.model_config.get('extra') == 'allow':
            _extra = {}
            for k, v in values.items():
                _extra[k] = v
        else:
            fields_values.update(values)
        _object_setattr(m, '__dict__', fields_values)
        _object_setattr(m, '__pydantic_fields_set__', _fields_set)
        if not cls.__pydantic_root_model__:
            _object_setattr(m, '__pydantic_extra__', _extra)

        if cls.__pydantic_post_init__:
            m.model_post_init(None)
            # update private attributes with values set
            if hasattr(m, '__pydantic_private__') and m.__pydantic_private__ is not None:
                for k, v in values.items():
                    if k in m.__private_attributes__:
                        m.__pydantic_private__[k] = v

        elif not cls.__pydantic_root_model__:
            # Note: if there are any private attributes, cls.__pydantic_post_init__ would exist
            # Since it doesn't, that means that `__pydantic_private__` should be set to None
            _object_setattr(m, '__pydantic_private__', None)

        return m

    def model_copy(self: Model, *, update: dict[str, Any] | None = None, deep: bool = False) -> Model:
        """Usage docs: https://docs.pydantic.dev/2.6/concepts/serialization/#model_copy

        Returns a copy of the model.

        Args:
            update: Values to change/add in the new model. Note: the data is not validated
                before creating the new model. You should trust this data.
            deep: Set to `True` to make a deep copy of the model.

        Returns:
            New model instance.
        """
        copied = self.__deepcopy__() if deep else self.__copy__()
        if update:
            if self.model_config.get('extra') == 'allow':
                for k, v in update.items():
                    if k in self.model_fields:
                        copied.__dict__[k] = v
                    else:
                        if copied.__pydantic_extra__ is None:
                            copied.__pydantic_extra__ = {}
                        copied.__pydantic_extra__[k] = v
            else:
                copied.__dict__.update(update)
            copied.__pydantic_fields_set__.update(update.keys())
        return copied

    def model_dump(
        self,
        *,
        mode: Literal['json', 'python'] | str = 'python',
        include: IncEx = None,
        exclude: IncEx = None,
        by_alias: bool = False,
        exclude_unset: bool = False,
        exclude_defaults: bool = False,
        exclude_none: bool = False,
        round_trip: bool = False,
        warnings: bool = True,
    ) -> dict[str, Any]:
        """Usage docs: https://docs.pydantic.dev/2.6/concepts/serialization/#modelmodel_dump

        Generate a dictionary representation of the model, optionally specifying which fields to include or exclude.

        Args:
            mode: The mode in which `to_python` should run.
                If mode is 'json', the output will only contain JSON serializable types.
                If mode is 'python', the output may contain non-JSON-serializable Python objects.
            include: A set of fields to include in the output.
            exclude: A set of fields to exclude from the output.
            by_alias: Whether to use the field's alias in the dictionary key if defined.
            exclude_unset: Whether to exclude fields that have not been explicitly set.
            exclude_defaults: Whether to exclude fields that are set to their default value.
            exclude_none: Whether to exclude fields that have a value of `None`.
            round_trip: If True, dumped values should be valid as input for non-idempotent types such as Json[T].
            warnings: Whether to log warnings when invalid fields are encountered.

        Returns:
            A dictionary representation of the model.
        """
        return self.__pydantic_serializer__.to_python(
            self,
            mode=mode,
            by_alias=by_alias,
            include=include,
            exclude=exclude,
            exclude_unset=exclude_unset,
            exclude_defaults=exclude_defaults,
            exclude_none=exclude_none,
            round_trip=round_trip,
            warnings=warnings,
        )

    def model_dump_json(
        self,
        *,
        indent: int | None = None,
        include: IncEx = None,
        exclude: IncEx = None,
        by_alias: bool = False,
        exclude_unset: bool = False,
        exclude_defaults: bool = False,
        exclude_none: bool = False,
        round_trip: bool = False,
        warnings: bool = True,
    ) -> str:
        """Usage docs: https://docs.pydantic.dev/2.6/concepts/serialization/#modelmodel_dump_json

        Generates a JSON representation of the model using Pydantic's `to_json` method.

        Args:
            indent: Indentation to use in the JSON output. If None is passed, the output will be compact.
            include: Field(s) to include in the JSON output.
            exclude: Field(s) to exclude from the JSON output.
            by_alias: Whether to serialize using field aliases.
            exclude_unset: Whether to exclude fields that have not been explicitly set.
            exclude_defaults: Whether to exclude fields that are set to their default value.
            exclude_none: Whether to exclude fields that have a value of `None`.
            round_trip: If True, dumped values should be valid as input for non-idempotent types such as Json[T].
            warnings: Whether to log warnings when invalid fields are encountered.

        Returns:
            A JSON string representation of the model.
        """
        return self.__pydantic_serializer__.to_json(
            self,
            indent=indent,
            include=include,
            exclude=exclude,
            by_alias=by_alias,
            exclude_unset=exclude_unset,
            exclude_defaults=exclude_defaults,
            exclude_none=exclude_none,
            round_trip=round_trip,
            warnings=warnings,
        ).decode()

    @classmethod
    def model_json_schema(
        cls,
        by_alias: bool = True,
        ref_template: str = DEFAULT_REF_TEMPLATE,
        schema_generator: type[GenerateJsonSchema] = GenerateJsonSchema,
        mode: JsonSchemaMode = 'validation',
    ) -> dict[str, Any]:
        """Generates a JSON schema for a model class.

        Args:
            by_alias: Whether to use attribute aliases or not.
            ref_template: The reference template.
            schema_generator: To override the logic used to generate the JSON schema, as a subclass of
                `GenerateJsonSchema` with your desired modifications
            mode: The mode in which to generate the schema.

        Returns:
            The JSON schema for the given model class.
        """
        return model_json_schema(
            cls, by_alias=by_alias, ref_template=ref_template, schema_generator=schema_generator, mode=mode
        )

    @classmethod
    def model_parametrized_name(cls, params: tuple[type[Any], ...]) -> str:
        """Compute the class name for parametrizations of generic classes.

        This method can be overridden to achieve a custom naming scheme for generic BaseModels.

        Args:
            params: Tuple of types of the class. Given a generic class
                `Model` with 2 type variables and a concrete model `Model[str, int]`,
                the value `(str, int)` would be passed to `params`.

        Returns:
            String representing the new class where `params` are passed to `cls` as type variables.

        Raises:
            TypeError: Raised when trying to generate concrete names for non-generic models.
        """
        if not issubclass(cls, typing.Generic):
            raise TypeError('Concrete names should only be generated for generic models.')

        # Any strings received should represent forward references, so we handle them specially below.
        # If we eventually move toward wrapping them in a ForwardRef in __class_getitem__ in the future,
        # we may be able to remove this special case.
        param_names = [param if isinstance(param, str) else _repr.display_as_type(param) for param in params]
        params_component = ', '.join(param_names)
        return f'{cls.__name__}[{params_component}]'

    def model_post_init(self, __context: Any) -> None:
        """Override this method to perform additional initialization after `__init__` and `model_construct`.
        This is useful if you want to do some validation that requires the entire model to be initialized.
        """
        pass

    @classmethod
    def model_rebuild(
        cls,
        *,
        force: bool = False,
        raise_errors: bool = True,
        _parent_namespace_depth: int = 2,
        _types_namespace: dict[str, Any] | None = None,
    ) -> bool | None:
        """Try to rebuild the pydantic-core schema for the model.

        This may be necessary when one of the annotations is a ForwardRef which could not be resolved during
        the initial attempt to build the schema, and automatic rebuilding fails.

        Args:
            force: Whether to force the rebuilding of the model schema, defaults to `False`.
            raise_errors: Whether to raise errors, defaults to `True`.
            _parent_namespace_depth: The depth level of the parent namespace, defaults to 2.
            _types_namespace: The types namespace, defaults to `None`.

        Returns:
            Returns `None` if the schema is already "complete" and rebuilding was not required.
            If rebuilding _was_ required, returns `True` if rebuilding was successful, otherwise `False`.
        """
        if not force and cls.__pydantic_complete__:
            return None
        else:
            if '__pydantic_core_schema__' in cls.__dict__:
                delattr(cls, '__pydantic_core_schema__')  # delete cached value to ensure full rebuild happens
            if _types_namespace is not None:
                types_namespace: dict[str, Any] | None = _types_namespace.copy()
            else:
                if _parent_namespace_depth > 0:
                    frame_parent_ns = _typing_extra.parent_frame_namespace(parent_depth=_parent_namespace_depth) or {}
                    cls_parent_ns = (
                        _model_construction.unpack_lenient_weakvaluedict(cls.__pydantic_parent_namespace__) or {}
                    )
                    types_namespace = {**cls_parent_ns, **frame_parent_ns}
                    cls.__pydantic_parent_namespace__ = _model_construction.build_lenient_weakvaluedict(types_namespace)
                else:
                    types_namespace = _model_construction.unpack_lenient_weakvaluedict(
                        cls.__pydantic_parent_namespace__
                    )

                types_namespace = _typing_extra.get_cls_types_namespace(cls, types_namespace)

            # manually override defer_build so complete_model_class doesn't skip building the model again
            config = {**cls.model_config, 'defer_build': False}
            return _model_construction.complete_model_class(
                cls,
                cls.__name__,
                _config.ConfigWrapper(config, check=False),
                raise_errors=raise_errors,
                types_namespace=types_namespace,
            )

    @classmethod
    def model_validate(
        cls: type[Model],
        obj: Any,
        *,
        strict: bool | None = None,
        from_attributes: bool | None = None,
        context: dict[str, Any] | None = None,
    ) -> Model:
        """Validate a pydantic model instance.

        Args:
            obj: The object to validate.
            strict: Whether to enforce types strictly.
            from_attributes: Whether to extract data from object attributes.
            context: Additional context to pass to the validator.

        Raises:
            ValidationError: If the object could not be validated.

        Returns:
            The validated model instance.
        """
        # `__tracebackhide__` tells pytest and some other tools to omit this function from tracebacks
        __tracebackhide__ = True
        return cls.__pydantic_validator__.validate_python(
            obj, strict=strict, from_attributes=from_attributes, context=context
        )

    @classmethod
    def model_validate_json(
        cls: type[Model],
        json_data: str | bytes | bytearray,
        *,
        strict: bool | None = None,
        context: dict[str, Any] | None = None,
    ) -> Model:
        """Usage docs: https://docs.pydantic.dev/2.6/concepts/json/#json-parsing

        Validate the given JSON data against the Pydantic model.

        Args:
            json_data: The JSON data to validate.
            strict: Whether to enforce types strictly.
            context: Extra variables to pass to the validator.

        Returns:
            The validated Pydantic model.

        Raises:
            ValueError: If `json_data` is not a JSON string.
        """
        # `__tracebackhide__` tells pytest and some other tools to omit this function from tracebacks
        __tracebackhide__ = True
        return cls.__pydantic_validator__.validate_json(json_data, strict=strict, context=context)

    @classmethod
    def model_validate_strings(
        cls: type[Model],
        obj: Any,
        *,
        strict: bool | None = None,
        context: dict[str, Any] | None = None,
    ) -> Model:
        """Validate the given object contains string data against the Pydantic model.

        Args:
            obj: The object contains string data to validate.
            strict: Whether to enforce types strictly.
            context: Extra variables to pass to the validator.

        Returns:
            The validated Pydantic model.
        """
        # `__tracebackhide__` tells pytest and some other tools to omit this function from tracebacks
        __tracebackhide__ = True
        return cls.__pydantic_validator__.validate_strings(obj, strict=strict, context=context)

    @classmethod
    def __get_pydantic_core_schema__(cls, __source: type[BaseModel], __handler: GetCoreSchemaHandler) -> CoreSchema:
        """Hook into generating the model's CoreSchema.

        Args:
            __source: The class we are generating a schema for.
                This will generally be the same as the `cls` argument if this is a classmethod.
            __handler: Call into Pydantic's internal JSON schema generation.
                A callable that calls into Pydantic's internal CoreSchema generation logic.

        Returns:
            A `pydantic-core` `CoreSchema`.
        """
        # Only use the cached value from this _exact_ class; we don't want one from a parent class
        # This is why we check `cls.__dict__` and don't use `cls.__pydantic_core_schema__` or similar.
        if '__pydantic_core_schema__' in cls.__dict__:
            # Due to the way generic classes are built, it's possible that an invalid schema may be temporarily
            # set on generic classes. I think we could resolve this to ensure that we get proper schema caching
            # for generics, but for simplicity for now, we just always rebuild if the class has a generic origin.
            if not cls.__pydantic_generic_metadata__['origin']:
                return cls.__pydantic_core_schema__

        return __handler(__source)

    @classmethod
    def __get_pydantic_json_schema__(
        cls,
        __core_schema: CoreSchema,
        __handler: GetJsonSchemaHandler,
    ) -> JsonSchemaValue:
        """Hook into generating the model's JSON schema.

        Args:
            __core_schema: A `pydantic-core` CoreSchema.
                You can ignore this argument and call the handler with a new CoreSchema,
                wrap this CoreSchema (`{'type': 'nullable', 'schema': current_schema}`),
                or just call the handler with the original schema.
            __handler: Call into Pydantic's internal JSON schema generation.
                This will raise a `pydantic.errors.PydanticInvalidForJsonSchema` if JSON schema
                generation fails.
                Since this gets called by `BaseModel.model_json_schema` you can override the
                `schema_generator` argument to that function to change JSON schema generation globally
                for a type.

        Returns:
            A JSON schema, as a Python object.
        """
        return __handler(__core_schema)

    @classmethod
    def __pydantic_init_subclass__(cls, **kwargs: Any) -> None:
        """This is intended to behave just like `__init_subclass__`, but is called by `ModelMetaclass`
        only after the class is actually fully initialized. In particular, attributes like `model_fields` will
        be present when this is called.

        This is necessary because `__init_subclass__` will always be called by `type.__new__`,
        and it would require a prohibitively large refactor to the `ModelMetaclass` to ensure that
        `type.__new__` was called in such a manner that the class would already be sufficiently initialized.

        This will receive the same `kwargs` that would be passed to the standard `__init_subclass__`, namely,
        any kwargs passed to the class definition that aren't used internally by pydantic.

        Args:
            **kwargs: Any keyword arguments passed to the class definition that aren't used internally
                by pydantic.
        """
        pass

    def __class_getitem__(
        cls, typevar_values: type[Any] | tuple[type[Any], ...]
    ) -> type[BaseModel] | _forward_ref.PydanticRecursiveRef:
        cached = _generics.get_cached_generic_type_early(cls, typevar_values)
        if cached is not None:
            return cached

        if cls is BaseModel:
            raise TypeError('Type parameters should be placed on typing.Generic, not BaseModel')
        if not hasattr(cls, '__parameters__'):
            raise TypeError(f'{cls} cannot be parametrized because it does not inherit from typing.Generic')
        if not cls.__pydantic_generic_metadata__['parameters'] and typing.Generic not in cls.__bases__:
            raise TypeError(f'{cls} is not a generic class')

        if not isinstance(typevar_values, tuple):
            typevar_values = (typevar_values,)
        _generics.check_parameters_count(cls, typevar_values)

        # Build map from generic typevars to passed params
        typevars_map: dict[_typing_extra.TypeVarType, type[Any]] = dict(
            zip(cls.__pydantic_generic_metadata__['parameters'], typevar_values)
        )

        if _utils.all_identical(typevars_map.keys(), typevars_map.values()) and typevars_map:
            submodel = cls  # if arguments are equal to parameters it's the same object
            _generics.set_cached_generic_type(cls, typevar_values, submodel)
        else:
            parent_args = cls.__pydantic_generic_metadata__['args']
            if not parent_args:
                args = typevar_values
            else:
                args = tuple(_generics.replace_types(arg, typevars_map) for arg in parent_args)

            origin = cls.__pydantic_generic_metadata__['origin'] or cls
            model_name = origin.model_parametrized_name(args)
            params = tuple(
                {param: None for param in _generics.iter_contained_typevars(typevars_map.values())}
            )  # use dict as ordered set

            with _generics.generic_recursion_self_type(origin, args) as maybe_self_type:
                if maybe_self_type is not None:
                    return maybe_self_type

                cached = _generics.get_cached_generic_type_late(cls, typevar_values, origin, args)
                if cached is not None:
                    return cached

                # Attempt to rebuild the origin in case new types have been defined
                try:
                    # depth 3 gets you above this __class_getitem__ call
                    origin.model_rebuild(_parent_namespace_depth=3)
                except PydanticUndefinedAnnotation:
                    # It's okay if it fails, it just means there are still undefined types
                    # that could be evaluated later.
                    # TODO: Make sure validation fails if there are still undefined types, perhaps using MockValidator
                    pass

                submodel = _generics.create_generic_submodel(model_name, origin, args, params)

                # Update cache
                _generics.set_cached_generic_type(cls, typevar_values, submodel, origin, args)

        return submodel

    def __copy__(self: Model) -> Model:
        """Returns a shallow copy of the model."""
        cls = type(self)
        m = cls.__new__(cls)
        _object_setattr(m, '__dict__', copy(self.__dict__))
        _object_setattr(m, '__pydantic_extra__', copy(self.__pydantic_extra__))
        _object_setattr(m, '__pydantic_fields_set__', copy(self.__pydantic_fields_set__))

        if self.__pydantic_private__ is None:
            _object_setattr(m, '__pydantic_private__', None)
        else:
            _object_setattr(
                m,
                '__pydantic_private__',
                {k: v for k, v in self.__pydantic_private__.items() if v is not PydanticUndefined},
            )

        return m

    def __deepcopy__(self: Model, memo: dict[int, Any] | None = None) -> Model:
        """Returns a deep copy of the model."""
        cls = type(self)
        m = cls.__new__(cls)
        _object_setattr(m, '__dict__', deepcopy(self.__dict__, memo=memo))
        _object_setattr(m, '__pydantic_extra__', deepcopy(self.__pydantic_extra__, memo=memo))
        # This next line doesn't need a deepcopy because __pydantic_fields_set__ is a set[str],
        # and attempting a deepcopy would be marginally slower.
        _object_setattr(m, '__pydantic_fields_set__', copy(self.__pydantic_fields_set__))

        if self.__pydantic_private__ is None:
            _object_setattr(m, '__pydantic_private__', None)
        else:
            _object_setattr(
                m,
                '__pydantic_private__',
                deepcopy({k: v for k, v in self.__pydantic_private__.items() if v is not PydanticUndefined}, memo=memo),
            )

        return m

    if not typing.TYPE_CHECKING:
        # We put `__getattr__` in a non-TYPE_CHECKING block because otherwise, mypy allows arbitrary attribute access
        # The same goes for __setattr__ and __delattr__, see: https://github.com/pydantic/pydantic/issues/8643

        def __getattr__(self, item: str) -> Any:
            private_attributes = object.__getattribute__(self, '__private_attributes__')
            if item in private_attributes:
                attribute = private_attributes[item]
                if hasattr(attribute, '__get__'):
                    return attribute.__get__(self, type(self))  # type: ignore

                try:
                    # Note: self.__pydantic_private__ cannot be None if self.__private_attributes__ has items
                    return self.__pydantic_private__[item]  # type: ignore
                except KeyError as exc:
                    raise AttributeError(f'{type(self).__name__!r} object has no attribute {item!r}') from exc
            else:
                # `__pydantic_extra__` can fail to be set if the model is not yet fully initialized.
                # See `BaseModel.__repr_args__` for more details
                try:
                    pydantic_extra = object.__getattribute__(self, '__pydantic_extra__')
                except AttributeError:
                    pydantic_extra = None

                if pydantic_extra is not None:
                    try:
                        return pydantic_extra[item]
                    except KeyError as exc:
                        raise AttributeError(f'{type(self).__name__!r} object has no attribute {item!r}') from exc
                else:
                    if hasattr(self.__class__, item):
                        return super().__getattribute__(item)  # Raises AttributeError if appropriate
                    else:
                        # this is the current error
                        raise AttributeError(f'{type(self).__name__!r} object has no attribute {item!r}')

<<<<<<< HEAD
        def __getattribute__(self, item: str) -> Any:
            try:
                msg = type(self).__pydantic_deprecated_messages__[item]
                warnings.warn(msg, builtins.DeprecationWarning, stacklevel=2)
            except (KeyError, TypeError):  # `TypeError` raised if `BaseModel` instantiated directly.
                pass
            return object.__getattribute__(self, item)

    def __setattr__(self, name: str, value: Any) -> None:
        if name in self.__class_vars__:
            raise AttributeError(
                f'{name!r} is a ClassVar of `{self.__class__.__name__}` and cannot be set on an instance. '
                f'If you want to set a value on the class, use `{self.__class__.__name__}.{name} = value`.'
            )
        elif not _fields.is_valid_field_name(name):
            if self.__pydantic_private__ is None or name not in self.__private_attributes__:
                _object_setattr(self, name, value)
            else:
                attribute = self.__private_attributes__[name]
                if hasattr(attribute, '__set__'):
                    attribute.__set__(self, value)  # type: ignore
=======
        def __setattr__(self, name: str, value: Any) -> None:
            if name in self.__class_vars__:
                raise AttributeError(
                    f'{name!r} is a ClassVar of `{self.__class__.__name__}` and cannot be set on an instance. '
                    f'If you want to set a value on the class, use `{self.__class__.__name__}.{name} = value`.'
                )
            elif not _fields.is_valid_field_name(name):
                if self.__pydantic_private__ is None or name not in self.__private_attributes__:
                    _object_setattr(self, name, value)
>>>>>>> c1dff153
                else:
                    attribute = self.__private_attributes__[name]
                    if hasattr(attribute, '__set__'):
                        attribute.__set__(self, value)  # type: ignore
                    else:
                        self.__pydantic_private__[name] = value
                return

            self._check_frozen(name, value)

            attr = getattr(self.__class__, name, None)
            if isinstance(attr, property):
                attr.__set__(self, value)
            elif self.model_config.get('validate_assignment', None):
                self.__pydantic_validator__.validate_assignment(self, name, value)
            elif self.model_config.get('extra') != 'allow' and name not in self.model_fields:
                # TODO - matching error
                raise ValueError(f'"{self.__class__.__name__}" object has no field "{name}"')
            elif self.model_config.get('extra') == 'allow' and name not in self.model_fields:
                if self.model_extra and name in self.model_extra:
                    self.__pydantic_extra__[name] = value  # type: ignore
                else:
                    try:
                        getattr(self, name)
                    except AttributeError:
                        # attribute does not already exist on instance, so put it in extra
                        self.__pydantic_extra__[name] = value  # type: ignore
                    else:
                        # attribute _does_ already exist on instance, and was not in extra, so update it
                        _object_setattr(self, name, value)
            else:
                self.__dict__[name] = value
                self.__pydantic_fields_set__.add(name)

        def __delattr__(self, item: str) -> Any:
            if item in self.__private_attributes__:
                attribute = self.__private_attributes__[item]
                if hasattr(attribute, '__delete__'):
                    attribute.__delete__(self)  # type: ignore
                    return

                try:
                    # Note: self.__pydantic_private__ cannot be None if self.__private_attributes__ has items
                    del self.__pydantic_private__[item]  # type: ignore
                    return
                except KeyError as exc:
                    raise AttributeError(f'{type(self).__name__!r} object has no attribute {item!r}') from exc

            self._check_frozen(item, None)

            if item in self.model_fields:
                object.__delattr__(self, item)
            elif self.__pydantic_extra__ is not None and item in self.__pydantic_extra__:
                del self.__pydantic_extra__[item]
            else:
                try:
                    object.__delattr__(self, item)
                except AttributeError:
                    raise AttributeError(f'{type(self).__name__!r} object has no attribute {item!r}')

    def _check_frozen(self, name: str, value: Any) -> None:
        if self.model_config.get('frozen', None):
            typ = 'frozen_instance'
        elif getattr(self.model_fields.get(name), 'frozen', False):
            typ = 'frozen_field'
        else:
            return
        error: pydantic_core.InitErrorDetails = {
            'type': typ,
            'loc': (name,),
            'input': value,
        }
        raise pydantic_core.ValidationError.from_exception_data(self.__class__.__name__, [error])

    def __getstate__(self) -> dict[Any, Any]:
        private = self.__pydantic_private__
        if private:
            private = {k: v for k, v in private.items() if v is not PydanticUndefined}
        return {
            '__dict__': self.__dict__,
            '__pydantic_extra__': self.__pydantic_extra__,
            '__pydantic_fields_set__': self.__pydantic_fields_set__,
            '__pydantic_private__': private,
        }

    def __setstate__(self, state: dict[Any, Any]) -> None:
        _object_setattr(self, '__pydantic_fields_set__', state['__pydantic_fields_set__'])
        _object_setattr(self, '__pydantic_extra__', state['__pydantic_extra__'])
        _object_setattr(self, '__pydantic_private__', state['__pydantic_private__'])
        _object_setattr(self, '__dict__', state['__dict__'])

    def __eq__(self, other: Any) -> bool:
        if isinstance(other, BaseModel):
            # When comparing instances of generic types for equality, as long as all field values are equal,
            # only require their generic origin types to be equal, rather than exact type equality.
            # This prevents headaches like MyGeneric(x=1) != MyGeneric[Any](x=1).
            self_type = self.__pydantic_generic_metadata__['origin'] or self.__class__
            other_type = other.__pydantic_generic_metadata__['origin'] or other.__class__

            # Perform common checks first
            if not (
                self_type == other_type
                and self.__pydantic_private__ == other.__pydantic_private__
                and self.__pydantic_extra__ == other.__pydantic_extra__
            ):
                return False

            # We only want to compare pydantic fields but ignoring fields is costly.
            # We'll perform a fast check first, and fallback only when needed
            # See GH-7444 and GH-7825 for rationale and a performance benchmark

            # First, do the fast (and sometimes faulty) __dict__ comparison
            if self.__dict__ == other.__dict__:
                # If the check above passes, then pydantic fields are equal, we can return early
                return True

            # We don't want to trigger unnecessary costly filtering of __dict__ on all unequal objects, so we return
            # early if there are no keys to ignore (we would just return False later on anyway)
            model_fields = type(self).model_fields.keys()
            if self.__dict__.keys() <= model_fields and other.__dict__.keys() <= model_fields:
                return False

            # If we reach here, there are non-pydantic-fields keys, mapped to unequal values, that we need to ignore
            # Resort to costly filtering of the __dict__ objects
            # We use operator.itemgetter because it is much faster than dict comprehensions
            # NOTE: Contrary to standard python class and instances, when the Model class has a default value for an
            # attribute and the model instance doesn't have a corresponding attribute, accessing the missing attribute
            # raises an error in BaseModel.__getattr__ instead of returning the class attribute
            # So we can use operator.itemgetter() instead of operator.attrgetter()
            getter = operator.itemgetter(*model_fields) if model_fields else lambda _: _utils._SENTINEL
            try:
                return getter(self.__dict__) == getter(other.__dict__)
            except KeyError:
                # In rare cases (such as when using the deprecated BaseModel.copy() method),
                # the __dict__ may not contain all model fields, which is how we can get here.
                # getter(self.__dict__) is much faster than any 'safe' method that accounts
                # for missing keys, and wrapping it in a `try` doesn't slow things down much
                # in the common case.
                self_fields_proxy = _utils.SafeGetItemProxy(self.__dict__)
                other_fields_proxy = _utils.SafeGetItemProxy(other.__dict__)
                return getter(self_fields_proxy) == getter(other_fields_proxy)

        # other instance is not a BaseModel
        else:
            return NotImplemented  # delegate to the other item in the comparison

    if typing.TYPE_CHECKING:
        # We put `__init_subclass__` in a TYPE_CHECKING block because, even though we want the type-checking benefits
        # described in the signature of `__init_subclass__` below, we don't want to modify the default behavior of
        # subclass initialization.

        def __init_subclass__(cls, **kwargs: Unpack[ConfigDict]):
            """This signature is included purely to help type-checkers check arguments to class declaration, which
            provides a way to conveniently set model_config key/value pairs.

            ```py
            from pydantic import BaseModel

            class MyModel(BaseModel, extra='allow'):
                ...
            ```

            However, this may be deceiving, since the _actual_ calls to `__init_subclass__` will not receive any
            of the config arguments, and will only receive any keyword arguments passed during class initialization
            that are _not_ expected keys in ConfigDict. (This is due to the way `ModelMetaclass.__new__` works.)

            Args:
                **kwargs: Keyword arguments passed to the class definition, which set model_config

            Note:
                You may want to override `__pydantic_init_subclass__` instead, which behaves similarly but is called
                *after* the class is fully initialized.
            """

    def __iter__(self) -> TupleGenerator:
        """So `dict(model)` works."""
        yield from [(k, v) for (k, v) in self.__dict__.items() if not k.startswith('_')]
        extra = self.__pydantic_extra__
        if extra:
            yield from extra.items()

    def __repr__(self) -> str:
        return f'{self.__repr_name__()}({self.__repr_str__(", ")})'

    def __repr_args__(self) -> _repr.ReprArgs:
        for k, v in self.__dict__.items():
            field = self.model_fields.get(k)
            if field and field.repr:
                yield k, v

        # `__pydantic_extra__` can fail to be set if the model is not yet fully initialized.
        # This can happen if a `ValidationError` is raised during initialization and the instance's
        # repr is generated as part of the exception handling. Therefore, we use `getattr` here
        # with a fallback, even though the type hints indicate the attribute will always be present.
        try:
            pydantic_extra = object.__getattribute__(self, '__pydantic_extra__')
        except AttributeError:
            pydantic_extra = None

        if pydantic_extra is not None:
            yield from ((k, v) for k, v in pydantic_extra.items())
        yield from ((k, getattr(self, k)) for k, v in self.model_computed_fields.items() if v.repr)

    # take logic from `_repr.Representation` without the side effects of inheritance, see #5740
    __repr_name__ = _repr.Representation.__repr_name__
    __repr_str__ = _repr.Representation.__repr_str__
    __pretty__ = _repr.Representation.__pretty__
    __rich_repr__ = _repr.Representation.__rich_repr__

    def __str__(self) -> str:
        return self.__repr_str__(' ')

    # ##### Deprecated methods from v1 #####
    @property
    @typing_extensions.deprecated(
        'The `__fields__` attribute is deprecated, use `model_fields` instead.', category=None
    )
    def __fields__(self) -> dict[str, FieldInfo]:
        warnings.warn(
            'The `__fields__` attribute is deprecated, use `model_fields` instead.', category=PydanticDeprecatedSince20
        )
        return self.model_fields

    @property
    @typing_extensions.deprecated(
        'The `__fields_set__` attribute is deprecated, use `model_fields_set` instead.',
        category=None,
    )
    def __fields_set__(self) -> set[str]:
        warnings.warn(
            'The `__fields_set__` attribute is deprecated, use `model_fields_set` instead.',
            category=PydanticDeprecatedSince20,
        )
        return self.__pydantic_fields_set__

    @typing_extensions.deprecated('The `dict` method is deprecated; use `model_dump` instead.', category=None)
    def dict(  # noqa: D102
        self,
        *,
        include: IncEx = None,
        exclude: IncEx = None,
        by_alias: bool = False,
        exclude_unset: bool = False,
        exclude_defaults: bool = False,
        exclude_none: bool = False,
    ) -> typing.Dict[str, Any]:  # noqa UP006
        warnings.warn('The `dict` method is deprecated; use `model_dump` instead.', category=PydanticDeprecatedSince20)
        return self.model_dump(
            include=include,
            exclude=exclude,
            by_alias=by_alias,
            exclude_unset=exclude_unset,
            exclude_defaults=exclude_defaults,
            exclude_none=exclude_none,
        )

    @typing_extensions.deprecated('The `json` method is deprecated; use `model_dump_json` instead.', category=None)
    def json(  # noqa: D102
        self,
        *,
        include: IncEx = None,
        exclude: IncEx = None,
        by_alias: bool = False,
        exclude_unset: bool = False,
        exclude_defaults: bool = False,
        exclude_none: bool = False,
        encoder: typing.Callable[[Any], Any] | None = PydanticUndefined,  # type: ignore[assignment]
        models_as_dict: bool = PydanticUndefined,  # type: ignore[assignment]
        **dumps_kwargs: Any,
    ) -> str:
        warnings.warn(
            'The `json` method is deprecated; use `model_dump_json` instead.', category=PydanticDeprecatedSince20
        )
        if encoder is not PydanticUndefined:
            raise TypeError('The `encoder` argument is no longer supported; use field serializers instead.')
        if models_as_dict is not PydanticUndefined:
            raise TypeError('The `models_as_dict` argument is no longer supported; use a model serializer instead.')
        if dumps_kwargs:
            raise TypeError('`dumps_kwargs` keyword arguments are no longer supported.')
        return self.model_dump_json(
            include=include,
            exclude=exclude,
            by_alias=by_alias,
            exclude_unset=exclude_unset,
            exclude_defaults=exclude_defaults,
            exclude_none=exclude_none,
        )

    @classmethod
    @typing_extensions.deprecated('The `parse_obj` method is deprecated; use `model_validate` instead.', category=None)
    def parse_obj(cls: type[Model], obj: Any) -> Model:  # noqa: D102
        warnings.warn(
            'The `parse_obj` method is deprecated; use `model_validate` instead.', category=PydanticDeprecatedSince20
        )
        return cls.model_validate(obj)

    @classmethod
    @typing_extensions.deprecated(
        'The `parse_raw` method is deprecated; if your data is JSON use `model_validate_json`, '
        'otherwise load the data then use `model_validate` instead.',
        category=None,
    )
    def parse_raw(  # noqa: D102
        cls: type[Model],
        b: str | bytes,
        *,
        content_type: str | None = None,
        encoding: str = 'utf8',
        proto: DeprecatedParseProtocol | None = None,
        allow_pickle: bool = False,
    ) -> Model:  # pragma: no cover
        warnings.warn(
            'The `parse_raw` method is deprecated; if your data is JSON use `model_validate_json`, '
            'otherwise load the data then use `model_validate` instead.',
            category=PydanticDeprecatedSince20,
        )
        from .deprecated import parse

        try:
            obj = parse.load_str_bytes(
                b,
                proto=proto,
                content_type=content_type,
                encoding=encoding,
                allow_pickle=allow_pickle,
            )
        except (ValueError, TypeError) as exc:
            import json

            # try to match V1
            if isinstance(exc, UnicodeDecodeError):
                type_str = 'value_error.unicodedecode'
            elif isinstance(exc, json.JSONDecodeError):
                type_str = 'value_error.jsondecode'
            elif isinstance(exc, ValueError):
                type_str = 'value_error'
            else:
                type_str = 'type_error'

            # ctx is missing here, but since we've added `input` to the error, we're not pretending it's the same
            error: pydantic_core.InitErrorDetails = {
                # The type: ignore on the next line is to ignore the requirement of LiteralString
                'type': pydantic_core.PydanticCustomError(type_str, str(exc)),  # type: ignore
                'loc': ('__root__',),
                'input': b,
            }
            raise pydantic_core.ValidationError.from_exception_data(cls.__name__, [error])
        return cls.model_validate(obj)

    @classmethod
    @typing_extensions.deprecated(
        'The `parse_file` method is deprecated; load the data from file, then if your data is JSON '
        'use `model_validate_json`, otherwise `model_validate` instead.',
        category=None,
    )
    def parse_file(  # noqa: D102
        cls: type[Model],
        path: str | Path,
        *,
        content_type: str | None = None,
        encoding: str = 'utf8',
        proto: DeprecatedParseProtocol | None = None,
        allow_pickle: bool = False,
    ) -> Model:
        warnings.warn(
            'The `parse_file` method is deprecated; load the data from file, then if your data is JSON '
            'use `model_validate_json`, otherwise `model_validate` instead.',
            category=PydanticDeprecatedSince20,
        )
        from .deprecated import parse

        obj = parse.load_file(
            path,
            proto=proto,
            content_type=content_type,
            encoding=encoding,
            allow_pickle=allow_pickle,
        )
        return cls.parse_obj(obj)

    @classmethod
    @typing_extensions.deprecated(
        'The `from_orm` method is deprecated; set '
        "`model_config['from_attributes']=True` and use `model_validate` instead.",
        category=None,
    )
    def from_orm(cls: type[Model], obj: Any) -> Model:  # noqa: D102
        warnings.warn(
            'The `from_orm` method is deprecated; set '
            "`model_config['from_attributes']=True` and use `model_validate` instead.",
            category=PydanticDeprecatedSince20,
        )
        if not cls.model_config.get('from_attributes', None):
            raise PydanticUserError(
                'You must set the config attribute `from_attributes=True` to use from_orm', code=None
            )
        return cls.model_validate(obj)

    @classmethod
    @typing_extensions.deprecated('The `construct` method is deprecated; use `model_construct` instead.', category=None)
    def construct(cls: type[Model], _fields_set: set[str] | None = None, **values: Any) -> Model:  # noqa: D102
        warnings.warn(
            'The `construct` method is deprecated; use `model_construct` instead.', category=PydanticDeprecatedSince20
        )
        return cls.model_construct(_fields_set=_fields_set, **values)

    @typing_extensions.deprecated(
        'The `copy` method is deprecated; use `model_copy` instead. '
        'See the docstring of `BaseModel.copy` for details about how to handle `include` and `exclude`.',
        category=None,
    )
    def copy(
        self: Model,
        *,
        include: AbstractSetIntStr | MappingIntStrAny | None = None,
        exclude: AbstractSetIntStr | MappingIntStrAny | None = None,
        update: typing.Dict[str, Any] | None = None,  # noqa UP006
        deep: bool = False,
    ) -> Model:  # pragma: no cover
        """Returns a copy of the model.

        !!! warning "Deprecated"
            This method is now deprecated; use `model_copy` instead.

        If you need `include` or `exclude`, use:

        ```py
        data = self.model_dump(include=include, exclude=exclude, round_trip=True)
        data = {**data, **(update or {})}
        copied = self.model_validate(data)
        ```

        Args:
            include: Optional set or mapping specifying which fields to include in the copied model.
            exclude: Optional set or mapping specifying which fields to exclude in the copied model.
            update: Optional dictionary of field-value pairs to override field values in the copied model.
            deep: If True, the values of fields that are Pydantic models will be deep-copied.

        Returns:
            A copy of the model with included, excluded and updated fields as specified.
        """
        warnings.warn(
            'The `copy` method is deprecated; use `model_copy` instead. '
            'See the docstring of `BaseModel.copy` for details about how to handle `include` and `exclude`.',
            category=PydanticDeprecatedSince20,
        )
        from .deprecated import copy_internals

        values = dict(
            copy_internals._iter(
                self, to_dict=False, by_alias=False, include=include, exclude=exclude, exclude_unset=False
            ),
            **(update or {}),
        )
        if self.__pydantic_private__ is None:
            private = None
        else:
            private = {k: v for k, v in self.__pydantic_private__.items() if v is not PydanticUndefined}

        if self.__pydantic_extra__ is None:
            extra: dict[str, Any] | None = None
        else:
            extra = self.__pydantic_extra__.copy()
            for k in list(self.__pydantic_extra__):
                if k not in values:  # k was in the exclude
                    extra.pop(k)
            for k in list(values):
                if k in self.__pydantic_extra__:  # k must have come from extra
                    extra[k] = values.pop(k)

        # new `__pydantic_fields_set__` can have unset optional fields with a set value in `update` kwarg
        if update:
            fields_set = self.__pydantic_fields_set__ | update.keys()
        else:
            fields_set = set(self.__pydantic_fields_set__)

        # removing excluded fields from `__pydantic_fields_set__`
        if exclude:
            fields_set -= set(exclude)

        return copy_internals._copy_and_set_values(self, values, fields_set, extra, private, deep=deep)

    @classmethod
    @typing_extensions.deprecated('The `schema` method is deprecated; use `model_json_schema` instead.', category=None)
    def schema(  # noqa: D102
        cls, by_alias: bool = True, ref_template: str = DEFAULT_REF_TEMPLATE
    ) -> typing.Dict[str, Any]:  # noqa UP006
        warnings.warn(
            'The `schema` method is deprecated; use `model_json_schema` instead.', category=PydanticDeprecatedSince20
        )
        return cls.model_json_schema(by_alias=by_alias, ref_template=ref_template)

    @classmethod
    @typing_extensions.deprecated(
        'The `schema_json` method is deprecated; use `model_json_schema` and json.dumps instead.',
        category=None,
    )
    def schema_json(  # noqa: D102
        cls, *, by_alias: bool = True, ref_template: str = DEFAULT_REF_TEMPLATE, **dumps_kwargs: Any
    ) -> str:  # pragma: no cover
        warnings.warn(
            'The `schema_json` method is deprecated; use `model_json_schema` and json.dumps instead.',
            category=PydanticDeprecatedSince20,
        )
        import json

        from .deprecated.json import pydantic_encoder

        return json.dumps(
            cls.model_json_schema(by_alias=by_alias, ref_template=ref_template),
            default=pydantic_encoder,
            **dumps_kwargs,
        )

    @classmethod
    @typing_extensions.deprecated('The `validate` method is deprecated; use `model_validate` instead.', category=None)
    def validate(cls: type[Model], value: Any) -> Model:  # noqa: D102
        warnings.warn(
            'The `validate` method is deprecated; use `model_validate` instead.', category=PydanticDeprecatedSince20
        )
        return cls.model_validate(value)

    @classmethod
    @typing_extensions.deprecated(
        'The `update_forward_refs` method is deprecated; use `model_rebuild` instead.',
        category=None,
    )
    def update_forward_refs(cls, **localns: Any) -> None:  # noqa: D102
        warnings.warn(
            'The `update_forward_refs` method is deprecated; use `model_rebuild` instead.',
            category=PydanticDeprecatedSince20,
        )
        if localns:  # pragma: no cover
            raise TypeError('`localns` arguments are not longer accepted.')
        cls.model_rebuild(force=True)

    @typing_extensions.deprecated(
        'The private method `_iter` will be removed and should no longer be used.', category=None
    )
    def _iter(self, *args: Any, **kwargs: Any) -> Any:
        warnings.warn(
            'The private method `_iter` will be removed and should no longer be used.',
            category=PydanticDeprecatedSince20,
        )
        from .deprecated import copy_internals

        return copy_internals._iter(self, *args, **kwargs)

    @typing_extensions.deprecated(
        'The private method `_copy_and_set_values` will be removed and should no longer be used.',
        category=None,
    )
    def _copy_and_set_values(self, *args: Any, **kwargs: Any) -> Any:
        warnings.warn(
            'The private method `_copy_and_set_values` will be removed and should no longer be used.',
            category=PydanticDeprecatedSince20,
        )
        from .deprecated import copy_internals

        return copy_internals._copy_and_set_values(self, *args, **kwargs)

    @classmethod
    @typing_extensions.deprecated(
        'The private method `_get_value` will be removed and should no longer be used.',
        category=None,
    )
    def _get_value(cls, *args: Any, **kwargs: Any) -> Any:
        warnings.warn(
            'The private method `_get_value` will be removed and should no longer be used.',
            category=PydanticDeprecatedSince20,
        )
        from .deprecated import copy_internals

        return copy_internals._get_value(cls, *args, **kwargs)

    @typing_extensions.deprecated(
        'The private method `_calculate_keys` will be removed and should no longer be used.',
        category=None,
    )
    def _calculate_keys(self, *args: Any, **kwargs: Any) -> Any:
        warnings.warn(
            'The private method `_calculate_keys` will be removed and should no longer be used.',
            category=PydanticDeprecatedSince20,
        )
        from .deprecated import copy_internals

        return copy_internals._calculate_keys(self, *args, **kwargs)


@typing.overload
def create_model(
    __model_name: str,
    *,
    __config__: ConfigDict | None = None,
    __doc__: str | None = None,
    __base__: None = None,
    __module__: str = __name__,
    __validators__: dict[str, classmethod] | None = None,
    __cls_kwargs__: dict[str, Any] | None = None,
    **field_definitions: Any,
) -> type[BaseModel]:
    ...


@typing.overload
def create_model(
    __model_name: str,
    *,
    __config__: ConfigDict | None = None,
    __doc__: str | None = None,
    __base__: type[Model] | tuple[type[Model], ...],
    __module__: str = __name__,
    __validators__: dict[str, classmethod] | None = None,
    __cls_kwargs__: dict[str, Any] | None = None,
    **field_definitions: Any,
) -> type[Model]:
    ...


def create_model(  # noqa: C901
    __model_name: str,
    *,
    __config__: ConfigDict | None = None,
    __doc__: str | None = None,
    __base__: type[Model] | tuple[type[Model], ...] | None = None,
    __module__: str | None = None,
    __validators__: dict[str, classmethod] | None = None,
    __cls_kwargs__: dict[str, Any] | None = None,
    __slots__: tuple[str, ...] | None = None,
    **field_definitions: Any,
) -> type[Model]:
    """Usage docs: https://docs.pydantic.dev/2.6/concepts/models/#dynamic-model-creation

    Dynamically creates and returns a new Pydantic model, in other words, `create_model` dynamically creates a
    subclass of [`BaseModel`][pydantic.BaseModel].

    Args:
        __model_name: The name of the newly created model.
        __config__: The configuration of the new model.
        __doc__: The docstring of the new model.
        __base__: The base class or classes for the new model.
        __module__: The name of the module that the model belongs to;
            if `None`, the value is taken from `sys._getframe(1)`
        __validators__: A dictionary of methods that validate fields.
        __cls_kwargs__: A dictionary of keyword arguments for class creation, such as `metaclass`.
        __slots__: Deprecated. Should not be passed to `create_model`.
        **field_definitions: Attributes of the new model. They should be passed in the format:
            `<name>=(<type>, <default value>)` or `<name>=(<type>, <FieldInfo>)`.

    Returns:
        The new [model][pydantic.BaseModel].

    Raises:
        PydanticUserError: If `__base__` and `__config__` are both passed.
    """
    if __slots__ is not None:
        # __slots__ will be ignored from here on
        warnings.warn('__slots__ should not be passed to create_model', RuntimeWarning)

    if __base__ is not None:
        if __config__ is not None:
            raise PydanticUserError(
                'to avoid confusion `__config__` and `__base__` cannot be used together',
                code='create-model-config-base',
            )
        if not isinstance(__base__, tuple):
            __base__ = (__base__,)
    else:
        __base__ = (typing.cast(typing.Type['Model'], BaseModel),)

    __cls_kwargs__ = __cls_kwargs__ or {}

    fields = {}
    annotations = {}

    for f_name, f_def in field_definitions.items():
        if not _fields.is_valid_field_name(f_name):
            warnings.warn(f'fields may not start with an underscore, ignoring "{f_name}"', RuntimeWarning)
        if isinstance(f_def, tuple):
            f_def = typing.cast('tuple[str, Any]', f_def)
            try:
                f_annotation, f_value = f_def
            except ValueError as e:
                raise PydanticUserError(
                    'Field definitions should be a `(<type>, <default>)`.',
                    code='create-model-field-definitions',
                ) from e
        else:
            f_annotation, f_value = None, f_def

        if f_annotation:
            annotations[f_name] = f_annotation
        fields[f_name] = f_value

    if __module__ is None:
        f = sys._getframe(1)
        __module__ = f.f_globals['__name__']

    namespace: dict[str, Any] = {'__annotations__': annotations, '__module__': __module__}
    if __doc__:
        namespace.update({'__doc__': __doc__})
    if __validators__:
        namespace.update(__validators__)
    namespace.update(fields)
    if __config__:
        namespace['model_config'] = _config.ConfigWrapper(__config__).config_dict
    resolved_bases = types.resolve_bases(__base__)
    meta, ns, kwds = types.prepare_class(__model_name, resolved_bases, kwds=__cls_kwargs__)
    if resolved_bases is not __base__:
        ns['__orig_bases__'] = __base__
    namespace.update(ns)

    return meta(
        __model_name,
        resolved_bases,
        namespace,
        __pydantic_reset_parent_namespace__=False,
        _create_model_module=__module__,
        **kwds,
    )


__getattr__ = getattr_migration(__name__)<|MERGE_RESOLUTION|>--- conflicted
+++ resolved
@@ -120,7 +120,6 @@
         __pydantic_core_schema__: ClassVar[CoreSchema]
         __pydantic_custom_init__: ClassVar[bool]
         __pydantic_decorators__: ClassVar[_decorators.DecoratorInfos]
-        __pydantic_deprecated_messages__: ClassVar[dict[str, str]]
         __pydantic_generic_metadata__: ClassVar[_generics.PydanticGenericMetadata]
         __pydantic_parent_namespace__: ClassVar[dict[str, Any] | None]
         __pydantic_post_init__: ClassVar[None | Literal['model_post_init']]
@@ -770,7 +769,6 @@
                         # this is the current error
                         raise AttributeError(f'{type(self).__name__!r} object has no attribute {item!r}')
 
-<<<<<<< HEAD
         def __getattribute__(self, item: str) -> Any:
             try:
                 msg = type(self).__pydantic_deprecated_messages__[item]
@@ -779,20 +777,6 @@
                 pass
             return object.__getattribute__(self, item)
 
-    def __setattr__(self, name: str, value: Any) -> None:
-        if name in self.__class_vars__:
-            raise AttributeError(
-                f'{name!r} is a ClassVar of `{self.__class__.__name__}` and cannot be set on an instance. '
-                f'If you want to set a value on the class, use `{self.__class__.__name__}.{name} = value`.'
-            )
-        elif not _fields.is_valid_field_name(name):
-            if self.__pydantic_private__ is None or name not in self.__private_attributes__:
-                _object_setattr(self, name, value)
-            else:
-                attribute = self.__private_attributes__[name]
-                if hasattr(attribute, '__set__'):
-                    attribute.__set__(self, value)  # type: ignore
-=======
         def __setattr__(self, name: str, value: Any) -> None:
             if name in self.__class_vars__:
                 raise AttributeError(
@@ -802,7 +786,6 @@
             elif not _fields.is_valid_field_name(name):
                 if self.__pydantic_private__ is None or name not in self.__private_attributes__:
                     _object_setattr(self, name, value)
->>>>>>> c1dff153
                 else:
                     attribute = self.__private_attributes__[name]
                     if hasattr(attribute, '__set__'):
