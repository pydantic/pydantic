"""Logic for creating models."""
from __future__ import annotations as _annotations

import operator
import sys
import types
import typing
import warnings
from copy import copy, deepcopy
from typing import Any, ClassVar

import pydantic_core
import typing_extensions
from pydantic_core import PydanticUndefined

from ._internal import (
    _config,
    _decorators,
    _fields,
    _forward_ref,
    _generics,
    _mock_val_ser,
    _model_construction,
    _repr,
    _typing_extra,
    _utils,
)
from ._migration import getattr_migration
from .annotated_handlers import GetCoreSchemaHandler, GetJsonSchemaHandler
from .config import ConfigDict
from .errors import PydanticUndefinedAnnotation, PydanticUserError
from .json_schema import DEFAULT_REF_TEMPLATE, GenerateJsonSchema, JsonSchemaMode, JsonSchemaValue, model_json_schema
from .warnings import PydanticDeprecatedSince20

# Always define certain types that are needed to resolve method type hints/annotations
# (even when not type checking) via typing.get_type_hints.
Model = typing.TypeVar('Model', bound='BaseModel')
TupleGenerator = typing.Generator[typing.Tuple[str, Any], None, None]

# should be `set[int] | set[str] | dict[int, IncEx] | dict[str, IncEx] | None`, but mypy can't cope
IncEx: typing_extensions.TypeAlias = 'set[int] | set[str] | dict[int, Any] | dict[str, Any] | None'


if typing.TYPE_CHECKING:
    from inspect import Signature
    from pathlib import Path

    from pydantic_core import CoreSchema, SchemaSerializer, SchemaValidator
    from typing_extensions import Unpack

    from ._internal._utils import AbstractSetIntStr, MappingIntStrAny
    from .deprecated.parse import Protocol as DeprecatedParseProtocol
    from .fields import ComputedFieldInfo, FieldInfo, ModelPrivateAttr
    from .fields import Field as _Field

<<<<<<< HEAD
    AnyClassMethod = classmethod[Any, Any, Any]
=======
    TupleGenerator = typing.Generator[typing.Tuple[str, Any], None, None]
    Model = typing.TypeVar('Model', bound='BaseModel')
    # should be `set[int] | set[str] | dict[int, IncEx] | dict[str, IncEx] | None`, but mypy can't cope
    IncEx: typing_extensions.TypeAlias = 'set[int] | set[str] | dict[int, Any] | dict[str, Any] | None'
>>>>>>> d67eff2b
else:
    # See PyCharm issues https://youtrack.jetbrains.com/issue/PY-21915
    # and https://youtrack.jetbrains.com/issue/PY-51428
    DeprecationWarning = PydanticDeprecatedSince20

__all__ = 'BaseModel', 'create_model'

_object_setattr = _model_construction.object_setattr


class BaseModel(metaclass=_model_construction.ModelMetaclass):
    """Usage docs: https://docs.pydantic.dev/2.6/concepts/models/

    A base class for creating Pydantic models.

    Attributes:
        __class_vars__: The names of classvars defined on the model.
        __private_attributes__: Metadata about the private attributes of the model.
        __signature__: The signature for instantiating the model.

        __pydantic_complete__: Whether model building is completed, or if there are still undefined fields.
        __pydantic_core_schema__: The pydantic-core schema used to build the SchemaValidator and SchemaSerializer.
        __pydantic_custom_init__: Whether the model has a custom `__init__` function.
        __pydantic_decorators__: Metadata containing the decorators defined on the model.
            This replaces `Model.__validators__` and `Model.__root_validators__` from Pydantic V1.
        __pydantic_generic_metadata__: Metadata for generic models; contains data used for a similar purpose to
            __args__, __origin__, __parameters__ in typing-module generics. May eventually be replaced by these.
        __pydantic_parent_namespace__: Parent namespace of the model, used for automatic rebuilding of models.
        __pydantic_post_init__: The name of the post-init method for the model, if defined.
        __pydantic_root_model__: Whether the model is a `RootModel`.
        __pydantic_serializer__: The pydantic-core SchemaSerializer used to dump instances of the model.
        __pydantic_validator__: The pydantic-core SchemaValidator used to validate instances of the model.

        __pydantic_extra__: An instance attribute with the values of extra fields from validation when
            `model_config['extra'] == 'allow'`.
        __pydantic_fields_set__: An instance attribute with the names of fields explicitly set.
        __pydantic_private__: Instance attribute with the values of private attributes set on the model instance.
    """

    if typing.TYPE_CHECKING:
        # Here we provide annotations for the attributes of BaseModel.
        # Many of these are populated by the metaclass, which is why this section is in a `TYPE_CHECKING` block.
        # However, for the sake of easy review, we have included type annotations of all class and instance attributes
        # of `BaseModel` here:

        # Class attributes
        model_config: ClassVar[ConfigDict]
        """
        Configuration for the model, should be a dictionary conforming to [`ConfigDict`][pydantic.config.ConfigDict].
        """

        model_fields: ClassVar[dict[str, FieldInfo]]
        """
        Metadata about the fields defined on the model,
        mapping of field names to [`FieldInfo`][pydantic.fields.FieldInfo].

        This replaces `Model.__fields__` from Pydantic V1.
        """

        model_computed_fields: ClassVar[dict[str, ComputedFieldInfo]]
        """A dictionary of computed field names and their corresponding `ComputedFieldInfo` objects."""

        __class_vars__: ClassVar[set[str]]
        __private_attributes__: ClassVar[dict[str, ModelPrivateAttr]]
        __signature__: ClassVar[Signature]

        __pydantic_complete__: ClassVar[bool]
        __pydantic_core_schema__: ClassVar[CoreSchema]
        __pydantic_custom_init__: ClassVar[bool]
        __pydantic_decorators__: ClassVar[_decorators.DecoratorInfos]
        __pydantic_generic_metadata__: ClassVar[_generics.PydanticGenericMetadata]
        __pydantic_parent_namespace__: ClassVar[dict[str, Any] | None]
        __pydantic_post_init__: ClassVar[None | typing_extensions.Literal['model_post_init']]
        __pydantic_root_model__: ClassVar[bool]
        __pydantic_serializer__: ClassVar[SchemaSerializer]
        __pydantic_validator__: ClassVar[SchemaValidator]

        # Instance attributes
        # Note: we use the non-existent kwarg `init=False` in pydantic.fields.Field below so that @dataclass_transform
        # doesn't think these are valid as keyword arguments to the class initializer.
        __pydantic_extra__: dict[str, Any] | None = _Field(init=False)  # type: ignore
        __pydantic_fields_set__: set[str] = _Field(init=False)  # type: ignore
        __pydantic_private__: dict[str, Any] | None = _Field(init=False)  # type: ignore

    else:
        # `model_fields` and `__pydantic_decorators__` must be set for
        # pydantic._internal._generate_schema.GenerateSchema.model_schema to work for a plain BaseModel annotation
        model_fields = {}
        model_computed_fields = {}

        __pydantic_decorators__ = _decorators.DecoratorInfos()
        __pydantic_parent_namespace__ = None
        # Prevent `BaseModel` from being instantiated directly:
        __pydantic_validator__ = _mock_val_ser.MockValSer(
            'Pydantic models should inherit from BaseModel, BaseModel cannot be instantiated directly',
            val_or_ser='validator',
            code='base-model-instantiated',
        )
        __pydantic_serializer__ = _mock_val_ser.MockValSer(
            'Pydantic models should inherit from BaseModel, BaseModel cannot be instantiated directly',
            val_or_ser='serializer',
            code='base-model-instantiated',
        )

    __slots__ = '__dict__', '__pydantic_fields_set__', '__pydantic_extra__', '__pydantic_private__'

    model_config = ConfigDict()
    __pydantic_complete__ = False
    __pydantic_root_model__ = False

    def __init__(self, /, **data: Any) -> None:  # type: ignore
        """Create a new model by parsing and validating input data from keyword arguments.

        Raises [`ValidationError`][pydantic_core.ValidationError] if the input data cannot be
        validated to form a valid model.

        `self` is explicitly positional-only to allow `self` as a field name.
        """
        # `__tracebackhide__` tells pytest and some other tools to omit this function from tracebacks
        __tracebackhide__ = True
        self.__pydantic_validator__.validate_python(data, self_instance=self)

    # The following line sets a flag that we use to determine when `__init__` gets overridden by the user
    __init__.__pydantic_base_init__ = True  # pyright: ignore[reportFunctionMemberAccess]

    @property
    def model_extra(self) -> dict[str, Any] | None:
        """Get extra fields set during validation.

        Returns:
            A dictionary of extra fields, or `None` if `config.extra` is not set to `"allow"`.
        """
        return self.__pydantic_extra__

    @property
    def model_fields_set(self) -> set[str]:
        """Returns the set of fields that have been explicitly set on this model instance.

        Returns:
            A set of strings representing the fields that have been set,
                i.e. that were not filled from defaults.
        """
        return self.__pydantic_fields_set__

    @classmethod
    def model_construct(cls: type[Model], _fields_set: set[str] | None = None, **values: Any) -> Model:
        """Creates a new instance of the `Model` class with validated data.

        Creates a new model setting `__dict__` and `__pydantic_fields_set__` from trusted or pre-validated data.
        Default values are respected, but no other validation is performed.
        Behaves as if `Config.extra = 'allow'` was set since it adds all passed values

        Args:
            _fields_set: The set of field names accepted for the Model instance.
            values: Trusted or pre-validated data dictionary.

        Returns:
            A new instance of the `Model` class with validated data.
        """
        m = cls.__new__(cls)
        fields_values: dict[str, Any] = {}
        fields_set = set()

        for name, field in cls.model_fields.items():
            if field.alias and field.alias in values:
                fields_values[name] = values.pop(field.alias)
                fields_set.add(name)
            elif name in values:
                fields_values[name] = values.pop(name)
                fields_set.add(name)
            elif not field.is_required():
                fields_values[name] = field.get_default(call_default_factory=True)
        if _fields_set is None:
            _fields_set = fields_set

        _extra: dict[str, Any] | None = None
        if cls.model_config.get('extra') == 'allow':
            _extra = {}
            for k, v in values.items():
                _extra[k] = v
        else:
            fields_values.update(values)
        _object_setattr(m, '__dict__', fields_values)
        _object_setattr(m, '__pydantic_fields_set__', _fields_set)
        if not cls.__pydantic_root_model__:
            _object_setattr(m, '__pydantic_extra__', _extra)

        if cls.__pydantic_post_init__:
            m.model_post_init(None)
            # update private attributes with values set
            if hasattr(m, '__pydantic_private__') and m.__pydantic_private__ is not None:
                for k, v in values.items():
                    if k in m.__private_attributes__:
                        m.__pydantic_private__[k] = v

        elif not cls.__pydantic_root_model__:
            # Note: if there are any private attributes, cls.__pydantic_post_init__ would exist
            # Since it doesn't, that means that `__pydantic_private__` should be set to None
            _object_setattr(m, '__pydantic_private__', None)

        return m

    def model_copy(self: Model, *, update: dict[str, Any] | None = None, deep: bool = False) -> Model:
        """Usage docs: https://docs.pydantic.dev/2.6/concepts/serialization/#model_copy

        Returns a copy of the model.

        Args:
            update: Values to change/add in the new model. Note: the data is not validated
                before creating the new model. You should trust this data.
            deep: Set to `True` to make a deep copy of the model.

        Returns:
            New model instance.
        """
        copied = self.__deepcopy__() if deep else self.__copy__()
        if update:
            if self.model_config.get('extra') == 'allow':
                for k, v in update.items():
                    if k in self.model_fields:
                        copied.__dict__[k] = v
                    else:
                        if copied.__pydantic_extra__ is None:
                            copied.__pydantic_extra__ = {}
                        copied.__pydantic_extra__[k] = v
            else:
                copied.__dict__.update(update)
            copied.__pydantic_fields_set__.update(update.keys())
        return copied

    def model_dump(
        self,
        *,
        mode: typing_extensions.Literal['json', 'python'] | str = 'python',
        include: IncEx = None,
        exclude: IncEx = None,
        by_alias: bool = False,
        exclude_unset: bool = False,
        exclude_defaults: bool = False,
        exclude_none: bool = False,
        round_trip: bool = False,
        warnings: bool = True,
    ) -> dict[str, Any]:
        """Usage docs: https://docs.pydantic.dev/2.6/concepts/serialization/#modelmodel_dump

        Generate a dictionary representation of the model, optionally specifying which fields to include or exclude.

        Args:
            mode: The mode in which `to_python` should run.
                If mode is 'json', the output will only contain JSON serializable types.
                If mode is 'python', the output may contain non-JSON-serializable Python objects.
            include: A set of fields to include in the output.
            exclude: A set of fields to exclude from the output.
            by_alias: Whether to use the field's alias in the dictionary key if defined.
            exclude_unset: Whether to exclude fields that have not been explicitly set.
            exclude_defaults: Whether to exclude fields that are set to their default value.
            exclude_none: Whether to exclude fields that have a value of `None`.
            round_trip: If True, dumped values should be valid as input for non-idempotent types such as Json[T].
            warnings: Whether to log warnings when invalid fields are encountered.

        Returns:
            A dictionary representation of the model.
        """
        return self.__pydantic_serializer__.to_python(
            self,
            mode=mode,
            by_alias=by_alias,
            include=include,
            exclude=exclude,
            exclude_unset=exclude_unset,
            exclude_defaults=exclude_defaults,
            exclude_none=exclude_none,
            round_trip=round_trip,
            warnings=warnings,
        )

    def model_dump_json(
        self,
        *,
        indent: int | None = None,
        include: IncEx = None,
        exclude: IncEx = None,
        by_alias: bool = False,
        exclude_unset: bool = False,
        exclude_defaults: bool = False,
        exclude_none: bool = False,
        round_trip: bool = False,
        warnings: bool = True,
    ) -> str:
        """Usage docs: https://docs.pydantic.dev/2.6/concepts/serialization/#modelmodel_dump_json

        Generates a JSON representation of the model using Pydantic's `to_json` method.

        Args:
            indent: Indentation to use in the JSON output. If None is passed, the output will be compact.
            include: Field(s) to include in the JSON output.
            exclude: Field(s) to exclude from the JSON output.
            by_alias: Whether to serialize using field aliases.
            exclude_unset: Whether to exclude fields that have not been explicitly set.
            exclude_defaults: Whether to exclude fields that are set to their default value.
            exclude_none: Whether to exclude fields that have a value of `None`.
            round_trip: If True, dumped values should be valid as input for non-idempotent types such as Json[T].
            warnings: Whether to log warnings when invalid fields are encountered.

        Returns:
            A JSON string representation of the model.
        """
        return self.__pydantic_serializer__.to_json(
            self,
            indent=indent,
            include=include,
            exclude=exclude,
            by_alias=by_alias,
            exclude_unset=exclude_unset,
            exclude_defaults=exclude_defaults,
            exclude_none=exclude_none,
            round_trip=round_trip,
            warnings=warnings,
        ).decode()

    @classmethod
    def model_json_schema(
        cls,
        by_alias: bool = True,
        ref_template: str = DEFAULT_REF_TEMPLATE,
        schema_generator: type[GenerateJsonSchema] = GenerateJsonSchema,
        mode: JsonSchemaMode = 'validation',
    ) -> dict[str, Any]:
        """Generates a JSON schema for a model class.

        Args:
            by_alias: Whether to use attribute aliases or not.
            ref_template: The reference template.
            schema_generator: To override the logic used to generate the JSON schema, as a subclass of
                `GenerateJsonSchema` with your desired modifications
            mode: The mode in which to generate the schema.

        Returns:
            The JSON schema for the given model class.
        """
        return model_json_schema(
            cls, by_alias=by_alias, ref_template=ref_template, schema_generator=schema_generator, mode=mode
        )

    @classmethod
    def model_parametrized_name(cls, params: tuple[type[Any], ...]) -> str:
        """Compute the class name for parametrizations of generic classes.

        This method can be overridden to achieve a custom naming scheme for generic BaseModels.

        Args:
            params: Tuple of types of the class. Given a generic class
                `Model` with 2 type variables and a concrete model `Model[str, int]`,
                the value `(str, int)` would be passed to `params`.

        Returns:
            String representing the new class where `params` are passed to `cls` as type variables.

        Raises:
            TypeError: Raised when trying to generate concrete names for non-generic models.
        """
        if not issubclass(cls, typing.Generic):
            raise TypeError('Concrete names should only be generated for generic models.')

        # Any strings received should represent forward references, so we handle them specially below.
        # If we eventually move toward wrapping them in a ForwardRef in __class_getitem__ in the future,
        # we may be able to remove this special case.
        param_names = [param if isinstance(param, str) else _repr.display_as_type(param) for param in params]
        params_component = ', '.join(param_names)
        return f'{cls.__name__}[{params_component}]'

    def model_post_init(self, __context: Any) -> None:
        """Override this method to perform additional initialization after `__init__` and `model_construct`.
        This is useful if you want to do some validation that requires the entire model to be initialized.
        """
        pass

    @classmethod
    def model_rebuild(
        cls,
        *,
        force: bool = False,
        raise_errors: bool = True,
        _parent_namespace_depth: int = 2,
        _types_namespace: dict[str, Any] | None = None,
    ) -> bool | None:
        """Try to rebuild the pydantic-core schema for the model.

        This may be necessary when one of the annotations is a ForwardRef which could not be resolved during
        the initial attempt to build the schema, and automatic rebuilding fails.

        Args:
            force: Whether to force the rebuilding of the model schema, defaults to `False`.
            raise_errors: Whether to raise errors, defaults to `True`.
            _parent_namespace_depth: The depth level of the parent namespace, defaults to 2.
            _types_namespace: The types namespace, defaults to `None`.

        Returns:
            Returns `None` if the schema is already "complete" and rebuilding was not required.
            If rebuilding _was_ required, returns `True` if rebuilding was successful, otherwise `False`.
        """
        if not force and cls.__pydantic_complete__:
            return None
        else:
            if '__pydantic_core_schema__' in cls.__dict__:
                delattr(cls, '__pydantic_core_schema__')  # delete cached value to ensure full rebuild happens
            if _types_namespace is not None:
                types_namespace: dict[str, Any] | None = _types_namespace.copy()
            else:
                if _parent_namespace_depth > 0:
                    frame_parent_ns = _typing_extra.parent_frame_namespace(parent_depth=_parent_namespace_depth) or {}
                    cls_parent_ns = (
                        _model_construction.unpack_lenient_weakvaluedict(cls.__pydantic_parent_namespace__) or {}
                    )
                    types_namespace = {**cls_parent_ns, **frame_parent_ns}
                    cls.__pydantic_parent_namespace__ = _model_construction.build_lenient_weakvaluedict(types_namespace)
                else:
                    types_namespace = _model_construction.unpack_lenient_weakvaluedict(
                        cls.__pydantic_parent_namespace__
                    )

                types_namespace = _typing_extra.get_cls_types_namespace(cls, types_namespace)

            # manually override defer_build so complete_model_class doesn't skip building the model again
            config = {**cls.model_config, 'defer_build': False}
            return _model_construction.complete_model_class(
                cls,
                cls.__name__,
                _config.ConfigWrapper(config, check=False),
                raise_errors=raise_errors,
                types_namespace=types_namespace,
            )

    @classmethod
    def model_validate(
        cls: type[Model],
        obj: Any,
        *,
        strict: bool | None = None,
        from_attributes: bool | None = None,
        context: dict[str, Any] | None = None,
    ) -> Model:
        """Validate a pydantic model instance.

        Args:
            obj: The object to validate.
            strict: Whether to enforce types strictly.
            from_attributes: Whether to extract data from object attributes.
            context: Additional context to pass to the validator.

        Raises:
            ValidationError: If the object could not be validated.

        Returns:
            The validated model instance.
        """
        # `__tracebackhide__` tells pytest and some other tools to omit this function from tracebacks
        __tracebackhide__ = True
        return cls.__pydantic_validator__.validate_python(
            obj, strict=strict, from_attributes=from_attributes, context=context
        )

    @classmethod
    def model_validate_json(
        cls: type[Model],
        json_data: str | bytes | bytearray,
        *,
        strict: bool | None = None,
        context: dict[str, Any] | None = None,
    ) -> Model:
        """Usage docs: https://docs.pydantic.dev/2.6/concepts/json/#json-parsing

        Validate the given JSON data against the Pydantic model.

        Args:
            json_data: The JSON data to validate.
            strict: Whether to enforce types strictly.
            context: Extra variables to pass to the validator.

        Returns:
            The validated Pydantic model.

        Raises:
            ValueError: If `json_data` is not a JSON string.
        """
        # `__tracebackhide__` tells pytest and some other tools to omit this function from tracebacks
        __tracebackhide__ = True
        return cls.__pydantic_validator__.validate_json(json_data, strict=strict, context=context)

    @classmethod
    def model_validate_strings(
        cls: type[Model],
        obj: Any,
        *,
        strict: bool | None = None,
        context: dict[str, Any] | None = None,
    ) -> Model:
        """Validate the given object contains string data against the Pydantic model.

        Args:
            obj: The object contains string data to validate.
            strict: Whether to enforce types strictly.
            context: Extra variables to pass to the validator.

        Returns:
            The validated Pydantic model.
        """
        # `__tracebackhide__` tells pytest and some other tools to omit this function from tracebacks
        __tracebackhide__ = True
        return cls.__pydantic_validator__.validate_strings(obj, strict=strict, context=context)

    @classmethod
    def __get_pydantic_core_schema__(cls, __source: type[BaseModel], __handler: GetCoreSchemaHandler) -> CoreSchema:
        """Hook into generating the model's CoreSchema.

        Args:
            __source: The class we are generating a schema for.
                This will generally be the same as the `cls` argument if this is a classmethod.
            __handler: Call into Pydantic's internal JSON schema generation.
                A callable that calls into Pydantic's internal CoreSchema generation logic.

        Returns:
            A `pydantic-core` `CoreSchema`.
        """
        # Only use the cached value from this _exact_ class; we don't want one from a parent class
        # This is why we check `cls.__dict__` and don't use `cls.__pydantic_core_schema__` or similar.
        if '__pydantic_core_schema__' in cls.__dict__:
            # Due to the way generic classes are built, it's possible that an invalid schema may be temporarily
            # set on generic classes. I think we could resolve this to ensure that we get proper schema caching
            # for generics, but for simplicity for now, we just always rebuild if the class has a generic origin.
            if not cls.__pydantic_generic_metadata__['origin']:
                return cls.__pydantic_core_schema__

        return __handler(__source)

    @classmethod
    def __get_pydantic_json_schema__(
        cls,
        __core_schema: CoreSchema,
        __handler: GetJsonSchemaHandler,
    ) -> JsonSchemaValue:
        """Hook into generating the model's JSON schema.

        Args:
            __core_schema: A `pydantic-core` CoreSchema.
                You can ignore this argument and call the handler with a new CoreSchema,
                wrap this CoreSchema (`{'type': 'nullable', 'schema': current_schema}`),
                or just call the handler with the original schema.
            __handler: Call into Pydantic's internal JSON schema generation.
                This will raise a `pydantic.errors.PydanticInvalidForJsonSchema` if JSON schema
                generation fails.
                Since this gets called by `BaseModel.model_json_schema` you can override the
                `schema_generator` argument to that function to change JSON schema generation globally
                for a type.

        Returns:
            A JSON schema, as a Python object.
        """
        return __handler(__core_schema)

    @classmethod
    def __pydantic_init_subclass__(cls, **kwargs: Any) -> None:
        """This is intended to behave just like `__init_subclass__`, but is called by `ModelMetaclass`
        only after the class is actually fully initialized. In particular, attributes like `model_fields` will
        be present when this is called.

        This is necessary because `__init_subclass__` will always be called by `type.__new__`,
        and it would require a prohibitively large refactor to the `ModelMetaclass` to ensure that
        `type.__new__` was called in such a manner that the class would already be sufficiently initialized.

        This will receive the same `kwargs` that would be passed to the standard `__init_subclass__`, namely,
        any kwargs passed to the class definition that aren't used internally by pydantic.

        Args:
            **kwargs: Any keyword arguments passed to the class definition that aren't used internally
                by pydantic.
        """
        pass

    def __class_getitem__(
        cls, typevar_values: type[Any] | tuple[type[Any], ...]
    ) -> type[BaseModel] | _forward_ref.PydanticRecursiveRef:
        cached = _generics.get_cached_generic_type_early(cls, typevar_values)
        if cached is not None:
            return cached

        if cls is BaseModel:
            raise TypeError('Type parameters should be placed on typing.Generic, not BaseModel')
        if not hasattr(cls, '__parameters__'):
            raise TypeError(f'{cls} cannot be parametrized because it does not inherit from typing.Generic')
        if not cls.__pydantic_generic_metadata__['parameters'] and typing.Generic not in cls.__bases__:
            raise TypeError(f'{cls} is not a generic class')

        if not isinstance(typevar_values, tuple):
            typevar_values = (typevar_values,)
        _generics.check_parameters_count(cls, typevar_values)

        # Build map from generic typevars to passed params
        typevars_map: dict[_typing_extra.TypeVarType, type[Any]] = dict(
            zip(cls.__pydantic_generic_metadata__['parameters'], typevar_values)
        )

        if _utils.all_identical(typevars_map.keys(), typevars_map.values()) and typevars_map:
            submodel = cls  # if arguments are equal to parameters it's the same object
            _generics.set_cached_generic_type(cls, typevar_values, submodel)
        else:
            parent_args = cls.__pydantic_generic_metadata__['args']
            if not parent_args:
                args = typevar_values
            else:
                args = tuple(_generics.replace_types(arg, typevars_map) for arg in parent_args)

            origin = cls.__pydantic_generic_metadata__['origin'] or cls
            model_name = origin.model_parametrized_name(args)
            params = tuple(
                {param: None for param in _generics.iter_contained_typevars(typevars_map.values())}
            )  # use dict as ordered set

            with _generics.generic_recursion_self_type(origin, args) as maybe_self_type:
                if maybe_self_type is not None:
                    return maybe_self_type

                cached = _generics.get_cached_generic_type_late(cls, typevar_values, origin, args)
                if cached is not None:
                    return cached

                # Attempt to rebuild the origin in case new types have been defined
                try:
                    # depth 3 gets you above this __class_getitem__ call
                    origin.model_rebuild(_parent_namespace_depth=3)
                except PydanticUndefinedAnnotation:
                    # It's okay if it fails, it just means there are still undefined types
                    # that could be evaluated later.
                    # TODO: Make sure validation fails if there are still undefined types, perhaps using MockValidator
                    pass

                submodel = _generics.create_generic_submodel(model_name, origin, args, params)

                # Update cache
                _generics.set_cached_generic_type(cls, typevar_values, submodel, origin, args)

        return submodel

    def __copy__(self: Model) -> Model:
        """Returns a shallow copy of the model."""
        cls = type(self)
        m = cls.__new__(cls)
        _object_setattr(m, '__dict__', copy(self.__dict__))
        _object_setattr(m, '__pydantic_extra__', copy(self.__pydantic_extra__))
        _object_setattr(m, '__pydantic_fields_set__', copy(self.__pydantic_fields_set__))

        if self.__pydantic_private__ is None:
            _object_setattr(m, '__pydantic_private__', None)
        else:
            _object_setattr(
                m,
                '__pydantic_private__',
                {k: v for k, v in self.__pydantic_private__.items() if v is not PydanticUndefined},
            )

        return m

    def __deepcopy__(self: Model, memo: dict[int, Any] | None = None) -> Model:
        """Returns a deep copy of the model."""
        cls = type(self)
        m = cls.__new__(cls)
        _object_setattr(m, '__dict__', deepcopy(self.__dict__, memo=memo))
        _object_setattr(m, '__pydantic_extra__', deepcopy(self.__pydantic_extra__, memo=memo))
        # This next line doesn't need a deepcopy because __pydantic_fields_set__ is a set[str],
        # and attempting a deepcopy would be marginally slower.
        _object_setattr(m, '__pydantic_fields_set__', copy(self.__pydantic_fields_set__))

        if self.__pydantic_private__ is None:
            _object_setattr(m, '__pydantic_private__', None)
        else:
            _object_setattr(
                m,
                '__pydantic_private__',
                deepcopy({k: v for k, v in self.__pydantic_private__.items() if v is not PydanticUndefined}, memo=memo),
            )

        return m

    if not typing.TYPE_CHECKING:
        # We put `__getattr__` in a non-TYPE_CHECKING block because otherwise, mypy allows arbitrary attribute access

        def __getattr__(self, item: str) -> Any:
            private_attributes = object.__getattribute__(self, '__private_attributes__')
            if item in private_attributes:
                attribute = private_attributes[item]
                if hasattr(attribute, '__get__'):
                    return attribute.__get__(self, type(self))  # type: ignore

                try:
                    # Note: self.__pydantic_private__ cannot be None if self.__private_attributes__ has items
                    return self.__pydantic_private__[item]  # type: ignore
                except KeyError as exc:
                    raise AttributeError(f'{type(self).__name__!r} object has no attribute {item!r}') from exc
            else:
                # `__pydantic_extra__` can fail to be set if the model is not yet fully initialized.
                # See `BaseModel.__repr_args__` for more details
                try:
                    pydantic_extra = object.__getattribute__(self, '__pydantic_extra__')
                except AttributeError:
                    pydantic_extra = None

                if pydantic_extra is not None:
                    try:
                        return pydantic_extra[item]
                    except KeyError as exc:
                        raise AttributeError(f'{type(self).__name__!r} object has no attribute {item!r}') from exc
                else:
                    if hasattr(self.__class__, item):
                        return super().__getattribute__(item)  # Raises AttributeError if appropriate
                    else:
                        # this is the current error
                        raise AttributeError(f'{type(self).__name__!r} object has no attribute {item!r}')

    def __setattr__(self, name: str, value: Any) -> None:
        if name in self.__class_vars__:
            raise AttributeError(
                f'{name!r} is a ClassVar of `{self.__class__.__name__}` and cannot be set on an instance. '
                f'If you want to set a value on the class, use `{self.__class__.__name__}.{name} = value`.'
            )
        elif not _fields.is_valid_field_name(name):
            if self.__pydantic_private__ is None or name not in self.__private_attributes__:
                _object_setattr(self, name, value)
            else:
                attribute = self.__private_attributes__[name]
                if hasattr(attribute, '__set__'):
                    attribute.__set__(self, value)  # type: ignore
                else:
                    self.__pydantic_private__[name] = value
            return

        self._check_frozen(name, value)

        attr = getattr(self.__class__, name, None)
        if isinstance(attr, property):
            attr.__set__(self, value)
        elif self.model_config.get('validate_assignment', None):
            self.__pydantic_validator__.validate_assignment(self, name, value)
        elif self.model_config.get('extra') != 'allow' and name not in self.model_fields:
            # TODO - matching error
            raise ValueError(f'"{self.__class__.__name__}" object has no field "{name}"')
        elif self.model_config.get('extra') == 'allow' and name not in self.model_fields:
            if self.model_extra and name in self.model_extra:
                self.__pydantic_extra__[name] = value  # type: ignore
            else:
                try:
                    getattr(self, name)
                except AttributeError:
                    # attribute does not already exist on instance, so put it in extra
                    self.__pydantic_extra__[name] = value  # type: ignore
                else:
                    # attribute _does_ already exist on instance, and was not in extra, so update it
                    _object_setattr(self, name, value)
        else:
            self.__dict__[name] = value
            self.__pydantic_fields_set__.add(name)

    def __delattr__(self, item: str) -> Any:
        if item in self.__private_attributes__:
            attribute = self.__private_attributes__[item]
            if hasattr(attribute, '__delete__'):
                attribute.__delete__(self)  # type: ignore
                return

            try:
                # Note: self.__pydantic_private__ cannot be None if self.__private_attributes__ has items
                del self.__pydantic_private__[item]  # type: ignore
                return
            except KeyError as exc:
                raise AttributeError(f'{type(self).__name__!r} object has no attribute {item!r}') from exc

        self._check_frozen(item, None)

        if item in self.model_fields:
            object.__delattr__(self, item)
        elif self.__pydantic_extra__ is not None and item in self.__pydantic_extra__:
            del self.__pydantic_extra__[item]
        else:
            try:
                object.__delattr__(self, item)
            except AttributeError:
                raise AttributeError(f'{type(self).__name__!r} object has no attribute {item!r}')

    def _check_frozen(self, name: str, value: Any) -> None:
        if self.model_config.get('frozen', None):
            typ = 'frozen_instance'
        elif getattr(self.model_fields.get(name), 'frozen', False):
            typ = 'frozen_field'
        else:
            return
        error: pydantic_core.InitErrorDetails = {
            'type': typ,
            'loc': (name,),
            'input': value,
        }
        raise pydantic_core.ValidationError.from_exception_data(self.__class__.__name__, [error])

    def __getstate__(self) -> dict[Any, Any]:
        private = self.__pydantic_private__
        if private:
            private = {k: v for k, v in private.items() if v is not PydanticUndefined}
        return {
            '__dict__': self.__dict__,
            '__pydantic_extra__': self.__pydantic_extra__,
            '__pydantic_fields_set__': self.__pydantic_fields_set__,
            '__pydantic_private__': private,
        }

    def __setstate__(self, state: dict[Any, Any]) -> None:
        _object_setattr(self, '__pydantic_fields_set__', state['__pydantic_fields_set__'])
        _object_setattr(self, '__pydantic_extra__', state['__pydantic_extra__'])
        _object_setattr(self, '__pydantic_private__', state['__pydantic_private__'])
        _object_setattr(self, '__dict__', state['__dict__'])

    def __eq__(self, other: Any) -> bool:
        if isinstance(other, BaseModel):
            # When comparing instances of generic types for equality, as long as all field values are equal,
            # only require their generic origin types to be equal, rather than exact type equality.
            # This prevents headaches like MyGeneric(x=1) != MyGeneric[Any](x=1).
            self_type = self.__pydantic_generic_metadata__['origin'] or self.__class__
            other_type = other.__pydantic_generic_metadata__['origin'] or other.__class__

            # Perform common checks first
            if not (
                self_type == other_type
                and self.__pydantic_private__ == other.__pydantic_private__
                and self.__pydantic_extra__ == other.__pydantic_extra__
            ):
                return False

            # We only want to compare pydantic fields but ignoring fields is costly.
            # We'll perform a fast check first, and fallback only when needed
            # See GH-7444 and GH-7825 for rationale and a performance benchmark

            # First, do the fast (and sometimes faulty) __dict__ comparison
            if self.__dict__ == other.__dict__:
                # If the check above passes, then pydantic fields are equal, we can return early
                return True

            # We don't want to trigger unnecessary costly filtering of __dict__ on all unequal objects, so we return
            # early if there are no keys to ignore (we would just return False later on anyway)
            model_fields = type(self).model_fields.keys()
            if self.__dict__.keys() <= model_fields and other.__dict__.keys() <= model_fields:
                return False

            # If we reach here, there are non-pydantic-fields keys, mapped to unequal values, that we need to ignore
            # Resort to costly filtering of the __dict__ objects
            # We use operator.itemgetter because it is much faster than dict comprehensions
            # NOTE: Contrary to standard python class and instances, when the Model class has a default value for an
            # attribute and the model instance doesn't have a corresponding attribute, accessing the missing attribute
            # raises an error in BaseModel.__getattr__ instead of returning the class attribute
            # So we can use operator.itemgetter() instead of operator.attrgetter()
            getter = operator.itemgetter(*model_fields) if model_fields else lambda _: _utils._SENTINEL
            try:
                return getter(self.__dict__) == getter(other.__dict__)
            except KeyError:
                # In rare cases (such as when using the deprecated BaseModel.copy() method),
                # the __dict__ may not contain all model fields, which is how we can get here.
                # getter(self.__dict__) is much faster than any 'safe' method that accounts
                # for missing keys, and wrapping it in a `try` doesn't slow things down much
                # in the common case.
                self_fields_proxy = _utils.SafeGetItemProxy(self.__dict__)
                other_fields_proxy = _utils.SafeGetItemProxy(other.__dict__)
                return getter(self_fields_proxy) == getter(other_fields_proxy)

        # other instance is not a BaseModel
        else:
            return NotImplemented  # delegate to the other item in the comparison

    if typing.TYPE_CHECKING:
        # We put `__init_subclass__` in a TYPE_CHECKING block because, even though we want the type-checking benefits
        # described in the signature of `__init_subclass__` below, we don't want to modify the default behavior of
        # subclass initialization.

        def __init_subclass__(cls, **kwargs: Unpack[ConfigDict]):
            """This signature is included purely to help type-checkers check arguments to class declaration, which
            provides a way to conveniently set model_config key/value pairs.

            ```py
            from pydantic import BaseModel

            class MyModel(BaseModel, extra='allow'):
                ...
            ```

            However, this may be deceiving, since the _actual_ calls to `__init_subclass__` will not receive any
            of the config arguments, and will only receive any keyword arguments passed during class initialization
            that are _not_ expected keys in ConfigDict. (This is due to the way `ModelMetaclass.__new__` works.)

            Args:
                **kwargs: Keyword arguments passed to the class definition, which set model_config

            Note:
                You may want to override `__pydantic_init_subclass__` instead, which behaves similarly but is called
                *after* the class is fully initialized.
            """

    def __iter__(self) -> TupleGenerator:
        """So `dict(model)` works."""
        yield from [(k, v) for (k, v) in self.__dict__.items() if not k.startswith('_')]
        extra = self.__pydantic_extra__
        if extra:
            yield from extra.items()

    def __repr__(self) -> str:
        return f'{self.__repr_name__()}({self.__repr_str__(", ")})'

    def __repr_args__(self) -> _repr.ReprArgs:
        for k, v in self.__dict__.items():
            field = self.model_fields.get(k)
            if field and field.repr:
                yield k, v

        # `__pydantic_extra__` can fail to be set if the model is not yet fully initialized.
        # This can happen if a `ValidationError` is raised during initialization and the instance's
        # repr is generated as part of the exception handling. Therefore, we use `getattr` here
        # with a fallback, even though the type hints indicate the attribute will always be present.
        try:
            pydantic_extra = object.__getattribute__(self, '__pydantic_extra__')
        except AttributeError:
            pydantic_extra = None

        if pydantic_extra is not None:
            yield from ((k, v) for k, v in pydantic_extra.items())
        yield from ((k, getattr(self, k)) for k, v in self.model_computed_fields.items() if v.repr)

    # take logic from `_repr.Representation` without the side effects of inheritance, see #5740
    __repr_name__ = _repr.Representation.__repr_name__
    __repr_str__ = _repr.Representation.__repr_str__
    __pretty__ = _repr.Representation.__pretty__
    __rich_repr__ = _repr.Representation.__rich_repr__

    def __str__(self) -> str:
        return self.__repr_str__(' ')

    # ##### Deprecated methods from v1 #####
    @property
    @typing_extensions.deprecated(
        'The `__fields__` attribute is deprecated, use `model_fields` instead.', category=None
    )
    def __fields__(self) -> dict[str, FieldInfo]:
        warnings.warn(
            'The `__fields__` attribute is deprecated, use `model_fields` instead.', category=PydanticDeprecatedSince20
        )
        return self.model_fields

    @property
    @typing_extensions.deprecated(
        'The `__fields_set__` attribute is deprecated, use `model_fields_set` instead.',
        category=None,
    )
    def __fields_set__(self) -> set[str]:
        warnings.warn(
            'The `__fields_set__` attribute is deprecated, use `model_fields_set` instead.',
            category=PydanticDeprecatedSince20,
        )
        return self.__pydantic_fields_set__

    @typing_extensions.deprecated('The `dict` method is deprecated; use `model_dump` instead.', category=None)
    def dict(  # noqa: D102
        self,
        *,
        include: IncEx = None,
        exclude: IncEx = None,
        by_alias: bool = False,
        exclude_unset: bool = False,
        exclude_defaults: bool = False,
        exclude_none: bool = False,
    ) -> typing.Dict[str, Any]:  # noqa UP006
        warnings.warn('The `dict` method is deprecated; use `model_dump` instead.', category=PydanticDeprecatedSince20)
        return self.model_dump(
            include=include,
            exclude=exclude,
            by_alias=by_alias,
            exclude_unset=exclude_unset,
            exclude_defaults=exclude_defaults,
            exclude_none=exclude_none,
        )

    @typing_extensions.deprecated('The `json` method is deprecated; use `model_dump_json` instead.', category=None)
    def json(  # noqa: D102
        self,
        *,
        include: IncEx = None,
        exclude: IncEx = None,
        by_alias: bool = False,
        exclude_unset: bool = False,
        exclude_defaults: bool = False,
        exclude_none: bool = False,
        encoder: typing.Callable[[Any], Any] | None = PydanticUndefined,  # type: ignore[assignment]
        models_as_dict: bool = PydanticUndefined,  # type: ignore[assignment]
        **dumps_kwargs: Any,
    ) -> str:
        warnings.warn(
            'The `json` method is deprecated; use `model_dump_json` instead.', category=PydanticDeprecatedSince20
        )
        if encoder is not PydanticUndefined:
            raise TypeError('The `encoder` argument is no longer supported; use field serializers instead.')
        if models_as_dict is not PydanticUndefined:
            raise TypeError('The `models_as_dict` argument is no longer supported; use a model serializer instead.')
        if dumps_kwargs:
            raise TypeError('`dumps_kwargs` keyword arguments are no longer supported.')
        return self.model_dump_json(
            include=include,
            exclude=exclude,
            by_alias=by_alias,
            exclude_unset=exclude_unset,
            exclude_defaults=exclude_defaults,
            exclude_none=exclude_none,
        )

    @classmethod
    @typing_extensions.deprecated('The `parse_obj` method is deprecated; use `model_validate` instead.', category=None)
    def parse_obj(cls: type[Model], obj: Any) -> Model:  # noqa: D102
        warnings.warn(
            'The `parse_obj` method is deprecated; use `model_validate` instead.', category=PydanticDeprecatedSince20
        )
        return cls.model_validate(obj)

    @classmethod
    @typing_extensions.deprecated(
        'The `parse_raw` method is deprecated; if your data is JSON use `model_validate_json`, '
        'otherwise load the data then use `model_validate` instead.',
        category=None,
    )
    def parse_raw(  # noqa: D102
        cls: type[Model],
        b: str | bytes,
        *,
        content_type: str | None = None,
        encoding: str = 'utf8',
        proto: DeprecatedParseProtocol | None = None,
        allow_pickle: bool = False,
    ) -> Model:  # pragma: no cover
        warnings.warn(
            'The `parse_raw` method is deprecated; if your data is JSON use `model_validate_json`, '
            'otherwise load the data then use `model_validate` instead.',
            category=PydanticDeprecatedSince20,
        )
        from .deprecated import parse

        try:
            obj = parse.load_str_bytes(
                b,
                proto=proto,
                content_type=content_type,
                encoding=encoding,
                allow_pickle=allow_pickle,
            )
        except (ValueError, TypeError) as exc:
            import json

            # try to match V1
            if isinstance(exc, UnicodeDecodeError):
                type_str = 'value_error.unicodedecode'
            elif isinstance(exc, json.JSONDecodeError):
                type_str = 'value_error.jsondecode'
            elif isinstance(exc, ValueError):
                type_str = 'value_error'
            else:
                type_str = 'type_error'

            # ctx is missing here, but since we've added `input` to the error, we're not pretending it's the same
            error: pydantic_core.InitErrorDetails = {
                # The type: ignore on the next line is to ignore the requirement of LiteralString
                'type': pydantic_core.PydanticCustomError(type_str, str(exc)),  # type: ignore
                'loc': ('__root__',),
                'input': b,
            }
            raise pydantic_core.ValidationError.from_exception_data(cls.__name__, [error])
        return cls.model_validate(obj)

    @classmethod
    @typing_extensions.deprecated(
        'The `parse_file` method is deprecated; load the data from file, then if your data is JSON '
        'use `model_validate_json`, otherwise `model_validate` instead.',
        category=None,
    )
    def parse_file(  # noqa: D102
        cls: type[Model],
        path: str | Path,
        *,
        content_type: str | None = None,
        encoding: str = 'utf8',
        proto: DeprecatedParseProtocol | None = None,
        allow_pickle: bool = False,
    ) -> Model:
        warnings.warn(
            'The `parse_file` method is deprecated; load the data from file, then if your data is JSON '
            'use `model_validate_json`, otherwise `model_validate` instead.',
            category=PydanticDeprecatedSince20,
        )
        from .deprecated import parse

        obj = parse.load_file(
            path,
            proto=proto,
            content_type=content_type,
            encoding=encoding,
            allow_pickle=allow_pickle,
        )
        return cls.parse_obj(obj)

    @classmethod
    @typing_extensions.deprecated(
        'The `from_orm` method is deprecated; set '
        "`model_config['from_attributes']=True` and use `model_validate` instead.",
        category=None,
    )
    def from_orm(cls: type[Model], obj: Any) -> Model:  # noqa: D102
        warnings.warn(
            'The `from_orm` method is deprecated; set '
            "`model_config['from_attributes']=True` and use `model_validate` instead.",
            category=PydanticDeprecatedSince20,
        )
        if not cls.model_config.get('from_attributes', None):
            raise PydanticUserError(
                'You must set the config attribute `from_attributes=True` to use from_orm', code=None
            )
        return cls.model_validate(obj)

    @classmethod
    @typing_extensions.deprecated('The `construct` method is deprecated; use `model_construct` instead.', category=None)
    def construct(cls: type[Model], _fields_set: set[str] | None = None, **values: Any) -> Model:  # noqa: D102
        warnings.warn(
            'The `construct` method is deprecated; use `model_construct` instead.', category=PydanticDeprecatedSince20
        )
        return cls.model_construct(_fields_set=_fields_set, **values)

    @typing_extensions.deprecated(
        'The `copy` method is deprecated; use `model_copy` instead. '
        'See the docstring of `BaseModel.copy` for details about how to handle `include` and `exclude`.',
        category=None,
    )
    def copy(
        self: Model,
        *,
        include: AbstractSetIntStr | MappingIntStrAny | None = None,
        exclude: AbstractSetIntStr | MappingIntStrAny | None = None,
        update: typing.Dict[str, Any] | None = None,  # noqa UP006
        deep: bool = False,
    ) -> Model:  # pragma: no cover
        """Returns a copy of the model.

        !!! warning "Deprecated"
            This method is now deprecated; use `model_copy` instead.

        If you need `include` or `exclude`, use:

        ```py
        data = self.model_dump(include=include, exclude=exclude, round_trip=True)
        data = {**data, **(update or {})}
        copied = self.model_validate(data)
        ```

        Args:
            include: Optional set or mapping specifying which fields to include in the copied model.
            exclude: Optional set or mapping specifying which fields to exclude in the copied model.
            update: Optional dictionary of field-value pairs to override field values in the copied model.
            deep: If True, the values of fields that are Pydantic models will be deep-copied.

        Returns:
            A copy of the model with included, excluded and updated fields as specified.
        """
        warnings.warn(
            'The `copy` method is deprecated; use `model_copy` instead. '
            'See the docstring of `BaseModel.copy` for details about how to handle `include` and `exclude`.',
            category=PydanticDeprecatedSince20,
        )
        from .deprecated import copy_internals

        values = dict(
            copy_internals._iter(
                self, to_dict=False, by_alias=False, include=include, exclude=exclude, exclude_unset=False
            ),
            **(update or {}),
        )
        if self.__pydantic_private__ is None:
            private = None
        else:
            private = {k: v for k, v in self.__pydantic_private__.items() if v is not PydanticUndefined}

        if self.__pydantic_extra__ is None:
            extra: dict[str, Any] | None = None
        else:
            extra = self.__pydantic_extra__.copy()
            for k in list(self.__pydantic_extra__):
                if k not in values:  # k was in the exclude
                    extra.pop(k)
            for k in list(values):
                if k in self.__pydantic_extra__:  # k must have come from extra
                    extra[k] = values.pop(k)

        # new `__pydantic_fields_set__` can have unset optional fields with a set value in `update` kwarg
        if update:
            fields_set = self.__pydantic_fields_set__ | update.keys()
        else:
            fields_set = set(self.__pydantic_fields_set__)

        # removing excluded fields from `__pydantic_fields_set__`
        if exclude:
            fields_set -= set(exclude)

        return copy_internals._copy_and_set_values(self, values, fields_set, extra, private, deep=deep)

    @classmethod
    @typing_extensions.deprecated('The `schema` method is deprecated; use `model_json_schema` instead.', category=None)
    def schema(  # noqa: D102
        cls, by_alias: bool = True, ref_template: str = DEFAULT_REF_TEMPLATE
    ) -> typing.Dict[str, Any]:  # noqa UP006
        warnings.warn(
            'The `schema` method is deprecated; use `model_json_schema` instead.', category=PydanticDeprecatedSince20
        )
        return cls.model_json_schema(by_alias=by_alias, ref_template=ref_template)

    @classmethod
    @typing_extensions.deprecated(
        'The `schema_json` method is deprecated; use `model_json_schema` and json.dumps instead.',
        category=None,
    )
    def schema_json(  # noqa: D102
        cls, *, by_alias: bool = True, ref_template: str = DEFAULT_REF_TEMPLATE, **dumps_kwargs: Any
    ) -> str:  # pragma: no cover
        warnings.warn(
            'The `schema_json` method is deprecated; use `model_json_schema` and json.dumps instead.',
            category=PydanticDeprecatedSince20,
        )
        import json

        from .deprecated.json import pydantic_encoder

        return json.dumps(
            cls.model_json_schema(by_alias=by_alias, ref_template=ref_template),
            default=pydantic_encoder,
            **dumps_kwargs,
        )

    @classmethod
    @typing_extensions.deprecated('The `validate` method is deprecated; use `model_validate` instead.', category=None)
    def validate(cls: type[Model], value: Any) -> Model:  # noqa: D102
        warnings.warn(
            'The `validate` method is deprecated; use `model_validate` instead.', category=PydanticDeprecatedSince20
        )
        return cls.model_validate(value)

    @classmethod
    @typing_extensions.deprecated(
        'The `update_forward_refs` method is deprecated; use `model_rebuild` instead.',
        category=None,
    )
    def update_forward_refs(cls, **localns: Any) -> None:  # noqa: D102
        warnings.warn(
            'The `update_forward_refs` method is deprecated; use `model_rebuild` instead.',
            category=PydanticDeprecatedSince20,
        )
        if localns:  # pragma: no cover
            raise TypeError('`localns` arguments are not longer accepted.')
        cls.model_rebuild(force=True)

    @typing_extensions.deprecated(
        'The private method `_iter` will be removed and should no longer be used.', category=None
    )
    def _iter(self, *args: Any, **kwargs: Any) -> Any:
        warnings.warn(
            'The private method `_iter` will be removed and should no longer be used.',
            category=PydanticDeprecatedSince20,
        )
        from .deprecated import copy_internals

        return copy_internals._iter(self, *args, **kwargs)

    @typing_extensions.deprecated(
        'The private method `_copy_and_set_values` will be removed and should no longer be used.',
        category=None,
    )
    def _copy_and_set_values(self, *args: Any, **kwargs: Any) -> Any:
        warnings.warn(
            'The private method `_copy_and_set_values` will be removed and should no longer be used.',
            category=PydanticDeprecatedSince20,
        )
        from .deprecated import copy_internals

        return copy_internals._copy_and_set_values(self, *args, **kwargs)

    @classmethod
    @typing_extensions.deprecated(
        'The private method `_get_value` will be removed and should no longer be used.',
        category=None,
    )
    def _get_value(cls, *args: Any, **kwargs: Any) -> Any:
        warnings.warn(
            'The private method `_get_value` will be removed and should no longer be used.',
            category=PydanticDeprecatedSince20,
        )
        from .deprecated import copy_internals

        return copy_internals._get_value(cls, *args, **kwargs)

    @typing_extensions.deprecated(
        'The private method `_calculate_keys` will be removed and should no longer be used.',
        category=None,
    )
    def _calculate_keys(self, *args: Any, **kwargs: Any) -> Any:
        warnings.warn(
            'The private method `_calculate_keys` will be removed and should no longer be used.',
            category=PydanticDeprecatedSince20,
        )
        from .deprecated import copy_internals

        return copy_internals._calculate_keys(self, *args, **kwargs)


@typing.overload
def create_model(
    __model_name: str,
    *,
    __config__: ConfigDict | None = None,
    __doc__: str | None = None,
    __base__: None = None,
    __module__: str = __name__,
    __validators__: dict[str, classmethod] | None = None,
    __cls_kwargs__: dict[str, Any] | None = None,
    **field_definitions: Any,
) -> type[BaseModel]:
    ...


@typing.overload
def create_model(
    __model_name: str,
    *,
    __config__: ConfigDict | None = None,
    __doc__: str | None = None,
    __base__: type[Model] | tuple[type[Model], ...],
    __module__: str = __name__,
    __validators__: dict[str, classmethod] | None = None,
    __cls_kwargs__: dict[str, Any] | None = None,
    **field_definitions: Any,
) -> type[Model]:
    ...


def create_model(  # noqa: C901
    __model_name: str,
    *,
    __config__: ConfigDict | None = None,
    __doc__: str | None = None,
    __base__: type[Model] | tuple[type[Model], ...] | None = None,
    __module__: str | None = None,
    __validators__: dict[str, classmethod] | None = None,
    __cls_kwargs__: dict[str, Any] | None = None,
    __slots__: tuple[str, ...] | None = None,
    **field_definitions: Any,
) -> type[Model]:
    """Usage docs: https://docs.pydantic.dev/2.6/concepts/models/#dynamic-model-creation

    Dynamically creates and returns a new Pydantic model, in other words, `create_model` dynamically creates a
    subclass of [`BaseModel`][pydantic.BaseModel].

    Args:
        __model_name: The name of the newly created model.
        __config__: The configuration of the new model.
        __doc__: The docstring of the new model.
        __base__: The base class or classes for the new model.
        __module__: The name of the module that the model belongs to;
            if `None`, the value is taken from `sys._getframe(1)`
        __validators__: A dictionary of methods that validate fields.
        __cls_kwargs__: A dictionary of keyword arguments for class creation, such as `metaclass`.
        __slots__: Deprecated. Should not be passed to `create_model`.
        **field_definitions: Attributes of the new model. They should be passed in the format:
            `<name>=(<type>, <default value>)` or `<name>=(<type>, <FieldInfo>)`.

    Returns:
        The new [model][pydantic.BaseModel].

    Raises:
        PydanticUserError: If `__base__` and `__config__` are both passed.
    """
    if __slots__ is not None:
        # __slots__ will be ignored from here on
        warnings.warn('__slots__ should not be passed to create_model', RuntimeWarning)

    if __base__ is not None:
        if __config__ is not None:
            raise PydanticUserError(
                'to avoid confusion `__config__` and `__base__` cannot be used together',
                code='create-model-config-base',
            )
        if not isinstance(__base__, tuple):
            __base__ = (__base__,)
    else:
        __base__ = (typing.cast(typing.Type['Model'], BaseModel),)

    __cls_kwargs__ = __cls_kwargs__ or {}

    fields = {}
    annotations = {}

    for f_name, f_def in field_definitions.items():
        if not _fields.is_valid_field_name(f_name):
            warnings.warn(f'fields may not start with an underscore, ignoring "{f_name}"', RuntimeWarning)
        if isinstance(f_def, tuple):
            f_def = typing.cast('tuple[str, Any]', f_def)
            try:
                f_annotation, f_value = f_def
            except ValueError as e:
                raise PydanticUserError(
                    'Field definitions should be a `(<type>, <default>)`.',
                    code='create-model-field-definitions',
                ) from e
        else:
            f_annotation, f_value = None, f_def

        if f_annotation:
            annotations[f_name] = f_annotation
        fields[f_name] = f_value

    if __module__ is None:
        f = sys._getframe(1)
        __module__ = f.f_globals['__name__']

    namespace: dict[str, Any] = {'__annotations__': annotations, '__module__': __module__}
    if __doc__:
        namespace.update({'__doc__': __doc__})
    if __validators__:
        namespace.update(__validators__)
    namespace.update(fields)
    if __config__:
        namespace['model_config'] = _config.ConfigWrapper(__config__).config_dict
    resolved_bases = types.resolve_bases(__base__)
    meta, ns, kwds = types.prepare_class(__model_name, resolved_bases, kwds=__cls_kwargs__)
    if resolved_bases is not __base__:
        ns['__orig_bases__'] = __base__
    namespace.update(ns)

    return meta(
        __model_name,
        resolved_bases,
        namespace,
        __pydantic_reset_parent_namespace__=False,
        _create_model_module=__module__,
        **kwds,
    )


__getattr__ = getattr_migration(__name__)<|MERGE_RESOLUTION|>--- conflicted
+++ resolved
@@ -36,7 +36,6 @@
 # (even when not type checking) via typing.get_type_hints.
 Model = typing.TypeVar('Model', bound='BaseModel')
 TupleGenerator = typing.Generator[typing.Tuple[str, Any], None, None]
-
 # should be `set[int] | set[str] | dict[int, IncEx] | dict[str, IncEx] | None`, but mypy can't cope
 IncEx: typing_extensions.TypeAlias = 'set[int] | set[str] | dict[int, Any] | dict[str, Any] | None'
 
@@ -52,15 +51,6 @@
     from .deprecated.parse import Protocol as DeprecatedParseProtocol
     from .fields import ComputedFieldInfo, FieldInfo, ModelPrivateAttr
     from .fields import Field as _Field
-
-<<<<<<< HEAD
-    AnyClassMethod = classmethod[Any, Any, Any]
-=======
-    TupleGenerator = typing.Generator[typing.Tuple[str, Any], None, None]
-    Model = typing.TypeVar('Model', bound='BaseModel')
-    # should be `set[int] | set[str] | dict[int, IncEx] | dict[str, IncEx] | None`, but mypy can't cope
-    IncEx: typing_extensions.TypeAlias = 'set[int] | set[str] | dict[int, Any] | dict[str, Any] | None'
->>>>>>> d67eff2b
 else:
     # See PyCharm issues https://youtrack.jetbrains.com/issue/PY-21915
     # and https://youtrack.jetbrains.com/issue/PY-51428
