--- conflicted
+++ resolved
@@ -539,16 +539,10 @@
         v: Any,
         to_dict: bool,
         by_alias: bool,
-<<<<<<< HEAD
         include: Optional[Union['AbstractSetIntStr', 'DictIntStrAny']],
         exclude: Optional[Union['AbstractSetIntStr', 'DictIntStrAny']],
-        skip_defaults: bool,
-=======
-        include: Optional[Union['SetIntStr', 'DictIntStrAny']],
-        exclude: Optional[Union['SetIntStr', 'DictIntStrAny']],
         exclude_unset: bool,
         exclude_defaults: bool,
->>>>>>> 6b5adcc9
     ) -> Any:
 
         if isinstance(v, BaseModel):
@@ -622,16 +616,10 @@
         to_dict: bool = False,
         by_alias: bool = False,
         allowed_keys: Optional['SetStr'] = None,
-<<<<<<< HEAD
         include: Union['AbstractSetIntStr', 'DictIntStrAny'] = None,
         exclude: Union['AbstractSetIntStr', 'DictIntStrAny'] = None,
-        skip_defaults: bool = False,
-=======
-        include: Union['SetIntStr', 'DictIntStrAny'] = None,
-        exclude: Union['SetIntStr', 'DictIntStrAny'] = None,
         exclude_unset: bool = False,
         exclude_defaults: bool = False,
->>>>>>> 6b5adcc9
     ) -> 'TupleGenerator':
 
         value_exclude = ValueItems(self, exclude) if exclude else None
@@ -658,15 +646,9 @@
 
     def _calculate_keys(
         self,
-<<<<<<< HEAD
         include: Optional[Union['AbstractSetIntStr', 'DictIntStrAny']],
         exclude: Optional[Union['AbstractSetIntStr', 'DictIntStrAny']],
-        skip_defaults: bool,
-=======
-        include: Optional[Union['SetIntStr', 'DictIntStrAny']],
-        exclude: Optional[Union['SetIntStr', 'DictIntStrAny']],
         exclude_unset: bool,
->>>>>>> 6b5adcc9
         update: Optional['DictStrAny'] = None,
     ) -> Optional['SetStr']:
         if include is None and exclude is None and exclude_unset is False:
