--- conflicted
+++ resolved
@@ -87,106 +87,7 @@
     except AttributeError:
         compiled = False
 
-<<<<<<< HEAD
-__all__ = 'BaseConfig', 'BaseModel', 'Extra', 'compiled', 'create_model', 'validate_model'
-
-
-class Extra(str, Enum):
-    allow = 'allow'
-    ignore = 'ignore'
-    forbid = 'forbid'
-
-
-class BaseConfig:
-    title: Optional[str] = None
-    anystr_lower: bool = False
-    anystr_strip_whitespace: bool = False
-    min_anystr_length: int = 0
-    max_anystr_length: Optional[int] = None
-    validate_all: bool = False
-    extra: Extra = Extra.ignore
-    allow_mutation: bool = True
-    frozen: bool = False
-    allow_population_by_field_name: bool = False
-    use_enum_values: bool = False
-    fields: Dict[str, Union[str, Dict[str, str]]] = {}
-    validate_assignment: bool = False
-    error_msg_templates: Dict[str, str] = {}
-    arbitrary_types_allowed: bool = False
-    orm_mode: bool = False
-    getter_dict: Type[GetterDict] = GetterDict
-    alias_generator: Optional[Callable[[str], str]] = None
-    keep_untouched: Tuple[type, ...] = ()
-    schema_extra: Union[Dict[str, Any], 'SchemaExtraCallable'] = {}
-    json_loads: Callable[[str], Any] = json.loads
-    json_dumps: Callable[..., str] = json.dumps
-    json_encoders: Dict[Type[Any], AnyCallable] = {}
-    underscore_attrs_are_private: bool = False
-
-    # Whether or not inherited models as fields should be reconstructed as base model
-    copy_on_model_validation: bool = True
-
-    @classmethod
-    def get_field_info(cls, name: str) -> Dict[str, Any]:
-        """
-        Get properties of FieldInfo from the `fields` property of the config class.
-        """
-
-        fields_value = cls.fields.get(name)
-
-        if isinstance(fields_value, str):
-            field_info: Dict[str, Any] = {'alias': fields_value}
-        elif isinstance(fields_value, dict):
-            field_info = fields_value
-        else:
-            field_info = {}
-
-        if 'alias' in field_info:
-            field_info.setdefault('alias_priority', 2)
-
-        if field_info.get('alias_priority', 0) <= 1 and cls.alias_generator:
-            alias = cls.alias_generator(name)
-            if not isinstance(alias, str):
-                raise TypeError(f'Config.alias_generator must return str, not {alias.__class__}')
-            field_info.update(alias=alias, alias_priority=1)
-        return field_info
-
-    @classmethod
-    def prepare_field(cls, field: 'ModelField') -> None:
-        """
-        Optional hook to check or modify fields during model creation.
-        """
-        pass
-
-
-def inherit_config(self_config: 'ConfigType', parent_config: 'ConfigType', **namespace: Any) -> 'ConfigType':
-    if not self_config:
-        base_classes: Tuple['ConfigType', ...] = (parent_config,)
-    elif self_config == parent_config:
-        base_classes = (self_config,)
-    else:
-        base_classes = self_config, parent_config
-
-    namespace['json_encoders'] = {
-        **getattr(parent_config, 'json_encoders', {}),
-        **getattr(self_config, 'json_encoders', {}),
-    }
-
-    return type('Config', base_classes, namespace)
-
-
-EXTRA_LINK = 'https://pydantic-docs.helpmanual.io/usage/model_config/'
-
-
-def prepare_config(config: Type[BaseConfig], cls_name: str) -> None:
-    if not isinstance(config.extra, Extra):
-        try:
-            config.extra = Extra(config.extra)
-        except ValueError:
-            raise ValueError(f'"{cls_name}": {config.extra} is not a valid value for "extra"')
-=======
 __all__ = 'BaseModel', 'compiled', 'create_model', 'validate_model'
->>>>>>> bd61f1b6
 
 
 def validate_custom_root_type(fields: Dict[str, ModelField]) -> None:
