--- conflicted
+++ resolved
@@ -259,15 +259,11 @@
 
         prepare_config(config, name)
 
-<<<<<<< HEAD
-        untouched_types = UNTOUCHED_TYPES
+        untouched_types = ANNOTATED_FIELD_UNTOUCHED_TYPES
 
         def is_untouched(v: Any) -> bool:
             return isinstance(v, untouched_types) or v.__class__.__name__ == 'cython_function_or_method'
 
-        class_vars = set()
-=======
->>>>>>> 78934db6
         if (namespace.get('__module__'), namespace.get('__qualname__')) != ('pydantic.main', 'BaseModel'):
             annotations = resolve_annotations(namespace.get('__annotations__', {}), namespace.get('__module__', None))
             # annotation only fields need to come first in fields
@@ -279,11 +275,7 @@
                     value = namespace.get(ann_name, Undefined)
                     allowed_types = get_args(ann_type) if get_origin(ann_type) is Union else (ann_type,)
                     if (
-<<<<<<< HEAD
                         is_untouched(value)
-=======
-                        isinstance(value, ANNOTATED_FIELD_UNTOUCHED_TYPES)
->>>>>>> 78934db6
                         and ann_type != PyObject
                         and not any(
                             lenient_issubclass(get_origin(allowed_type), Type) for allowed_type in allowed_types
