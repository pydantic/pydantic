--- conflicted
+++ resolved
@@ -70,11 +70,8 @@
     is_callable_type,
     is_literal_type,
     is_namedtuple,
-<<<<<<< HEAD
     is_none_type,
-=======
     is_union_origin,
->>>>>>> 90080ba0
 )
 from .utils import ROOT_KEY, get_model, lenient_issubclass, sequence_like
 
