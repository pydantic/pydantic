--- conflicted
+++ resolved
@@ -11,12 +11,8 @@
 
 from pydantic.color import Color
 
-<<<<<<< HEAD
+from .class_validators import ROOT_KEY
 from .fields import SHAPE_LIST, SHAPE_MAPPING, SHAPE_SET, SHAPE_SINGLETON, SHAPE_TUPLE, FieldInfo, ModelField
-=======
-from .class_validators import ROOT_KEY
-from .fields import SHAPE_LIST, SHAPE_MAPPING, SHAPE_SET, SHAPE_SINGLETON, SHAPE_TUPLE, Field
->>>>>>> 1d0d98ba
 from .json import pydantic_encoder
 from .networks import AnyUrl, EmailStr, IPvAnyAddress, IPvAnyInterface, IPvAnyNetwork, NameEmail
 from .types import (
