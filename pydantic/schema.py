import re
import warnings
from collections import defaultdict
from datetime import date, datetime, time, timedelta
from decimal import Decimal
from enum import Enum
from ipaddress import IPv4Address, IPv4Interface, IPv4Network, IPv6Address, IPv6Interface, IPv6Network
from pathlib import Path
from typing import (
    TYPE_CHECKING,
    Any,
    Callable,
    Dict,
    FrozenSet,
    Generic,
    Iterable,
    List,
    Optional,
    Pattern,
    Sequence,
    Set,
    Tuple,
    Type,
    TypeVar,
    Union,
    cast,
)
from uuid import UUID

from typing_extensions import Annotated, Literal

from .fields import (
    MAPPING_LIKE_SHAPES,
    SHAPE_DEQUE,
    SHAPE_FROZENSET,
    SHAPE_GENERIC,
    SHAPE_ITERABLE,
    SHAPE_LIST,
    SHAPE_SEQUENCE,
    SHAPE_SET,
    SHAPE_SINGLETON,
    SHAPE_TUPLE,
    SHAPE_TUPLE_ELLIPSIS,
    FieldInfo,
    ModelField,
)
from .json import pydantic_encoder
from .networks import AnyUrl, EmailStr
from .types import (
    ConstrainedDecimal,
    ConstrainedFloat,
    ConstrainedFrozenSet,
    ConstrainedInt,
    ConstrainedList,
    ConstrainedSet,
    ConstrainedStr,
    SecretBytes,
    SecretStr,
    conbytes,
    condecimal,
    confloat,
    confrozenset,
    conint,
    conlist,
    conset,
    constr,
)
from .typing import (
    ForwardRef,
    all_literal_values,
    get_args,
    get_class,
    get_origin,
    get_sub_types,
    is_callable_type,
    is_literal_type,
    is_namedtuple,
    is_none_type,
    is_union,
)
from .utils import ROOT_KEY, get_model, lenient_issubclass

if TYPE_CHECKING:
    from .dataclasses import Dataclass
    from .main import BaseModel

default_prefix = '#/definitions/'
default_ref_template = '#/definitions/{model}'

TypeModelOrEnum = Union[Type['BaseModel'], Type[Enum]]
TypeModelSet = Set[TypeModelOrEnum]


def _apply_modify_schema(
    modify_schema: Callable[..., None], field: Optional[ModelField], field_schema: Dict[str, Any]
) -> None:
    from inspect import signature

    sig = signature(modify_schema)
    args = set(sig.parameters.keys())
    if 'field' in args or 'kwargs' in args:
        modify_schema(field_schema, field=field)
    else:
        modify_schema(field_schema)


def schema(
    models: Sequence[Union[Type['BaseModel'], Type['Dataclass']]],
    *,
    by_alias: bool = True,
    title: Optional[str] = None,
    description: Optional[str] = None,
    ref_prefix: Optional[str] = None,
    ref_template: str = default_ref_template,
) -> Dict[str, Any]:
    """
    Process a list of models and generate a single JSON Schema with all of them defined in the ``definitions``
    top-level JSON key, including their sub-models.

    :param models: a list of models to include in the generated JSON Schema
    :param by_alias: generate the schemas using the aliases defined, if any
    :param title: title for the generated schema that includes the definitions
    :param description: description for the generated schema
    :param ref_prefix: the JSON Pointer prefix for schema references with ``$ref``, if None, will be set to the
      default of ``#/definitions/``. Update it if you want the schemas to reference the definitions somewhere
      else, e.g. for OpenAPI use ``#/components/schemas/``. The resulting generated schemas will still be at the
      top-level key ``definitions``, so you can extract them from there. But all the references will have the set
      prefix.
    :param ref_template: Use a ``string.format()`` template for ``$ref`` instead of a prefix. This can be useful
      for references that cannot be represented by ``ref_prefix`` such as a definition stored in another file. For
      a sibling json file in a ``/schemas`` directory use ``"/schemas/${model}.json#"``.
    :return: dict with the JSON Schema with a ``definitions`` top-level key including the schema definitions for
      the models and sub-models passed in ``models``.
    """
    clean_models = [get_model(model) for model in models]
    flat_models = get_flat_models_from_models(clean_models)
    model_name_map = get_model_name_map(flat_models)
    definitions = {}
    output_schema: Dict[str, Any] = {}
    if title:
        output_schema['title'] = title
    if description:
        output_schema['description'] = description
    for model in clean_models:
        m_schema, m_definitions, m_nested_models = model_process_schema(
            model,
            by_alias=by_alias,
            model_name_map=model_name_map,
            ref_prefix=ref_prefix,
            ref_template=ref_template,
        )
        definitions.update(m_definitions)
        model_name = model_name_map[model]
        definitions[model_name] = m_schema
    if definitions:
        output_schema['definitions'] = definitions
    return output_schema


def model_schema(
    model: Union[Type['BaseModel'], Type['Dataclass']],
    by_alias: bool = True,
    ref_prefix: Optional[str] = None,
    ref_template: str = default_ref_template,
) -> Dict[str, Any]:
    """
    Generate a JSON Schema for one model. With all the sub-models defined in the ``definitions`` top-level
    JSON key.

    :param model: a Pydantic model (a class that inherits from BaseModel)
    :param by_alias: generate the schemas using the aliases defined, if any
    :param ref_prefix: the JSON Pointer prefix for schema references with ``$ref``, if None, will be set to the
      default of ``#/definitions/``. Update it if you want the schemas to reference the definitions somewhere
      else, e.g. for OpenAPI use ``#/components/schemas/``. The resulting generated schemas will still be at the
      top-level key ``definitions``, so you can extract them from there. But all the references will have the set
      prefix.
    :param ref_template: Use a ``string.format()`` template for ``$ref`` instead of a prefix. This can be useful for
      references that cannot be represented by ``ref_prefix`` such as a definition stored in another file. For a
      sibling json file in a ``/schemas`` directory use ``"/schemas/${model}.json#"``.
    :return: dict with the JSON Schema for the passed ``model``
    """
    model = get_model(model)
    flat_models = get_flat_models_from_model(model)
    model_name_map = get_model_name_map(flat_models)
    model_name = model_name_map[model]
    m_schema, m_definitions, nested_models = model_process_schema(
        model, by_alias=by_alias, model_name_map=model_name_map, ref_prefix=ref_prefix, ref_template=ref_template
    )
    if model_name in nested_models:
        # model_name is in Nested models, it has circular references
        m_definitions[model_name] = m_schema
        m_schema = get_schema_ref(model_name, ref_prefix, ref_template, False)
    if m_definitions:
        m_schema.update({'definitions': m_definitions})
    return m_schema


def get_field_info_schema(field: ModelField, schema_overrides: bool = False) -> Tuple[Dict[str, Any], bool]:

    # If no title is explicitly set, we don't set title in the schema for enums.
    # The behaviour is the same as `BaseModel` reference, where the default title
    # is in the definitions part of the schema.
    schema_: Dict[str, Any] = {}
    if field.field_info.title or not lenient_issubclass(field.type_, Enum):
        schema_['title'] = field.field_info.title or field.alias.title().replace('_', ' ')

    if field.field_info.title:
        schema_overrides = True

    if field.field_info.description:
        schema_['description'] = field.field_info.description
        schema_overrides = True

    if not field.required and field.default is not None and not is_callable_type(field.outer_type_):
        schema_['default'] = encode_default(field.default)
        schema_overrides = True

    return schema_, schema_overrides


def field_schema(
    field: ModelField,
    *,
    by_alias: bool = True,
    model_name_map: Dict[TypeModelOrEnum, str],
    ref_prefix: Optional[str] = None,
    ref_template: str = default_ref_template,
    known_models: TypeModelSet = None,
) -> Tuple[Dict[str, Any], Dict[str, Any], Set[str]]:
    """
    Process a Pydantic field and return a tuple with a JSON Schema for it as the first item.
    Also return a dictionary of definitions with models as keys and their schemas as values. If the passed field
    is a model and has sub-models, and those sub-models don't have overrides (as ``title``, ``default``, etc), they
    will be included in the definitions and referenced in the schema instead of included recursively.

    :param field: a Pydantic ``ModelField``
    :param by_alias: use the defined alias (if any) in the returned schema
    :param model_name_map: used to generate the JSON Schema references to other models included in the definitions
    :param ref_prefix: the JSON Pointer prefix to use for references to other schemas, if None, the default of
      #/definitions/ will be used
    :param ref_template: Use a ``string.format()`` template for ``$ref`` instead of a prefix. This can be useful for
      references that cannot be represented by ``ref_prefix`` such as a definition stored in another file. For a
      sibling json file in a ``/schemas`` directory use ``"/schemas/${model}.json#"``.
    :param known_models: used to solve circular references
    :return: tuple of the schema for this field and additional definitions
    """
    s, schema_overrides = get_field_info_schema(field)

    validation_schema = get_field_schema_validations(field)
    if validation_schema:
        s.update(validation_schema)
        schema_overrides = True

    f_schema, f_definitions, f_nested_models = field_type_schema(
        field,
        by_alias=by_alias,
        model_name_map=model_name_map,
        schema_overrides=schema_overrides,
        ref_prefix=ref_prefix,
        ref_template=ref_template,
        known_models=known_models or set(),
    )

    # $ref will only be returned when there are no schema_overrides
    if '$ref' in f_schema:
        return f_schema, f_definitions, f_nested_models
    else:
        s.update(f_schema)
        return s, f_definitions, f_nested_models


numeric_types = (int, float, Decimal)
_str_types_attrs: Tuple[Tuple[str, Union[type, Tuple[type, ...]], str], ...] = (
    ('max_length', numeric_types, 'maxLength'),
    ('min_length', numeric_types, 'minLength'),
    ('regex', str, 'pattern'),
)

_numeric_types_attrs: Tuple[Tuple[str, Union[type, Tuple[type, ...]], str], ...] = (
    ('gt', numeric_types, 'exclusiveMinimum'),
    ('lt', numeric_types, 'exclusiveMaximum'),
    ('ge', numeric_types, 'minimum'),
    ('le', numeric_types, 'maximum'),
    ('multiple_of', numeric_types, 'multipleOf'),
)


def get_field_schema_validations(field: ModelField) -> Dict[str, Any]:
    """
    Get the JSON Schema validation keywords for a ``field`` with an annotation of
    a Pydantic ``FieldInfo`` with validation arguments.
    """
    f_schema: Dict[str, Any] = {}

    if lenient_issubclass(field.type_, Enum):
        # schema is already updated by `enum_process_schema`; just update with field extra
        if field.field_info.extra:
            f_schema.update(field.field_info.extra)
        return f_schema

    if lenient_issubclass(field.type_, (str, bytes)):
        for attr_name, t, keyword in _str_types_attrs:
            attr = getattr(field.field_info, attr_name, None)
            if isinstance(attr, t):
                f_schema[keyword] = attr
    if lenient_issubclass(field.type_, numeric_types) and not issubclass(field.type_, bool):
        for attr_name, t, keyword in _numeric_types_attrs:
            attr = getattr(field.field_info, attr_name, None)
            if isinstance(attr, t):
                f_schema[keyword] = attr
    if field.field_info is not None and field.field_info.const:
        f_schema['const'] = field.default
    if field.field_info.extra:
        f_schema.update(field.field_info.extra)
    modify_schema = getattr(field.outer_type_, '__modify_schema__', None)
    if modify_schema:
        _apply_modify_schema(modify_schema, field, f_schema)
    return f_schema


def get_model_name_map(unique_models: TypeModelSet) -> Dict[TypeModelOrEnum, str]:
    """
    Process a set of models and generate unique names for them to be used as keys in the JSON Schema
    definitions. By default the names are the same as the class name. But if two models in different Python
    modules have the same name (e.g. "users.Model" and "items.Model"), the generated names will be
    based on the Python module path for those conflicting models to prevent name collisions.

    :param unique_models: a Python set of models
    :return: dict mapping models to names
    """
    name_model_map = {}
    conflicting_names: Set[str] = set()
    for model in unique_models:
        model_name = normalize_name(model.__name__)
        if model_name in conflicting_names:
            model_name = get_long_model_name(model)
            name_model_map[model_name] = model
        elif model_name in name_model_map:
            conflicting_names.add(model_name)
            conflicting_model = name_model_map.pop(model_name)
            name_model_map[get_long_model_name(conflicting_model)] = conflicting_model
            name_model_map[get_long_model_name(model)] = model
        else:
            name_model_map[model_name] = model
    return {v: k for k, v in name_model_map.items()}


def get_flat_models_from_model(model: Type['BaseModel'], known_models: TypeModelSet = None) -> TypeModelSet:
    """
    Take a single ``model`` and generate a set with itself and all the sub-models in the tree. I.e. if you pass
    model ``Foo`` (subclass of Pydantic ``BaseModel``) as ``model``, and it has a field of type ``Bar`` (also
    subclass of ``BaseModel``) and that model ``Bar`` has a field of type ``Baz`` (also subclass of ``BaseModel``),
    the return value will be ``set([Foo, Bar, Baz])``.

    :param model: a Pydantic ``BaseModel`` subclass
    :param known_models: used to solve circular references
    :return: a set with the initial model and all its sub-models
    """
    known_models = known_models or set()
    flat_models: TypeModelSet = set()
    flat_models.add(model)
    known_models |= flat_models
    fields = cast(Sequence[ModelField], model.__fields__.values())
    flat_models |= get_flat_models_from_fields(fields, known_models=known_models)
    return flat_models


def get_flat_models_from_field(field: ModelField, known_models: TypeModelSet) -> TypeModelSet:
    """
    Take a single Pydantic ``ModelField`` (from a model) that could have been declared as a sublcass of BaseModel
    (so, it could be a submodel), and generate a set with its model and all the sub-models in the tree.
    I.e. if you pass a field that was declared to be of type ``Foo`` (subclass of BaseModel) as ``field``, and that
    model ``Foo`` has a field of type ``Bar`` (also subclass of ``BaseModel``) and that model ``Bar`` has a field of
    type ``Baz`` (also subclass of ``BaseModel``), the return value will be ``set([Foo, Bar, Baz])``.

    :param field: a Pydantic ``ModelField``
    :param known_models: used to solve circular references
    :return: a set with the model used in the declaration for this field, if any, and all its sub-models
    """
    from .main import BaseModel

    flat_models: TypeModelSet = set()

    field_type = field.type_
    if lenient_issubclass(getattr(field_type, '__pydantic_model__', None), BaseModel):
        field_type = field_type.__pydantic_model__
<<<<<<< HEAD
    elif get_origin(field_type) is type:
        field_type = get_class(field_type)
    if field.sub_fields and (not lenient_issubclass(field_type, BaseModel) or was_dataclass):
=======
    if field.sub_fields and not lenient_issubclass(field_type, BaseModel):
>>>>>>> d90def3c
        flat_models |= get_flat_models_from_fields(field.sub_fields, known_models=known_models)
    elif lenient_issubclass(field_type, BaseModel) and field_type not in known_models:
        flat_models |= get_flat_models_from_model(field_type, known_models=known_models)
    elif lenient_issubclass(field_type, Enum):
        flat_models.add(field_type)
    return flat_models


def get_flat_models_from_fields(fields: Sequence[ModelField], known_models: TypeModelSet) -> TypeModelSet:
    """
    Take a list of Pydantic  ``ModelField``s (from a model) that could have been declared as subclasses of ``BaseModel``
    (so, any of them could be a submodel), and generate a set with their models and all the sub-models in the tree.
    I.e. if you pass a the fields of a model ``Foo`` (subclass of ``BaseModel``) as ``fields``, and on of them has a
    field of type ``Bar`` (also subclass of ``BaseModel``) and that model ``Bar`` has a field of type ``Baz`` (also
    subclass of ``BaseModel``), the return value will be ``set([Foo, Bar, Baz])``.

    :param fields: a list of Pydantic ``ModelField``s
    :param known_models: used to solve circular references
    :return: a set with any model declared in the fields, and all their sub-models
    """
    flat_models: TypeModelSet = set()
    for field in fields:
        flat_models |= get_flat_models_from_field(field, known_models=known_models)
    return flat_models


def get_flat_models_from_models(models: Sequence[Type['BaseModel']]) -> TypeModelSet:
    """
    Take a list of ``models`` and generate a set with them and all their sub-models in their trees. I.e. if you pass
    a list of two models, ``Foo`` and ``Bar``, both subclasses of Pydantic ``BaseModel`` as models, and ``Bar`` has
    a field of type ``Baz`` (also subclass of ``BaseModel``), the return value will be ``set([Foo, Bar, Baz])``.
    """
    flat_models: TypeModelSet = set()
    for model in models:
        flat_models |= get_flat_models_from_model(model)
    return flat_models


def get_long_model_name(model: TypeModelOrEnum) -> str:
    return f'{model.__module__}__{model.__qualname__}'.replace('.', '__')


def field_type_schema(
    field: ModelField,
    *,
    by_alias: bool,
    model_name_map: Dict[TypeModelOrEnum, str],
    ref_template: str,
    schema_overrides: bool = False,
    ref_prefix: Optional[str] = None,
    known_models: TypeModelSet,
) -> Tuple[Dict[str, Any], Dict[str, Any], Set[str]]:
    """
    Used by ``field_schema()``, you probably should be using that function.

    Take a single ``field`` and generate the schema for its type only, not including additional
    information as title, etc. Also return additional schema definitions, from sub-models.
    """
    from .main import BaseModel  # noqa: F811

    definitions = {}
    nested_models: Set[str] = set()
    f_schema: Dict[str, Any]
    if field.shape in {
        SHAPE_LIST,
        SHAPE_TUPLE_ELLIPSIS,
        SHAPE_SEQUENCE,
        SHAPE_SET,
        SHAPE_FROZENSET,
        SHAPE_ITERABLE,
        SHAPE_DEQUE,
    }:
        items_schema, f_definitions, f_nested_models = field_singleton_schema(
            field,
            by_alias=by_alias,
            model_name_map=model_name_map,
            ref_prefix=ref_prefix,
            ref_template=ref_template,
            known_models=known_models,
        )
        definitions.update(f_definitions)
        nested_models.update(f_nested_models)
        f_schema = {'type': 'array', 'items': items_schema}
        if field.shape in {SHAPE_SET, SHAPE_FROZENSET}:
            f_schema['uniqueItems'] = True

    elif field.shape in MAPPING_LIKE_SHAPES:
        f_schema = {'type': 'object'}
        key_field = cast(ModelField, field.key_field)
        regex = getattr(key_field.type_, 'regex', None)
        items_schema, f_definitions, f_nested_models = field_singleton_schema(
            field,
            by_alias=by_alias,
            model_name_map=model_name_map,
            ref_prefix=ref_prefix,
            ref_template=ref_template,
            known_models=known_models,
        )
        definitions.update(f_definitions)
        nested_models.update(f_nested_models)
        if regex:
            # Dict keys have a regex pattern
            # items_schema might be a schema or empty dict, add it either way
            f_schema['patternProperties'] = {regex.pattern: items_schema}
        elif items_schema:
            # The dict values are not simply Any, so they need a schema
            f_schema['additionalProperties'] = items_schema
    elif field.shape == SHAPE_TUPLE or (field.shape == SHAPE_GENERIC and not issubclass(field.type_, BaseModel)):
        sub_schema = []
        sub_fields = cast(List[ModelField], field.sub_fields)
        for sf in sub_fields:
            sf_schema, sf_definitions, sf_nested_models = field_type_schema(
                sf,
                by_alias=by_alias,
                model_name_map=model_name_map,
                ref_prefix=ref_prefix,
                ref_template=ref_template,
                known_models=known_models,
            )
            definitions.update(sf_definitions)
            nested_models.update(sf_nested_models)
            sub_schema.append(sf_schema)

        sub_fields_len = len(sub_fields)
        if field.shape == SHAPE_GENERIC:
            all_of_schemas = sub_schema[0] if sub_fields_len == 1 else {'type': 'array', 'items': sub_schema}
            f_schema = {'allOf': [all_of_schemas]}
        else:
            f_schema = {
                'type': 'array',
                'minItems': sub_fields_len,
                'maxItems': sub_fields_len,
            }
            if sub_fields_len >= 1:
                f_schema['items'] = sub_schema
    else:
        assert field.shape in {SHAPE_SINGLETON, SHAPE_GENERIC}, field.shape
        f_schema, f_definitions, f_nested_models = field_singleton_schema(
            field,
            by_alias=by_alias,
            model_name_map=model_name_map,
            schema_overrides=schema_overrides,
            ref_prefix=ref_prefix,
            ref_template=ref_template,
            known_models=known_models,
        )
        definitions.update(f_definitions)
        nested_models.update(f_nested_models)

    # check field type to avoid repeated calls to the same __modify_schema__ method
    if field.type_ != field.outer_type_:
        if field.shape == SHAPE_GENERIC:
            field_type = field.type_
        else:
            field_type = field.outer_type_
        modify_schema = getattr(field_type, '__modify_schema__', None)
        if modify_schema:
            _apply_modify_schema(modify_schema, field, f_schema)
    return f_schema, definitions, nested_models


def model_process_schema(
    model: TypeModelOrEnum,
    *,
    by_alias: bool = True,
    model_name_map: Dict[TypeModelOrEnum, str],
    ref_prefix: Optional[str] = None,
    ref_template: str = default_ref_template,
    known_models: TypeModelSet = None,
    field: Optional[ModelField] = None,
) -> Tuple[Dict[str, Any], Dict[str, Any], Set[str]]:
    """
    Used by ``model_schema()``, you probably should be using that function.

    Take a single ``model`` and generate its schema. Also return additional schema definitions, from sub-models. The
    sub-models of the returned schema will be referenced, but their definitions will not be included in the schema. All
    the definitions are returned as the second value.
    """
    from inspect import getdoc, signature

    known_models = known_models or set()
    if lenient_issubclass(model, Enum):
        model = cast(Type[Enum], model)
        s = enum_process_schema(model, field=field)
        return s, {}, set()
    model = cast(Type['BaseModel'], model)
    s = {'title': model.__config__.title or model.__name__}
    doc = getdoc(model)
    if doc:
        s['description'] = doc
    known_models.add(model)
    m_schema, m_definitions, nested_models = model_type_schema(
        model,
        by_alias=by_alias,
        model_name_map=model_name_map,
        ref_prefix=ref_prefix,
        ref_template=ref_template,
        known_models=known_models,
    )
    s.update(m_schema)
    schema_extra = model.__config__.schema_extra
    if callable(schema_extra):
        if len(signature(schema_extra).parameters) == 1:
            schema_extra(s)
        else:
            schema_extra(s, model)
    else:
        s.update(schema_extra)
    return s, m_definitions, nested_models


def model_type_schema(
    model: Type['BaseModel'],
    *,
    by_alias: bool,
    model_name_map: Dict[TypeModelOrEnum, str],
    ref_template: str,
    ref_prefix: Optional[str] = None,
    known_models: TypeModelSet,
) -> Tuple[Dict[str, Any], Dict[str, Any], Set[str]]:
    """
    You probably should be using ``model_schema()``, this function is indirectly used by that function.

    Take a single ``model`` and generate the schema for its type only, not including additional
    information as title, etc. Also return additional schema definitions, from sub-models.
    """
    properties = {}
    required = []
    definitions: Dict[str, Any] = {}
    nested_models: Set[str] = set()
    for k, f in model.__fields__.items():
        try:
            f_schema, f_definitions, f_nested_models = field_schema(
                f,
                by_alias=by_alias,
                model_name_map=model_name_map,
                ref_prefix=ref_prefix,
                ref_template=ref_template,
                known_models=known_models,
            )
        except SkipField as skip:
            warnings.warn(skip.message, UserWarning)
            continue
        definitions.update(f_definitions)
        nested_models.update(f_nested_models)
        if by_alias:
            properties[f.alias] = f_schema
            if f.required:
                required.append(f.alias)
        else:
            properties[k] = f_schema
            if f.required:
                required.append(k)
    if ROOT_KEY in properties:
        out_schema = properties[ROOT_KEY]
        out_schema['title'] = model.__config__.title or model.__name__
    else:
        out_schema = {'type': 'object', 'properties': properties}
        if required:
            out_schema['required'] = required
    if model.__config__.extra == 'forbid':
        out_schema['additionalProperties'] = False
    return out_schema, definitions, nested_models


def enum_process_schema(enum: Type[Enum], *, field: Optional[ModelField] = None) -> Dict[str, Any]:
    """
    Take a single `enum` and generate its schema.

    This is similar to the `model_process_schema` function, but applies to ``Enum`` objects.
    """
    schema_: Dict[str, Any] = {
        'title': enum.__name__,
        # Python assigns all enums a default docstring value of 'An enumeration', so
        # all enums will have a description field even if not explicitly provided.
        'description': enum.__doc__ or 'An enumeration.',
        # Add enum values and the enum field type to the schema.
        'enum': [item.value for item in cast(Iterable[Enum], enum)],
    }

    add_field_type_to_schema(enum, schema_)

    modify_schema = getattr(enum, '__modify_schema__', None)
    if modify_schema:
        _apply_modify_schema(modify_schema, field, schema_)

    return schema_


def field_singleton_sub_fields_schema(
    field: ModelField,
    *,
    by_alias: bool,
    model_name_map: Dict[TypeModelOrEnum, str],
    ref_template: str,
    schema_overrides: bool = False,
    ref_prefix: Optional[str] = None,
    known_models: TypeModelSet,
) -> Tuple[Dict[str, Any], Dict[str, Any], Set[str]]:
    """
    This function is indirectly used by ``field_schema()``, you probably should be using that function.

    Take a list of Pydantic ``ModelField`` from the declaration of a type with parameters, and generate their
    schema. I.e., fields used as "type parameters", like ``str`` and ``int`` in ``Tuple[str, int]``.
    """
    sub_fields = cast(List[ModelField], field.sub_fields)
    definitions = {}
    nested_models: Set[str] = set()
    if len(sub_fields) == 1:
        return field_type_schema(
            sub_fields[0],
            by_alias=by_alias,
            model_name_map=model_name_map,
            schema_overrides=schema_overrides,
            ref_prefix=ref_prefix,
            ref_template=ref_template,
            known_models=known_models,
        )
    else:
        s: Dict[str, Any] = {}
        # https://github.com/OAI/OpenAPI-Specification/blob/master/versions/3.0.2.md#discriminator-object
        if field.discriminator_key is not None:
            assert field.sub_fields_mapping is not None

            discriminator_models_refs: Dict[str, Union[str, Dict[str, Any]]] = {}

            for discriminator_value, sub_field in field.sub_fields_mapping.items():
                # sub_field is either a `BaseModel` or directly an `Annotated` `Union` of many
                if is_union(get_origin(sub_field.type_)):
                    sub_models = get_sub_types(sub_field.type_)
                    discriminator_models_refs[discriminator_value] = {
                        model_name_map[sub_model]: get_schema_ref(
                            model_name_map[sub_model], ref_prefix, ref_template, False
                        )
                        for sub_model in sub_models
                    }
                else:
                    sub_field_type = sub_field.type_
                    if hasattr(sub_field_type, '__pydantic_model__'):
                        sub_field_type = sub_field_type.__pydantic_model__

                    discriminator_model_name = model_name_map[sub_field_type]
                    discriminator_model_ref = get_schema_ref(discriminator_model_name, ref_prefix, ref_template, False)
                    discriminator_models_refs[discriminator_value] = discriminator_model_ref['$ref']

            s['discriminator'] = {
                'propertyName': field.discriminator_alias,
                'mapping': discriminator_models_refs,
            }

        sub_field_schemas = []
        for sf in sub_fields:
            sub_schema, sub_definitions, sub_nested_models = field_type_schema(
                sf,
                by_alias=by_alias,
                model_name_map=model_name_map,
                schema_overrides=schema_overrides,
                ref_prefix=ref_prefix,
                ref_template=ref_template,
                known_models=known_models,
            )
            definitions.update(sub_definitions)
            if schema_overrides and 'allOf' in sub_schema:
                # if the sub_field is a referenced schema we only need the referenced
                # object. Otherwise we will end up with several allOf inside anyOf.
                # See https://github.com/pydantic/pydantic/issues/1209
                sub_schema = sub_schema['allOf'][0]

            if sub_schema.keys() == {'discriminator', 'anyOf'}:
                # we don't want discriminator information inside anyOf choices, this is dealt with elsewhere
                sub_schema.pop('discriminator')
            sub_field_schemas.append(sub_schema)
            nested_models.update(sub_nested_models)
        s['anyOf'] = sub_field_schemas
        return s, definitions, nested_models


# Order is important, e.g. subclasses of str must go before str
# this is used only for standard library types, custom types should use __modify_schema__ instead
field_class_to_schema: Tuple[Tuple[Any, Dict[str, Any]], ...] = (
    (Path, {'type': 'string', 'format': 'path'}),
    (datetime, {'type': 'string', 'format': 'date-time'}),
    (date, {'type': 'string', 'format': 'date'}),
    (time, {'type': 'string', 'format': 'time'}),
    (timedelta, {'type': 'number', 'format': 'time-delta'}),
    (IPv4Network, {'type': 'string', 'format': 'ipv4network'}),
    (IPv6Network, {'type': 'string', 'format': 'ipv6network'}),
    (IPv4Interface, {'type': 'string', 'format': 'ipv4interface'}),
    (IPv6Interface, {'type': 'string', 'format': 'ipv6interface'}),
    (IPv4Address, {'type': 'string', 'format': 'ipv4'}),
    (IPv6Address, {'type': 'string', 'format': 'ipv6'}),
    (Pattern, {'type': 'string', 'format': 'regex'}),
    (str, {'type': 'string'}),
    (bytes, {'type': 'string', 'format': 'binary'}),
    (bool, {'type': 'boolean'}),
    (int, {'type': 'integer'}),
    (float, {'type': 'number'}),
    (Decimal, {'type': 'number'}),
    (UUID, {'type': 'string', 'format': 'uuid'}),
    (dict, {'type': 'object'}),
    (list, {'type': 'array', 'items': {}}),
    (tuple, {'type': 'array', 'items': {}}),
    (set, {'type': 'array', 'items': {}, 'uniqueItems': True}),
    (frozenset, {'type': 'array', 'items': {}, 'uniqueItems': True}),
)

json_scheme = {'type': 'string', 'format': 'json-string'}


def add_field_type_to_schema(field_type: Any, schema_: Dict[str, Any]) -> None:
    """
    Update the given `schema` with the type-specific metadata for the given `field_type`.

    This function looks through `field_class_to_schema` for a class that matches the given `field_type`,
    and then modifies the given `schema` with the information from that type.
    """
    for type_, t_schema in field_class_to_schema:
        # Fallback for `typing.Pattern` as it is not a valid class
        if lenient_issubclass(field_type, type_) or field_type is type_ is Pattern:
            schema_.update(t_schema)
            break


def get_schema_ref(name: str, ref_prefix: Optional[str], ref_template: str, schema_overrides: bool) -> Dict[str, Any]:
    if ref_prefix:
        schema_ref = {'$ref': ref_prefix + name}
    else:
        schema_ref = {'$ref': ref_template.format(model=name)}
    return {'allOf': [schema_ref]} if schema_overrides else schema_ref


def field_singleton_schema(  # noqa: C901 (ignore complexity)
    field: ModelField,
    *,
    by_alias: bool,
    model_name_map: Dict[TypeModelOrEnum, str],
    ref_template: str,
    schema_overrides: bool = False,
    ref_prefix: Optional[str] = None,
    known_models: TypeModelSet,
) -> Tuple[Dict[str, Any], Dict[str, Any], Set[str]]:
    """
    This function is indirectly used by ``field_schema()``, you should probably be using that function.

    Take a single Pydantic ``ModelField``, and return its schema and any additional definitions from sub-models.
    """
    from .main import BaseModel

    definitions: Dict[str, Any] = {}
    nested_models: Set[str] = set()
    field_type = field.type_

    # Recurse into this field if it contains sub_fields and is NOT a
    # BaseModel OR that BaseModel is a const
    if field.sub_fields and (
        (field.field_info and field.field_info.const) or not lenient_issubclass(field_type, BaseModel)
    ):
        return field_singleton_sub_fields_schema(
            field,
            by_alias=by_alias,
            model_name_map=model_name_map,
            schema_overrides=schema_overrides,
            ref_prefix=ref_prefix,
            ref_template=ref_template,
            known_models=known_models,
        )
    if field_type is Any or field_type is object or field_type.__class__ == TypeVar:
        return {}, definitions, nested_models  # no restrictions
    if is_none_type(field_type):
        return {'type': 'null'}, definitions, nested_models
    if is_callable_type(field_type):
        raise SkipField(f'Callable {field.name} was excluded from schema since JSON schema has no equivalent type.')
    f_schema: Dict[str, Any] = {}
    if field.field_info is not None and field.field_info.const:
        f_schema['const'] = field.default

    if is_literal_type(field_type):
        values = all_literal_values(field_type)

        if len({v.__class__ for v in values}) > 1:
            return field_schema(
                multitypes_literal_field_for_schema(values, field),
                by_alias=by_alias,
                model_name_map=model_name_map,
                ref_prefix=ref_prefix,
                ref_template=ref_template,
                known_models=known_models,
            )

        # All values have the same type
        field_type = values[0].__class__
        f_schema['enum'] = list(values)
        add_field_type_to_schema(field_type, f_schema)
    elif lenient_issubclass(field_type, Enum):
        enum_name = model_name_map[field_type]
        f_schema, schema_overrides = get_field_info_schema(field, schema_overrides)
        f_schema.update(get_schema_ref(enum_name, ref_prefix, ref_template, schema_overrides))
        definitions[enum_name] = enum_process_schema(field_type, field=field)
    elif is_namedtuple(field_type):
        sub_schema, *_ = model_process_schema(
            field_type.__pydantic_model__,
            by_alias=by_alias,
            model_name_map=model_name_map,
            ref_prefix=ref_prefix,
            ref_template=ref_template,
            known_models=known_models,
            field=field,
        )
        items_schemas = list(sub_schema['properties'].values())
        f_schema.update(
            {
                'type': 'array',
                'items': items_schemas,
                'minItems': len(items_schemas),
                'maxItems': len(items_schemas),
            }
        )
    elif not hasattr(field_type, '__pydantic_model__'):
        add_field_type_to_schema(field_type, f_schema)

        modify_schema = getattr(field_type, '__modify_schema__', None)
        if modify_schema:
            _apply_modify_schema(modify_schema, field, f_schema)

    if f_schema:
        return f_schema, definitions, nested_models

    if lenient_issubclass(getattr(field_type, '__pydantic_model__', None), BaseModel):
        # Handle dataclass-based models
        field_type = field_type.__pydantic_model__
    elif get_origin(field_type) is type:
        # Handle Type[] based model fields
        field_type = get_class(field_type)

    if issubclass(field_type, BaseModel):
        model_name = model_name_map[field_type]
        if field_type not in known_models:
            sub_schema, sub_definitions, sub_nested_models = model_process_schema(
                field_type,
                by_alias=by_alias,
                model_name_map=model_name_map,
                ref_prefix=ref_prefix,
                ref_template=ref_template,
                known_models=known_models,
                field=field,
            )
            definitions.update(sub_definitions)
            definitions[model_name] = sub_schema
            nested_models.update(sub_nested_models)
        else:
            nested_models.add(model_name)
        schema_ref = get_schema_ref(model_name, ref_prefix, ref_template, schema_overrides)
        return schema_ref, definitions, nested_models

    # For generics with no args
    args = get_args(field_type)
    if args is not None and not args and Generic in field_type.__bases__:
        return f_schema, definitions, nested_models

    raise ValueError(f'Value not declarable with JSON Schema, field: {field}')


def multitypes_literal_field_for_schema(values: Tuple[Any, ...], field: ModelField) -> ModelField:
    """
    To support `Literal` with values of different types, we split it into multiple `Literal` with same type
    e.g. `Literal['qwe', 'asd', 1, 2]` becomes `Union[Literal['qwe', 'asd'], Literal[1, 2]]`
    """
    literal_distinct_types = defaultdict(list)
    for v in values:
        literal_distinct_types[v.__class__].append(v)
    distinct_literals = (Literal[tuple(same_type_values)] for same_type_values in literal_distinct_types.values())

    return ModelField(
        name=field.name,
        type_=Union[tuple(distinct_literals)],  # type: ignore
        class_validators=field.class_validators,
        model_config=field.model_config,
        default=field.default,
        required=field.required,
        alias=field.alias,
        field_info=field.field_info,
    )


def encode_default(dft: Any) -> Any:
    if isinstance(dft, Enum):
        return dft.value
    elif isinstance(dft, (int, float, str)):
        return dft
    elif isinstance(dft, (list, tuple)):
        t = dft.__class__
        seq_args = (encode_default(v) for v in dft)
        return t(*seq_args) if is_namedtuple(t) else t(seq_args)
    elif isinstance(dft, dict):
        return {encode_default(k): encode_default(v) for k, v in dft.items()}
    elif dft is None:
        return None
    else:
        return pydantic_encoder(dft)


_map_types_constraint: Dict[Any, Callable[..., type]] = {int: conint, float: confloat, Decimal: condecimal}


def get_annotation_from_field_info(
    annotation: Any, field_info: FieldInfo, field_name: str, validate_assignment: bool = False
) -> Type[Any]:
    """
    Get an annotation with validation implemented for numbers and strings based on the field_info.
    :param annotation: an annotation from a field specification, as ``str``, ``ConstrainedStr``
    :param field_info: an instance of FieldInfo, possibly with declarations for validations and JSON Schema
    :param field_name: name of the field for use in error messages
    :param validate_assignment: default False, flag for BaseModel Config value of validate_assignment
    :return: the same ``annotation`` if unmodified or a new annotation with validation in place
    """
    constraints = field_info.get_constraints()
    used_constraints: Set[str] = set()
    if constraints:
        annotation, used_constraints = get_annotation_with_constraints(annotation, field_info)
    if validate_assignment:
        used_constraints.add('allow_mutation')

    unused_constraints = constraints - used_constraints
    if unused_constraints:
        raise ValueError(
            f'On field "{field_name}" the following field constraints are set but not enforced: '
            f'{", ".join(unused_constraints)}. '
            f'\nFor more details see https://pydantic-docs.helpmanual.io/usage/schema/#unenforced-field-constraints'
        )

    return annotation


def get_annotation_with_constraints(annotation: Any, field_info: FieldInfo) -> Tuple[Type[Any], Set[str]]:  # noqa: C901
    """
    Get an annotation with used constraints implemented for numbers and strings based on the field_info.

    :param annotation: an annotation from a field specification, as ``str``, ``ConstrainedStr``
    :param field_info: an instance of FieldInfo, possibly with declarations for validations and JSON Schema
    :return: the same ``annotation`` if unmodified or a new annotation along with the used constraints.
    """
    used_constraints: Set[str] = set()

    def go(type_: Any) -> Type[Any]:
        if (
            is_literal_type(type_)
            or isinstance(type_, ForwardRef)
            or lenient_issubclass(type_, (ConstrainedList, ConstrainedSet, ConstrainedFrozenSet))
        ):
            return type_
        origin = get_origin(type_)
        if origin is not None:
            args: Tuple[Any, ...] = get_args(type_)
            if any(isinstance(a, ForwardRef) for a in args):
                # forward refs cause infinite recursion below
                return type_

            if origin is Annotated:
                return go(args[0])
            if is_union(origin):
                return Union[tuple(go(a) for a in args)]  # type: ignore

            if issubclass(origin, List) and (
                field_info.min_items is not None
                or field_info.max_items is not None
                or field_info.unique_items is not None
            ):
                used_constraints.update({'min_items', 'max_items', 'unique_items'})
                return conlist(
                    go(args[0]),
                    min_items=field_info.min_items,
                    max_items=field_info.max_items,
                    unique_items=field_info.unique_items,
                )

            if issubclass(origin, Set) and (field_info.min_items is not None or field_info.max_items is not None):
                used_constraints.update({'min_items', 'max_items'})
                return conset(go(args[0]), min_items=field_info.min_items, max_items=field_info.max_items)

            if issubclass(origin, FrozenSet) and (field_info.min_items is not None or field_info.max_items is not None):
                used_constraints.update({'min_items', 'max_items'})
                return confrozenset(go(args[0]), min_items=field_info.min_items, max_items=field_info.max_items)

            for t in (Tuple, List, Set, FrozenSet, Sequence):
                if issubclass(origin, t):  # type: ignore
                    return t[tuple(go(a) for a in args)]  # type: ignore

            if issubclass(origin, Dict):
                return Dict[args[0], go(args[1])]  # type: ignore

        attrs: Optional[Tuple[str, ...]] = None
        constraint_func: Optional[Callable[..., type]] = None
        if isinstance(type_, type):
            if issubclass(type_, (SecretStr, SecretBytes)):
                attrs = ('max_length', 'min_length')

                def constraint_func(**kw: Any) -> Type[Any]:
                    return type(type_.__name__, (type_,), kw)

            elif issubclass(type_, str) and not issubclass(type_, (EmailStr, AnyUrl, ConstrainedStr)):
                attrs = ('max_length', 'min_length', 'regex')
                constraint_func = constr
            elif issubclass(type_, bytes):
                attrs = ('max_length', 'min_length', 'regex')
                constraint_func = conbytes
            elif issubclass(type_, numeric_types) and not issubclass(
                type_,
                (
                    ConstrainedInt,
                    ConstrainedFloat,
                    ConstrainedDecimal,
                    ConstrainedList,
                    ConstrainedSet,
                    ConstrainedFrozenSet,
                    bool,
                ),
            ):
                # Is numeric type
                attrs = ('gt', 'lt', 'ge', 'le', 'multiple_of')
                if issubclass(type_, Decimal):
                    attrs += ('max_digits', 'decimal_places')
                numeric_type = next(t for t in numeric_types if issubclass(type_, t))  # pragma: no branch
                constraint_func = _map_types_constraint[numeric_type]

        if attrs:
            used_constraints.update(set(attrs))
            kwargs = {
                attr_name: attr
                for attr_name, attr in ((attr_name, getattr(field_info, attr_name)) for attr_name in attrs)
                if attr is not None
            }
            if kwargs:
                constraint_func = cast(Callable[..., type], constraint_func)
                return constraint_func(**kwargs)
        return type_

    return go(annotation), used_constraints


def normalize_name(name: str) -> str:
    """
    Normalizes the given name. This can be applied to either a model *or* enum.
    """
    return re.sub(r'[^a-zA-Z0-9.\-_]', '_', name)


class SkipField(Exception):
    """
    Utility exception used to exclude fields from schema.
    """

    def __init__(self, message: str) -> None:
        self.message = message<|MERGE_RESOLUTION|>--- conflicted
+++ resolved
@@ -384,13 +384,10 @@
     field_type = field.type_
     if lenient_issubclass(getattr(field_type, '__pydantic_model__', None), BaseModel):
         field_type = field_type.__pydantic_model__
-<<<<<<< HEAD
     elif get_origin(field_type) is type:
         field_type = get_class(field_type)
-    if field.sub_fields and (not lenient_issubclass(field_type, BaseModel) or was_dataclass):
-=======
+
     if field.sub_fields and not lenient_issubclass(field_type, BaseModel):
->>>>>>> d90def3c
         flat_models |= get_flat_models_from_fields(field.sub_fields, known_models=known_models)
     elif lenient_issubclass(field_type, BaseModel) and field_type not in known_models:
         flat_models |= get_flat_models_from_model(field_type, known_models=known_models)
