import re
import warnings
from collections import defaultdict
from datetime import date, datetime, time, timedelta
from decimal import Decimal
from enum import Enum
from ipaddress import IPv4Address, IPv4Interface, IPv4Network, IPv6Address, IPv6Interface, IPv6Network
from pathlib import Path
from typing import (
    TYPE_CHECKING,
    Any,
    Callable,
    Dict,
    FrozenSet,
    Generic,
    Iterable,
    List,
    Optional,
    Pattern,
    Sequence,
    Set,
    Tuple,
    Type,
    TypeVar,
    Union,
    cast,
)
from uuid import UUID

from typing_extensions import Annotated, Literal

from .fields import (
    MAPPING_LIKE_SHAPES,
    SHAPE_FROZENSET,
    SHAPE_GENERIC,
    SHAPE_ITERABLE,
    SHAPE_LIST,
    SHAPE_SEQUENCE,
    SHAPE_SET,
    SHAPE_SINGLETON,
    SHAPE_TUPLE,
    SHAPE_TUPLE_ELLIPSIS,
    FieldInfo,
    ModelField,
)
from .json import pydantic_encoder
from .networks import AnyUrl, EmailStr
from .types import (
    ConstrainedDecimal,
    ConstrainedFloat,
    ConstrainedInt,
    ConstrainedList,
    ConstrainedSet,
    ConstrainedStr,
    SecretBytes,
    SecretStr,
    conbytes,
    condecimal,
    confloat,
    conint,
    conlist,
    conset,
    constr,
)
from .typing import (
    NONE_TYPES,
    ForwardRef,
    all_literal_values,
    get_args,
    get_origin,
    is_callable_type,
    is_literal_type,
    is_namedtuple,
)
from .utils import ROOT_KEY, get_model, lenient_issubclass, sequence_like

if TYPE_CHECKING:
    from .dataclasses import Dataclass  # noqa: F401
    from .main import BaseModel  # noqa: F401

default_prefix = '#/definitions/'
default_ref_template = '#/definitions/{model}'

TypeModelOrEnum = Union[Type['BaseModel'], Type[Enum]]
TypeModelSet = Set[TypeModelOrEnum]


def schema(
        models: Sequence[Union[Type['BaseModel'], Type['Dataclass']]],
        *,
        by_alias: bool = True,
        title: Optional[str] = None,
        description: Optional[str] = None,
        ref_prefix: Optional[str] = None,
        ref_template: str = default_ref_template,
) -> Dict[str, Any]:
    """
    Process a list of models and generate a single JSON Schema with all of them defined in the ``definitions``
    top-level JSON key, including their sub-models.

    :param models: a list of models to include in the generated JSON Schema
    :param by_alias: generate the schemas using the aliases defined, if any
    :param title: title for the generated schema that includes the definitions
    :param description: description for the generated schema
    :param ref_prefix: the JSON Pointer prefix for schema references with ``$ref``, if None, will be set to the
      default of ``#/definitions/``. Update it if you want the schemas to reference the definitions somewhere
      else, e.g. for OpenAPI use ``#/components/schemas/``. The resulting generated schemas will still be at the
      top-level key ``definitions``, so you can extract them from there. But all the references will have the set
      prefix.
    :param ref_template: Use a ``string.format()`` template for ``$ref`` instead of a prefix. This can be useful
      for references that cannot be represented by ``ref_prefix`` such as a definition stored in another file. For
      a sibling json file in a ``/schemas`` directory use ``"/schemas/${model}.json#"``.
    :return: dict with the JSON Schema with a ``definitions`` top-level key including the schema definitions for
      the models and sub-models passed in ``models``.
    """
    clean_models = [get_model(model) for model in models]
    flat_models = get_flat_models_from_models(clean_models)
    model_name_map = get_model_name_map(flat_models)
    definitions = {}
    output_schema: Dict[str, Any] = {}
    if title:
        output_schema['title'] = title
    if description:
        output_schema['description'] = description
    for model in clean_models:
        m_schema, m_definitions, m_nested_models = model_process_schema(
            model,
            by_alias=by_alias,
            model_name_map=model_name_map,
            ref_prefix=ref_prefix,
            ref_template=ref_template,
        )
        definitions.update(m_definitions)
        model_name = model_name_map[model]
        definitions[model_name] = m_schema
    if definitions:
        output_schema['definitions'] = definitions
    return output_schema


def model_schema(
        model: Union[Type['BaseModel'], Type['Dataclass']],
        by_alias: bool = True,
        ref_prefix: Optional[str] = None,
        ref_template: str = default_ref_template,
) -> Dict[str, Any]:
    """
    Generate a JSON Schema for one model. With all the sub-models defined in the ``definitions`` top-level
    JSON key.

    :param model: a Pydantic model (a class that inherits from BaseModel)
    :param by_alias: generate the schemas using the aliases defined, if any
    :param ref_prefix: the JSON Pointer prefix for schema references with ``$ref``, if None, will be set to the
      default of ``#/definitions/``. Update it if you want the schemas to reference the definitions somewhere
      else, e.g. for OpenAPI use ``#/components/schemas/``. The resulting generated schemas will still be at the
      top-level key ``definitions``, so you can extract them from there. But all the references will have the set
      prefix.
    :param ref_template: Use a ``string.format()`` template for ``$ref`` instead of a prefix. This can be useful for
      references that cannot be represented by ``ref_prefix`` such as a definition stored in another file. For a
      sibling json file in a ``/schemas`` directory use ``"/schemas/${model}.json#"``.
    :return: dict with the JSON Schema for the passed ``model``
    """
    model = get_model(model)
    flat_models = get_flat_models_from_model(model)
    model_name_map = get_model_name_map(flat_models)
    model_name = model_name_map[model]
    m_schema, m_definitions, nested_models = model_process_schema(
        model, by_alias=by_alias, model_name_map=model_name_map, ref_prefix=ref_prefix, ref_template=ref_template
    )
    if model_name in nested_models:
        # model_name is in Nested models, it has circular references
        m_definitions[model_name] = m_schema
        m_schema = get_schema_ref(model_name, ref_prefix, ref_template, False)
    if m_definitions:
        m_schema.update({'definitions': m_definitions})
    return m_schema


def get_field_info_schema(field: ModelField) -> Tuple[Dict[str, Any], bool]:
    schema_overrides = False

    # If no title is explicitly set, we don't set title in the schema for enums.
    # The behaviour is the same as `BaseModel` reference, where the default title
    # is in the definitions part of the schema.
    schema: Dict[str, Any] = {}
    if field.field_info.title or not lenient_issubclass(field.type_, Enum):
        schema['title'] = field.field_info.title or field.alias.title().replace('_', ' ')

    if field.field_info.title:
        schema_overrides = True

    if field.field_info.description:
        schema['description'] = field.field_info.description
        schema_overrides = True

    if (
            not field.required
            and not field.field_info.const
            and field.default is not None
            and not is_callable_type(field.outer_type_)
    ):
        schema['default'] = encode_default(field.default)
        schema_overrides = True

    return schema, schema_overrides


def field_schema(
        field: ModelField,
        *,
        by_alias: bool = True,
        model_name_map: Dict[TypeModelOrEnum, str],
        ref_prefix: Optional[str] = None,
        ref_template: str = default_ref_template,
        known_models: TypeModelSet = None,
) -> Tuple[Dict[str, Any], Dict[str, Any], Set[str]]:
    """
    Process a Pydantic field and return a tuple with a JSON Schema for it as the first item.
    Also return a dictionary of definitions with models as keys and their schemas as values. If the passed field
    is a model and has sub-models, and those sub-models don't have overrides (as ``title``, ``default``, etc), they
    will be included in the definitions and referenced in the schema instead of included recursively.

    :param field: a Pydantic ``ModelField``
    :param by_alias: use the defined alias (if any) in the returned schema
    :param model_name_map: used to generate the JSON Schema references to other models included in the definitions
    :param ref_prefix: the JSON Pointer prefix to use for references to other schemas, if None, the default of
      #/definitions/ will be used
    :param ref_template: Use a ``string.format()`` template for ``$ref`` instead of a prefix. This can be useful for
      references that cannot be represented by ``ref_prefix`` such as a definition stored in another file. For a
      sibling json file in a ``/schemas`` directory use ``"/schemas/${model}.json#"``.
    :param known_models: used to solve circular references
    :return: tuple of the schema for this field and additional definitions
    """
    s, schema_overrides = get_field_info_schema(field)

    validation_schema = get_field_schema_validations(field)
    if validation_schema:
        s.update(validation_schema)
        schema_overrides = True

    f_schema, f_definitions, f_nested_models = field_type_schema(
        field,
        by_alias=by_alias,
        model_name_map=model_name_map,
        schema_overrides=schema_overrides,
        ref_prefix=ref_prefix,
        ref_template=ref_template,
        known_models=known_models or set(),
    )
    # $ref will only be returned when there are no schema_overrides
    if '$ref' in f_schema:
        return f_schema, f_definitions, f_nested_models
    else:
        s.update(f_schema)
        return s, f_definitions, f_nested_models


numeric_types = (int, float, Decimal)
_str_types_attrs: Tuple[Tuple[str, Union[type, Tuple[type, ...]], str], ...] = (
    ('max_length', numeric_types, 'maxLength'),
    ('min_length', numeric_types, 'minLength'),
    ('regex', str, 'pattern'),
)

_numeric_types_attrs: Tuple[Tuple[str, Union[type, Tuple[type, ...]], str], ...] = (
    ('gt', numeric_types, 'exclusiveMinimum'),
    ('lt', numeric_types, 'exclusiveMaximum'),
    ('ge', numeric_types, 'minimum'),
    ('le', numeric_types, 'maximum'),
    ('multiple_of', numeric_types, 'multipleOf'),
)


def get_field_schema_validations(field: ModelField) -> Dict[str, Any]:
    """
    Get the JSON Schema validation keywords for a ``field`` with an annotation of
    a Pydantic ``FieldInfo`` with validation arguments.
    """
    f_schema: Dict[str, Any] = {}

    if lenient_issubclass(field.type_, Enum):
        # schema is already updated by `enum_process_schema`; just update with field extra
        if field.field_info.extra:
            f_schema.update(field.field_info.extra)
        return f_schema

    if lenient_issubclass(field.type_, (str, bytes)):
        for attr_name, t, keyword in _str_types_attrs:
            attr = getattr(field.field_info, attr_name, None)
            if isinstance(attr, t):
                f_schema[keyword] = attr
    if lenient_issubclass(field.type_, numeric_types) and not issubclass(field.type_, bool):
        for attr_name, t, keyword in _numeric_types_attrs:
            attr = getattr(field.field_info, attr_name, None)
            if isinstance(attr, t):
                f_schema[keyword] = attr
    if field.field_info is not None and field.field_info.const:
        f_schema['const'] = field.default
    if field.field_info.extra:
        f_schema.update(field.field_info.extra)
    modify_schema = getattr(field.outer_type_, '__modify_schema__', None)
    if modify_schema:
        modify_schema(f_schema)
    return f_schema


def get_model_name_map(unique_models: TypeModelSet) -> Dict[TypeModelOrEnum, str]:
    """
    Process a set of models and generate unique names for them to be used as keys in the JSON Schema
    definitions. By default the names are the same as the class name. But if two models in different Python
    modules have the same name (e.g. "users.Model" and "items.Model"), the generated names will be
    based on the Python module path for those conflicting models to prevent name collisions.

    :param unique_models: a Python set of models
    :return: dict mapping models to names
    """
    name_model_map = {}
    conflicting_names: Set[str] = set()
    for model in unique_models:
        model_name = normalize_name(model.__name__)
        if model_name in conflicting_names:
            model_name = get_long_model_name(model)
            name_model_map[model_name] = model
        elif model_name in name_model_map:
            conflicting_names.add(model_name)
            conflicting_model = name_model_map.pop(model_name)
            name_model_map[get_long_model_name(conflicting_model)] = conflicting_model
            name_model_map[get_long_model_name(model)] = model
        else:
            name_model_map[model_name] = model
    return {v: k for k, v in name_model_map.items()}


def get_flat_models_from_model(model: Type['BaseModel'], known_models: TypeModelSet = None) -> TypeModelSet:
    """
    Take a single ``model`` and generate a set with itself and all the sub-models in the tree. I.e. if you pass
    model ``Foo`` (subclass of Pydantic ``BaseModel``) as ``model``, and it has a field of type ``Bar`` (also
    subclass of ``BaseModel``) and that model ``Bar`` has a field of type ``Baz`` (also subclass of ``BaseModel``),
    the return value will be ``set([Foo, Bar, Baz])``.

    :param model: a Pydantic ``BaseModel`` subclass
    :param known_models: used to solve circular references
    :return: a set with the initial model and all its sub-models
    """
    known_models = known_models or set()
    flat_models: TypeModelSet = set()
    flat_models.add(model)
    known_models |= flat_models
    fields = cast(Sequence[ModelField], model.__fields__.values())
    flat_models |= get_flat_models_from_fields(fields, known_models=known_models)
    return flat_models


def get_flat_models_from_field(field: ModelField, known_models: TypeModelSet) -> TypeModelSet:
    """
    Take a single Pydantic ``ModelField`` (from a model) that could have been declared as a sublcass of BaseModel
    (so, it could be a submodel), and generate a set with its model and all the sub-models in the tree.
    I.e. if you pass a field that was declared to be of type ``Foo`` (subclass of BaseModel) as ``field``, and that
    model ``Foo`` has a field of type ``Bar`` (also subclass of ``BaseModel``) and that model ``Bar`` has a field of
    type ``Baz`` (also subclass of ``BaseModel``), the return value will be ``set([Foo, Bar, Baz])``.

    :param field: a Pydantic ``ModelField``
    :param known_models: used to solve circular references
    :return: a set with the model used in the declaration for this field, if any, and all its sub-models
    """
    from .dataclasses import dataclass, is_builtin_dataclass
    from .main import BaseModel  # noqa: F811

    flat_models: TypeModelSet = set()

    # Handle dataclass-based models
    if is_builtin_dataclass(field.type_):
        field.type_ = dataclass(field.type_)
    field_type = field.type_
    if lenient_issubclass(getattr(field_type, '__pydantic_model__', None), BaseModel):
        field_type = field_type.__pydantic_model__
    if field.sub_fields and not lenient_issubclass(field_type, BaseModel):
        flat_models |= get_flat_models_from_fields(field.sub_fields, known_models=known_models)
    elif lenient_issubclass(field_type, BaseModel) and field_type not in known_models:
        flat_models |= get_flat_models_from_model(field_type, known_models=known_models)
    elif lenient_issubclass(field_type, Enum):
        flat_models.add(field_type)
    return flat_models


def get_flat_models_from_fields(fields: Sequence[ModelField], known_models: TypeModelSet) -> TypeModelSet:
    """
    Take a list of Pydantic  ``ModelField``s (from a model) that could have been declared as sublcasses of ``BaseModel``
    (so, any of them could be a submodel), and generate a set with their models and all the sub-models in the tree.
    I.e. if you pass a the fields of a model ``Foo`` (subclass of ``BaseModel``) as ``fields``, and on of them has a
    field of type ``Bar`` (also subclass of ``BaseModel``) and that model ``Bar`` has a field of type ``Baz`` (also
    subclass of ``BaseModel``), the return value will be ``set([Foo, Bar, Baz])``.

    :param fields: a list of Pydantic ``ModelField``s
    :param known_models: used to solve circular references
    :return: a set with any model declared in the fields, and all their sub-models
    """
    flat_models: TypeModelSet = set()
    for field in fields:
        flat_models |= get_flat_models_from_field(field, known_models=known_models)
    return flat_models


def get_flat_models_from_models(models: Sequence[Type['BaseModel']]) -> TypeModelSet:
    """
    Take a list of ``models`` and generate a set with them and all their sub-models in their trees. I.e. if you pass
    a list of two models, ``Foo`` and ``Bar``, both subclasses of Pydantic ``BaseModel`` as models, and ``Bar`` has
    a field of type ``Baz`` (also subclass of ``BaseModel``), the return value will be ``set([Foo, Bar, Baz])``.
    """
    flat_models: TypeModelSet = set()
    for model in models:
        flat_models |= get_flat_models_from_model(model)
    return flat_models


def get_long_model_name(model: TypeModelOrEnum) -> str:
    return f'{model.__module__}__{model.__qualname__}'.replace('.', '__')


def field_type_schema(
        field: ModelField,
        *,
        by_alias: bool,
        model_name_map: Dict[TypeModelOrEnum, str],
        ref_template: str,
        schema_overrides: bool = False,
        ref_prefix: Optional[str] = None,
        known_models: TypeModelSet,
) -> Tuple[Dict[str, Any], Dict[str, Any], Set[str]]:
    """
    Used by ``field_schema()``, you probably should be using that function.

    Take a single ``field`` and generate the schema for its type only, not including additional
    information as title, etc. Also return additional schema definitions, from sub-models.
    """
    from .main import BaseModel  # noqa: F811
    definitions = {}
    nested_models: Set[str] = set()
    f_schema: Dict[str, Any]
    if field.shape in {SHAPE_LIST, SHAPE_TUPLE_ELLIPSIS, SHAPE_SEQUENCE, SHAPE_SET, SHAPE_FROZENSET, SHAPE_ITERABLE}:
        items_schema, f_definitions, f_nested_models = field_singleton_schema(
            field,
            by_alias=by_alias,
            model_name_map=model_name_map,
            ref_prefix=ref_prefix,
            ref_template=ref_template,
            known_models=known_models,
        )
        definitions.update(f_definitions)
        nested_models.update(f_nested_models)
        f_schema = {'type': 'array', 'items': items_schema}
        if field.shape in {SHAPE_SET, SHAPE_FROZENSET}:
            f_schema['uniqueItems'] = True

    elif field.shape in MAPPING_LIKE_SHAPES:
        f_schema = {'type': 'object'}
        key_field = cast(ModelField, field.key_field)
        regex = getattr(key_field.type_, 'regex', None)
        items_schema, f_definitions, f_nested_models = field_singleton_schema(
            field,
            by_alias=by_alias,
            model_name_map=model_name_map,
            ref_prefix=ref_prefix,
            ref_template=ref_template,
            known_models=known_models,
        )
        definitions.update(f_definitions)
        nested_models.update(f_nested_models)
        if regex:
            # Dict keys have a regex pattern
            # items_schema might be a schema or empty dict, add it either way
            f_schema['patternProperties'] = {regex.pattern: items_schema}
        elif items_schema:
            # The dict values are not simply Any, so they need a schema
            f_schema['additionalProperties'] = items_schema
<<<<<<< HEAD
    elif field.shape in {SHAPE_TUPLE, SHAPE_GENERIC}:
=======
    # elif field.shape in {SHAPE_TUPLE, SHAPE_GENERIC}:
    elif field.shape == SHAPE_TUPLE or (field.shape == SHAPE_GENERIC and not issubclass(field.type_, BaseModel)):
>>>>>>> fd6cc9a4
        sub_schema = []
        sub_fields = cast(List[ModelField], field.sub_fields)
        for sf in sub_fields:
            sf_schema, sf_definitions, sf_nested_models = field_type_schema(
                sf,
                by_alias=by_alias,
                model_name_map=model_name_map,
                ref_prefix=ref_prefix,
                ref_template=ref_template,
                known_models=known_models,
            )
            definitions.update(sf_definitions)
            nested_models.update(sf_nested_models)
            sub_schema.append(sf_schema)
        if len(sub_schema) == 1:
            if field.shape == SHAPE_GENERIC:
                f_schema = sub_schema[0]
            else:
                f_schema = {'type': 'array', 'items': sub_schema[0]}
        else:
            f_schema = {'type': 'array', 'items': sub_schema}
        if field.shape == SHAPE_GENERIC:
            f_schema = {'allOf': [f_schema]}
    else:
        assert field.shape == SHAPE_SINGLETON, field.shape
        f_schema, f_definitions, f_nested_models = field_singleton_schema(
            field,
            by_alias=by_alias,
            model_name_map=model_name_map,
            schema_overrides=schema_overrides,
            ref_prefix=ref_prefix,
            ref_template=ref_template,
            known_models=known_models,
        )
        definitions.update(f_definitions)
        nested_models.update(f_nested_models)

    # check field type to avoid repeated calls to the same __modify_schema__ method
    if field.type_ != field.outer_type_:
        if field.shape == SHAPE_GENERIC:
            field_type = field.type_
        else:
            field_type = field.outer_type_
        modify_schema = getattr(field_type, '__modify_schema__', None)
        if modify_schema:
            modify_schema(f_schema)
    return f_schema, definitions, nested_models


def model_process_schema(
        model: TypeModelOrEnum,
        *,
        by_alias: bool = True,
        model_name_map: Dict[TypeModelOrEnum, str],
        ref_prefix: Optional[str] = None,
        ref_template: str = default_ref_template,
        known_models: TypeModelSet = None,
) -> Tuple[Dict[str, Any], Dict[str, Any], Set[str]]:
    """
    Used by ``model_schema()``, you probably should be using that function.

    Take a single ``model`` and generate its schema. Also return additional schema definitions, from sub-models. The
    sub-models of the returned schema will be referenced, but their definitions will not be included in the schema. All
    the definitions are returned as the second value.
    """
    from inspect import getdoc, signature

    known_models = known_models or set()
    if lenient_issubclass(model, Enum):
        model = cast(Type[Enum], model)
        s = enum_process_schema(model)
        return s, {}, set()
    model = cast(Type['BaseModel'], model)
    s = {'title': model.__config__.title or model.__name__}
    doc = getdoc(model)
    if doc:
        s['description'] = doc
    known_models.add(model)
    m_schema, m_definitions, nested_models = model_type_schema(
        model,
        by_alias=by_alias,
        model_name_map=model_name_map,
        ref_prefix=ref_prefix,
        ref_template=ref_template,
        known_models=known_models,
    )
    s.update(m_schema)
    schema_extra = model.__config__.schema_extra
    if callable(schema_extra):
        if len(signature(schema_extra).parameters) == 1:
            schema_extra(s)
        else:
            schema_extra(s, model)
    else:
        s.update(schema_extra)
    return s, m_definitions, nested_models


def model_type_schema(
        model: Type['BaseModel'],
        *,
        by_alias: bool,
        model_name_map: Dict[TypeModelOrEnum, str],
        ref_template: str,
        ref_prefix: Optional[str] = None,
        known_models: TypeModelSet,
) -> Tuple[Dict[str, Any], Dict[str, Any], Set[str]]:
    """
    You probably should be using ``model_schema()``, this function is indirectly used by that function.

    Take a single ``model`` and generate the schema for its type only, not including additional
    information as title, etc. Also return additional schema definitions, from sub-models.
    """
    properties = {}
    required = []
    definitions: Dict[str, Any] = {}
    nested_models: Set[str] = set()
    for k, f in model.__fields__.items():
        try:
            f_schema, f_definitions, f_nested_models = field_schema(
                f,
                by_alias=by_alias,
                model_name_map=model_name_map,
                ref_prefix=ref_prefix,
                ref_template=ref_template,
                known_models=known_models,
            )
        except SkipField as skip:
            warnings.warn(skip.message, UserWarning)
            continue
        definitions.update(f_definitions)
        nested_models.update(f_nested_models)
        if by_alias:
            properties[f.alias] = f_schema
            if f.required:
                required.append(f.alias)
        else:
            properties[k] = f_schema
            if f.required:
                required.append(k)
    if ROOT_KEY in properties:
        out_schema = properties[ROOT_KEY]
        out_schema['title'] = model.__config__.title or model.__name__
    else:
        out_schema = {'type': 'object', 'properties': properties}
        if required:
            out_schema['required'] = required
    if model.__config__.extra == 'forbid':
        out_schema['additionalProperties'] = False
    return out_schema, definitions, nested_models


def enum_process_schema(enum: Type[Enum]) -> Dict[str, Any]:
    """
    Take a single `enum` and generate its schema.

    This is similar to the `model_process_schema` function, but applies to ``Enum`` objects.
    """
    from inspect import getdoc

    schema: Dict[str, Any] = {
        'title': enum.__name__,
        # Python assigns all enums a default docstring value of 'An enumeration', so
        # all enums will have a description field even if not explicitly provided.
        'description': getdoc(enum),
        # Add enum values and the enum field type to the schema.
        'enum': [item.value for item in cast(Iterable[Enum], enum)],
    }

    add_field_type_to_schema(enum, schema)

    modify_schema = getattr(enum, '__modify_schema__', None)
    if modify_schema:
        modify_schema(schema)

    return schema


def field_singleton_sub_fields_schema(
        sub_fields: Sequence[ModelField],
        *,
        by_alias: bool,
        model_name_map: Dict[TypeModelOrEnum, str],
        ref_template: str,
        schema_overrides: bool = False,
        ref_prefix: Optional[str] = None,
        known_models: TypeModelSet,
) -> Tuple[Dict[str, Any], Dict[str, Any], Set[str]]:
    """
    This function is indirectly used by ``field_schema()``, you probably should be using that function.

    Take a list of Pydantic ``ModelField`` from the declaration of a type with parameters, and generate their
    schema. I.e., fields used as "type parameters", like ``str`` and ``int`` in ``Tuple[str, int]``.
    """
    definitions = {}
    nested_models: Set[str] = set()
    if len(sub_fields) == 1:
        return field_type_schema(
            sub_fields[0],
            by_alias=by_alias,
            model_name_map=model_name_map,
            schema_overrides=schema_overrides,
            ref_prefix=ref_prefix,
            ref_template=ref_template,
            known_models=known_models,
        )
    else:
        sub_field_schemas = []
        for sf in sub_fields:
            sub_schema, sub_definitions, sub_nested_models = field_type_schema(
                sf,
                by_alias=by_alias,
                model_name_map=model_name_map,
                schema_overrides=schema_overrides,
                ref_prefix=ref_prefix,
                ref_template=ref_template,
                known_models=known_models,
            )
            definitions.update(sub_definitions)
            if schema_overrides and 'allOf' in sub_schema:
                # if the sub_field is a referenced schema we only need the referenced
                # object. Otherwise we will end up with several allOf inside anyOf.
                # See https://github.com/samuelcolvin/pydantic/issues/1209
                sub_schema = sub_schema['allOf'][0]
            sub_field_schemas.append(sub_schema)
            nested_models.update(sub_nested_models)
        return {'anyOf': sub_field_schemas}, definitions, nested_models


# Order is important, e.g. subclasses of str must go before str
# this is used only for standard library types, custom types should use __modify_schema__ instead
field_class_to_schema: Tuple[Tuple[Any, Dict[str, Any]], ...] = (
    (Path, {'type': 'string', 'format': 'path'}),
    (datetime, {'type': 'string', 'format': 'date-time'}),
    (date, {'type': 'string', 'format': 'date'}),
    (time, {'type': 'string', 'format': 'time'}),
    (timedelta, {'type': 'number', 'format': 'time-delta'}),
    (IPv4Network, {'type': 'string', 'format': 'ipv4network'}),
    (IPv6Network, {'type': 'string', 'format': 'ipv6network'}),
    (IPv4Interface, {'type': 'string', 'format': 'ipv4interface'}),
    (IPv6Interface, {'type': 'string', 'format': 'ipv6interface'}),
    (IPv4Address, {'type': 'string', 'format': 'ipv4'}),
    (IPv6Address, {'type': 'string', 'format': 'ipv6'}),
    (Pattern, {'type': 'string', 'format': 'regex'}),
    (str, {'type': 'string'}),
    (bytes, {'type': 'string', 'format': 'binary'}),
    (bool, {'type': 'boolean'}),
    (int, {'type': 'integer'}),
    (float, {'type': 'number'}),
    (Decimal, {'type': 'number'}),
    (UUID, {'type': 'string', 'format': 'uuid'}),
    (dict, {'type': 'object'}),
    (list, {'type': 'array', 'items': {}}),
    (tuple, {'type': 'array', 'items': {}}),
    (set, {'type': 'array', 'items': {}, 'uniqueItems': True}),
    (frozenset, {'type': 'array', 'items': {}, 'uniqueItems': True}),
)

json_scheme = {'type': 'string', 'format': 'json-string'}


def add_field_type_to_schema(field_type: Any, schema: Dict[str, Any]) -> None:
    """
    Update the given `schema` with the type-specific metadata for the given `field_type`.

    This function looks through `field_class_to_schema` for a class that matches the given `field_type`,
    and then modifies the given `schema` with the information from that type.
    """
    for type_, t_schema in field_class_to_schema:
        # Fallback for `typing.Pattern` as it is not a valid class
        if lenient_issubclass(field_type, type_) or field_type is type_ is Pattern:
            schema.update(t_schema)
            break


def get_schema_ref(name: str, ref_prefix: Optional[str], ref_template: str, schema_overrides: bool) -> Dict[str, Any]:
    if ref_prefix:
        schema_ref = {'$ref': ref_prefix + name}
    else:
        schema_ref = {'$ref': ref_template.format(model=name)}
    return {'allOf': [schema_ref]} if schema_overrides else schema_ref


def field_singleton_schema(  # noqa: C901 (ignore complexity)
        field: ModelField,
        *,
        by_alias: bool,
        model_name_map: Dict[TypeModelOrEnum, str],
        ref_template: str,
        schema_overrides: bool = False,
        ref_prefix: Optional[str] = None,
        known_models: TypeModelSet,
) -> Tuple[Dict[str, Any], Dict[str, Any], Set[str]]:
    """
    This function is indirectly used by ``field_schema()``, you should probably be using that function.

    Take a single Pydantic ``ModelField``, and return its schema and any additional definitions from sub-models.
    """
    from .main import BaseModel  # noqa: F811

    definitions: Dict[str, Any] = {}
    nested_models: Set[str] = set()
    field_type = field.type_

    # Recurse into this field if it contains sub_fields and is NOT a
    # BaseModel OR that BaseModel is a const
    if field.sub_fields and (
            (field.field_info and field.field_info.const) or not lenient_issubclass(field_type, BaseModel)
    ):
        return field_singleton_sub_fields_schema(
            field.sub_fields,
            by_alias=by_alias,
            model_name_map=model_name_map,
            schema_overrides=schema_overrides,
            ref_prefix=ref_prefix,
            ref_template=ref_template,
            known_models=known_models,
        )
    if field_type is Any or field_type.__class__ == TypeVar:
        return {}, definitions, nested_models  # no restrictions
    if field_type in NONE_TYPES:
        return {'type': 'null'}, definitions, nested_models
    if is_callable_type(field_type):
        raise SkipField(f'Callable {field.name} was excluded from schema since JSON schema has no equivalent type.')
    f_schema: Dict[str, Any] = {}
    if field.field_info is not None and field.field_info.const:
        f_schema['const'] = field.default

    if is_literal_type(field_type):
        values = all_literal_values(field_type)

        if len({v.__class__ for v in values}) > 1:
            return field_schema(
                multitypes_literal_field_for_schema(values, field),
                by_alias=by_alias,
                model_name_map=model_name_map,
                ref_prefix=ref_prefix,
                ref_template=ref_template,
                known_models=known_models,
            )

        # All values have the same type
        field_type = values[0].__class__
        f_schema['enum'] = list(values)
        add_field_type_to_schema(field_type, f_schema)
    elif lenient_issubclass(field_type, Enum):
        enum_name = model_name_map[field_type]
        f_schema, schema_overrides = get_field_info_schema(field)
        f_schema.update(get_schema_ref(enum_name, ref_prefix, ref_template, schema_overrides))
        definitions[enum_name] = enum_process_schema(field_type)
    elif is_namedtuple(field_type):
        sub_schema, *_ = model_process_schema(
            field_type.__pydantic_model__,
            by_alias=by_alias,
            model_name_map=model_name_map,
            ref_prefix=ref_prefix,
            ref_template=ref_template,
            known_models=known_models,
        )
        f_schema.update({'type': 'array', 'items': list(sub_schema['properties'].values())})
    elif not hasattr(field_type, '__pydantic_model__'):
        add_field_type_to_schema(field_type, f_schema)

        modify_schema = getattr(field_type, '__modify_schema__', None)
        if modify_schema:
            modify_schema(f_schema)

    if f_schema:
        return f_schema, definitions, nested_models

    # Handle dataclass-based models
    if lenient_issubclass(getattr(field_type, '__pydantic_model__', None), BaseModel):
        field_type = field_type.__pydantic_model__

    if issubclass(field_type, BaseModel):
        model_name = model_name_map[field_type]
        if field_type not in known_models:
            sub_schema, sub_definitions, sub_nested_models = model_process_schema(
                field_type,
                by_alias=by_alias,
                model_name_map=model_name_map,
                ref_prefix=ref_prefix,
                ref_template=ref_template,
                known_models=known_models,
            )
            definitions.update(sub_definitions)
            definitions[model_name] = sub_schema
            nested_models.update(sub_nested_models)
        else:
            nested_models.add(model_name)
        schema_ref = get_schema_ref(model_name, ref_prefix, ref_template, schema_overrides)
        return schema_ref, definitions, nested_models

    # For generics with no args
    args = get_args(field_type)
    if args is not None and not args and Generic in field_type.__bases__:
        return f_schema, definitions, nested_models

    raise ValueError(f'Value not declarable with JSON Schema, field: {field}')


def multitypes_literal_field_for_schema(values: Tuple[Any, ...], field: ModelField) -> ModelField:
    """
    To support `Literal` with values of different types, we split it into multiple `Literal` with same type
    e.g. `Literal['qwe', 'asd', 1, 2]` becomes `Union[Literal['qwe', 'asd'], Literal[1, 2]]`
    """
    literal_distinct_types = defaultdict(list)
    for v in values:
        literal_distinct_types[v.__class__].append(v)
    distinct_literals = (Literal[tuple(same_type_values)] for same_type_values in literal_distinct_types.values())

    return ModelField(
        name=field.name,
        type_=Union[tuple(distinct_literals)],  # type: ignore
        class_validators=field.class_validators,
        model_config=field.model_config,
        default=field.default,
        required=field.required,
        alias=field.alias,
        field_info=field.field_info,
    )


def encode_default(dft: Any) -> Any:
    if isinstance(dft, (int, float, str)):
        return dft
    elif sequence_like(dft):
        t = dft.__class__
        return t(encode_default(v) for v in dft)
    elif isinstance(dft, dict):
        return {encode_default(k): encode_default(v) for k, v in dft.items()}
    elif dft is None:
        return None
    else:
        return pydantic_encoder(dft)


_map_types_constraint: Dict[Any, Callable[..., type]] = {int: conint, float: confloat, Decimal: condecimal}


def get_annotation_from_field_info(
        annotation: Any, field_info: FieldInfo, field_name: str, validate_assignment: bool = False
) -> Type[Any]:
    """
    Get an annotation with validation implemented for numbers and strings based on the field_info.
    :param annotation: an annotation from a field specification, as ``str``, ``ConstrainedStr``
    :param field_info: an instance of FieldInfo, possibly with declarations for validations and JSON Schema
    :param field_name: name of the field for use in error messages
    :param validate_assignment: default False, flag for BaseModel Config value of validate_assignment
    :return: the same ``annotation`` if unmodified or a new annotation with validation in place
    """
    constraints = field_info.get_constraints()

    used_constraints: Set[str] = set()
    if constraints:
        annotation, used_constraints = get_annotation_with_constraints(annotation, field_info)

    if validate_assignment:
        used_constraints.add('allow_mutation')

    unused_constraints = constraints - used_constraints
    if unused_constraints:
        raise ValueError(
            f'On field "{field_name}" the following field constraints are set but not enforced: '
            f'{", ".join(unused_constraints)}. '
            f'\nFor more details see https://pydantic-docs.helpmanual.io/usage/schema/#unenforced-field-constraints'
        )

    return annotation


def get_annotation_with_constraints(annotation: Any, field_info: FieldInfo) -> Tuple[Type[Any], Set[str]]:  # noqa: C901
    """
    Get an annotation with used constraints implemented for numbers and strings based on the field_info.

    :param annotation: an annotation from a field specification, as ``str``, ``ConstrainedStr``
    :param field_info: an instance of FieldInfo, possibly with declarations for validations and JSON Schema
    :return: the same ``annotation`` if unmodified or a new annotation along with the used constraints.
    """
    used_constraints: Set[str] = set()

    def go(type_: Any) -> Type[Any]:
        if (
                is_literal_type(annotation)
                or isinstance(type_, ForwardRef)
                or lenient_issubclass(type_, (ConstrainedList, ConstrainedSet))
        ):
            return type_
        origin = get_origin(type_)
        if origin is not None:
            args: Tuple[Any, ...] = get_args(type_)
            if any(isinstance(a, ForwardRef) for a in args):
                # forward refs cause infinite recursion below
                return type_

            if origin is Annotated:
                return go(args[0])
            if origin is Union:
                return Union[tuple(go(a) for a in args)]  # type: ignore

            if issubclass(origin, List) and (field_info.min_items is not None or field_info.max_items is not None):
                used_constraints.update({'min_items', 'max_items'})
                return conlist(go(args[0]), min_items=field_info.min_items, max_items=field_info.max_items)

            if issubclass(origin, Set) and (field_info.min_items is not None or field_info.max_items is not None):
                used_constraints.update({'min_items', 'max_items'})
                return conset(go(args[0]), min_items=field_info.min_items, max_items=field_info.max_items)

            for t in (Tuple, List, Set, FrozenSet, Sequence):
                if issubclass(origin, t):  # type: ignore
                    return t[tuple(go(a) for a in args)]  # type: ignore

            if issubclass(origin, Dict):
                return Dict[args[0], go(args[1])]  # type: ignore

        attrs: Optional[Tuple[str, ...]] = None
        constraint_func: Optional[Callable[..., type]] = None
        if isinstance(type_, type):
            if issubclass(type_, (SecretStr, SecretBytes)):
                attrs = ('max_length', 'min_length')

                def constraint_func(**kwargs: Any) -> Type[Any]:
                    return type(type_.__name__, (type_,), kwargs)

            elif issubclass(type_, str) and not issubclass(type_, (EmailStr, AnyUrl, ConstrainedStr)):
                attrs = ('max_length', 'min_length', 'regex')
                constraint_func = constr
            elif issubclass(type_, bytes):
                attrs = ('max_length', 'min_length', 'regex')
                constraint_func = conbytes
            elif issubclass(type_, numeric_types) and not issubclass(
                    type_, (ConstrainedInt, ConstrainedFloat, ConstrainedDecimal, ConstrainedList, ConstrainedSet, bool)
            ):
                # Is numeric type
                attrs = ('gt', 'lt', 'ge', 'le', 'multiple_of')
                numeric_type = next(t for t in numeric_types if issubclass(type_, t))  # pragma: no branch
                constraint_func = _map_types_constraint[numeric_type]

        if attrs:
            used_constraints.update(set(attrs))
            kwargs = {
                attr_name: attr
                for attr_name, attr in ((attr_name, getattr(field_info, attr_name)) for attr_name in attrs)
                if attr is not None
            }
            if kwargs:
                constraint_func = cast(Callable[..., type], constraint_func)
                return constraint_func(**kwargs)
        return type_

    ans = go(annotation)

    return ans, used_constraints


def normalize_name(name: str) -> str:
    """
    Normalizes the given name. This can be applied to either a model *or* enum.
    """
    return re.sub(r'[^a-zA-Z0-9.\-_]', '_', name)


class SkipField(Exception):
    """
    Utility exception used to exclude fields from schema.
    """

    def __init__(self, message: str) -> None:
        self.message = message<|MERGE_RESOLUTION|>--- conflicted
+++ resolved
@@ -473,12 +473,8 @@
         elif items_schema:
             # The dict values are not simply Any, so they need a schema
             f_schema['additionalProperties'] = items_schema
-<<<<<<< HEAD
-    elif field.shape in {SHAPE_TUPLE, SHAPE_GENERIC}:
-=======
     # elif field.shape in {SHAPE_TUPLE, SHAPE_GENERIC}:
     elif field.shape == SHAPE_TUPLE or (field.shape == SHAPE_GENERIC and not issubclass(field.type_, BaseModel)):
->>>>>>> fd6cc9a4
         sub_schema = []
         sub_fields = cast(List[ModelField], field.sub_fields)
         for sf in sub_fields:
@@ -503,7 +499,7 @@
         if field.shape == SHAPE_GENERIC:
             f_schema = {'allOf': [f_schema]}
     else:
-        assert field.shape == SHAPE_SINGLETON, field.shape
+        assert field.shape in {SHAPE_SINGLETON, SHAPE_GENERIC}, field.shape
         f_schema, f_definitions, f_nested_models = field_singleton_schema(
             field,
             by_alias=by_alias,
