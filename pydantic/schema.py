import re
import warnings
from datetime import date, datetime, time, timedelta
from decimal import Decimal
from enum import Enum
from ipaddress import IPv4Address, IPv4Interface, IPv4Network, IPv6Address, IPv6Interface, IPv6Network
from pathlib import Path
from typing import (
    TYPE_CHECKING,
    Any,
    Callable,
    Dict,
    FrozenSet,
    Iterable,
    List,
    Optional,
    Pattern,
    Sequence,
    Set,
    Tuple,
    Type,
    TypeVar,
    Union,
    cast,
)
from uuid import UUID

from .class_validators import ROOT_KEY
from .fields import (
    SHAPE_FROZENSET,
    SHAPE_ITERABLE,
    SHAPE_LIST,
    SHAPE_MAPPING,
    SHAPE_SEQUENCE,
    SHAPE_SET,
    SHAPE_SINGLETON,
    SHAPE_TUPLE,
    SHAPE_TUPLE_ELLIPSIS,
    FieldInfo,
    ModelField,
)
from .json import pydantic_encoder
from .networks import AnyUrl, EmailStr
from .types import (
    ConstrainedDecimal,
    ConstrainedFloat,
    ConstrainedInt,
    ConstrainedList,
    ConstrainedSet,
    ConstrainedStr,
    conbytes,
    condecimal,
    confloat,
    conint,
    conlist,
    conset,
    constr,
)
from .typing import ForwardRef, Literal, get_args, get_origin, is_callable_type, is_literal_type, literal_values
from .utils import get_model, lenient_issubclass, sequence_like

if TYPE_CHECKING:
    from .dataclasses import DataclassType  # noqa: F401
    from .main import BaseModel  # noqa: F401

default_prefix = '#/definitions/'


TypeModelOrEnum = Union[Type['BaseModel'], Type[Enum]]
TypeModelSet = Set[TypeModelOrEnum]


def schema(
    models: Sequence[Union[Type['BaseModel'], Type['DataclassType']]],
    *,
    by_alias: bool = True,
    title: Optional[str] = None,
    description: Optional[str] = None,
    ref_prefix: Optional[str] = None,
    ref_template: str = '#/definitions/{model}',
) -> Dict[str, Any]:
    """
    Process a list of models and generate a single JSON Schema with all of them defined in the ``definitions``
    top-level JSON key, including their sub-models.

    :param models: a list of models to include in the generated JSON Schema
    :param by_alias: generate the schemas using the aliases defined, if any
    :param title: title for the generated schema that includes the definitions
    :param description: description for the generated schema
    :param ref_prefix: the JSON Pointer prefix for schema references with ``$ref``, if None, will be set to the
      default of ``#/definitions/``. Update it if you want the schemas to reference the definitions somewhere
      else, e.g. for OpenAPI use ``#/components/schemas/``. The resulting generated schemas will still be at the
      top-level key ``definitions``, so you can extract them from there. But all the references will have the set
      prefix.
    :param ref_template: Use a ``string.format()`` template`` for ``$ref`` instead of a prefix. This can be useful
      for references that cannot be represented by ``ref_prefix`` such as a definition stored in another file. For
      a sibling json file in a ``/schemas`` directory use ``"/schemas/${model}.json#"``.
    :return: dict with the JSON Schema with a ``definitions`` top-level key including the schema definitions for
      the models and sub-models passed in ``models``.
    """
    clean_models = [get_model(model) for model in models]
    flat_models = get_flat_models_from_models(clean_models)
    model_name_map = get_model_name_map(flat_models)
    definitions = {}
    output_schema: Dict[str, Any] = {}
    if title:
        output_schema['title'] = title
    if description:
        output_schema['description'] = description
    for model in clean_models:
        m_schema, m_definitions, m_nested_models = model_process_schema(
            model, by_alias=by_alias, model_name_map=model_name_map, ref_prefix=ref_prefix, ref_template=ref_template,
        )
        definitions.update(m_definitions)
        model_name = model_name_map[model]
        definitions[model_name] = m_schema
    if definitions:
        output_schema['definitions'] = definitions
    return output_schema


def model_schema(
    model: Union[Type['BaseModel'], Type['DataclassType']],
    by_alias: bool = True,
    ref_prefix: Optional[str] = None,
    ref_template: str = '#/definitions/{model}',
) -> Dict[str, Any]:
    """
    Generate a JSON Schema for one model. With all the sub-models defined in the ``definitions`` top-level
    JSON key.

    :param model: a Pydantic model (a class that inherits from BaseModel)
    :param by_alias: generate the schemas using the aliases defined, if any
    :param ref_prefix: the JSON Pointer prefix for schema references with ``$ref``, if None, will be set to the
      default of ``#/definitions/``. Update it if you want the schemas to reference the definitions somewhere
      else, e.g. for OpenAPI use ``#/components/schemas/``. The resulting generated schemas will still be at the
      top-level key ``definitions``, so you can extract them from there. But all the references will have the set
      prefix.
    :param ref_template: Use a ``string.format()`` template`` for ``$ref`` instead of a prefix. This can be useful for
      references that cannot be represented by ``ref_prefix`` such as a definition stored in another file. For a
      sibling json file in a ``/schemas`` directory use ``"/schemas/${model}.json#"``.
    :return: dict with the JSON Schema for the passed ``model``
    """
    model = get_model(model)
    flat_models = get_flat_models_from_model(model)
    model_name_map = get_model_name_map(flat_models)
    model_name = model_name_map[model]
    m_schema, m_definitions, nested_models = model_process_schema(
        model, by_alias=by_alias, model_name_map=model_name_map, ref_prefix=ref_prefix
    )
    if model_name in nested_models:
        # model_name is in Nested models, it has circular references
        m_definitions[model_name] = m_schema
        if ref_prefix:
            m_schema = {'$ref': ref_prefix + model_name}
        else:
            m_schema = {'$ref': ref_template.format(model=model_name)}
    if m_definitions:
        m_schema.update({'definitions': m_definitions})
    return m_schema


def get_field_info_schema(field: ModelField) -> Tuple[Dict[str, Any], bool]:
    schema_overrides = False

    # If no title is explicitly set, we don't set title in the schema for enums.
    # The behaviour is the same as `BaseModel` reference, where the default title
    # is in the definitions part of the schema.
    schema: Dict[str, Any] = {}
    if field.field_info.title or not lenient_issubclass(field.type_, Enum):
        schema['title'] = field.field_info.title or field.alias.title().replace('_', ' ')

    if field.field_info.title:
        schema_overrides = True

    if field.field_info.description:
        schema['description'] = field.field_info.description
        schema_overrides = True

    if not field.required and not field.field_info.const and field.default is not None:
        schema['default'] = encode_default(field.default)
        schema_overrides = True

    return schema, schema_overrides


def field_schema(
    field: ModelField,
    *,
    by_alias: bool = True,
    model_name_map: Dict[TypeModelOrEnum, str],
    ref_prefix: Optional[str] = None,
    ref_template: str = '#/definitions/{model}',
    known_models: TypeModelSet = None,
) -> Tuple[Dict[str, Any], Dict[str, Any], Set[str]]:
    """
    Process a Pydantic field and return a tuple with a JSON Schema for it as the first item.
    Also return a dictionary of definitions with models as keys and their schemas as values. If the passed field
    is a model and has sub-models, and those sub-models don't have overrides (as ``title``, ``default``, etc), they
    will be included in the definitions and referenced in the schema instead of included recursively.

    :param field: a Pydantic ``ModelField``
    :param by_alias: use the defined alias (if any) in the returned schema
    :param model_name_map: used to generate the JSON Schema references to other models included in the definitions
    :param ref_prefix: the JSON Pointer prefix to use for references to other schemas, if None, the default of
      #/definitions/ will be used
    :param ref_template: Use a ``string.format()`` template`` for ``$ref`` instead of a prefix. This can be useful for
      references that cannot be represented by ``ref_prefix`` such as a definition stored in another file. For a
      sibling json file in a ``/schemas`` directory use ``"/schemas/${model}.json#"``.
    :param known_models: used to solve circular references
    :return: tuple of the schema for this field and additional definitions
    """
<<<<<<< HEAD
    schema_overrides = False
    s = dict(title=field.field_info.title or field.alias.title().replace('_', ' '))
    if field.field_info.title:
        schema_overrides = True

    if field.field_info.description:
        s['description'] = field.field_info.description
        schema_overrides = True

    if not field.required and not field.field_info.const and field.default is not None:
        s['default'] = encode_default(field.default)
        schema_overrides = True
=======
    ref_prefix = ref_prefix or default_prefix
    s, schema_overrides = get_field_info_schema(field)
>>>>>>> a43c2d26

    validation_schema = get_field_schema_validations(field)
    if validation_schema:
        s.update(validation_schema)
        schema_overrides = True

    f_schema, f_definitions, f_nested_models = field_type_schema(
        field,
        by_alias=by_alias,
        model_name_map=model_name_map,
        schema_overrides=schema_overrides,
        ref_prefix=ref_prefix,
        ref_template=ref_template,
        known_models=known_models or set(),
    )
    # $ref will only be returned when there are no schema_overrides
    if '$ref' in f_schema:
        return f_schema, f_definitions, f_nested_models
    else:
        s.update(f_schema)
        return s, f_definitions, f_nested_models


numeric_types = (int, float, Decimal)
_str_types_attrs: Tuple[Tuple[str, Union[type, Tuple[type, ...]], str], ...] = (
    ('max_length', numeric_types, 'maxLength'),
    ('min_length', numeric_types, 'minLength'),
    ('regex', str, 'pattern'),
)

_numeric_types_attrs: Tuple[Tuple[str, Union[type, Tuple[type, ...]], str], ...] = (
    ('gt', numeric_types, 'exclusiveMinimum'),
    ('lt', numeric_types, 'exclusiveMaximum'),
    ('ge', numeric_types, 'minimum'),
    ('le', numeric_types, 'maximum'),
    ('multiple_of', numeric_types, 'multipleOf'),
)


def get_field_schema_validations(field: ModelField) -> Dict[str, Any]:
    """
    Get the JSON Schema validation keywords for a ``field`` with an annotation of
    a Pydantic ``FieldInfo`` with validation arguments.
    """
    f_schema: Dict[str, Any] = {}

    if lenient_issubclass(field.type_, Enum):
        # schema is already updated by `enum_process_schema`
        return f_schema

    if lenient_issubclass(field.type_, (str, bytes)):
        for attr_name, t, keyword in _str_types_attrs:
            attr = getattr(field.field_info, attr_name, None)
            if isinstance(attr, t):
                f_schema[keyword] = attr
    if lenient_issubclass(field.type_, numeric_types) and not issubclass(field.type_, bool):
        for attr_name, t, keyword in _numeric_types_attrs:
            attr = getattr(field.field_info, attr_name, None)
            if isinstance(attr, t):
                f_schema[keyword] = attr
    if field.field_info is not None and field.field_info.const:
        f_schema['const'] = field.default
    if field.field_info.extra:
        f_schema.update(field.field_info.extra)
    modify_schema = getattr(field.outer_type_, '__modify_schema__', None)
    if modify_schema:
        modify_schema(f_schema)
    return f_schema


def get_model_name_map(unique_models: TypeModelSet) -> Dict[TypeModelOrEnum, str]:
    """
    Process a set of models and generate unique names for them to be used as keys in the JSON Schema
    definitions. By default the names are the same as the class name. But if two models in different Python
    modules have the same name (e.g. "users.Model" and "items.Model"), the generated names will be
    based on the Python module path for those conflicting models to prevent name collisions.

    :param unique_models: a Python set of models
    :return: dict mapping models to names
    """
    name_model_map = {}
    conflicting_names: Set[str] = set()
    for model in unique_models:
        model_name = normalize_name(model.__name__)
        if model_name in conflicting_names:
            model_name = get_long_model_name(model)
            name_model_map[model_name] = model
        elif model_name in name_model_map:
            conflicting_names.add(model_name)
            conflicting_model = name_model_map.pop(model_name)
            name_model_map[get_long_model_name(conflicting_model)] = conflicting_model
            name_model_map[get_long_model_name(model)] = model
        else:
            name_model_map[model_name] = model
    return {v: k for k, v in name_model_map.items()}


def get_flat_models_from_model(model: Type['BaseModel'], known_models: TypeModelSet = None) -> TypeModelSet:
    """
    Take a single ``model`` and generate a set with itself and all the sub-models in the tree. I.e. if you pass
    model ``Foo`` (subclass of Pydantic ``BaseModel``) as ``model``, and it has a field of type ``Bar`` (also
    subclass of ``BaseModel``) and that model ``Bar`` has a field of type ``Baz`` (also subclass of ``BaseModel``),
    the return value will be ``set([Foo, Bar, Baz])``.

    :param model: a Pydantic ``BaseModel`` subclass
    :param known_models: used to solve circular references
    :return: a set with the initial model and all its sub-models
    """
    known_models = known_models or set()
    flat_models: TypeModelSet = set()
    flat_models.add(model)
    known_models |= flat_models
    fields = cast(Sequence[ModelField], model.__fields__.values())
    flat_models |= get_flat_models_from_fields(fields, known_models=known_models)
    return flat_models


def get_flat_models_from_field(field: ModelField, known_models: TypeModelSet) -> TypeModelSet:
    """
    Take a single Pydantic ``ModelField`` (from a model) that could have been declared as a sublcass of BaseModel
    (so, it could be a submodel), and generate a set with its model and all the sub-models in the tree.
    I.e. if you pass a field that was declared to be of type ``Foo`` (subclass of BaseModel) as ``field``, and that
    model ``Foo`` has a field of type ``Bar`` (also subclass of ``BaseModel``) and that model ``Bar`` has a field of
    type ``Baz`` (also subclass of ``BaseModel``), the return value will be ``set([Foo, Bar, Baz])``.

    :param field: a Pydantic ``ModelField``
    :param known_models: used to solve circular references
    :return: a set with the model used in the declaration for this field, if any, and all its sub-models
    """
    from .main import BaseModel  # noqa: F811

    flat_models: TypeModelSet = set()
    # Handle dataclass-based models
    field_type = field.type_
    if lenient_issubclass(getattr(field_type, '__pydantic_model__', None), BaseModel):
        field_type = field_type.__pydantic_model__
    if field.sub_fields:
        flat_models |= get_flat_models_from_fields(field.sub_fields, known_models=known_models)
    elif lenient_issubclass(field_type, BaseModel) and field_type not in known_models:
        flat_models |= get_flat_models_from_model(field_type, known_models=known_models)
    elif lenient_issubclass(field_type, Enum):
        flat_models.add(field_type)
    return flat_models


def get_flat_models_from_fields(fields: Sequence[ModelField], known_models: TypeModelSet) -> TypeModelSet:
    """
    Take a list of Pydantic  ``ModelField``s (from a model) that could have been declared as sublcasses of ``BaseModel``
    (so, any of them could be a submodel), and generate a set with their models and all the sub-models in the tree.
    I.e. if you pass a the fields of a model ``Foo`` (subclass of ``BaseModel``) as ``fields``, and on of them has a
    field of type ``Bar`` (also subclass of ``BaseModel``) and that model ``Bar`` has a field of type ``Baz`` (also
    subclass of ``BaseModel``), the return value will be ``set([Foo, Bar, Baz])``.

    :param fields: a list of Pydantic ``ModelField``s
    :param known_models: used to solve circular references
    :return: a set with any model declared in the fields, and all their sub-models
    """
    flat_models: TypeModelSet = set()
    for field in fields:
        flat_models |= get_flat_models_from_field(field, known_models=known_models)
    return flat_models


def get_flat_models_from_models(models: Sequence[Type['BaseModel']]) -> TypeModelSet:
    """
    Take a list of ``models`` and generate a set with them and all their sub-models in their trees. I.e. if you pass
    a list of two models, ``Foo`` and ``Bar``, both subclasses of Pydantic ``BaseModel`` as models, and ``Bar`` has
    a field of type ``Baz`` (also subclass of ``BaseModel``), the return value will be ``set([Foo, Bar, Baz])``.
    """
    flat_models: TypeModelSet = set()
    for model in models:
        flat_models |= get_flat_models_from_model(model)
    return flat_models


def get_long_model_name(model: TypeModelOrEnum) -> str:
    return f'{model.__module__}__{model.__name__}'.replace('.', '__')


def field_type_schema(
    field: ModelField,
    *,
    by_alias: bool,
    model_name_map: Dict[TypeModelOrEnum, str],
    schema_overrides: bool = False,
    ref_prefix: Optional[str] = None,
    ref_template: str = '#/definitions/{model}',
    known_models: TypeModelSet,
) -> Tuple[Dict[str, Any], Dict[str, Any], Set[str]]:
    """
    Used by ``field_schema()``, you probably should be using that function.

    Take a single ``field`` and generate the schema for its type only, not including additional
    information as title, etc. Also return additional schema definitions, from sub-models.
    """
    definitions = {}
    nested_models: Set[str] = set()
    f_schema: Dict[str, Any]
    if field.shape in {SHAPE_LIST, SHAPE_TUPLE_ELLIPSIS, SHAPE_SEQUENCE, SHAPE_SET, SHAPE_FROZENSET, SHAPE_ITERABLE}:
        items_schema, f_definitions, f_nested_models = field_singleton_schema(
            field,
            by_alias=by_alias,
            model_name_map=model_name_map,
            ref_prefix=ref_prefix,
            ref_template=ref_template,
            known_models=known_models,
        )
        definitions.update(f_definitions)
        nested_models.update(f_nested_models)
        f_schema = {'type': 'array', 'items': items_schema}
        if field.shape in {SHAPE_SET, SHAPE_FROZENSET}:
            f_schema['uniqueItems'] = True

    elif field.shape == SHAPE_MAPPING:
        f_schema = {'type': 'object'}
        key_field = cast(ModelField, field.key_field)
        regex = getattr(key_field.type_, 'regex', None)
        items_schema, f_definitions, f_nested_models = field_singleton_schema(
            field,
            by_alias=by_alias,
            model_name_map=model_name_map,
            ref_prefix=ref_prefix,
            ref_template=ref_template,
            known_models=known_models,
        )
        definitions.update(f_definitions)
        nested_models.update(f_nested_models)
        if regex:
            # Dict keys have a regex pattern
            # items_schema might be a schema or empty dict, add it either way
            f_schema['patternProperties'] = {regex.pattern: items_schema}
        elif items_schema:
            # The dict values are not simply Any, so they need a schema
            f_schema['additionalProperties'] = items_schema
    elif field.shape == SHAPE_TUPLE:
        sub_schema = []
        sub_fields = cast(List[ModelField], field.sub_fields)
        for sf in sub_fields:
            sf_schema, sf_definitions, sf_nested_models = field_type_schema(
                sf,
                by_alias=by_alias,
                model_name_map=model_name_map,
                ref_prefix=ref_prefix,
                ref_template=ref_template,
                known_models=known_models,
            )
            definitions.update(sf_definitions)
            nested_models.update(sf_nested_models)
            sub_schema.append(sf_schema)
        if len(sub_schema) == 1:
            sub_schema = sub_schema[0]  # type: ignore
        f_schema = {'type': 'array', 'items': sub_schema}
    else:
        assert field.shape == SHAPE_SINGLETON, field.shape
        f_schema, f_definitions, f_nested_models = field_singleton_schema(
            field,
            by_alias=by_alias,
            model_name_map=model_name_map,
            schema_overrides=schema_overrides,
            ref_prefix=ref_prefix,
            ref_template=ref_template,
            known_models=known_models,
        )
        definitions.update(f_definitions)
        nested_models.update(f_nested_models)

    # check field type to avoid repeated calls to the same __modify_schema__ method
    if field.type_ != field.outer_type_:
        modify_schema = getattr(field.outer_type_, '__modify_schema__', None)
        if modify_schema:
            modify_schema(f_schema)
    return f_schema, definitions, nested_models


def model_process_schema(
    model: TypeModelOrEnum,
    *,
    by_alias: bool = True,
    model_name_map: Dict[TypeModelOrEnum, str],
    ref_prefix: Optional[str] = None,
    ref_template: str = '#/definitions/{model}',
    known_models: TypeModelSet = None,
) -> Tuple[Dict[str, Any], Dict[str, Any], Set[str]]:
    """
    Used by ``model_schema()``, you probably should be using that function.

    Take a single ``model`` and generate its schema. Also return additional schema definitions, from sub-models. The
    sub-models of the returned schema will be referenced, but their definitions will not be included in the schema. All
    the definitions are returned as the second value.
    """
    from inspect import getdoc, signature

    known_models = known_models or set()
    if lenient_issubclass(model, Enum):
        model = cast(Type[Enum], model)
        s = enum_process_schema(model)
        return s, {}, set()
    model = cast(Type['BaseModel'], model)
    s = {'title': model.__config__.title or model.__name__}
    doc = getdoc(model)
    if doc:
        s['description'] = doc
    known_models.add(model)
    m_schema, m_definitions, nested_models = model_type_schema(
        model,
        by_alias=by_alias,
        model_name_map=model_name_map,
        ref_prefix=ref_prefix,
        ref_template=ref_template,
        known_models=known_models,
    )
    s.update(m_schema)
    schema_extra = model.__config__.schema_extra
    if callable(schema_extra):
        if len(signature(schema_extra).parameters) == 1:
            schema_extra(s)
        else:
            schema_extra(s, model)
    else:
        s.update(schema_extra)
    return s, m_definitions, nested_models


def model_type_schema(
    model: Type['BaseModel'],
    *,
    by_alias: bool,
    model_name_map: Dict[TypeModelOrEnum, str],
    ref_prefix: Optional[str] = None,
    ref_template: str = '#/definitions/{model}',
    known_models: TypeModelSet,
) -> Tuple[Dict[str, Any], Dict[str, Any], Set[str]]:
    """
    You probably should be using ``model_schema()``, this function is indirectly used by that function.

    Take a single ``model`` and generate the schema for its type only, not including additional
    information as title, etc. Also return additional schema definitions, from sub-models.
    """
    properties = {}
    required = []
    definitions: Dict[str, Any] = {}
    nested_models: Set[str] = set()
    for k, f in model.__fields__.items():
        try:
            f_schema, f_definitions, f_nested_models = field_schema(
                f,
                by_alias=by_alias,
                model_name_map=model_name_map,
                ref_prefix=ref_prefix,
                ref_template=ref_template,
                known_models=known_models,
            )
        except SkipField as skip:
            warnings.warn(skip.message, UserWarning)
            continue
        definitions.update(f_definitions)
        nested_models.update(f_nested_models)
        if by_alias:
            properties[f.alias] = f_schema
            if f.required:
                required.append(f.alias)
        else:
            properties[k] = f_schema
            if f.required:
                required.append(k)
    if ROOT_KEY in properties:
        out_schema = properties[ROOT_KEY]
        out_schema['title'] = model.__config__.title or model.__name__
    else:
        out_schema = {'type': 'object', 'properties': properties}
        if required:
            out_schema['required'] = required
    if model.__config__.extra == 'forbid':
        out_schema['additionalProperties'] = False
    return out_schema, definitions, nested_models


def enum_process_schema(enum: Type[Enum]) -> Dict[str, Any]:
    """
    Take a single `enum` and generate its schema.

    This is similar to the `model_process_schema` function, but applies to ``Enum`` objects.
    """
    from inspect import getdoc

    schema: Dict[str, Any] = {
        'title': enum.__name__,
        # Python assigns all enums a default docstring value of 'An enumeration', so
        # all enums will have a description field even if not explicitly provided.
        'description': getdoc(enum),
        # Add enum values and the enum field type to the schema.
        'enum': [item.value for item in cast(Iterable[Enum], enum)],
    }

    add_field_type_to_schema(enum, schema)

    modify_schema = getattr(enum, '__modify_schema__', None)
    if modify_schema:
        modify_schema(schema)

    return schema


def field_singleton_sub_fields_schema(
    sub_fields: Sequence[ModelField],
    *,
    by_alias: bool,
    model_name_map: Dict[TypeModelOrEnum, str],
    schema_overrides: bool = False,
    ref_prefix: Optional[str] = None,
    ref_template: str = '#/definitions/{model}',
    known_models: TypeModelSet,
) -> Tuple[Dict[str, Any], Dict[str, Any], Set[str]]:
    """
    This function is indirectly used by ``field_schema()``, you probably should be using that function.

    Take a list of Pydantic ``ModelField`` from the declaration of a type with parameters, and generate their
    schema. I.e., fields used as "type parameters", like ``str`` and ``int`` in ``Tuple[str, int]``.
    """
    definitions = {}
    nested_models: Set[str] = set()
    sub_fields = [sf for sf in sub_fields if sf.include_in_schema()]
    if len(sub_fields) == 1:
        return field_type_schema(
            sub_fields[0],
            by_alias=by_alias,
            model_name_map=model_name_map,
            schema_overrides=schema_overrides,
            ref_prefix=ref_prefix,
            ref_template=ref_template,
            known_models=known_models,
        )
    else:
        sub_field_schemas = []
        for sf in sub_fields:
            sub_schema, sub_definitions, sub_nested_models = field_type_schema(
                sf,
                by_alias=by_alias,
                model_name_map=model_name_map,
                schema_overrides=schema_overrides,
                ref_prefix=ref_prefix,
                ref_template=ref_template,
                known_models=known_models,
            )
            definitions.update(sub_definitions)
            if schema_overrides and 'allOf' in sub_schema:
                # if the sub_field is a referenced schema we only need the referenced
                # object. Otherwise we will end up with several allOf inside anyOf.
                # See https://github.com/samuelcolvin/pydantic/issues/1209
                sub_schema = sub_schema['allOf'][0]
            sub_field_schemas.append(sub_schema)
            nested_models.update(sub_nested_models)
        return {'anyOf': sub_field_schemas}, definitions, nested_models


# Order is important, e.g. subclasses of str must go before str
# this is used only for standard library types, custom types should use __modify_schema__ instead
field_class_to_schema: Tuple[Tuple[Any, Dict[str, Any]], ...] = (
    (Path, {'type': 'string', 'format': 'path'}),
    (datetime, {'type': 'string', 'format': 'date-time'}),
    (date, {'type': 'string', 'format': 'date'}),
    (time, {'type': 'string', 'format': 'time'}),
    (timedelta, {'type': 'number', 'format': 'time-delta'}),
    (IPv4Network, {'type': 'string', 'format': 'ipv4network'}),
    (IPv6Network, {'type': 'string', 'format': 'ipv6network'}),
    (IPv4Interface, {'type': 'string', 'format': 'ipv4interface'}),
    (IPv6Interface, {'type': 'string', 'format': 'ipv6interface'}),
    (IPv4Address, {'type': 'string', 'format': 'ipv4'}),
    (IPv6Address, {'type': 'string', 'format': 'ipv6'}),
    (Pattern, {'type': 'string', 'format': 'regex'}),
    (str, {'type': 'string'}),
    (bytes, {'type': 'string', 'format': 'binary'}),
    (bool, {'type': 'boolean'}),
    (int, {'type': 'integer'}),
    (float, {'type': 'number'}),
    (Decimal, {'type': 'number'}),
    (UUID, {'type': 'string', 'format': 'uuid'}),
    (dict, {'type': 'object'}),
    (list, {'type': 'array', 'items': {}}),
    (tuple, {'type': 'array', 'items': {}}),
    (set, {'type': 'array', 'items': {}, 'uniqueItems': True}),
    (frozenset, {'type': 'array', 'items': {}, 'uniqueItems': True}),
)

json_scheme = {'type': 'string', 'format': 'json-string'}


def add_field_type_to_schema(field_type: Any, schema: Dict[str, Any]) -> None:
    """
    Update the given `schema` with the type-specific metadata for the given `field_type`.

    This function looks through `field_class_to_schema` for a class that matches the given `field_type`,
    and then modifies the given `schema` with the information from that type.
    """
    for type_, t_schema in field_class_to_schema:
        # Fallback for `typing.Pattern` as it is not a valid class
        if lenient_issubclass(field_type, type_) or field_type is type_ is Pattern:
            schema.update(t_schema)
            break


def get_schema_ref(ref_name: str, schema_overrides: bool) -> Dict[str, Any]:
    schema_ref = {'$ref': ref_name}
    return {'allOf': [schema_ref]} if schema_overrides else schema_ref


def field_singleton_schema(  # noqa: C901 (ignore complexity)
    field: ModelField,
    *,
    by_alias: bool,
    model_name_map: Dict[TypeModelOrEnum, str],
    schema_overrides: bool = False,
    ref_prefix: Optional[str] = None,
    ref_template: str = '#/definitions/{model}',
    known_models: TypeModelSet,
) -> Tuple[Dict[str, Any], Dict[str, Any], Set[str]]:
    """
    This function is indirectly used by ``field_schema()``, you should probably be using that function.

    Take a single Pydantic ``ModelField``, and return its schema and any additional definitions from sub-models.
    """
    from .main import BaseModel  # noqa: F811

    definitions: Dict[str, Any] = {}
    nested_models: Set[str] = set()
    if field.sub_fields:
        return field_singleton_sub_fields_schema(
            field.sub_fields,
            by_alias=by_alias,
            model_name_map=model_name_map,
            schema_overrides=schema_overrides,
            ref_prefix=ref_prefix,
            ref_template=ref_template,
            known_models=known_models,
        )
    if field.type_ is Any or field.type_.__class__ == TypeVar:
        return {}, definitions, nested_models  # no restrictions
    if is_callable_type(field.type_):
        raise SkipField(f'Callable {field.name} was excluded from schema since JSON schema has no equivalent type.')
    f_schema: Dict[str, Any] = {}
    if field.field_info is not None and field.field_info.const:
        f_schema['const'] = field.default
    field_type = field.type_
    if is_literal_type(field_type):
        values = literal_values(field_type)
        if len(values) > 1:
            return field_schema(
                multivalue_literal_field_for_schema(values, field),
                by_alias=by_alias,
                model_name_map=model_name_map,
                ref_prefix=ref_prefix,
                ref_template=ref_template,
                known_models=known_models,
            )
        literal_value = values[0]
        field_type = literal_value.__class__
        f_schema['const'] = literal_value

    if lenient_issubclass(field_type, Enum):
        enum_name = normalize_name(field_type.__name__)
<<<<<<< HEAD
        if ref_prefix:
            f_schema = {'$ref': ref_prefix + enum_name}
        else:
            f_schema = {'$ref': ref_template.format(model=enum_name)}
=======
        f_schema, schema_overrides = get_field_info_schema(field)
        f_schema.update(get_schema_ref(ref_prefix + enum_name, schema_overrides))
>>>>>>> a43c2d26
        definitions[enum_name] = enum_process_schema(field_type)
    else:
        add_field_type_to_schema(field_type, f_schema)

        modify_schema = getattr(field_type, '__modify_schema__', None)
        if modify_schema:
            modify_schema(f_schema)

    if f_schema:
        return f_schema, definitions, nested_models

    # Handle dataclass-based models
    if lenient_issubclass(getattr(field_type, '__pydantic_model__', None), BaseModel):
        field_type = field_type.__pydantic_model__

    if issubclass(field_type, BaseModel):
        model_name = model_name_map[field_type]
        if field_type not in known_models:
            sub_schema, sub_definitions, sub_nested_models = model_process_schema(
                field_type,
                by_alias=by_alias,
                model_name_map=model_name_map,
                ref_prefix=ref_prefix,
                ref_template=ref_template,
                known_models=known_models,
            )
            definitions.update(sub_definitions)
            definitions[model_name] = sub_schema
            nested_models.update(sub_nested_models)
        else:
            nested_models.add(model_name)
<<<<<<< HEAD
        if ref_prefix:
            schema_ref = {'$ref': ref_prefix + model_name}
        else:
            schema_ref = {'$ref': ref_template.format(model=model_name)}
        if not schema_overrides:
            return schema_ref, definitions, nested_models
        else:
            return {'allOf': [schema_ref]}, definitions, nested_models
=======
        schema_ref = get_schema_ref(ref_prefix + model_name, schema_overrides)
        return schema_ref, definitions, nested_models
>>>>>>> a43c2d26

    raise ValueError(f'Value not declarable with JSON Schema, field: {field}')


def multivalue_literal_field_for_schema(values: Tuple[Any, ...], field: ModelField) -> ModelField:
    return ModelField(
        name=field.name,
        type_=Union[tuple(Literal[value] for value in values)],  # type: ignore
        class_validators=field.class_validators,
        model_config=field.model_config,
        default=field.default,
        required=field.required,
        alias=field.alias,
        field_info=field.field_info,
    )


def encode_default(dft: Any) -> Any:
    if isinstance(dft, (int, float, str)):
        return dft
    elif sequence_like(dft):
        t = dft.__class__
        return t(encode_default(v) for v in dft)
    elif isinstance(dft, dict):
        return {encode_default(k): encode_default(v) for k, v in dft.items()}
    elif dft is None:
        return None
    else:
        return pydantic_encoder(dft)


_map_types_constraint: Dict[Any, Callable[..., type]] = {int: conint, float: confloat, Decimal: condecimal}
_field_constraints = {
    'min_length',
    'max_length',
    'regex',
    'gt',
    'lt',
    'ge',
    'le',
    'multiple_of',
    'min_items',
    'max_items',
}


def get_annotation_from_field_info(annotation: Any, field_info: FieldInfo, field_name: str) -> Type[Any]:  # noqa: C901
    """
    Get an annotation with validation implemented for numbers and strings based on the field_info.

    :param annotation: an annotation from a field specification, as ``str``, ``ConstrainedStr``
    :param field_info: an instance of FieldInfo, possibly with declarations for validations and JSON Schema
    :param field_name: name of the field for use in error messages
    :return: the same ``annotation`` if unmodified or a new annotation with validation in place
    """
    constraints = {f for f in _field_constraints if getattr(field_info, f) is not None}
    if not constraints:
        return annotation
    used_constraints: Set[str] = set()

    def go(type_: Any) -> Type[Any]:
        if (
            is_literal_type(annotation)
            or isinstance(type_, ForwardRef)
            or lenient_issubclass(type_, (ConstrainedList, ConstrainedSet))
        ):
            return type_
        origin = get_origin(type_)
        if origin is not None:
            args: Tuple[Any, ...] = get_args(type_)
            if any(isinstance(a, ForwardRef) for a in args):
                # forward refs cause infinite recursion below
                return type_

            if origin is Union:
                return Union[tuple(go(a) for a in args)]  # type: ignore

            if issubclass(origin, List) and (field_info.min_items is not None or field_info.max_items is not None):
                used_constraints.update({'min_items', 'max_items'})
                return conlist(go(args[0]), min_items=field_info.min_items, max_items=field_info.max_items)

            if issubclass(origin, Set) and (field_info.min_items is not None or field_info.max_items is not None):
                used_constraints.update({'min_items', 'max_items'})
                return conset(go(args[0]), min_items=field_info.min_items, max_items=field_info.max_items)

            for t in (Tuple, List, Set, FrozenSet, Sequence):
                if issubclass(origin, t):  # type: ignore
                    return t[tuple(go(a) for a in args)]  # type: ignore

            if issubclass(origin, Dict):
                return Dict[args[0], go(args[1])]  # type: ignore

        attrs: Optional[Tuple[str, ...]] = None
        constraint_func: Optional[Callable[..., type]] = None
        if isinstance(type_, type):
            if issubclass(type_, str) and not issubclass(type_, (EmailStr, AnyUrl, ConstrainedStr)):
                attrs = ('max_length', 'min_length', 'regex')
                constraint_func = constr
            elif issubclass(type_, bytes):
                attrs = ('max_length', 'min_length', 'regex')
                constraint_func = conbytes
            elif issubclass(type_, numeric_types) and not issubclass(
                type_, (ConstrainedInt, ConstrainedFloat, ConstrainedDecimal, ConstrainedList, ConstrainedSet, bool)
            ):
                # Is numeric type
                attrs = ('gt', 'lt', 'ge', 'le', 'multiple_of')
                numeric_type = next(t for t in numeric_types if issubclass(type_, t))  # pragma: no branch
                constraint_func = _map_types_constraint[numeric_type]

        if attrs:
            used_constraints.update(set(attrs))
            kwargs = {
                attr_name: attr
                for attr_name, attr in ((attr_name, getattr(field_info, attr_name)) for attr_name in attrs)
                if attr is not None
            }
            if kwargs:
                constraint_func = cast(Callable[..., type], constraint_func)
                return constraint_func(**kwargs)
        return type_

    ans = go(annotation)

    unused_constraints = constraints - used_constraints
    if unused_constraints:
        raise ValueError(
            f'On field "{field_name}" the following field constraints are set but not enforced: '
            f'{", ".join(unused_constraints)}. '
            f'\nFor more details see https://pydantic-docs.helpmanual.io/usage/schema/#unenforced-field-constraints'
        )

    return ans


def normalize_name(name: str) -> str:
    """
    Normalizes the given name. This can be applied to either a model *or* enum.
    """
    return re.sub(r'[^a-zA-Z0-9.\-_]', '_', name)


class SkipField(Exception):
    """
    Utility exception used to exclude fields from schema.
    """

    def __init__(self, message: str) -> None:
        self.message = message<|MERGE_RESOLUTION|>--- conflicted
+++ resolved
@@ -210,23 +210,7 @@
     :param known_models: used to solve circular references
     :return: tuple of the schema for this field and additional definitions
     """
-<<<<<<< HEAD
-    schema_overrides = False
-    s = dict(title=field.field_info.title or field.alias.title().replace('_', ' '))
-    if field.field_info.title:
-        schema_overrides = True
-
-    if field.field_info.description:
-        s['description'] = field.field_info.description
-        schema_overrides = True
-
-    if not field.required and not field.field_info.const and field.default is not None:
-        s['default'] = encode_default(field.default)
-        schema_overrides = True
-=======
-    ref_prefix = ref_prefix or default_prefix
     s, schema_overrides = get_field_info_schema(field)
->>>>>>> a43c2d26
 
     validation_schema = get_field_schema_validations(field)
     if validation_schema:
@@ -787,15 +771,13 @@
 
     if lenient_issubclass(field_type, Enum):
         enum_name = normalize_name(field_type.__name__)
-<<<<<<< HEAD
+        f_schema, schema_overrides = get_field_info_schema(field)
         if ref_prefix:
-            f_schema = {'$ref': ref_prefix + enum_name}
+            ref = ref_prefix + enum_name
         else:
-            f_schema = {'$ref': ref_template.format(model=enum_name)}
-=======
-        f_schema, schema_overrides = get_field_info_schema(field)
-        f_schema.update(get_schema_ref(ref_prefix + enum_name, schema_overrides))
->>>>>>> a43c2d26
+            ref = ref_template.format(model=enum_name)
+
+        f_schema.update(get_schema_ref(ref, schema_overrides))
         definitions[enum_name] = enum_process_schema(field_type)
     else:
         add_field_type_to_schema(field_type, f_schema)
@@ -827,19 +809,12 @@
             nested_models.update(sub_nested_models)
         else:
             nested_models.add(model_name)
-<<<<<<< HEAD
         if ref_prefix:
-            schema_ref = {'$ref': ref_prefix + model_name}
+            schema_ref = ref_prefix + model_name
         else:
-            schema_ref = {'$ref': ref_template.format(model=model_name)}
-        if not schema_overrides:
-            return schema_ref, definitions, nested_models
-        else:
-            return {'allOf': [schema_ref]}, definitions, nested_models
-=======
-        schema_ref = get_schema_ref(ref_prefix + model_name, schema_overrides)
+            schema_ref = ref_template.format(model=model_name)
+        schema_ref = get_schema_ref(schema_ref, schema_overrides)
         return schema_ref, definitions, nested_models
->>>>>>> a43c2d26
 
     raise ValueError(f'Value not declarable with JSON Schema, field: {field}')
 
