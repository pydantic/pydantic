--- conflicted
+++ resolved
@@ -125,14 +125,10 @@
 
 
 def model_schema(
-<<<<<<< HEAD
-    model: Union[Type['BaseModel'], Type['Dataclass']], by_alias: bool = True, ref_prefix: Optional[str] = None
-=======
-    model: Union[Type['BaseModel'], Type['DataclassType']],
+    model: Union[Type['BaseModel'], Type['Dataclass']],
     by_alias: bool = True,
     ref_prefix: Optional[str] = None,
     ref_template: str = default_ref_template,
->>>>>>> 52889203
 ) -> Dict[str, Any]:
     """
     Generate a JSON Schema for one model. With all the sub-models defined in the ``definitions`` top-level
