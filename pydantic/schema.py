--- conflicted
+++ resolved
@@ -70,11 +70,7 @@
     get_origin,
     is_callable_type,
     is_literal_type,
-<<<<<<< HEAD
-=======
     is_namedtuple,
-    literal_values,
->>>>>>> 13928e5b
 )
 from .utils import ROOT_KEY, get_model, lenient_issubclass, sequence_like
 
