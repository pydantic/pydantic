"""
The `json_schema` module contains classes and functions to allow the way [JSON Schema](https://json-schema.org/)
is generated to be customized.

In general you shouldn't need to use this module directly; instead, you can
[`BaseModel.model_json_schema`][pydantic.BaseModel.model_json_schema] and
[`TypeAdapter.json_schema`][pydantic.TypeAdapter.json_schema].
"""
from __future__ import annotations as _annotations

import dataclasses
import inspect
import math
import re
import warnings
from collections import defaultdict
from copy import deepcopy
from dataclasses import is_dataclass
from enum import Enum
from typing import (
    TYPE_CHECKING,
    Any,
    Callable,
    Counter,
    Dict,
    Hashable,
    Iterable,
    List,
    NewType,
    Sequence,
    Tuple,
    TypeVar,
    Union,
    cast,
)

import pydantic_core
from pydantic_core import CoreSchema, PydanticOmit, core_schema, to_jsonable_python
from pydantic_core.core_schema import ComputedField
from typing_extensions import Annotated, Literal, assert_never

from ._internal import (
    _annotated_handlers,
    _config,
    _core_metadata,
    _core_utils,
    _decorators,
    _internal_dataclass,
    _mock_val_ser,
    _schema_generation_shared,
    _typing_extra,
)
from .config import JsonSchemaExtraCallable
from .errors import PydanticInvalidForJsonSchema, PydanticUserError

if TYPE_CHECKING:
    from . import ConfigDict
    from ._internal._core_utils import CoreSchemaField, CoreSchemaOrField
    from ._internal._dataclasses import PydanticDataclass
    from ._internal._schema_generation_shared import GetJsonSchemaFunction, GetJsonSchemaHandler
    from .main import BaseModel


CoreSchemaOrFieldType = Literal[core_schema.CoreSchemaType, core_schema.CoreSchemaFieldType]
"""
A type alias for defined schema types that represents a union of
`core_schema.CoreSchemaType` and
`core_schema.CoreSchemaFieldType`.
"""

JsonSchemaValue = Dict[str, Any]
"""
A type alias for a JSON schema value. This is a dictionary of string keys to arbitrary values.
"""

JsonSchemaMode = Literal['validation', 'serialization']
"""
A type alias that represents the mode of a JSON schema; either 'validation' or 'serialization'.

For some types, the inputs to validation differ from the outputs of serialization. For example,
computed fields will only be present when serializing, and should not be provided when
validating. This flag provides a way to indicate whether you want the JSON schema required
for validation inputs, or that will be matched by serialization outputs.
"""


def update_json_schema(schema: JsonSchemaValue, updates: dict[str, Any]) -> JsonSchemaValue:
    """Update a JSON schema by providing a dictionary of updates.

    This function sets the provided key-value pairs in the schema and returns the updated schema.

    Args:
        schema: The JSON schema to update.
        updates: A dictionary of key-value pairs to set in the schema.

    Returns:
        The updated JSON schema.
    """
    schema.update(updates)
    return schema


JsonSchemaWarningKind = Literal['skipped-choice', 'non-serializable-default']
"""
A type alias representing the kinds of warnings that can be emitted during JSON schema generation.

See [`GenerateJsonSchema.render_warning_message`][pydantic.json_schema.GenerateJsonSchema.render_warning_message]
for more details.
"""


class PydanticJsonSchemaWarning(UserWarning):
    """This class is used to emit warnings produced during JSON schema generation.
    See the [`GenerateJsonSchema.emit_warning`][pydantic.json_schema.GenerateJsonSchema.emit_warning] and
    [`GenerateJsonSchema.render_warning_message`][pydantic.json_schema.GenerateJsonSchema.render_warning_message]
    methods for more details; these can be overridden to control warning behavior.
    """


# ##### JSON Schema Generation #####
DEFAULT_REF_TEMPLATE = '#/$defs/{model}'
"""The default format string used to generate reference names."""

# There are three types of references relevant to building JSON schemas:
#   1. core_schema "ref" values; these are not exposed as part of the JSON schema
#       * these might look like the fully qualified path of a model, its id, or something similar
CoreRef = NewType('CoreRef', str)
#   2. keys of the "definitions" object that will eventually go into the JSON schema
#       * by default, these look like "MyModel", though may change in the presence of collisions
#       * eventually, we may want to make it easier to modify the way these names are generated
DefsRef = NewType('DefsRef', str)
#   3. the values corresponding to the "$ref" key in the schema
#       * By default, these look like "#/$defs/MyModel", as in {"$ref": "#/$defs/MyModel"}
JsonRef = NewType('JsonRef', str)

CoreModeRef = Tuple[CoreRef, JsonSchemaMode]
JsonSchemaKeyT = TypeVar('JsonSchemaKeyT', bound=Hashable)


@dataclasses.dataclass(**_internal_dataclass.slots_true)
class _DefinitionsRemapping:
    defs_remapping: dict[DefsRef, DefsRef]
    json_remapping: dict[JsonRef, JsonRef]

    @staticmethod
    def from_prioritized_choices(
        prioritized_choices: dict[DefsRef, list[DefsRef]],
        defs_to_json: dict[DefsRef, JsonRef],
        definitions: dict[DefsRef, JsonSchemaValue],
    ) -> _DefinitionsRemapping:
        """
        This function should produce a remapping that replaces complex DefsRef with the simpler ones from the
        prioritized_choices such that applying the name remapping would result in an equivalent JSON schema.
        """
        # We need to iteratively simplify the definitions until we reach a fixed point.
        # The reason for this is that outer definitions may reference inner definitions that get simplified
        # into an equivalent reference, and the outer definitions won't be equivalent until we've simplified
        # the inner definitions.
        copied_definitions = deepcopy(definitions)
        definitions_schema = {'$defs': copied_definitions}
        for _iter in range(100):  # prevent an infinite loop in the case of a bug, 100 iterations should be enough
            # For every possible remapped DefsRef, collect all schemas that that DefsRef might be used for:
            schemas_for_alternatives: dict[DefsRef, list[JsonSchemaValue]] = defaultdict(list)
            for defs_ref in copied_definitions:
                alternatives = prioritized_choices[defs_ref]
                for alternative in alternatives:
                    schemas_for_alternatives[alternative].append(copied_definitions[defs_ref])

            # Deduplicate the schemas for each alternative; the idea is that we only want to remap to a new DefsRef
            # if it introduces no ambiguity, i.e., there is only one distinct schema for that DefsRef.
            for defs_ref, schemas in schemas_for_alternatives.items():
                schemas_for_alternatives[defs_ref] = _deduplicate_schemas(schemas_for_alternatives[defs_ref])

            # Build the remapping
            defs_remapping: dict[DefsRef, DefsRef] = {}
            json_remapping: dict[JsonRef, JsonRef] = {}
            for original_defs_ref in definitions:
                alternatives = prioritized_choices[original_defs_ref]
                # Pick the first alternative that has only one schema, since that means there is no collision
                remapped_defs_ref = next(x for x in alternatives if len(schemas_for_alternatives[x]) == 1)
                defs_remapping[original_defs_ref] = remapped_defs_ref
                json_remapping[defs_to_json[original_defs_ref]] = defs_to_json[remapped_defs_ref]
            remapping = _DefinitionsRemapping(defs_remapping, json_remapping)
            new_definitions_schema = remapping.remap_json_schema({'$defs': copied_definitions})
            if definitions_schema == new_definitions_schema:
                # We've reached the fixed point
                return remapping
            definitions_schema = new_definitions_schema

        raise PydanticInvalidForJsonSchema('Failed to simplify the JSON schema definitions')

    def remap_defs_ref(self, ref: DefsRef) -> DefsRef:
        return self.defs_remapping.get(ref, ref)

    def remap_json_ref(self, ref: JsonRef) -> JsonRef:
        return self.json_remapping.get(ref, ref)

    def remap_json_schema(self, schema: Any) -> Any:
        """
        Recursively update the JSON schema replacing all $refs
        """
        if isinstance(schema, str):
            # Note: this may not really be a JsonRef; we rely on having no collisions between JsonRefs and other strings
            return self.remap_json_ref(JsonRef(schema))
        elif isinstance(schema, list):
            return [self.remap_json_schema(item) for item in schema]
        elif isinstance(schema, dict):
            for key, value in schema.items():
                if key == '$ref' and isinstance(value, str):
                    schema['$ref'] = self.remap_json_ref(JsonRef(value))
                elif key == '$defs':
                    schema['$defs'] = {
                        self.remap_defs_ref(DefsRef(key)): self.remap_json_schema(value)
                        for key, value in schema['$defs'].items()
                    }
                else:
                    schema[key] = self.remap_json_schema(value)
        return schema


class GenerateJsonSchema:
    """A class for generating JSON schemas.

    This class generates JSON schemas based on configured parameters. The default schema dialect
    is [https://json-schema.org/draft/2020-12/schema](https://json-schema.org/draft/2020-12/schema).
    The class uses `by_alias` to configure how fields with
    multiple names are handled and `ref_template` to format reference names.

    Attributes:
        schema_dialect: The JSON schema dialect used to generate the schema. See
            [Declaring a Dialect](https://json-schema.org/understanding-json-schema/reference/schema.html#id4)
            in the JSON Schema documentation for more information about dialects.
        ignored_warning_kinds: Warnings to ignore when generating the schema. `self.render_warning_message` will
            do nothing if its argument `kind` is in `ignored_warning_kinds`;
            this value can be modified on subclasses to easily control which warnings are emitted.
        by_alias: Whether or not to use field names when generating the schema.
        ref_template: The format string used when generating reference names.
        core_to_json_refs: A mapping of core refs to JSON refs.
        core_to_defs_refs: A mapping of core refs to definition refs.
        defs_to_core_refs: A mapping of definition refs to core refs.
        json_to_defs_refs: A mapping of JSON refs to definition refs.
        definitions: Definitions in the schema.
        collisions: Definitions with colliding names. When collisions are detected, we choose a non-colliding
            name during generation, but we also track the colliding tag so that it can be remapped for the first
            occurrence at the end of the process.
        defs_ref_fallbacks: Core refs to fallback definitions refs.
        _schema_type_to_method: A mapping of schema types to generator methods.
        _used: Set to `True` after generating a schema to avoid re-use issues.
        mode: The schema mode.

    Args:
        by_alias: Whether or not to include field names.
        ref_template: The format string to use when generating reference names.

    Raises:
        JsonSchemaError: If the instance of the class is inadvertently re-used after generating a schema.
    """

    schema_dialect = 'https://json-schema.org/draft/2020-12/schema'

    # `self.render_warning_message` will do nothing if its argument `kind` is in `ignored_warning_kinds`;
    # this value can be modified on subclasses to easily control which warnings are emitted
    ignored_warning_kinds: set[JsonSchemaWarningKind] = {'skipped-choice'}

    def __init__(self, by_alias: bool = True, ref_template: str = DEFAULT_REF_TEMPLATE):
        self.by_alias = by_alias
        self.ref_template = ref_template

        self.core_to_json_refs: dict[CoreModeRef, JsonRef] = {}
        self.core_to_defs_refs: dict[CoreModeRef, DefsRef] = {}
        self.defs_to_core_refs: dict[DefsRef, CoreModeRef] = {}
        self.json_to_defs_refs: dict[JsonRef, DefsRef] = {}

        self.definitions: dict[DefsRef, JsonSchemaValue] = {}
        self._config_wrapper_stack = _config.ConfigWrapperStack(_config.ConfigWrapper({}))

        self._mode: JsonSchemaMode = 'validation'

        # The following includes a mapping of a fully-unique defs ref choice to a list of preferred
        # alternatives, which are generally simpler, such as only including the class name.
        # At the end of schema generation, we use these to produce a JSON schema with more human-readable
        # definitions, which would also work better in a generated OpenAPI client, etc.
        self._prioritized_defsref_choices: dict[DefsRef, list[DefsRef]] = {}
        self._collision_counter: dict[str, int] = defaultdict(int)
        self._collision_index: dict[str, int] = {}

        self._schema_type_to_method = self.build_schema_type_to_method()

        # When we encounter definitions we need to try to build them immediately
        # so that they are available schemas that reference them
        # But it's possible that CoreSchema was never going to be used
        # (e.g. because the CoreSchema that references short circuits is JSON schema generation without needing
        #  the reference) so instead of failing altogether if we can't build a definition we
        # store the error raised and re-throw it if we end up needing that def
        self._core_defs_invalid_for_json_schema: dict[DefsRef, PydanticInvalidForJsonSchema] = {}

        # This changes to True after generating a schema, to prevent issues caused by accidental re-use
        # of a single instance of a schema generator
        self._used = False

    @property
<<<<<<< HEAD
    def config(self) -> _config.ConfigWrapper:
        return self._config_wrapper_stack.tail

    @property
    def mode(self) -> JsonSchemaMode:
        if self.config.json_schema_mode_override is not None:
            return self.config.json_schema_mode_override
        else:
            return self._mode

=======
    def _config(self) -> _config.ConfigWrapper:
        return self._config_wrapper_stack.tail

>>>>>>> 2acf1aff
    def build_schema_type_to_method(
        self,
    ) -> dict[CoreSchemaOrFieldType, Callable[[CoreSchemaOrField], JsonSchemaValue]]:
        """Builds a dictionary mapping fields to methods for generating JSON schemas.

        Returns:
            A dictionary containing the mapping of `CoreSchemaOrFieldType` to a handler method.

        Raises:
            TypeError: If no method has been defined for generating a JSON schema for a given pydantic core schema type.
        """
        mapping: dict[CoreSchemaOrFieldType, Callable[[CoreSchemaOrField], JsonSchemaValue]] = {}
        core_schema_types: list[CoreSchemaOrFieldType] = _typing_extra.all_literal_values(
            CoreSchemaOrFieldType  # type: ignore
        )
        for key in core_schema_types:
            method_name = f"{key.replace('-', '_')}_schema"
            try:
                mapping[key] = getattr(self, method_name)
            except AttributeError as e:  # pragma: no cover
                raise TypeError(
                    f'No method for generating JsonSchema for core_schema.type={key!r} '
                    f'(expected: {type(self).__name__}.{method_name})'
                ) from e
        return mapping

    def generate_definitions(
        self, inputs: Sequence[tuple[JsonSchemaKeyT, JsonSchemaMode, core_schema.CoreSchema]]
    ) -> tuple[dict[tuple[JsonSchemaKeyT, JsonSchemaMode], JsonSchemaValue], dict[DefsRef, JsonSchemaValue]]:
        """Generates JSON schema definitions from a list of core schemas, pairing the generated definitions with a
        mapping that links the input keys to the definition references.

        Args:
            inputs: A sequence of tuples, where:

                - The first element is a JSON schema key type.
                - The second element is the JSON mode: either 'validation' or 'serialization'.
                - The third element is a core schema.

        Returns:
            A tuple where:

                - The first element is a dictionary whose keys are tuples of JSON schema key type and JSON mode, and
                    whose values are the JSON schema corresponding to that pair of inputs. (These schemas may have
                    JsonRef references to definitions that are defined in the second returned element.)
                - The second element is a dictionary whose keys are definition references for the JSON schemas
                    from the first returned element, and whose values are the actual JSON schema definitions.

        Raises:
            PydanticUserError: Raised if the JSON schema generator has already been used to generate a JSON schema.
        """
        if self._used:
            raise PydanticUserError(
                'This JSON schema generator has already been used to generate a JSON schema. '
                f'You must create a new instance of {type(self).__name__} to generate a new JSON schema.',
                code='json-schema-already-used',
            )

        for key, mode, schema in inputs:
            self._mode = mode
            self.generate_inner(schema)

        definitions_remapping = self._build_definitions_remapping()

        json_schemas_map: dict[tuple[JsonSchemaKeyT, JsonSchemaMode], DefsRef] = {}
        for key, mode, schema in inputs:
            self._mode = mode
            json_schema = self.generate_inner(schema)
            json_schemas_map[(key, mode)] = definitions_remapping.remap_json_schema(json_schema)

        json_schema = {'$defs': self.definitions}
        json_schema = definitions_remapping.remap_json_schema(json_schema)
        self._used = True
        return json_schemas_map, _sort_json_schema(json_schema['$defs'])  # type: ignore

    def generate(self, schema: CoreSchema, mode: JsonSchemaMode = 'validation') -> JsonSchemaValue:
        """Generates a JSON schema for a specified schema in a specified mode.

        Args:
            schema: A Pydantic model.
            mode: The mode in which to generate the schema. Defaults to 'validation'.

        Returns:
            A JSON schema representing the specified schema.

        Raises:
            PydanticUserError: If the JSON schema generator has already been used to generate a JSON schema.
        """
        self._mode = mode
        if self._used:
            raise PydanticUserError(
                'This JSON schema generator has already been used to generate a JSON schema. '
                f'You must create a new instance of {type(self).__name__} to generate a new JSON schema.',
                code='json-schema-already-used',
            )

        json_schema: JsonSchemaValue = self.generate_inner(schema)
        json_ref_counts = self.get_json_ref_counts(json_schema)

        # Remove the top-level $ref if present; note that the _generate method already ensures there are no sibling keys
        ref = cast(JsonRef, json_schema.get('$ref'))
        while ref is not None:  # may need to unpack multiple levels
            ref_json_schema = self.get_schema_from_definitions(ref)
            if json_ref_counts[ref] > 1 or ref_json_schema is None:
                # Keep the ref, but use an allOf to remove the top level $ref
                json_schema = {'allOf': [{'$ref': ref}]}
            else:
                # "Unpack" the ref since this is the only reference
                json_schema = ref_json_schema.copy()  # copy to prevent recursive dict reference
                json_ref_counts[ref] -= 1
            ref = cast(JsonRef, json_schema.get('$ref'))

        self._garbage_collect_definitions(json_schema)
        definitions_remapping = self._build_definitions_remapping()

        if self.definitions:
            json_schema['$defs'] = self.definitions

        json_schema = definitions_remapping.remap_json_schema(json_schema)

        # For now, we will not set the $schema key. However, if desired, this can be easily added by overriding
        # this method and adding the following line after a call to super().generate(schema):
        # json_schema['$schema'] = self.schema_dialect

        self._used = True
        return _sort_json_schema(json_schema)

    def generate_inner(self, schema: CoreSchemaOrField) -> JsonSchemaValue:  # noqa: C901
        """Generates a JSON schema for a given core schema.

        Args:
            schema: The given core schema.

        Returns:
            The generated JSON schema.
        """
        # If a schema with the same CoreRef has been handled, just return a reference to it
        # Note that this assumes that it will _never_ be the case that the same CoreRef is used
        # on types that should have different JSON schemas
        if 'ref' in schema:
            core_ref = CoreRef(schema['ref'])  # type: ignore[typeddict-item]
            core_mode_ref = (core_ref, self.mode)
            if core_mode_ref in self.core_to_defs_refs and self.core_to_defs_refs[core_mode_ref] in self.definitions:
                return {'$ref': self.core_to_json_refs[core_mode_ref]}

        # Generate the JSON schema, accounting for the json_schema_override and core_schema_override
        metadata_handler = _core_metadata.CoreMetadataHandler(schema)

        def populate_defs(core_schema: CoreSchema, json_schema: JsonSchemaValue) -> JsonSchemaValue:
            if 'ref' in core_schema:
                core_ref = CoreRef(core_schema['ref'])  # type: ignore[typeddict-item]
                defs_ref, ref_json_schema = self.get_cache_defs_ref_schema(core_ref)
                json_ref = JsonRef(ref_json_schema['$ref'])
                self.json_to_defs_refs[json_ref] = defs_ref
                # Replace the schema if it's not a reference to itself
                # What we want to avoid is having the def be just a ref to itself
                # which is what would happen if we blindly assigned any
                if json_schema.get('$ref', None) != json_ref:
                    self.definitions[defs_ref] = json_schema
                    self._core_defs_invalid_for_json_schema.pop(defs_ref, None)
                json_schema = ref_json_schema
            return json_schema

        def convert_to_all_of(json_schema: JsonSchemaValue) -> JsonSchemaValue:
            if '$ref' in json_schema and len(json_schema.keys()) > 1:
                # technically you can't have any other keys next to a "$ref"
                # but it's an easy mistake to make and not hard to correct automatically here
                json_schema = json_schema.copy()
                ref = json_schema.pop('$ref')
                json_schema = {'allOf': [{'$ref': ref}], **json_schema}
            return json_schema

        def handler_func(schema_or_field: CoreSchemaOrField) -> JsonSchemaValue:
            """Generate a JSON schema based on the input schema.

            Args:
                schema_or_field: The core schema to generate a JSON schema from.

            Returns:
                The generated JSON schema.

            Raises:
                TypeError: If an unexpected schema type is encountered.
            """
            # Generate the core-schema-type-specific bits of the schema generation:
            json_schema: JsonSchemaValue | None = None
            if self.mode == 'serialization' and 'serialization' in schema_or_field:
                ser_schema = schema_or_field['serialization']  # type: ignore
                json_schema = self.ser_schema(ser_schema)
            if json_schema is None:
                if _core_utils.is_core_schema(schema_or_field) or _core_utils.is_core_schema_field(schema_or_field):
                    generate_for_schema_type = self._schema_type_to_method[schema_or_field['type']]
                    json_schema = generate_for_schema_type(schema_or_field)
                else:
                    raise TypeError(f'Unexpected schema type: schema={schema_or_field}')
            if _core_utils.is_core_schema(schema_or_field):
                json_schema = populate_defs(schema_or_field, json_schema)
                json_schema = convert_to_all_of(json_schema)
            return json_schema

        current_handler = _schema_generation_shared.GenerateJsonSchemaHandler(self, handler_func)

        for js_modify_function in metadata_handler.metadata.get('pydantic_js_functions', ()):

            def new_handler_func(
                schema_or_field: CoreSchemaOrField,
                current_handler: GetJsonSchemaHandler = current_handler,
                js_modify_function: GetJsonSchemaFunction = js_modify_function,
            ) -> JsonSchemaValue:
                json_schema = js_modify_function(schema_or_field, current_handler)
                if _core_utils.is_core_schema(schema_or_field):
                    json_schema = populate_defs(schema_or_field, json_schema)
                original_schema = current_handler.resolve_ref_schema(json_schema)
                ref = json_schema.pop('$ref', None)
                if ref and json_schema:
                    original_schema.update(json_schema)
                return original_schema

            current_handler = _schema_generation_shared.GenerateJsonSchemaHandler(self, new_handler_func)

        for js_modify_function in metadata_handler.metadata.get('pydantic_js_annotation_functions', ()):

            def new_handler_func(
                schema_or_field: CoreSchemaOrField,
                current_handler: GetJsonSchemaHandler = current_handler,
                js_modify_function: GetJsonSchemaFunction = js_modify_function,
            ) -> JsonSchemaValue:
                json_schema = js_modify_function(schema_or_field, current_handler)
                if _core_utils.is_core_schema(schema_or_field):
                    json_schema = populate_defs(schema_or_field, json_schema)
                    json_schema = convert_to_all_of(json_schema)
                return json_schema

            current_handler = _schema_generation_shared.GenerateJsonSchemaHandler(self, new_handler_func)

        json_schema = current_handler(schema)
        if _core_utils.is_core_schema(schema):
            json_schema = populate_defs(schema, json_schema)
            json_schema = convert_to_all_of(json_schema)
        return json_schema

    # ### Schema generation methods
    def any_schema(self, schema: core_schema.AnySchema) -> JsonSchemaValue:
        """Generates a JSON schema that matches any value.

        Args:
            schema: The core schema.

        Returns:
            The generated JSON schema.
        """
        return {}

    def none_schema(self, schema: core_schema.NoneSchema) -> JsonSchemaValue:
        """Generates a JSON schema that matches a None value.

        Args:
            schema: The core schema.

        Returns:
            The generated JSON schema.
        """
        return {'type': 'null'}

    def bool_schema(self, schema: core_schema.BoolSchema) -> JsonSchemaValue:
        """Generates a JSON schema that matches a bool value.

        Args:
            schema: The core schema.

        Returns:
            The generated JSON schema.
        """
        return {'type': 'boolean'}

    def int_schema(self, schema: core_schema.IntSchema) -> JsonSchemaValue:
        """Generates a JSON schema that matches an Int value.

        Args:
            schema: The core schema.

        Returns:
            The generated JSON schema.
        """
        json_schema: dict[str, Any] = {'type': 'integer'}
        self.update_with_validations(json_schema, schema, self.ValidationsMapping.numeric)
        json_schema = {k: v for k, v in json_schema.items() if v not in {math.inf, -math.inf}}
        return json_schema

    def float_schema(self, schema: core_schema.FloatSchema) -> JsonSchemaValue:
        """Generates a JSON schema that matches a float value.

        Args:
            schema: The core schema.

        Returns:
            The generated JSON schema.
        """
        json_schema: dict[str, Any] = {'type': 'number'}
        self.update_with_validations(json_schema, schema, self.ValidationsMapping.numeric)
        json_schema = {k: v for k, v in json_schema.items() if v not in {math.inf, -math.inf}}
        return json_schema

    def decimal_schema(self, schema: core_schema.DecimalSchema) -> JsonSchemaValue:
        """Generates a JSON schema that matches a decimal value.

        Args:
            schema: The core schema.

        Returns:
            The generated JSON schema.
        """
        json_schema = self.str_schema(core_schema.str_schema())
        if self.mode == 'validation':
            multiple_of = schema.get('multiple_of')
            le = schema.get('le')
            ge = schema.get('ge')
            lt = schema.get('lt')
            gt = schema.get('gt')
            json_schema = {
                'anyOf': [
                    self.float_schema(
                        core_schema.float_schema(
                            allow_inf_nan=schema.get('allow_inf_nan'),
                            multiple_of=None if multiple_of is None else float(multiple_of),
                            le=None if le is None else float(le),
                            ge=None if ge is None else float(ge),
                            lt=None if lt is None else float(lt),
                            gt=None if gt is None else float(gt),
                        )
                    ),
                    json_schema,
                ],
            }
        return json_schema

    def str_schema(self, schema: core_schema.StringSchema) -> JsonSchemaValue:
        """Generates a JSON schema that matches a string value.

        Args:
            schema: The core schema.

        Returns:
            The generated JSON schema.
        """
        json_schema = {'type': 'string'}
        self.update_with_validations(json_schema, schema, self.ValidationsMapping.string)
        return json_schema

    def bytes_schema(self, schema: core_schema.BytesSchema) -> JsonSchemaValue:
        """Generates a JSON schema that matches a bytes value.

        Args:
            schema: The core schema.

        Returns:
            The generated JSON schema.
        """
<<<<<<< HEAD
        json_schema = {'type': 'string', 'format': 'base64url' if self.config.ser_json_bytes == 'base64' else 'binary'}
=======
        json_schema = {'type': 'string', 'format': 'base64url' if self._config.ser_json_bytes == 'base64' else 'binary'}
>>>>>>> 2acf1aff
        self.update_with_validations(json_schema, schema, self.ValidationsMapping.bytes)
        return json_schema

    def date_schema(self, schema: core_schema.DateSchema) -> JsonSchemaValue:
        """Generates a JSON schema that matches a date value.

        Args:
            schema: The core schema.

        Returns:
            The generated JSON schema.
        """
        json_schema = {'type': 'string', 'format': 'date'}
        self.update_with_validations(json_schema, schema, self.ValidationsMapping.date)
        return json_schema

    def time_schema(self, schema: core_schema.TimeSchema) -> JsonSchemaValue:
        """Generates a JSON schema that matches a time value.

        Args:
            schema: The core schema.

        Returns:
            The generated JSON schema.
        """
        return {'type': 'string', 'format': 'time'}

    def datetime_schema(self, schema: core_schema.DatetimeSchema) -> JsonSchemaValue:
        """Generates a JSON schema that matches a datetime value.

        Args:
            schema: The core schema.

        Returns:
            The generated JSON schema.
        """
        return {'type': 'string', 'format': 'date-time'}

    def timedelta_schema(self, schema: core_schema.TimedeltaSchema) -> JsonSchemaValue:
        """Generates a JSON schema that matches a timedelta value.

        Args:
            schema: The core schema.

        Returns:
            The generated JSON schema.
        """
<<<<<<< HEAD
        if self.config.ser_json_timedelta == 'float':
=======
        if self._config.ser_json_timedelta == 'float':
>>>>>>> 2acf1aff
            return {'type': 'number'}
        return {'type': 'string', 'format': 'duration'}

    def literal_schema(self, schema: core_schema.LiteralSchema) -> JsonSchemaValue:
        """Generates a JSON schema that matches a literal value.

        Args:
            schema: The core schema.

        Returns:
            The generated JSON schema.
        """
        expected = [v.value if isinstance(v, Enum) else v for v in schema['expected']]
        # jsonify the expected values
        expected = [to_jsonable_python(v) for v in expected]

        if len(expected) == 1:
            return {'const': expected[0]}

        types = {type(e) for e in expected}
        if types == {str}:
            return {'enum': expected, 'type': 'string'}
        elif types == {int}:
            return {'enum': expected, 'type': 'integer'}
        elif types == {float}:
            return {'enum': expected, 'type': 'number'}
        elif types == {bool}:
            return {'enum': expected, 'type': 'boolean'}
        elif types == {list}:
            return {'enum': expected, 'type': 'array'}
        # there is not None case because if it's mixed it hits the final `else`
        # if it's a single Literal[None] then it becomes a `const` schema above
        else:
            return {'enum': expected}

    def is_instance_schema(self, schema: core_schema.IsInstanceSchema) -> JsonSchemaValue:
        """Generates a JSON schema that checks if a value is an instance of a class, equivalent to Python's
        `isinstance` method.

        Args:
            schema: The core schema.

        Returns:
            The generated JSON schema.
        """
        return self.handle_invalid_for_json_schema(schema, f'core_schema.IsInstanceSchema ({schema["cls"]})')

    def is_subclass_schema(self, schema: core_schema.IsSubclassSchema) -> JsonSchemaValue:
        """Generates a JSON schema that checks if a value is a subclass of a class, equivalent to Python's `issubclass`
        method.

        Args:
            schema: The core schema.

        Returns:
            The generated JSON schema.
        """
        # Note: This is for compatibility with V1; you can override if you want different behavior.
        return {}

    def callable_schema(self, schema: core_schema.CallableSchema) -> JsonSchemaValue:
        """Generates a JSON schema that matches a callable value.

        Args:
            schema: The core schema.

        Returns:
            The generated JSON schema.
        """
        return self.handle_invalid_for_json_schema(schema, 'core_schema.CallableSchema')

    def list_schema(self, schema: core_schema.ListSchema) -> JsonSchemaValue:
        """Returns a schema that matches a list schema.

        Args:
            schema: The core schema.

        Returns:
            The generated JSON schema.
        """
        items_schema = {} if 'items_schema' not in schema else self.generate_inner(schema['items_schema'])
        json_schema = {'type': 'array', 'items': items_schema}
        self.update_with_validations(json_schema, schema, self.ValidationsMapping.array)
        return json_schema

    def tuple_positional_schema(self, schema: core_schema.TuplePositionalSchema) -> JsonSchemaValue:
        """Generates a JSON schema that matches a positional tuple schema e.g. `Tuple[int, str, bool]`.

        Args:
            schema: The core schema.

        Returns:
            The generated JSON schema.
        """
        json_schema: JsonSchemaValue = {'type': 'array'}
        json_schema['minItems'] = len(schema['items_schema'])
        prefixItems = [self.generate_inner(item) for item in schema['items_schema']]
        if prefixItems:
            json_schema['prefixItems'] = prefixItems
        if 'extras_schema' in schema:
            json_schema['items'] = self.generate_inner(schema['extras_schema'])
        else:
            json_schema['maxItems'] = len(schema['items_schema'])
        self.update_with_validations(json_schema, schema, self.ValidationsMapping.array)
        return json_schema

    def tuple_variable_schema(self, schema: core_schema.TupleVariableSchema) -> JsonSchemaValue:
        """Generates a JSON schema that matches a variable tuple schema e.g. `Tuple[int, ...]`.

        Args:
            schema: The core schema.

        Returns:
            The generated JSON schema.
        """
        items_schema = {} if 'items_schema' not in schema else self.generate_inner(schema['items_schema'])
        json_schema = {'type': 'array', 'items': items_schema}
        self.update_with_validations(json_schema, schema, self.ValidationsMapping.array)
        return json_schema

    def set_schema(self, schema: core_schema.SetSchema) -> JsonSchemaValue:
        """Generates a JSON schema that matches a set schema.

        Args:
            schema: The core schema.

        Returns:
            The generated JSON schema.
        """
        return self._common_set_schema(schema)

    def frozenset_schema(self, schema: core_schema.FrozenSetSchema) -> JsonSchemaValue:
        """Generates a JSON schema that matches a frozenset schema.

        Args:
            schema: The core schema.

        Returns:
            The generated JSON schema.
        """
        return self._common_set_schema(schema)

    def _common_set_schema(self, schema: core_schema.SetSchema | core_schema.FrozenSetSchema) -> JsonSchemaValue:
        items_schema = {} if 'items_schema' not in schema else self.generate_inner(schema['items_schema'])
        json_schema = {'type': 'array', 'uniqueItems': True, 'items': items_schema}
        self.update_with_validations(json_schema, schema, self.ValidationsMapping.array)
        return json_schema

    def generator_schema(self, schema: core_schema.GeneratorSchema) -> JsonSchemaValue:
        """Returns a JSON schema that represents the provided GeneratorSchema.

        Args:
            schema: The schema.

        Returns:
            The generated JSON schema.
        """
        items_schema = {} if 'items_schema' not in schema else self.generate_inner(schema['items_schema'])
        json_schema = {'type': 'array', 'items': items_schema}
        self.update_with_validations(json_schema, schema, self.ValidationsMapping.array)
        return json_schema

    def dict_schema(self, schema: core_schema.DictSchema) -> JsonSchemaValue:
        """Generates a JSON schema that matches a dict schema.

        Args:
            schema: The core schema.

        Returns:
            The generated JSON schema.
        """
        json_schema: JsonSchemaValue = {'type': 'object'}

        keys_schema = self.generate_inner(schema['keys_schema']).copy() if 'keys_schema' in schema else {}
        keys_pattern = keys_schema.pop('pattern', None)

        values_schema = self.generate_inner(schema['values_schema']).copy() if 'values_schema' in schema else {}
        values_schema.pop('title', None)  # don't give a title to the additionalProperties
        if values_schema or keys_pattern is not None:  # don't add additionalProperties if it's empty
            if keys_pattern is None:
                json_schema['additionalProperties'] = values_schema
            else:
                json_schema['patternProperties'] = {keys_pattern: values_schema}

        self.update_with_validations(json_schema, schema, self.ValidationsMapping.object)
        return json_schema

    def _function_schema(
        self,
        schema: _core_utils.AnyFunctionSchema,
    ) -> JsonSchemaValue:
        if _core_utils.is_function_with_inner_schema(schema):
            # This could be wrong if the function's mode is 'before', but in practice will often be right, and when it
            # isn't, I think it would be hard to automatically infer what the desired schema should be.
            return self.generate_inner(schema['schema'])

        # function-plain
        return self.handle_invalid_for_json_schema(
            schema, f'core_schema.PlainValidatorFunctionSchema ({schema["function"]})'
        )

    def function_before_schema(self, schema: core_schema.BeforeValidatorFunctionSchema) -> JsonSchemaValue:
        """Generates a JSON schema that matches a function-before schema.

        Args:
            schema: The core schema.

        Returns:
            The generated JSON schema.
        """
        return self._function_schema(schema)

    def function_after_schema(self, schema: core_schema.AfterValidatorFunctionSchema) -> JsonSchemaValue:
        """Generates a JSON schema that matches a function-after schema.

        Args:
            schema: The core schema.

        Returns:
            The generated JSON schema.
        """
        return self._function_schema(schema)

    def function_plain_schema(self, schema: core_schema.PlainValidatorFunctionSchema) -> JsonSchemaValue:
        """Generates a JSON schema that matches a function-plain schema.

        Args:
            schema: The core schema.

        Returns:
            The generated JSON schema.
        """
        return self._function_schema(schema)

    def function_wrap_schema(self, schema: core_schema.WrapValidatorFunctionSchema) -> JsonSchemaValue:
        """Generates a JSON schema that matches a function-wrap schema.

        Args:
            schema: The core schema.

        Returns:
            The generated JSON schema.
        """
        return self._function_schema(schema)

    def default_schema(self, schema: core_schema.WithDefaultSchema) -> JsonSchemaValue:
        """Generates a JSON schema that matches a schema with a default value.

        Args:
            schema: The core schema.

        Returns:
            The generated JSON schema.
        """
        json_schema = self.generate_inner(schema['schema'])

        if 'default' not in schema:
            return json_schema
        default = schema['default']
        # Note: if you want to include the value returned by the default_factory,
        # override this method and replace the code above with:
        # if 'default' in schema:
        #     default = schema['default']
        # elif 'default_factory' in schema:
        #     default = schema['default_factory']()
        # else:
        #     return json_schema

        try:
            encoded_default = self.encode_default(default)
        except pydantic_core.PydanticSerializationError:
            self.emit_warning(
                'non-serializable-default',
                f'Default value {default} is not JSON serializable; excluding default from JSON schema',
            )
            # Return the inner schema, as though there was no default
            return json_schema

        if '$ref' in json_schema:
            # Since reference schemas do not support child keys, we wrap the reference schema in a single-case allOf:
            return {'allOf': [json_schema], 'default': encoded_default}
        else:
            json_schema['default'] = encoded_default
            return json_schema

    def nullable_schema(self, schema: core_schema.NullableSchema) -> JsonSchemaValue:
        """Generates a JSON schema that matches a schema that allows null values.

        Args:
            schema: The core schema.

        Returns:
            The generated JSON schema.
        """
        null_schema = {'type': 'null'}
        inner_json_schema = self.generate_inner(schema['schema'])

        if inner_json_schema == null_schema:
            return null_schema
        else:
            # Thanks to the equality check against `null_schema` above, I think 'oneOf' would also be valid here;
            # I'll use 'anyOf' for now, but it could be changed it if it would work better with some external tooling
            return self.get_flattened_anyof([inner_json_schema, null_schema])

    def union_schema(self, schema: core_schema.UnionSchema) -> JsonSchemaValue:
        """Generates a JSON schema that matches a schema that allows values matching any of the given schemas.

        Args:
            schema: The core schema.

        Returns:
            The generated JSON schema.
        """
        generated: list[JsonSchemaValue] = []

        choices = schema['choices']
        for choice in choices:
            # choice will be a tuple if an explicit label was provided
            choice_schema = choice[0] if isinstance(choice, tuple) else choice
            try:
                generated.append(self.generate_inner(choice_schema))
            except PydanticOmit:
                continue
            except PydanticInvalidForJsonSchema as exc:
                self.emit_warning('skipped-choice', exc.message)
        if len(generated) == 1:
            return generated[0]
        return self.get_flattened_anyof(generated)

    def tagged_union_schema(self, schema: core_schema.TaggedUnionSchema) -> JsonSchemaValue:
        """Generates a JSON schema that matches a schema that allows values matching any of the given schemas, where
        the schemas are tagged with a discriminator field that indicates which schema should be used to validate
        the value.

        Args:
            schema: The core schema.

        Returns:
            The generated JSON schema.
        """
        generated: dict[str, JsonSchemaValue] = {}
        for k, v in schema['choices'].items():
            if isinstance(k, Enum):
                k = k.value
            try:
                # Use str(k) since keys must be strings for json; while not technically correct,
                # it's the closest that can be represented in valid JSON
                generated[str(k)] = self.generate_inner(v).copy()
            except PydanticOmit:
                continue
            except PydanticInvalidForJsonSchema as exc:
                self.emit_warning('skipped-choice', exc.message)

        one_of_choices = _deduplicate_schemas(generated.values())
        json_schema: JsonSchemaValue = {'oneOf': one_of_choices}

        # This reflects the v1 behavior; TODO: we should make it possible to exclude OpenAPI stuff from the JSON schema
        openapi_discriminator = self._extract_discriminator(schema, one_of_choices)
        if openapi_discriminator is not None:
            json_schema['discriminator'] = {
                'propertyName': openapi_discriminator,
                'mapping': {k: v.get('$ref', v) for k, v in generated.items()},
            }

        return json_schema

    def _extract_discriminator(
        self, schema: core_schema.TaggedUnionSchema, one_of_choices: list[_JsonDict]
    ) -> str | None:
        """Extract a compatible OpenAPI discriminator from the schema and one_of choices that end up in the final
        schema."""
        openapi_discriminator: str | None = None

        if isinstance(schema['discriminator'], str):
            return schema['discriminator']

        if isinstance(schema['discriminator'], list):
            # If the discriminator is a single item list containing a string, that is equivalent to the string case
            if len(schema['discriminator']) == 1 and isinstance(schema['discriminator'][0], str):
                return schema['discriminator'][0]
            # When an alias is used that is different from the field name, the discriminator will be a list of single
            # str lists, one for the attribute and one for the actual alias. The logic here will work even if there is
            # more than one possible attribute, and looks for whether a single alias choice is present as a documented
            # property on all choices. If so, that property will be used as the OpenAPI discriminator.
            for alias_path in schema['discriminator']:
                if not isinstance(alias_path, list):
                    break  # this means that the discriminator is not a list of alias paths
                if len(alias_path) != 1:
                    continue  # this means that the "alias" does not represent a single field
                alias = alias_path[0]
                if not isinstance(alias, str):
                    continue  # this means that the "alias" does not represent a field
                alias_is_present_on_all_choices = True
                for choice in one_of_choices:
                    while '$ref' in choice:
                        assert isinstance(choice['$ref'], str)
                        choice = self.get_schema_from_definitions(JsonRef(choice['$ref'])) or {}
                    properties = choice.get('properties', {})
                    if not isinstance(properties, dict) or alias not in properties:
                        alias_is_present_on_all_choices = False
                        break
                if alias_is_present_on_all_choices:
                    openapi_discriminator = alias
                    break
        return openapi_discriminator

    def chain_schema(self, schema: core_schema.ChainSchema) -> JsonSchemaValue:
        """Generates a JSON schema that matches a core_schema.ChainSchema.

        When generating a schema for validation, we return the validation JSON schema for the first step in the chain.
        For serialization, we return the serialization JSON schema for the last step in the chain.

        Args:
            schema: The core schema.

        Returns:
            The generated JSON schema.
        """
        step_index = 0 if self.mode == 'validation' else -1  # use first step for validation, last for serialization
        return self.generate_inner(schema['steps'][step_index])

    def lax_or_strict_schema(self, schema: core_schema.LaxOrStrictSchema) -> JsonSchemaValue:
        """Generates a JSON schema that matches a schema that allows values matching either the lax schema or the
        strict schema.

        Args:
            schema: The core schema.

        Returns:
            The generated JSON schema.
        """
        # TODO: Need to read the default value off of model config or whatever
        use_strict = schema.get('strict', False)  # TODO: replace this default False
        # If your JSON schema fails to generate it is probably
        # because one of the following two branches failed.
        if use_strict:
            return self.generate_inner(schema['strict_schema'])
        else:
            return self.generate_inner(schema['lax_schema'])

    def json_or_python_schema(self, schema: core_schema.JsonOrPythonSchema) -> JsonSchemaValue:
        """Generates a JSON schema that matches a schema that allows values matching either the JSON schema or the
        Python schema.

        The JSON schema is used instead of the Python schema. If you want to use the Python schema, you should override
        this method.

        Args:
            schema: The core schema.

        Returns:
            The generated JSON schema.
        """
        return self.generate_inner(schema['json_schema'])

    def typed_dict_schema(self, schema: core_schema.TypedDictSchema) -> JsonSchemaValue:
        """Generates a JSON schema that matches a schema that defines a typed dict.

        Args:
            schema: The core schema.

        Returns:
            The generated JSON schema.
        """
        total = schema.get('total', True)
        named_required_fields: list[tuple[str, bool, CoreSchemaField]] = [
            (name, self.field_is_required(field, total), field)
            for name, field in schema['fields'].items()
            if self.field_is_present(field)
        ]
        if self.mode == 'serialization':
            named_required_fields.extend(self._name_required_computed_fields(schema.get('computed_fields', [])))

        config = _get_typed_dict_config(schema)
        with self._config_wrapper_stack.push(config):
            json_schema = self._named_required_fields_schema(named_required_fields)

        extra = config.get('extra', 'ignore')
        if extra == 'forbid':
            json_schema['additionalProperties'] = False
        elif extra == 'allow':
            json_schema['additionalProperties'] = True

        return json_schema

    @staticmethod
    def _name_required_computed_fields(
        computed_fields: list[ComputedField],
    ) -> list[tuple[str, bool, core_schema.ComputedField]]:
        return [(field['property_name'], True, field) for field in computed_fields]

    def _named_required_fields_schema(
        self, named_required_fields: Sequence[tuple[str, bool, CoreSchemaField]]
    ) -> JsonSchemaValue:
        properties: dict[str, JsonSchemaValue] = {}
        required_fields: list[str] = []
        for name, required, field in named_required_fields:
            if self.by_alias:
                name = self._get_alias_name(field, name)
            try:
                field_json_schema = self.generate_inner(field).copy()
            except PydanticOmit:
                continue
            if 'title' not in field_json_schema and self.field_title_should_be_set(field):
                title = self.get_title_from_name(name)
                field_json_schema['title'] = title
            field_json_schema = self.handle_ref_overrides(field_json_schema)
            properties[name] = field_json_schema
            if required:
                required_fields.append(name)

        json_schema = {'type': 'object', 'properties': properties}
        if required_fields:
            json_schema['required'] = required_fields
        return json_schema

    def _get_alias_name(self, field: CoreSchemaField, name: str) -> str:
        if field['type'] == 'computed-field':
            alias: Any = field.get('alias', name)
        elif self.mode == 'validation':
            alias = field.get('validation_alias', name)
        else:
            alias = field.get('serialization_alias', name)
        if isinstance(alias, str):
            name = alias
        elif isinstance(alias, list):
            alias = cast('list[str] | str', alias)
            for path in alias:
                if isinstance(path, list) and len(path) == 1 and isinstance(path[0], str):
                    # Use the first valid single-item string path; the code that constructs the alias array
                    # should ensure the first such item is what belongs in the JSON schema
                    name = path[0]
                    break
        else:
            assert_never(alias)
        return name

    def typed_dict_field_schema(self, schema: core_schema.TypedDictField) -> JsonSchemaValue:
        """Generates a JSON schema that matches a schema that defines a typed dict field.

        Args:
            schema: The core schema.

        Returns:
            The generated JSON schema.
        """
        return self.generate_inner(schema['schema'])

    def dataclass_field_schema(self, schema: core_schema.DataclassField) -> JsonSchemaValue:
        """Generates a JSON schema that matches a schema that defines a dataclass field.

        Args:
            schema: The core schema.

        Returns:
            The generated JSON schema.
        """
        return self.generate_inner(schema['schema'])

    def model_field_schema(self, schema: core_schema.ModelField) -> JsonSchemaValue:
        """Generates a JSON schema that matches a schema that defines a model field.

        Args:
            schema: The core schema.

        Returns:
            The generated JSON schema.
        """
        return self.generate_inner(schema['schema'])

    def computed_field_schema(self, schema: core_schema.ComputedField) -> JsonSchemaValue:
        """Generates a JSON schema that matches a schema that defines a computed field.

        Args:
            schema: The core schema.

        Returns:
            The generated JSON schema.
        """
        return self.generate_inner(schema['return_schema'])

    def model_schema(self, schema: core_schema.ModelSchema) -> JsonSchemaValue:
        """Generates a JSON schema that matches a schema that defines a model.

        Args:
            schema: The core schema.

        Returns:
            The generated JSON schema.
        """
        # We do not use schema['model'].model_json_schema() here
        # because it could lead to inconsistent refs handling, etc.
        cls = cast('type[BaseModel]', schema['cls'])
        config = cls.model_config
        title = config.get('title')

        with self._config_wrapper_stack.push(config):
            json_schema = self.generate_inner(schema['schema'])

        json_schema_extra = config.get('json_schema_extra')
        if cls.__pydantic_root_model__:
            root_json_schema_extra = cls.model_fields['root'].json_schema_extra
            if json_schema_extra and root_json_schema_extra:
                raise ValueError(
                    '"model_config[\'json_schema_extra\']" and "Field.json_schema_extra" on "RootModel.root"'
                    ' field must not be set simultaneously'
                )
            if root_json_schema_extra:
                json_schema_extra = root_json_schema_extra

        json_schema = self._update_class_schema(json_schema, title, config.get('extra', None), cls, json_schema_extra)

        return json_schema

    def _update_class_schema(
        self,
        json_schema: JsonSchemaValue,
        title: str | None,
        extra: Literal['allow', 'ignore', 'forbid'] | None,
        cls: type[Any],
        json_schema_extra: dict[str, Any] | JsonSchemaExtraCallable | None,
    ) -> JsonSchemaValue:
        if '$ref' in json_schema:
            schema_to_update = self.get_schema_from_definitions(JsonRef(json_schema['$ref'])) or json_schema
        else:
            schema_to_update = json_schema

        if title is not None:
            # referenced_schema['title'] = title
            schema_to_update.setdefault('title', title)

        if 'additionalProperties' not in schema_to_update:
            if extra == 'allow':
                schema_to_update['additionalProperties'] = True
            elif extra == 'forbid':
                schema_to_update['additionalProperties'] = False

        if isinstance(json_schema_extra, (staticmethod, classmethod)):
            # In older versions of python, this is necessary to ensure staticmethod/classmethods are callable
            json_schema_extra = json_schema_extra.__get__(cls)

        if isinstance(json_schema_extra, dict):
            schema_to_update.update(json_schema_extra)
        elif callable(json_schema_extra):
            if len(inspect.signature(json_schema_extra).parameters) > 1:
                json_schema_extra(schema_to_update, cls)  # type: ignore
            else:
                json_schema_extra(schema_to_update)  # type: ignore
        elif json_schema_extra is not None:
            raise ValueError(
                f"model_config['json_schema_extra']={json_schema_extra} should be a dict, callable, or None"
            )

        return json_schema

    def resolve_schema_to_update(self, json_schema: JsonSchemaValue) -> JsonSchemaValue:
        """Resolve a JsonSchemaValue to the non-ref schema if it is a $ref schema.

        Args:
            json_schema: The schema to resolve.

        Returns:
            The resolved schema.
        """
        if '$ref' in json_schema:
            schema_to_update = self.get_schema_from_definitions(JsonRef(json_schema['$ref']))
            if schema_to_update is None:
                raise RuntimeError(f'Cannot update undefined schema for $ref={json_schema["$ref"]}')
            return self.resolve_schema_to_update(schema_to_update)
        else:
            schema_to_update = json_schema
        return schema_to_update

    def model_fields_schema(self, schema: core_schema.ModelFieldsSchema) -> JsonSchemaValue:
        """Generates a JSON schema that matches a schema that defines a model's fields.

        Args:
            schema: The core schema.

        Returns:
            The generated JSON schema.
        """
        named_required_fields: list[tuple[str, bool, CoreSchemaField]] = [
            (name, self.field_is_required(field, total=True), field)
            for name, field in schema['fields'].items()
            if self.field_is_present(field)
        ]
        if self.mode == 'serialization':
            named_required_fields.extend(self._name_required_computed_fields(schema.get('computed_fields', [])))
        json_schema = self._named_required_fields_schema(named_required_fields)
        extras_schema = schema.get('extras_schema', None)
        if extras_schema is not None:
            schema_to_update = self.resolve_schema_to_update(json_schema)
            schema_to_update['additionalProperties'] = self.generate_inner(extras_schema)
        return json_schema

    def field_is_present(self, field: CoreSchemaField) -> bool:
        """Whether the field should be included in the generated JSON schema.

        Args:
            field: The schema for the field itself.

        Returns:
            `True` if the field should be included in the generated JSON schema, `False` otherwise.
        """
        if self.mode == 'serialization':
            # If you still want to include the field in the generated JSON schema,
            # override this method and return True
            return not field.get('serialization_exclude')
        elif self.mode == 'validation':
            return True
        else:
            assert_never(self.mode)

    def field_is_required(
        self,
        field: core_schema.ModelField | core_schema.DataclassField | core_schema.TypedDictField,
        total: bool,
    ) -> bool:
        """Whether the field should be marked as required in the generated JSON schema.
        (Note that this is irrelevant if the field is not present in the JSON schema.).

        Args:
            field: The schema for the field itself.
            total: Only applies to `TypedDictField`s.
                Indicates if the `TypedDict` this field belongs to is total, in which case any fields that don't
                explicitly specify `required=False` are required.

        Returns:
            `True` if the field should be marked as required in the generated JSON schema, `False` otherwise.
        """
        if self.mode == 'serialization' and self.config.json_schema_serialization_defaults_required:
            return not field.get('serialization_exclude')
        else:
            if field['type'] == 'typed-dict-field':
                return field.get('required', total)
            else:
                return field['schema']['type'] != 'default'

    def dataclass_args_schema(self, schema: core_schema.DataclassArgsSchema) -> JsonSchemaValue:
        """Generates a JSON schema that matches a schema that defines a dataclass's constructor arguments.

        Args:
            schema: The core schema.

        Returns:
            The generated JSON schema.
        """
        named_required_fields: list[tuple[str, bool, CoreSchemaField]] = [
            (field['name'], self.field_is_required(field, total=True), field)
            for field in schema['fields']
            if self.field_is_present(field)
        ]
        if self.mode == 'serialization':
            named_required_fields.extend(self._name_required_computed_fields(schema.get('computed_fields', [])))
        return self._named_required_fields_schema(named_required_fields)

    def dataclass_schema(self, schema: core_schema.DataclassSchema) -> JsonSchemaValue:
        """Generates a JSON schema that matches a schema that defines a dataclass.

        Args:
            schema: The core schema.

        Returns:
            The generated JSON schema.
        """
        cls = schema['cls']
        config: ConfigDict = getattr(cls, '__pydantic_config__', cast('ConfigDict', {}))
        title = config.get('title') or cls.__name__

        with self._config_wrapper_stack.push(config):
            json_schema = self.generate_inner(schema['schema']).copy()

        json_schema_extra = config.get('json_schema_extra')
        json_schema = self._update_class_schema(json_schema, title, config.get('extra', None), cls, json_schema_extra)

        # Dataclass-specific handling of description
        if is_dataclass(cls) and not hasattr(cls, '__pydantic_validator__'):
            # vanilla dataclass; don't use cls.__doc__ as it will contain the class signature by default
            description = None
        else:
            description = None if cls.__doc__ is None else inspect.cleandoc(cls.__doc__)
        if description:
            json_schema['description'] = description

        return json_schema

    def arguments_schema(self, schema: core_schema.ArgumentsSchema) -> JsonSchemaValue:
        """Generates a JSON schema that matches a schema that defines a function's arguments.

        Args:
            schema: The core schema.

        Returns:
            The generated JSON schema.
        """
        metadata = _core_metadata.CoreMetadataHandler(schema).metadata
        prefer_positional = metadata.get('pydantic_js_prefer_positional_arguments')

        arguments = schema['arguments_schema']
        kw_only_arguments = [a for a in arguments if a.get('mode') == 'keyword_only']
        kw_or_p_arguments = [a for a in arguments if a.get('mode') in {'positional_or_keyword', None}]
        p_only_arguments = [a for a in arguments if a.get('mode') == 'positional_only']
        var_args_schema = schema.get('var_args_schema')
        var_kwargs_schema = schema.get('var_kwargs_schema')

        if prefer_positional:
            positional_possible = not kw_only_arguments and not var_kwargs_schema
            if positional_possible:
                return self.p_arguments_schema(p_only_arguments + kw_or_p_arguments, var_args_schema)

        keyword_possible = not p_only_arguments and not var_args_schema
        if keyword_possible:
            return self.kw_arguments_schema(kw_or_p_arguments + kw_only_arguments, var_kwargs_schema)

        if not prefer_positional:
            positional_possible = not kw_only_arguments and not var_kwargs_schema
            if positional_possible:
                return self.p_arguments_schema(p_only_arguments + kw_or_p_arguments, var_args_schema)

        # TODO: When support for Python 3.7 is dropped, uncomment the block on `test_json_schema`
        # to cover this test case.
        raise PydanticInvalidForJsonSchema(  # pragma: no cover
            'Unable to generate JSON schema for arguments validator with positional-only and keyword-only arguments'
        )

    def kw_arguments_schema(
        self, arguments: list[core_schema.ArgumentsParameter], var_kwargs_schema: CoreSchema | None
    ) -> JsonSchemaValue:
        """Generates a JSON schema that matches a schema that defines a function's keyword arguments.

        Args:
            arguments: The core schema.

        Returns:
            The generated JSON schema.
        """
        properties: dict[str, JsonSchemaValue] = {}
        required: list[str] = []
        for argument in arguments:
            name = self.get_argument_name(argument)
            argument_schema = self.generate_inner(argument['schema']).copy()
            argument_schema['title'] = self.get_title_from_name(name)
            properties[name] = argument_schema

            if argument['schema']['type'] != 'default':
                # This assumes that if the argument has a default value,
                # the inner schema must be of type WithDefaultSchema.
                # I believe this is true, but I am not 100% sure
                required.append(name)

        json_schema: JsonSchemaValue = {'type': 'object', 'properties': properties}
        if required:
            json_schema['required'] = required

        if var_kwargs_schema:
            additional_properties_schema = self.generate_inner(var_kwargs_schema)
            if additional_properties_schema:
                json_schema['additionalProperties'] = additional_properties_schema
        else:
            json_schema['additionalProperties'] = False
        return json_schema

    def p_arguments_schema(
        self, arguments: list[core_schema.ArgumentsParameter], var_args_schema: CoreSchema | None
    ) -> JsonSchemaValue:
        """Generates a JSON schema that matches a schema that defines a function's positional arguments.

        Args:
            arguments: The core schema.

        Returns:
            The generated JSON schema.
        """
        prefix_items: list[JsonSchemaValue] = []
        min_items = 0

        for argument in arguments:
            name = self.get_argument_name(argument)

            argument_schema = self.generate_inner(argument['schema']).copy()
            argument_schema['title'] = self.get_title_from_name(name)
            prefix_items.append(argument_schema)

            if argument['schema']['type'] != 'default':
                # This assumes that if the argument has a default value,
                # the inner schema must be of type WithDefaultSchema.
                # I believe this is true, but I am not 100% sure
                min_items += 1

        json_schema: JsonSchemaValue = {'type': 'array', 'prefixItems': prefix_items}
        if min_items:
            json_schema['minItems'] = min_items

        if var_args_schema:
            items_schema = self.generate_inner(var_args_schema)
            if items_schema:
                json_schema['items'] = items_schema
        else:
            json_schema['maxItems'] = len(prefix_items)

        return json_schema

    def get_argument_name(self, argument: core_schema.ArgumentsParameter) -> str:
        """Retrieves the name of an argument.

        Args:
            argument: The core schema.

        Returns:
            The name of the argument.
        """
        name = argument['name']
        if self.by_alias:
            alias = argument.get('alias')
            if isinstance(alias, str):
                name = alias
            else:
                pass  # might want to do something else?
        return name

    def call_schema(self, schema: core_schema.CallSchema) -> JsonSchemaValue:
        """Generates a JSON schema that matches a schema that defines a function call.

        Args:
            schema: The core schema.

        Returns:
            The generated JSON schema.
        """
        return self.generate_inner(schema['arguments_schema'])

    def custom_error_schema(self, schema: core_schema.CustomErrorSchema) -> JsonSchemaValue:
        """Generates a JSON schema that matches a schema that defines a custom error.

        Args:
            schema: The core schema.

        Returns:
            The generated JSON schema.
        """
        return self.generate_inner(schema['schema'])

    def json_schema(self, schema: core_schema.JsonSchema) -> JsonSchemaValue:
        """Generates a JSON schema that matches a schema that defines a JSON object.

        Args:
            schema: The core schema.

        Returns:
            The generated JSON schema.
        """
        content_core_schema = schema.get('schema') or core_schema.any_schema()
        content_json_schema = self.generate_inner(content_core_schema)
        if self.mode == 'validation':
            return {'type': 'string', 'contentMediaType': 'application/json', 'contentSchema': content_json_schema}
        else:
            # self.mode == 'serialization'
            return content_json_schema

    def url_schema(self, schema: core_schema.UrlSchema) -> JsonSchemaValue:
        """Generates a JSON schema that matches a schema that defines a URL.

        Args:
            schema: The core schema.

        Returns:
            The generated JSON schema.
        """
        json_schema = {'type': 'string', 'format': 'uri', 'minLength': 1}
        self.update_with_validations(json_schema, schema, self.ValidationsMapping.string)
        return json_schema

    def multi_host_url_schema(self, schema: core_schema.MultiHostUrlSchema) -> JsonSchemaValue:
        """Generates a JSON schema that matches a schema that defines a URL that can be used with multiple hosts.

        Args:
            schema: The core schema.

        Returns:
            The generated JSON schema.
        """
        # Note: 'multi-host-uri' is a custom/pydantic-specific format, not part of the JSON Schema spec
        json_schema = {'type': 'string', 'format': 'multi-host-uri', 'minLength': 1}
        self.update_with_validations(json_schema, schema, self.ValidationsMapping.string)
        return json_schema

    def uuid_schema(self, schema: core_schema.UuidSchema) -> JsonSchemaValue:
        """Generates a JSON schema that matches a UUID.

        Args:
            schema: The core schema.

        Returns:
            The generated JSON schema.
        """
        return {'type': 'string', 'format': 'uuid'}

    def definitions_schema(self, schema: core_schema.DefinitionsSchema) -> JsonSchemaValue:
        """Generates a JSON schema that matches a schema that defines a JSON object with definitions.

        Args:
            schema: The core schema.

        Returns:
            The generated JSON schema.
        """
        for definition in schema['definitions']:
            try:
                self.generate_inner(definition)
            except PydanticInvalidForJsonSchema as e:
                core_ref: CoreRef = CoreRef(definition['ref'])  # type: ignore
                self._core_defs_invalid_for_json_schema[self.get_defs_ref((core_ref, self.mode))] = e
                continue
        return self.generate_inner(schema['schema'])

    def definition_ref_schema(self, schema: core_schema.DefinitionReferenceSchema) -> JsonSchemaValue:
        """Generates a JSON schema that matches a schema that references a definition.

        Args:
            schema: The core schema.

        Returns:
            The generated JSON schema.
        """
        core_ref = CoreRef(schema['schema_ref'])
        _, ref_json_schema = self.get_cache_defs_ref_schema(core_ref)
        return ref_json_schema

    def ser_schema(
        self, schema: core_schema.SerSchema | core_schema.IncExSeqSerSchema | core_schema.IncExDictSerSchema
    ) -> JsonSchemaValue | None:
        """Generates a JSON schema that matches a schema that defines a serialized object.

        Args:
            schema: The core schema.

        Returns:
            The generated JSON schema.
        """
        schema_type = schema['type']
        if schema_type == 'function-plain' or schema_type == 'function-wrap':
            # PlainSerializerFunctionSerSchema or WrapSerializerFunctionSerSchema
            return_schema = schema.get('return_schema')
            if return_schema is not None:
                return self.generate_inner(return_schema)
        elif schema_type == 'format' or schema_type == 'to-string':
            # FormatSerSchema or ToStringSerSchema
            return self.str_schema(core_schema.str_schema())
        elif schema['type'] == 'model':
            # ModelSerSchema
            return self.generate_inner(schema['schema'])
        return None

    # ### Utility methods

    def get_title_from_name(self, name: str) -> str:
        """Retrieves a title from a name.

        Args:
            name: The name to retrieve a title from.

        Returns:
            The title.
        """
        return name.title().replace('_', ' ')

    def field_title_should_be_set(self, schema: CoreSchemaOrField) -> bool:
        """Returns true if a field with the given schema should have a title set based on the field name.

        Intuitively, we want this to return true for schemas that wouldn't otherwise provide their own title
        (e.g., int, float, str), and false for those that would (e.g., BaseModel subclasses).

        Args:
            schema: The schema to check.

        Returns:
            `True` if the field should have a title set, `False` otherwise.
        """
        if _core_utils.is_core_schema_field(schema):
            if schema['type'] == 'computed-field':
                field_schema = schema['return_schema']
            else:
                field_schema = schema['schema']
            return self.field_title_should_be_set(field_schema)

        elif _core_utils.is_core_schema(schema):
            if schema.get('ref'):  # things with refs, such as models and enums, should not have titles set
                return False
            if schema['type'] in {'default', 'nullable', 'definitions'}:
                return self.field_title_should_be_set(schema['schema'])  # type: ignore[typeddict-item]
            if _core_utils.is_function_with_inner_schema(schema):
                return self.field_title_should_be_set(schema['schema'])
            if schema['type'] == 'definition-ref':
                # Referenced schemas should not have titles set for the same reason
                # schemas with refs should not
                return False
            return True  # anything else should have title set

        else:
            raise PydanticInvalidForJsonSchema(f'Unexpected schema type: schema={schema}')  # pragma: no cover

    def normalize_name(self, name: str) -> str:
        """Normalizes a name to be used as a key in a dictionary.

        Args:
            name: The name to normalize.

        Returns:
            The normalized name.
        """
        return re.sub(r'[^a-zA-Z0-9.\-_]', '_', name).replace('.', '__')

    def get_defs_ref(self, core_mode_ref: CoreModeRef) -> DefsRef:
        """Override this method to change the way that definitions keys are generated from a core reference.

        Args:
            core_mode_ref: The core reference.

        Returns:
            The definitions key.
        """
        # Split the core ref into "components"; generic origins and arguments are each separate components
        core_ref, mode = core_mode_ref
        components = re.split(r'([\][,])', core_ref)
        # Remove IDs from each component
        components = [x.split(':')[0] for x in components]
        core_ref_no_id = ''.join(components)
        # Remove everything before the last period from each "component"
        components = [re.sub(r'(?:[^.[\]]+\.)+((?:[^.[\]]+))', r'\1', x) for x in components]
        short_ref = ''.join(components)

        mode_suffix = (
            self.config.json_schema_serialization_suffix
            if mode == 'serialization'
            else self.config.json_schema_validation_suffix
        )

        # It is important that the generated defs_ref values be such that at least one choice will not
        # be generated for any other core_ref. Currently, this should be the case because we include
        # the id of the source type in the core_ref
        name = DefsRef(self.normalize_name(short_ref))
        name_mode = DefsRef(self.normalize_name(short_ref) + f'{mode_suffix}')
        module_qualname = DefsRef(self.normalize_name(core_ref_no_id))
        module_qualname_mode = DefsRef(f'{module_qualname}{mode_suffix}')
        module_qualname_id = DefsRef(self.normalize_name(core_ref))
        occurrence_index = self._collision_index.get(module_qualname_id)
        if occurrence_index is None:
            self._collision_counter[module_qualname] += 1
            occurrence_index = self._collision_index[module_qualname_id] = self._collision_counter[module_qualname]

        module_qualname_occurrence = DefsRef(f'{module_qualname}__{occurrence_index}')
        module_qualname_occurrence_mode = DefsRef(f'{module_qualname_mode}__{occurrence_index}')

        self._prioritized_defsref_choices[module_qualname_occurrence_mode] = [
            name,
            name_mode,
            module_qualname,
            module_qualname_mode,
            module_qualname_occurrence,
            module_qualname_occurrence_mode,
        ]

        return module_qualname_occurrence_mode

    def get_cache_defs_ref_schema(self, core_ref: CoreRef) -> tuple[DefsRef, JsonSchemaValue]:
        """This method wraps the get_defs_ref method with some cache-lookup/population logic,
        and returns both the produced defs_ref and the JSON schema that will refer to the right definition.

        Args:
            core_ref: The core reference to get the definitions reference for.

        Returns:
            A tuple of the definitions reference and the JSON schema that will refer to it.
        """
        core_mode_ref = (core_ref, self.mode)
        maybe_defs_ref = self.core_to_defs_refs.get(core_mode_ref)
        if maybe_defs_ref is not None:
            json_ref = self.core_to_json_refs[core_mode_ref]
            return maybe_defs_ref, {'$ref': json_ref}

        defs_ref = self.get_defs_ref(core_mode_ref)

        # populate the ref translation mappings
        self.core_to_defs_refs[core_mode_ref] = defs_ref
        self.defs_to_core_refs[defs_ref] = core_mode_ref

        json_ref = JsonRef(self.ref_template.format(model=defs_ref))
        self.core_to_json_refs[core_mode_ref] = json_ref
        self.json_to_defs_refs[json_ref] = defs_ref
        ref_json_schema = {'$ref': json_ref}
        return defs_ref, ref_json_schema

    def handle_ref_overrides(self, json_schema: JsonSchemaValue) -> JsonSchemaValue:
        """It is not valid for a schema with a top-level $ref to have sibling keys.

        During our own schema generation, we treat sibling keys as overrides to the referenced schema,
        but this is not how the official JSON schema spec works.

        Because of this, we first remove any sibling keys that are redundant with the referenced schema, then if
        any remain, we transform the schema from a top-level '$ref' to use allOf to move the $ref out of the top level.
        (See bottom of https://swagger.io/docs/specification/using-ref/ for a reference about this behavior)
        """
        if '$ref' in json_schema:
            # prevent modifications to the input; this copy may be safe to drop if there is significant overhead
            json_schema = json_schema.copy()

            referenced_json_schema = self.get_schema_from_definitions(JsonRef(json_schema['$ref']))
            if referenced_json_schema is None:
                # This can happen when building schemas for models with not-yet-defined references.
                # It may be a good idea to do a recursive pass at the end of the generation to remove
                # any redundant override keys.
                if len(json_schema) > 1:
                    # Make it an allOf to at least resolve the sibling keys issue
                    json_schema = json_schema.copy()
                    json_schema.setdefault('allOf', [])
                    json_schema['allOf'].append({'$ref': json_schema['$ref']})
                    del json_schema['$ref']

                return json_schema
            for k, v in list(json_schema.items()):
                if k == '$ref':
                    continue
                if k in referenced_json_schema and referenced_json_schema[k] == v:
                    del json_schema[k]  # redundant key
            if len(json_schema) > 1:
                # There is a remaining "override" key, so we need to move $ref out of the top level
                json_ref = JsonRef(json_schema['$ref'])
                del json_schema['$ref']
                assert 'allOf' not in json_schema  # this should never happen, but just in case
                json_schema['allOf'] = [{'$ref': json_ref}]

        return json_schema

    def get_schema_from_definitions(self, json_ref: JsonRef) -> JsonSchemaValue | None:
        def_ref = self.json_to_defs_refs[json_ref]
        if def_ref in self._core_defs_invalid_for_json_schema:
            raise self._core_defs_invalid_for_json_schema[def_ref]
        return self.definitions.get(def_ref, None)

    def encode_default(self, dft: Any) -> Any:
        """Encode a default value to a JSON-serializable value.

        This is used to encode default values for fields in the generated JSON schema.

        Args:
            dft: The default value to encode.

        Returns:
            The encoded default value.
        """
<<<<<<< HEAD
        config = self.config
=======
        config = self._config
>>>>>>> 2acf1aff
        return pydantic_core.to_jsonable_python(
            dft,
            timedelta_mode=config.ser_json_timedelta,
            bytes_mode=config.ser_json_bytes,
        )

    def update_with_validations(
        self, json_schema: JsonSchemaValue, core_schema: CoreSchema, mapping: dict[str, str]
    ) -> None:
        """Update the json_schema with the corresponding validations specified in the core_schema,
        using the provided mapping to translate keys in core_schema to the appropriate keys for a JSON schema.

        Args:
            json_schema: The JSON schema to update.
            core_schema: The core schema to get the validations from.
            mapping: A mapping from core_schema attribute names to the corresponding JSON schema attribute names.
        """
        for core_key, json_schema_key in mapping.items():
            if core_key in core_schema:
                json_schema[json_schema_key] = core_schema[core_key]

    class ValidationsMapping:
        """This class just contains mappings from core_schema attribute names to the corresponding
        JSON schema attribute names. While I suspect it is unlikely to be necessary, you can in
        principle override this class in a subclass of GenerateJsonSchema (by inheriting from
        GenerateJsonSchema.ValidationsMapping) to change these mappings.
        """

        numeric = {
            'multiple_of': 'multipleOf',
            'le': 'maximum',
            'ge': 'minimum',
            'lt': 'exclusiveMaximum',
            'gt': 'exclusiveMinimum',
        }
        bytes = {
            'min_length': 'minLength',
            'max_length': 'maxLength',
        }
        string = {
            'min_length': 'minLength',
            'max_length': 'maxLength',
            'pattern': 'pattern',
        }
        array = {
            'min_length': 'minItems',
            'max_length': 'maxItems',
        }
        object = {
            'min_length': 'minProperties',
            'max_length': 'maxProperties',
        }
        date = {
            'le': 'maximum',
            'ge': 'minimum',
            'lt': 'exclusiveMaximum',
            'gt': 'exclusiveMinimum',
        }

    def get_flattened_anyof(self, schemas: list[JsonSchemaValue]) -> JsonSchemaValue:
        members = []
        for schema in schemas:
            if len(schema) == 1 and 'anyOf' in schema:
                members.extend(schema['anyOf'])
            else:
                members.append(schema)
        members = _deduplicate_schemas(members)
        if len(members) == 1:
            return members[0]
        return {'anyOf': members}

    def get_json_ref_counts(self, json_schema: JsonSchemaValue) -> dict[JsonRef, int]:
        """Get all values corresponding to the key '$ref' anywhere in the json_schema."""
        json_refs: dict[JsonRef, int] = Counter()

        def _add_json_refs(schema: Any) -> None:
            if isinstance(schema, dict):
                if '$ref' in schema:
                    json_ref = JsonRef(schema['$ref'])
                    if not isinstance(json_ref, str):
                        return  # in this case, '$ref' might have been the name of a property
                    already_visited = json_ref in json_refs
                    json_refs[json_ref] += 1
                    if already_visited:
                        return  # prevent recursion on a definition that was already visited
                    defs_ref = self.json_to_defs_refs[json_ref]
                    if defs_ref in self._core_defs_invalid_for_json_schema:
                        raise self._core_defs_invalid_for_json_schema[defs_ref]
                    _add_json_refs(self.definitions[defs_ref])

                for v in schema.values():
                    _add_json_refs(v)
            elif isinstance(schema, list):
                for v in schema:
                    _add_json_refs(v)

        _add_json_refs(json_schema)
        return json_refs

    def handle_invalid_for_json_schema(self, schema: CoreSchemaOrField, error_info: str) -> JsonSchemaValue:
        raise PydanticInvalidForJsonSchema(f'Cannot generate a JsonSchema for {error_info}')

    def emit_warning(self, kind: JsonSchemaWarningKind, detail: str) -> None:
        """This method simply emits PydanticJsonSchemaWarnings based on handling in the `warning_message` method."""
        message = self.render_warning_message(kind, detail)
        if message is not None:
            warnings.warn(message, PydanticJsonSchemaWarning)

    def render_warning_message(self, kind: JsonSchemaWarningKind, detail: str) -> str | None:
        """This method is responsible for ignoring warnings as desired, and for formatting the warning messages.

        You can override the value of `ignored_warning_kinds` in a subclass of GenerateJsonSchema
        to modify what warnings are generated. If you want more control, you can override this method;
        just return None in situations where you don't want warnings to be emitted.

        Args:
            kind: The kind of warning to render. It can be one of the following:

                - 'skipped-choice': A choice field was skipped because it had no valid choices.
                - 'non-serializable-default': A default value was skipped because it was not JSON-serializable.
            detail: A string with additional details about the warning.

        Returns:
            The formatted warning message, or `None` if no warning should be emitted.
        """
        if kind in self.ignored_warning_kinds:
            return None
        return f'{detail} [{kind}]'

    def _build_definitions_remapping(self) -> _DefinitionsRemapping:
        defs_to_json: dict[DefsRef, JsonRef] = {}
        for defs_refs in self._prioritized_defsref_choices.values():
            for defs_ref in defs_refs:
                json_ref = JsonRef(self.ref_template.format(model=defs_ref))
                defs_to_json[defs_ref] = json_ref

        return _DefinitionsRemapping.from_prioritized_choices(
            self._prioritized_defsref_choices, defs_to_json, self.definitions
        )

    def _garbage_collect_definitions(self, schema: JsonSchemaValue) -> None:
        visited_defs_refs: set[DefsRef] = set()
        unvisited_json_refs = _get_all_json_refs(schema)
        while unvisited_json_refs:
            next_json_ref = unvisited_json_refs.pop()
            next_defs_ref = self.json_to_defs_refs[next_json_ref]
            if next_defs_ref in visited_defs_refs:
                continue
            visited_defs_refs.add(next_defs_ref)
            unvisited_json_refs.update(_get_all_json_refs(self.definitions[next_defs_ref]))

        self.definitions = {k: v for k, v in self.definitions.items() if k in visited_defs_refs}


# ##### Start JSON Schema Generation Functions #####


def model_json_schema(
    cls: type[BaseModel] | type[PydanticDataclass],
    by_alias: bool = True,
    ref_template: str = DEFAULT_REF_TEMPLATE,
    schema_generator: type[GenerateJsonSchema] = GenerateJsonSchema,
    mode: JsonSchemaMode = 'validation',
) -> dict[str, Any]:
    """Utility function to generate a JSON Schema for a model.

    Args:
        cls: The model class to generate a JSON Schema for.
        by_alias: If `True` (the default), fields will be serialized according to their alias.
            If `False`, fields will be serialized according to their attribute name.
        ref_template: The template to use for generating JSON Schema references.
        schema_generator: The class to use for generating the JSON Schema.
        mode: The mode to use for generating the JSON Schema. It can be one of the following:

            - 'validation': Generate a JSON Schema for validating data.
            - 'serialization': Generate a JSON Schema for serializing data.

    Returns:
        The generated JSON Schema.
    """
    schema_generator_instance = schema_generator(by_alias=by_alias, ref_template=ref_template)
    if isinstance(cls.__pydantic_validator__, _mock_val_ser.MockValSer):
        cls.__pydantic_validator__.rebuild()
    assert '__pydantic_core_schema__' in cls.__dict__, 'this is a bug! please report it'
    return schema_generator_instance.generate(cls.__pydantic_core_schema__, mode=mode)


def models_json_schema(
    models: Sequence[tuple[type[BaseModel] | type[PydanticDataclass], JsonSchemaMode]],
    *,
    by_alias: bool = True,
    title: str | None = None,
    description: str | None = None,
    ref_template: str = DEFAULT_REF_TEMPLATE,
    schema_generator: type[GenerateJsonSchema] = GenerateJsonSchema,
) -> tuple[dict[tuple[type[BaseModel] | type[PydanticDataclass], JsonSchemaMode], JsonSchemaValue], JsonSchemaValue]:
    """Utility function to generate a JSON Schema for multiple models.

    Args:
        models: A sequence of tuples of the form (model, mode).
        by_alias: Whether field aliases should be used as keys in the generated JSON Schema.
        title: The title of the generated JSON Schema.
        description: The description of the generated JSON Schema.
        ref_template: The reference template to use for generating JSON Schema references.
        schema_generator: The schema generator to use for generating the JSON Schema.

    Returns:
        A tuple where:
            - The first element is a dictionary whose keys are tuples of JSON schema key type and JSON mode, and
                whose values are the JSON schema corresponding to that pair of inputs. (These schemas may have
                JsonRef references to definitions that are defined in the second returned element.)
            - The second element is a JSON schema containing all definitions referenced in the first returned
                    element, along with the optional title and description keys.
    """
    instance = schema_generator(by_alias=by_alias, ref_template=ref_template)
    inputs = [(m, mode, m.__pydantic_core_schema__) for m, mode in models]
    json_schemas_map, definitions = instance.generate_definitions(inputs)

    json_schema: dict[str, Any] = {}
    if definitions:
        json_schema['$defs'] = definitions
    if title:
        json_schema['title'] = title
    if description:
        json_schema['description'] = description

    return json_schemas_map, json_schema


# ##### End JSON Schema Generation Functions #####


_Json = Union[Dict[str, Any], List[Any], str, int, float, bool, None]
_JsonDict = Dict[str, _Json]
_HashableJson = Union[Tuple[Tuple[str, Any], ...], Tuple[Any, ...], str, int, float, bool, None]


def _deduplicate_schemas(schemas: Iterable[_JsonDict]) -> list[_JsonDict]:
    return list({_make_json_hashable(schema): schema for schema in schemas}.values())


def _make_json_hashable(value: _Json) -> _HashableJson:
    if isinstance(value, dict):
        return tuple(sorted((k, _make_json_hashable(v)) for k, v in value.items()))
    elif isinstance(value, list):
        return tuple(_make_json_hashable(v) for v in value)
    else:
        return value


def _sort_json_schema(value: JsonSchemaValue, parent_key: str | None = None) -> JsonSchemaValue:
    if isinstance(value, dict):
        sorted_dict: dict[str, JsonSchemaValue] = {}
        keys = value.keys()
        if parent_key != 'properties':
            keys = sorted(keys)
        for key in keys:
            sorted_dict[key] = _sort_json_schema(value[key], parent_key=key)
        return sorted_dict
    elif isinstance(value, list):
        sorted_list: list[JsonSchemaValue] = []
        for item in value:  # type: ignore
            sorted_list.append(_sort_json_schema(item))
        return sorted_list  # type: ignore
    else:
        return value


@dataclasses.dataclass(**_internal_dataclass.slots_true)
class WithJsonSchema:
    """Add this as an annotation on a field to override the (base) JSON schema that would be generated for that field.
    This provides a way to set a JSON schema for types that would otherwise raise errors when producing a JSON schema,
    such as Callable, or types that have an is-instance core schema, without needing to go so far as creating a
    custom subclass of pydantic.json_schema.GenerateJsonSchema.
    Note that any _modifications_ to the schema that would normally be made (such as setting the title for model fields)
    will still be performed.

    If `mode` is set this will only apply to that schema generation mode, allowing you
    to set different json schemas for validation and serialization.
    """

    json_schema: JsonSchemaValue | None
    mode: Literal['validation', 'serialization'] | None = None

    def __get_pydantic_json_schema__(
        self, core_schema: core_schema.CoreSchema, handler: _annotated_handlers.GetJsonSchemaHandler
    ) -> JsonSchemaValue:
        mode = self.mode or handler.mode
        if mode != handler.mode:
            return handler(core_schema)
        if self.json_schema is None:
            # This exception is handled in pydantic.json_schema.GenerateJsonSchema._named_required_fields_schema
            raise PydanticOmit
        else:
            return self.json_schema

    def __hash__(self) -> int:
        return hash(type(self.mode))


@dataclasses.dataclass(**_internal_dataclass.slots_true)
class Examples:
    """Add examples to a JSON schema.

    Examples should be a map of example names (strings)
    to example values (any valid JSON).

    If `mode` is set this will only apply to that schema generation mode,
    allowing you to add different examples for validation and serialization.
    """

    examples: dict[str, Any]
    mode: Literal['validation', 'serialization'] | None = None

    def __get_pydantic_json_schema__(
        self, core_schema: core_schema.CoreSchema, handler: _annotated_handlers.GetJsonSchemaHandler
    ) -> JsonSchemaValue:
        mode = self.mode or handler.mode
        json_schema = handler(core_schema)
        if mode != handler.mode:
            return json_schema
        examples = json_schema.get('examples', {})
        examples.update(to_jsonable_python(self.examples))
        json_schema['examples'] = examples
        return json_schema

    def __hash__(self) -> int:
        return hash(type(self.mode))


def _get_all_json_refs(item: Any) -> set[JsonRef]:
    """Get all the definitions references from a JSON schema."""
    refs: set[JsonRef] = set()
    if isinstance(item, dict):
        for key, value in item.items():
            if key == '$ref' and isinstance(value, str):
                # the isinstance check ensures that '$ref' isn't the name of a property, etc.
                refs.add(JsonRef(value))
            elif isinstance(value, dict):
                refs.update(_get_all_json_refs(value))
            elif isinstance(value, list):
                for item in value:
                    refs.update(_get_all_json_refs(item))
    elif isinstance(item, list):
        for item in item:
            refs.update(_get_all_json_refs(item))
    return refs


AnyType = TypeVar('AnyType')

if TYPE_CHECKING:
    SkipJsonSchema = Annotated[AnyType, ...]
else:

    @dataclasses.dataclass(**_internal_dataclass.slots_true)
    class SkipJsonSchema:
        """Add this as an annotation on a field to skip generating a JSON schema for that field.

        Example:
            ```py
            from pydantic import BaseModel
            from pydantic.json_schema import SkipJsonSchema

            class Model(BaseModel):
                a: int | SkipJsonSchema[None] = None


            print(Model.model_json_schema())
            #> {'properties': {'a': {'default': None, 'title': 'A', 'type': 'integer'}}, 'title': 'Model', 'type': 'object'}
            ```
        """

        def __class_getitem__(cls, item: AnyType) -> AnyType:
            return Annotated[item, cls()]

        def __get_pydantic_json_schema__(
            self, core_schema: CoreSchema, handler: GetJsonSchemaHandler
        ) -> JsonSchemaValue:
            raise PydanticOmit

        def __hash__(self) -> int:
            return hash(type(self))


def _get_typed_dict_config(schema: core_schema.TypedDictSchema) -> ConfigDict:
    metadata = _core_metadata.CoreMetadataHandler(schema).metadata
    cls = metadata.get('pydantic_typed_dict_cls')
    if cls is not None:
        try:
            return _decorators.get_attribute_from_bases(cls, '__pydantic_config__')
        except AttributeError:
            pass
    return {}<|MERGE_RESOLUTION|>--- conflicted
+++ resolved
@@ -299,22 +299,16 @@
         self._used = False
 
     @property
-<<<<<<< HEAD
-    def config(self) -> _config.ConfigWrapper:
+    def _config(self) -> _config.ConfigWrapper:
         return self._config_wrapper_stack.tail
 
     @property
     def mode(self) -> JsonSchemaMode:
-        if self.config.json_schema_mode_override is not None:
-            return self.config.json_schema_mode_override
+        if self._config.json_schema_mode_override is not None:
+            return self._config.json_schema_mode_override
         else:
             return self._mode
 
-=======
-    def _config(self) -> _config.ConfigWrapper:
-        return self._config_wrapper_stack.tail
-
->>>>>>> 2acf1aff
     def build_schema_type_to_method(
         self,
     ) -> dict[CoreSchemaOrFieldType, Callable[[CoreSchemaOrField], JsonSchemaValue]]:
@@ -673,11 +667,7 @@
         Returns:
             The generated JSON schema.
         """
-<<<<<<< HEAD
-        json_schema = {'type': 'string', 'format': 'base64url' if self.config.ser_json_bytes == 'base64' else 'binary'}
-=======
         json_schema = {'type': 'string', 'format': 'base64url' if self._config.ser_json_bytes == 'base64' else 'binary'}
->>>>>>> 2acf1aff
         self.update_with_validations(json_schema, schema, self.ValidationsMapping.bytes)
         return json_schema
 
@@ -725,11 +715,7 @@
         Returns:
             The generated JSON schema.
         """
-<<<<<<< HEAD
-        if self.config.ser_json_timedelta == 'float':
-=======
         if self._config.ser_json_timedelta == 'float':
->>>>>>> 2acf1aff
             return {'type': 'number'}
         return {'type': 'string', 'format': 'duration'}
 
@@ -1461,7 +1447,7 @@
         Returns:
             `True` if the field should be marked as required in the generated JSON schema, `False` otherwise.
         """
-        if self.mode == 'serialization' and self.config.json_schema_serialization_defaults_required:
+        if self.mode == 'serialization' and self._config.json_schema_serialization_defaults_required:
             return not field.get('serialization_exclude')
         else:
             if field['type'] == 'typed-dict-field':
@@ -1863,9 +1849,9 @@
         short_ref = ''.join(components)
 
         mode_suffix = (
-            self.config.json_schema_serialization_suffix
+            self._config.json_schema_serialization_suffix
             if mode == 'serialization'
-            else self.config.json_schema_validation_suffix
+            else self._config.json_schema_validation_suffix
         )
 
         # It is important that the generated defs_ref values be such that at least one choice will not
@@ -1981,11 +1967,7 @@
         Returns:
             The encoded default value.
         """
-<<<<<<< HEAD
-        config = self.config
-=======
         config = self._config
->>>>>>> 2acf1aff
         return pydantic_core.to_jsonable_python(
             dft,
             timedelta_mode=config.ser_json_timedelta,
