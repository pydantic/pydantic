from __future__ import annotations

import math
import re
from dataclasses import is_dataclass
from enum import Enum
from typing import TYPE_CHECKING, Any, Callable, Counter, Dict, Iterable, List, NewType, Sequence, Tuple, Union, cast

from pydantic_core import CoreSchema, CoreSchemaType, core_schema
from pydantic_core.core_schema import TypedDictField
from typing_extensions import TypedDict

from ._internal import _core_metadata, _core_utils, _typing_extra, _utils
from .errors import PydanticInvalidForJsonSchema, PydanticUserError

if TYPE_CHECKING:
    from .dataclasses import Dataclass
    from .main import BaseModel

JsonSchemaValue = Dict[str, Any]


# ##### JSON Schema Metadata Manipulation #####
# Keys missing in a JsonSchemaMetadata should be treated the same as they would be if present with a value of None.
# This is important to ensure that it is possible to "remove" an override by setting it to None.
class JsonSchemaMetadata(TypedDict, total=False):
    # ### "Pre-processing" of the JSON schema
    # If not None, this CoreSchema will be used to generate the JSON schema instead of the "real one"
    # You can use a callable to defer evaluation of the CoreSchema until it's needed
    core_schema_override: CoreSchema | Callable[[], CoreSchema] | None
    # A reference to the source class if appropriate; useful when working with some of the plain function schemas
    source_class: type[Any] | None
    # ### "Miscellaneous properties" that are available for all JSON types
    # (see https://json-schema.org/understanding-json-schema/reference/generic.html)
    title: str | None
    description: str | None
    examples: list[Any] | None
    deprecated: bool | None
    read_only: bool | None
    write_only: bool | None
    comment: str | None
    # Note: 'default', which is included with these fields in the JSON Schema docs, is handled by CoreSchema
    # ### Other properties it may be useful to override here
    type: str | None
    format: str | None  # Should _only_ be used for schemas with 'type': 'string'
    # ### "Post-processing" of the JSON schema
    # A catch-all for arbitrary data to add to the schema
    extra_updates: dict[str, Any] | None
    # A final function to apply to the JSON schema after all other modifications have been applied
    # If you want to force specific contents in the generated schema, you can use a function that ignores the
    # input value and just return the schema you want.
    modify_js_function: Callable[[JsonSchemaValue], None] | None


def merge_js_metadata(
    base: JsonSchemaMetadata | None, overrides: JsonSchemaMetadata | None
) -> JsonSchemaMetadata | None:
    """
    Merge two JsonSchemaMetadata dicts, with the values from the second overriding the first.

    Returns a new object, or None if both arguments are None. The provided objects are not modified.
    """
    if base is None:
        if overrides is None:
            return None
        else:
            return overrides.copy()
    elif overrides is None:
        return base.copy()
    else:
        result: JsonSchemaMetadata = base.copy()
        result.update(**overrides)  # type: ignore[misc]  # seems like a mypy bug
        return result


def without_core_schema_override(json_schema_metadata: JsonSchemaMetadata) -> JsonSchemaMetadata:
    """
    Return a copy without the core_schema_override; when handling the core_schema_override,
    we need to remove it from the object so that the handler doesn't recurse infinitely.
    """
    result = json_schema_metadata.copy()
    result.pop('core_schema_override', None)
    return result


_FIELDS_MAPPING = {
    'title': 'title',
    'description': 'description',
    'examples': 'examples',
    'deprecated': 'deprecated',
    'read_only': 'readOnly',
    'write_only': 'writeOnly',
    'comment': '$comment',
    'type': 'type',
    'format': 'format',
}


def _apply_js_metadata(js_metadata: JsonSchemaMetadata, schema: JsonSchemaValue) -> None:
    """
    Update the provided JSON schema in-place with the values from the provided JsonSchemaMetadata.

    Note that the "pre-processing" attributes are not used in this method and must be used separately.
    """
    for python_name, json_schema_name in _FIELDS_MAPPING.items():
        metadata_value = js_metadata.get(python_name, None)
        if metadata_value is None:
            continue
        else:
            schema[json_schema_name] = metadata_value

    extra_updates = js_metadata.get('extra_updates', None)
    if extra_updates is not None:
        schema.update(extra_updates)

    modify_js_function = js_metadata.get('modify_js_function', None)
    if modify_js_function is not None:
        modify_js_function(schema)


# ##### JSON Schema Generation #####
DEFAULT_REF_TEMPLATE = '#/$defs/{model}'

# There are three types of references relevant to building JSON schemas:
#   1. core_schema "ref" values; these are not exposed as part of the JSON schema
#       * these might look like the fully qualified path of a model, its id, or something similar
CoreRef = NewType('CoreRef', str)
#   2. keys of the "definitions" object that will eventually go into the JSON schema
#       * by default, these look like "MyModel", though may change in the presence of collisions
#       * eventually, we may want to make it easier to modify the way these names are generated
DefsRef = NewType('DefsRef', str)
#   3. the values corresponding to the "$ref" key in the schema
#       * By default, these look like "#/$defs/MyModel", as in {"$ref": "#/$defs/MyModel"}
JsonRef = NewType('JsonRef', str)


class GenerateJsonSchema:
    # See https://json-schema.org/understanding-json-schema/reference/schema.html#id4 for more info about dialects
    schema_dialect = 'https://json-schema.org/draft/2020-12/schema'

    def __init__(self, by_alias: bool = True, ref_template: str = DEFAULT_REF_TEMPLATE):
        self.by_alias = by_alias
        self.ref_template = ref_template

        self.core_to_json_refs: dict[CoreRef, JsonRef] = {}
        self.core_to_defs_refs: dict[CoreRef, DefsRef] = {}
        self.defs_to_core_refs: dict[DefsRef, CoreRef] = {}
        self.json_to_defs_refs: dict[JsonRef, DefsRef] = {}

        self.definitions: dict[DefsRef, JsonSchemaValue] = {}

        # When collisions are detected, we choose a non-colliding name
        # during generation, but we also track the colliding tag so that it
        # can be remapped for the first occurrence at the end of the process
        self.collisions: set[DefsRef] = set()
        self.defs_ref_fallbacks: dict[CoreRef, list[DefsRef]] = {}

        self._schema_type_to_method = self.build_schema_type_to_method()

        # This changes to True after generating a schema, to prevent issues caused by accidental re-use
        # of a single instance of a schema generator
        self._used = False

    def build_schema_type_to_method(self) -> dict[CoreSchemaType, Callable[[CoreSchema], JsonSchemaValue]]:
        mapping: dict[CoreSchemaType, Callable[[CoreSchema], JsonSchemaValue]] = {}
        for key in _typing_extra.all_literal_values(CoreSchemaType):  # type: ignore[arg-type]
            method_name = f"{key.replace('-', '_')}_schema"
            try:
                mapping[key] = getattr(self, method_name)
            except AttributeError as e:
                raise TypeError(
                    f'No method for generating JsonSchema for core_schema.type={key!r} '
                    f'(expected: {type(self).__name__}.{method_name})'
                ) from e
        return mapping

    def generate_definitions(self, schemas: list[CoreSchema]) -> dict[DefsRef, JsonSchemaValue]:
        """
        Given a list of core_schema, generate all JSON schema definitions, and return the generated definitions.
        """
        if self._used:
            raise PydanticUserError(
                'This JSON schema generator has already been used to generate a JSON schema. '
                f'You must create a new instance of {type(self).__name__} to generate a new JSON schema.'
            )
        for schema in schemas:
            self.generate_inner(schema)

        self.resolve_collisions({})

        self._used = True
        return self.definitions

    def generate(self, schema: CoreSchema) -> JsonSchemaValue:
        if self._used:
            raise PydanticUserError(
                'This JSON schema generator has already been used to generate a JSON schema. '
                f'You must create a new instance of {type(self).__name__} to generate a new JSON schema.'
            )

        json_schema = self.generate_inner(schema)
        json_ref_counts = self.get_json_ref_counts(json_schema)

        # Remove the top-level $ref if present; note that the _generate method already ensures there are no sibling keys
        ref = json_schema.get('$ref')
        while ref is not None:  # may need to unpack multiple levels
            ref_json_schema = self.get_schema_from_definitions(JsonRef(ref))
            if json_ref_counts[ref] > 1 or ref_json_schema is None:
                # Keep the ref, but use an allOf to remove the top level $ref
                json_schema = {'allOf': [{'$ref': ref}]}
            else:
                # "Unpack" the ref since this is the only reference
                json_schema = ref_json_schema.copy()  # copy to prevent recursive dict reference
                json_ref_counts[ref] -= 1
            ref = json_schema.get('$ref')

        # Remove any definitions that, thanks to $ref-substitution, are no longer present.
        # I think this should only _possibly_ apply to the root model, though I'm not 100% sure.
        # It might be safe to remove this logic, but I'm keeping it for now
        all_json_refs = list(self.json_to_defs_refs.keys())
        for k in all_json_refs:
            if json_ref_counts[k] < 1:
                del self.definitions[self.json_to_defs_refs[k]]

        json_schema = self.resolve_collisions(json_schema)
        if self.definitions:
            json_schema['$defs'] = self.definitions

        # For now, we will not set the $schema key. However, if desired, this can be easily added by overriding
        # this method and adding the following line after a call to super().generate(schema):
        # json_schema['$schema'] = self.schema_dialect

        self._used = True
        return json_schema

    def generate_inner(self, schema: CoreSchema | TypedDictField) -> JsonSchemaValue:
        # If a schema with the same CoreRef has been handled, just return a reference to it
        if 'ref' in schema:
            core_ref = CoreRef(schema['ref'])  # type: ignore[typeddict-item]
            if core_ref in self.core_to_json_refs:
                return {'$ref': self.core_to_json_refs[core_ref]}

        metadata_handler = _core_metadata.CoreMetadataHandler(schema)
        core_schema_override = metadata_handler.get_json_schema_core_schema_override()
        if core_schema_override is not None:
            # If there is a core schema override, use it to generate the JSON schema
            return self.generate_inner(core_schema_override)

        # Generate the core-schema-type-specific bits of the schema generation:
        if _core_utils.is_typed_dict_field(schema):
            json_schema = self.typed_dict_field_schema(schema)
        elif _core_utils.is_core_schema(schema):  # Ideally we wouldn't need this redundant typeguard..
            generate_for_schema_type = self._schema_type_to_method[schema['type']]
            json_schema = generate_for_schema_type(schema)
        else:
            raise TypeError(f'Unexpected schema type: schema={schema}')

        # Handle the miscellaneous properties and apply "post-processing":
        js_metadata = metadata_handler.json_schema_metadata
        if js_metadata is not None:
            if '$ref' in json_schema and schema.get('type') == 'model':
                # This is a hack relating to the fact that the typed_dict_schema is where the CoreRef is set,
                # and therefore the source of what ends up in the JSON schema definitions, but we want to use the
                # json_schema_metadata that was set on the model_schema to update the typed_dict_schema
                # I think we might be able to fix this with a minor refactoring of the way json_schema_metadata is set
                schema_to_update = self.get_schema_from_definitions(JsonRef(json_schema['$ref']))
                if schema_to_update is not None:
                    _apply_js_metadata(js_metadata, schema_to_update)
                else:
                    _apply_js_metadata(js_metadata, json_schema)
            else:
                _apply_js_metadata(js_metadata, json_schema)

        # Resolve issues caused by sibling keys next to a top-level $ref
        # See the `_handle_ref_overrides` docstring for more details
        json_schema = self.handle_ref_overrides(json_schema)

        # Populate the definitions
        if 'ref' in schema:
            core_ref = CoreRef(schema['ref'])  # type: ignore[typeddict-item]
            defs_ref, ref_json_schema = self.get_cache_defs_ref_schema(core_ref)
            self.definitions[defs_ref] = json_schema
            json_schema = ref_json_schema

        return json_schema

    # ### Schema generation methods
    def any_schema(self, schema: core_schema.AnySchema) -> JsonSchemaValue:
        return {}

    def none_schema(self, schema: core_schema.NoneSchema) -> JsonSchemaValue:
        return {'type': 'null'}

    def bool_schema(self, schema: core_schema.BoolSchema) -> JsonSchemaValue:
        return {'type': 'boolean'}

    def int_schema(self, schema: core_schema.IntSchema) -> JsonSchemaValue:
        json_schema = {'type': 'integer'}
        self.update_with_validations(json_schema, schema, self.ValidationsMapping.numeric)
        json_schema = {k: v for k, v in json_schema.items() if v not in {math.inf, -math.inf}}
        return json_schema

    def float_schema(self, schema: core_schema.FloatSchema) -> JsonSchemaValue:
        json_schema = {'type': 'number'}
        self.update_with_validations(json_schema, schema, self.ValidationsMapping.numeric)
        json_schema = {k: v for k, v in json_schema.items() if v not in {math.inf, -math.inf}}
        return json_schema

    def str_schema(self, schema: core_schema.StringSchema) -> JsonSchemaValue:
        json_schema = {'type': 'string'}
        self.update_with_validations(json_schema, schema, self.ValidationsMapping.string)
        return json_schema

    def bytes_schema(self, schema: core_schema.BytesSchema) -> JsonSchemaValue:
        json_schema = {'type': 'string', 'format': 'binary'}
        self.update_with_validations(json_schema, schema, self.ValidationsMapping.bytes)
        return json_schema

    def date_schema(self, schema: core_schema.DateSchema) -> JsonSchemaValue:
        json_schema = {'type': 'string', 'format': 'date'}
        self.update_with_validations(json_schema, schema, self.ValidationsMapping.date)
        return json_schema

    def time_schema(self, schema: core_schema.TimeSchema) -> JsonSchemaValue:
        return {'type': 'string', 'format': 'time'}

    def datetime_schema(self, schema: core_schema.DatetimeSchema) -> JsonSchemaValue:
        return {'type': 'string', 'format': 'date-time'}

    def timedelta_schema(self, schema: core_schema.TimedeltaSchema) -> JsonSchemaValue:
        # It's weird that this schema has 'type': 'number' but also specifies a 'format'.
        # Relevant issue: https://github.com/pydantic/pydantic/issues/5034
        # TODO: Probably should just change this to str (look at readme intro for speeddate)
        return {'type': 'number', 'format': 'time-delta'}

    def literal_schema(self, schema: core_schema.LiteralSchema) -> JsonSchemaValue:
        expected = [v.value if isinstance(v, Enum) else v for v in schema['expected']]

        if len(expected) == 1:
            return {'const': expected[0]}
        else:
            return {'enum': expected}

    def is_instance_schema(self, schema: core_schema.IsInstanceSchema) -> JsonSchemaValue:
        return self.handle_invalid_for_json_schema(schema, f'core_schema.IsInstanceSchema ({schema["cls"]})')

    def is_subclass_schema(self, schema: core_schema.IsSubclassSchema) -> JsonSchemaValue:
        return {}  # TODO: This was for compatibility with V1 -- is this the right thing to do?

    def callable_schema(self, schema: core_schema.CallableSchema) -> JsonSchemaValue:
        return self.handle_invalid_for_json_schema(schema, 'core_schema.CallableSchema')

    def list_schema(self, schema: core_schema.ListSchema) -> JsonSchemaValue:
        items_schema = {} if 'items_schema' not in schema else self.generate_inner(schema['items_schema'])
        json_schema = {'type': 'array', 'items': items_schema}
        self.update_with_validations(json_schema, schema, self.ValidationsMapping.array)
        return json_schema

    def tuple_schema(
        self, schema: core_schema.TupleVariableSchema | core_schema.TuplePositionalSchema
    ) -> JsonSchemaValue:
        json_schema: JsonSchemaValue = {'type': 'array'}

        if 'mode' not in schema:
            json_schema['items'] = {}

        elif schema['mode'] == 'variable':
            if 'items_schema' in schema:
                json_schema['items'] = self.generate_inner(schema['items_schema'])
            self.update_with_validations(json_schema, schema, self.ValidationsMapping.array)

        elif schema['mode'] == 'positional':
            json_schema['minItems'] = len(schema['items_schema'])
            prefixItems = [self.generate_inner(item) for item in schema['items_schema']]
            if prefixItems:
                json_schema['prefixItems'] = prefixItems
            if 'extra_schema' in schema:
                json_schema['items'] = self.generate_inner(schema['extra_schema'])
            else:
                json_schema['maxItems'] = len(schema['items_schema'])

        else:
            raise ValueError(f'Unknown tuple schema mode: {schema["mode"]}')

        self.update_with_validations(json_schema, schema, self.ValidationsMapping.array)
        return json_schema

    def set_schema(self, schema: core_schema.SetSchema) -> JsonSchemaValue:
        return self._common_set_schema(schema)

    def frozenset_schema(self, schema: core_schema.FrozenSetSchema) -> JsonSchemaValue:
        return self._common_set_schema(schema)

    def _common_set_schema(self, schema: core_schema.SetSchema | core_schema.FrozenSetSchema) -> JsonSchemaValue:
        items_schema = {} if 'items_schema' not in schema else self.generate_inner(schema['items_schema'])
        json_schema = {'type': 'array', 'uniqueItems': True, 'items': items_schema}
        self.update_with_validations(json_schema, schema, self.ValidationsMapping.array)
        return json_schema

    def generator_schema(self, schema: core_schema.GeneratorSchema) -> JsonSchemaValue:
        items_schema = {} if 'items_schema' not in schema else self.generate_inner(schema['items_schema'])
        json_schema = {'type': 'array', 'items': items_schema}
        self.update_with_validations(json_schema, schema, self.ValidationsMapping.array)
        return json_schema

    def dict_schema(self, schema: core_schema.DictSchema) -> JsonSchemaValue:
        json_schema: JsonSchemaValue = {'type': 'object'}

        keys_schema = self.generate_inner(schema['keys_schema']).copy() if 'keys_schema' in schema else {}
        keys_pattern = keys_schema.pop('pattern', None)

        values_schema = self.generate_inner(schema['values_schema']).copy() if 'values_schema' in schema else {}
        values_schema.pop('title', None)  # don't give a title to the additionalProperties
        if values_schema or keys_pattern is not None:  # don't add additionalProperties if it's empty
            if keys_pattern is None:
                json_schema['additionalProperties'] = values_schema
            else:
                json_schema['patternProperties'] = {keys_pattern: values_schema}

        self.update_with_validations(json_schema, schema, self.ValidationsMapping.object)
        return json_schema

    def function_schema(self, schema: core_schema.FunctionSchema) -> JsonSchemaValue:
        source_class = _core_metadata.CoreMetadataHandler(schema).get_source_class()
        if source_class is not None:
            # If a source_class has been specified, assume that its json schema will be handled elsewhere
            # TODO: May want to handle source_class in other schemas,
            #   and may want to attempt to read __pydantic_json_schema__ off of it.
            #   (Note that __pydantic_json_schema__ won't work for many important cases of standard library types)
            return {}

        # I'm not sure if this might need to be different if the function's mode is 'before'
        if schema['mode'] == 'plain':
            return self.handle_invalid_for_json_schema(schema, f'core_schema.FunctionSchema ({schema["function"]})')
        else:
            # 'after', 'before', and 'wrap' functions all have a required 'schema' field
            return self.generate_inner(schema['schema'])

    def default_schema(self, schema: core_schema.WithDefaultSchema) -> JsonSchemaValue:
        json_schema = self.generate_inner(schema['schema'])

        if 'default' in schema:
            default = self.encode_default(schema['default'])
        elif 'default_factory' in schema:
            default = self.encode_default(schema['default_factory']())
        else:
            raise ValueError('`schema` has neither default nor default_factory')

        try:
            encoded_default = self.encode_default(default)
        except TypeError:
            # This happens if the default value is not JSON serializable; in this case, just return the inner schema
            # Note: We could update the '$comment' field to indicate that the default value was not JSON serializable.
            #   This would have the upside that there would be some positive indication that the default value was not
            #   valid, but would have the downside that it would make some assumptions about how users are using the
            #   '$comment' field. For now, I have decided not to do this.
            return json_schema

        if '$ref' in json_schema:
            # Since reference schemas do not support child keys, we wrap the reference schema in a single-case allOf:
            return {'allOf': [json_schema], 'default': encoded_default}
        else:
            json_schema['default'] = encoded_default
            return json_schema

    def nullable_schema(self, schema: core_schema.NullableSchema) -> JsonSchemaValue:
        null_schema = {'type': 'null'}
        inner_json_schema = self.generate_inner(schema['schema'])

        if inner_json_schema == null_schema:
            return null_schema
        else:
            # Thanks to the equality check against `null_schema` above, I think 'oneOf' would also be valid here;
            # I'll use 'anyOf' for now, but it could be changed it if it would work better with some external tooling
            return self.get_flattened_anyof([inner_json_schema, null_schema])

    def union_schema(self, schema: core_schema.UnionSchema) -> JsonSchemaValue:
        generated: list[JsonSchemaValue] = []

        choices = schema['choices']
        for s in choices:
            try:
                generated.append(self.generate_inner(s))
            except PydanticInvalidForJsonSchema:
                pass
        if len(generated) == 1:
            return generated[0]
        return self.get_flattened_anyof(generated)

    def tagged_union_schema(self, schema: core_schema.TaggedUnionSchema) -> JsonSchemaValue:
        generated: dict[str, JsonSchemaValue] = {}
        for k, v in schema['choices'].items():
            if not isinstance(v, (str, int)):
                try:
                    # Use str(k) since keys must be strings for json; while not technically correct,
                    # it's the closest that can be represented in valid JSON
                    generated[str(k)] = self.generate_inner(v).copy()
                except PydanticInvalidForJsonSchema:
                    pass

        # Populate the schema with any "indirect" references
        for k, v in schema['choices'].items():
            if isinstance(v, (str, int)):
                while isinstance(schema['choices'][v], (str, int)):
                    v = schema['choices'][v]
                if str(v) in generated:
                    # while it might seem unnecessary to check `if str(v) in generated`, a PydanticInvalidForJsonSchema
                    # may have been raised above, which would mean that the schema we want to reference won't be present
                    generated[str(k)] = generated[str(v)]

        json_schema: JsonSchemaValue = {'oneOf': _deduplicate_schemas(generated.values())}

        # This reflects the v1 behavior, but we may want to only include the discriminator based on dialect / etc.
        if 'discriminator' in schema and isinstance(schema['discriminator'], str):
            json_schema['discriminator'] = {
                # TODO: Need to handle the case where the discriminator field has an alias
                #   Note: Weird things would happen if the discriminator had a different alias for different choices
                #   (This wouldn't make sense in OpenAPI)
                'propertyName': schema['discriminator'],
                'mapping': {k: v.get('$ref', v) for k, v in generated.items()},
            }

        return json_schema

    def chain_schema(self, schema: core_schema.ChainSchema) -> JsonSchemaValue:
        try:
            # Note: If we wanted to generate a schema for the _serialization_, would want to use the _last_ step:
            return self.generate_inner(schema['steps'][0])
        except IndexError as e:
            raise ValueError('Cannot generate a JsonSchema for a zero-step ChainSchema') from e

    def lax_or_strict_schema(self, schema: core_schema.LaxOrStrictSchema) -> JsonSchemaValue:
        # TODO: Need to read the default value off of model config or whatever
        use_strict = schema.get('strict', False)  # TODO: replace this default False
        if use_strict:
            return self.generate_inner(schema['strict_schema'])
        else:
            return self.generate_inner(schema['lax_schema'])

    def typed_dict_schema(self, schema: core_schema.TypedDictSchema) -> JsonSchemaValue:
        properties: dict[str, JsonSchemaValue] = {}
        required: list[str] = []
        for name, field in schema['fields'].items():
            # TODO: once more logic exists for alias handling, try to share it with _get_argument_name
            if self.by_alias:
                alias = field.get('validation_alias', name)
                if isinstance(alias, str):
                    name = alias
                else:
                    # TODO: What should be done in this case?
                    #   Maybe tell users to override this method if they want custom behavior here?
                    #       (If populate by name is false)
                    pass
            field_json_schema = self.generate_inner(field).copy()
            if 'title' not in field_json_schema and self.field_title_should_be_set(field):
                title = self.get_title_from_name(name)
                field_json_schema['title'] = title
            field_json_schema = self.handle_ref_overrides(field_json_schema)
            properties[name] = field_json_schema
            if field.get('required'):
                required.append(name)

        json_schema = {'type': 'object', 'properties': properties}
        if required:
            json_schema['required'] = required
        return json_schema

    def typed_dict_field_schema(self, schema: core_schema.TypedDictField) -> JsonSchemaValue:
        json_schema = self.generate_inner(schema['schema'])

        return json_schema

    def model_schema(self, schema: core_schema.ModelSchema) -> JsonSchemaValue:
        # Note: While it might be nice to be able to call schema['model'].model_json_schema(),
        # I don't think that is a good idea because that method does caching (which is good),
        # but the value that will be produced here reflects the generator-global set of definitions, etc.

        json_schema = self.generate_inner(schema['schema'])

        if 'config' in schema:
            if schema['config'].get('typed_dict_extra_behavior') == 'forbid':
                if '$ref' in json_schema:
                    # hack: update the definition from the typed_dict_schema
                    referenced_schema = self.get_schema_from_definitions(JsonRef(json_schema['$ref']))
                    if referenced_schema is not None:
                        referenced_schema['additionalProperties'] = False
                else:
                    json_schema['additionalProperties'] = False

            if 'title' in schema['config']:
                title = schema['config']['title']
                if '$ref' in json_schema:
                    # hack: update the definition from the typed_dict_schema
                    referenced_schema = self.get_schema_from_definitions(JsonRef(json_schema['$ref']))
                    if referenced_schema is not None:
                        referenced_schema['title'] = title
                else:
                    json_schema.setdefault('title', title)
            # TODO: Should we be setting `allowedProperties: false` if the model's ConfigDict has extra='forbid'?
        return json_schema

    def arguments_schema(self, schema: core_schema.ArgumentsSchema, prefer_positional: bool = False) -> JsonSchemaValue:
        source_class = _core_metadata.CoreMetadataHandler(schema).get_source_class()
        prefer_positional = _utils.lenient_issubclass(source_class, tuple)  # intended to catch NamedTuple

        arguments = schema['arguments_schema']
        kw_only_arguments = [a for a in arguments if a.get('mode') == 'keyword_only']
        kw_or_p_arguments = [a for a in arguments if a.get('mode') in {'positional_or_keyword', None}]
        p_only_arguments = [a for a in arguments if a.get('mode') == 'positional_only']
        var_args_schema = schema.get('var_args_schema')
        var_kwargs_schema = schema.get('var_kwargs_schema')

        if prefer_positional:
            positional_possible = not kw_only_arguments and not var_kwargs_schema
            if positional_possible:
                return self.p_arguments_schema(p_only_arguments + kw_or_p_arguments, var_args_schema)

        keyword_possible = not p_only_arguments and not var_args_schema
        if keyword_possible:
            return self.kw_arguments_schema(kw_or_p_arguments + kw_only_arguments, var_kwargs_schema)

        if not prefer_positional:
            positional_possible = not kw_only_arguments and not var_kwargs_schema
            if positional_possible:
                return self.p_arguments_schema(p_only_arguments + kw_or_p_arguments, var_args_schema)

        return {
            'type': 'object',
            'properties': {
                '__args__': self.p_arguments_schema(p_only_arguments, var_args_schema),
                '__kwargs__': self.kw_arguments_schema(kw_or_p_arguments + kw_only_arguments, var_args_schema),
            },
        }

    def kw_arguments_schema(
        self, arguments: list[core_schema.ArgumentsParameter], var_kwargs_schema: CoreSchema | None
    ) -> JsonSchemaValue:
        properties: dict[str, JsonSchemaValue] = {}
        required: list[str] = []
        for argument in arguments:
            name = self.get_argument_name(argument)
            argument_schema = self.generate_inner(argument['schema']).copy()
            argument_schema['title'] = self.get_title_from_name(name)
            properties[name] = argument_schema

            if argument['schema']['type'] != 'default':
                # This assumes that if the argument has a default value,
                # the inner schema must be of type WithDefaultSchema.
                # I believe this is true, but I am not 100% sure
                required.append(name)

        json_schema: JsonSchemaValue = {'type': 'object', 'properties': properties}
        if required:
            json_schema['required'] = required

        if var_kwargs_schema:
            additional_properties_schema = self.generate_inner(var_kwargs_schema)
            if additional_properties_schema:
                json_schema['additionalProperties'] = additional_properties_schema
        else:
            json_schema['additionalProperties'] = False
        return json_schema

    def p_arguments_schema(
        self, arguments: list[core_schema.ArgumentsParameter], var_args_schema: CoreSchema | None
    ) -> JsonSchemaValue:
        prefix_items: list[JsonSchemaValue] = []
        min_items = 0

        for argument in arguments:
            name = self.get_argument_name(argument)

            argument_schema = self.generate_inner(argument['schema']).copy()
            argument_schema['title'] = self.get_title_from_name(name)
            prefix_items.append(argument_schema)

            if argument['schema']['type'] != 'default':
                # This assumes that if the argument has a default value,
                # the inner schema must be of type WithDefaultSchema.
                # I believe this is true, but I am not 100% sure
                min_items += 1

        json_schema: JsonSchemaValue = {'type': 'array', 'prefixItems': prefix_items}
        if min_items:
            json_schema['minItems'] = min_items

        if var_args_schema:
            items_schema = self.generate_inner(var_args_schema)
            if items_schema:
                json_schema['items'] = items_schema
        else:
            json_schema['maxItems'] = len(prefix_items)

        return json_schema

    def get_argument_name(self, argument: core_schema.ArgumentsParameter) -> str:
        name = argument['name']
        if self.by_alias:
            # TODO: Need to respect populate_by_name, config, etc.
            alias = argument.get('alias')
            if isinstance(alias, str):
                name = alias
            else:
                pass  # might want to do something else?
        return name

    def call_schema(self, schema: core_schema.CallSchema) -> JsonSchemaValue:
        return self.generate_inner(schema['arguments_schema'])

    def custom_error_schema(self, schema: core_schema.CustomErrorSchema) -> JsonSchemaValue:
        return self.generate_inner(schema['schema'])

    def json_schema(self, schema: core_schema.JsonSchema) -> JsonSchemaValue:
        # TODO: For v1 compatibility, we should probably be using `schema['schema']` to produce the schema.
        #   This is a serialization vs. validation thing; see https://github.com/pydantic/pydantic/issues/5072
        #   -
        #   The behavior below is not currently consistent with the v1 behavior, so should probably be changed.
        #   I think making it work like v1 should be as easy as handling schema['schema'] instead, with the note
        #   that we'll need to make generics work with Json (there is a test for this in test_generics.py).
        return {'type': 'string', 'format': 'json-string'}

    def url_schema(self, schema: core_schema.UrlSchema) -> JsonSchemaValue:
        json_schema = {'type': 'string', 'format': 'uri', 'minLength': 1}
        self.update_with_validations(json_schema, schema, self.ValidationsMapping.string)
        return json_schema

    def multi_host_url_schema(self, schema: core_schema.MultiHostUrlSchema) -> JsonSchemaValue:
        # Note: 'multi-host-uri' is a custom/pydantic-specific format, not part of the JSON Schema spec
        json_schema = {'type': 'string', 'format': 'multi-host-uri', 'minLength': 1}
        self.update_with_validations(json_schema, schema, self.ValidationsMapping.string)
        return json_schema

    def definitions_schema(self, schema: core_schema.DefinitionsSchema) -> JsonSchemaValue:
        for definition in schema['definitions']:
            self.generate_inner(definition)
        return self.generate_inner(schema['schema'])

    def definition_ref_schema(self, schema: core_schema.DefinitionReferenceSchema) -> JsonSchemaValue:
        core_ref = CoreRef(schema['schema_ref'])
        defs_ref, ref_json_schema = self.get_cache_defs_ref_schema(core_ref)
        return ref_json_schema

    # ### Utility methods

    def get_title_from_name(self, name: str) -> str:
        return name.title().replace('_', ' ')

    def field_title_should_be_set(self, schema: CoreSchema | TypedDictField) -> bool:
        """
        Returns true if a field with the given schema should have a title set based on the field name.

        Intuitively, we want this to return true for schemas that wouldn't otherwise provide their own title
        (e.g., int, float, str), and false for those that would (e.g., BaseModel subclasses).
        """
        if _core_utils.is_typed_dict_field(schema):
            return self.field_title_should_be_set(schema['schema'])

        elif _core_utils.is_core_schema(schema):
            override = _core_metadata.CoreMetadataHandler(schema).get_json_schema_core_schema_override()
            if override:
                return self.field_title_should_be_set(override)

            # TODO: This might not be handling some schema types it should
            if schema['type'] in {'default', 'nullable', 'model'}:
                return self.field_title_should_be_set(schema['schema'])  # type: ignore[typeddict-item]
            if schema['type'] == 'function' and 'schema' in schema:
                return self.field_title_should_be_set(schema['schema'])  # type: ignore[typeddict-item]
            return not schema.get('ref')  # models, enums should not have titles set

        else:
            raise TypeError(f'Unexpected schema type: schema={schema}')

    def normalize_name(self, name: str) -> str:
        return re.sub(r'[^a-zA-Z0-9.\-_]', '_', name).replace('.', '__')

    def get_defs_ref(self, core_ref: CoreRef) -> DefsRef:
        """
        Override this method to change the way that definitions keys are generated from a core reference.
        """
        # Split the core ref into "components"; generic origins and arguments are each separate components
        components = re.split(r'([\][,])', core_ref)
        # Remove IDs from each component
        components = [x.split(':')[0] for x in components]
        core_ref_no_id = ''.join(components)
        # Remove everything before the last period from each "component"
        components = [re.sub(r'(?:[^.[\]]+\.)+((?:[^.[\]]+))', r'\1', x) for x in components]
        short_ref = ''.join(components)

        first_choice = DefsRef(self.normalize_name(short_ref))  # name
        second_choice = DefsRef(self.normalize_name(core_ref_no_id))  # module + qualname
        third_choice = DefsRef(self.normalize_name(core_ref))  # module + qualname + id

        # It is important that the generated defs_ref values be such that at least one could not
        # be generated for any other core_ref. Currently, this should be the case because we include
        # the id of the source type in the core_ref, and therefore in the third_choice
        choices = [first_choice, second_choice, third_choice]
        self.defs_ref_fallbacks[core_ref] = choices[1:]

        for choice in choices:
            if self.defs_to_core_refs.get(choice, core_ref) == core_ref:
                return choice
            else:
                self.collisions.add(choice)

        return choices[-1]  # should never get here if the final choice is guaranteed unique

    def resolve_collisions(self, json_schema: JsonSchemaValue) -> JsonSchemaValue:
        made_changes = True

        while made_changes:
            # TODO: may want to put something in place to keep this from running forever
            #   if there are bugs. E.g., stop early with warning if it runs more than 100 times?
            #   Maybe there's a better way to achieve this..
            made_changes = False

            for defs_ref, core_ref in self.defs_to_core_refs.items():
                if defs_ref not in self.collisions:
                    continue

                for choice in self.defs_ref_fallbacks[core_ref]:
                    if choice == defs_ref or choice in self.collisions:
                        continue

                    if self.defs_to_core_refs.get(choice, core_ref) == core_ref:
                        json_schema = self.change_defs_ref(defs_ref, choice, json_schema)
                        made_changes = True
                        break
                    else:
                        self.collisions.add(choice)
                if made_changes:
                    break

        return json_schema

    def change_defs_ref(self, old: DefsRef, new: DefsRef, json_schema: JsonSchemaValue) -> JsonSchemaValue:
        if new == old:
            return json_schema
        core_ref = self.defs_to_core_refs[old]
        old_json_ref = self.core_to_json_refs[core_ref]
        new_json_ref = JsonRef(self.ref_template.format(model=new))

        self.definitions[new] = self.definitions.pop(old)
        self.defs_to_core_refs[new] = self.defs_to_core_refs.pop(old)
        self.json_to_defs_refs[new_json_ref] = self.json_to_defs_refs.pop(old_json_ref)
        self.core_to_defs_refs[core_ref] = new
        self.core_to_json_refs[core_ref] = new_json_ref

        def walk_replace_json_schema_ref(item: Any) -> Any:
            """
            Recursively update the JSON schema to use the new defs_ref.
            """
            if isinstance(item, list):
                return [walk_replace_json_schema_ref(item) for item in item]
            elif isinstance(item, dict):
                ref = item.get('$ref')
                if ref == old_json_ref:
                    item['$ref'] = new_json_ref
                return {k: walk_replace_json_schema_ref(v) for k, v in item.items()}
            else:
                return item

        return walk_replace_json_schema_ref(json_schema)

    def get_cache_defs_ref_schema(self, core_ref: CoreRef) -> tuple[DefsRef, JsonSchemaValue]:
        """
        This method wraps the get_defs_ref method with some cache-lookup/population logic,
        and returns both the produced defs_ref and the JSON schema that will refer to the right definition.
        """
        maybe_defs_ref = self.core_to_defs_refs.get(core_ref)
        if maybe_defs_ref is not None:
            json_ref = self.core_to_json_refs[core_ref]
            return maybe_defs_ref, {'$ref': json_ref}

        defs_ref = self.get_defs_ref(core_ref)

        # populate the ref translation mappings
        self.core_to_defs_refs[core_ref] = defs_ref
        self.defs_to_core_refs[defs_ref] = core_ref

        json_ref = JsonRef(self.ref_template.format(model=defs_ref))
        self.core_to_json_refs[core_ref] = json_ref
        self.json_to_defs_refs[json_ref] = defs_ref
        ref_json_schema = {'$ref': json_ref}
        return defs_ref, ref_json_schema

    def handle_ref_overrides(self, json_schema: JsonSchemaValue) -> JsonSchemaValue:
        """
        It is not valid for a schema with a top-level $ref to have sibling keys.

        During our own schema generation, we treat sibling keys as overrides to the referenced schema,
        but this is not how the official JSON schema spec works.

        Because of this, we first remove any sibling keys that are redundant with the referenced schema, then if
        any remain, we transform the schema from a top-level '$ref' to use allOf to move the $ref out of the top level.
        (See bottom of https://swagger.io/docs/specification/using-ref/ for a reference about this behavior)
        """
        if '$ref' in json_schema:
            # prevent modifications to the input; this copy may be safe to drop if there is significant overhead
            json_schema = json_schema.copy()

            referenced_json_schema = self.get_schema_from_definitions(JsonRef(json_schema['$ref']))
            if referenced_json_schema is None:
                # This can happen when building schemas for models with not-yet-defined references.
                # It may be a good idea to do a recursive pass at the end of the generation to remove
                # any redundant override keys.
                if len(json_schema) > 1:
                    # Make it an allOf to at least resolve the sibling keys issue
                    json_schema = json_schema.copy()
                    json_schema.setdefault('allOf', [])
                    json_schema['allOf'].append({'$ref': json_schema['$ref']})
                    del json_schema['$ref']

                return json_schema
            for k, v in json_schema.items():
                if k == '$ref':
                    continue
                if k in referenced_json_schema and referenced_json_schema[k] == v:
                    del json_schema[k]  # redundant key
            if len(json_schema) > 1:
                # There is a remaining "override" key, so we need to move $ref out of the top level
                json_ref = JsonRef(json_schema['$ref'])
                del json_schema['$ref']
                assert 'allOf' not in json_schema  # this should never happen, but just in case
                json_schema['allOf'] = [{'$ref': json_ref}]

        return json_schema

    def get_schema_from_definitions(self, json_ref: JsonRef) -> JsonSchemaValue | None:
        return self.definitions.get(self.json_to_defs_refs[json_ref])

    def encode_default(self, dft: Any) -> Any:
        from .json import pydantic_encoder
        from .main import BaseModel

        if isinstance(dft, BaseModel) or is_dataclass(dft):
            dft = cast('dict[str, Any]', pydantic_encoder(dft))

        if isinstance(dft, dict):
            return {self.encode_default(k): self.encode_default(v) for k, v in dft.items()}
        elif isinstance(dft, Enum):
            return dft.value
        elif isinstance(dft, (int, float, str)):
            return dft
        elif isinstance(dft, (list, tuple)):
            t = dft.__class__
            seq_args = (self.encode_default(v) for v in dft)
            return t(*seq_args) if _typing_extra.is_namedtuple(t) else t(seq_args)
        elif dft is None:
            return None
        else:
            return pydantic_encoder(dft)

    def update_with_validations(
        self, json_schema: JsonSchemaValue, core_schema: CoreSchema, mapping: dict[str, str]
    ) -> None:
        """
        Update the json_schema with the corresponding validations specified in the core_schema,
        using the provided mapping to translate keys in core_schema to the appropriate keys for a JSON schema.
        """
        for core_key, json_schema_key in mapping.items():
            if core_key in core_schema:
                json_schema[json_schema_key] = core_schema[core_key]  # type: ignore[literal-required]

    class ValidationsMapping:
        """
        This class just contains mappings from core_schema attribute names to the corresponding
        JSON schema attribute names. While I suspect it is unlikely to be necessary, you can in
        principle override this class in a subclass of GenerateJsonSchema (by inheriting from
        GenerateJsonSchema.ValidationsMapping) to change these mappings.
        """

        numeric = {
            'multiple_of': 'multipleOf',
            'le': 'maximum',
            'ge': 'minimum',
            'lt': 'exclusiveMaximum',
            'gt': 'exclusiveMinimum',
        }
        bytes = {
            'min_length': 'minLength',
            'max_length': 'maxLength',
        }
        string = {
            'min_length': 'minLength',
            'max_length': 'maxLength',
            'pattern': 'pattern',
        }
        array = {
            'min_length': 'minItems',
            'max_length': 'maxItems',
        }
        object = {
            'min_length': 'minProperties',
            'max_length': 'maxProperties',
        }
        date = {
            'le': 'maximum',
            'ge': 'minimum',
            'lt': 'exclusiveMaximum',
            'gt': 'exclusiveMinimum',
        }

    def get_flattened_anyof(self, schemas: list[JsonSchemaValue]) -> JsonSchemaValue:
        members = []
        for schema in schemas:
            if len(schema) == 1 and 'anyOf' in schema:
                members.extend(schema['anyOf'])
            else:
                members.append(schema)
        return {'anyOf': members}

    def get_json_ref_counts(self, json_schema: JsonSchemaValue) -> dict[JsonRef, int]:
        """
        Get all values corresponding to the key '$ref' anywhere in the json_schema
        """
        json_refs: dict[JsonRef, int] = Counter()

        def _add_json_refs(schema: Any) -> None:
            if isinstance(schema, dict):
                if '$ref' in schema:
                    json_ref = JsonRef(schema['$ref'])
                    already_visited = json_ref in json_refs
                    json_refs[json_ref] += 1
                    if already_visited:
                        return  # prevent recursion on a definition that was already visited
                    _add_json_refs(self.definitions[self.json_to_defs_refs[json_ref]])
                for v in schema.values():
                    _add_json_refs(v)
            elif isinstance(schema, list):
                for v in schema:
                    _add_json_refs(v)

        _add_json_refs(json_schema)
        return json_refs

    def handle_invalid_for_json_schema(self, schema: CoreSchema | TypedDictField, error_info: str) -> JsonSchemaValue:
        if _core_metadata.CoreMetadataHandler(schema).get_modify_js_function():
            # Since there is a json schema modify function, assume that this type is meant to be handled,
            # and the modify function will set all properties as appropriate
            return {}
        else:
            raise PydanticInvalidForJsonSchema(f'Cannot generate a JsonSchema for {error_info}')


def schema(
    models: Sequence[type[BaseModel] | type[Dataclass]],
    *,
    by_alias: bool = True,
    title: str | None = None,
    description: str | None = None,
    ref_template: str = DEFAULT_REF_TEMPLATE,
    schema_generator: type[GenerateJsonSchema] = GenerateJsonSchema,
) -> dict[str, Any]:
    instance = schema_generator(by_alias=by_alias, ref_template=ref_template)
    definitions = instance.generate_definitions([x.__pydantic_core_schema__ for x in models])

    json_schema: dict[str, Any] = {}
    if definitions:
        json_schema['$defs'] = definitions
    if title:
        json_schema['title'] = title
    if description:
        json_schema['description'] = description

    return json_schema


def model_schema(
    model: type[BaseModel] | type[Dataclass],
    by_alias: bool = True,
    ref_template: str = DEFAULT_REF_TEMPLATE,
    schema_generator: type[GenerateJsonSchema] = GenerateJsonSchema,
) -> dict[str, Any]:
<<<<<<< HEAD
    return model.model_json_schema(by_alias=by_alias, ref_template=ref_template, schema_generator=schema_generator)
=======
    model = _utils.get_model(model)
    return model.model_json_schema(by_alias=by_alias, ref_template=ref_template, schema_generator=schema_generator)


_Json = Union[Dict[str, Any], List[Any], str, int, float, bool, None]
_HashableJson = Union[Tuple[Tuple[str, Any], ...], Tuple[Any, ...], str, int, float, bool, None]


def _deduplicate_schemas(schemas: Iterable[_Json]) -> list[_Json]:
    return list({_make_json_hashable(schema): schema for schema in schemas}.values())


def _make_json_hashable(value: _Json) -> _HashableJson:
    if isinstance(value, dict):
        return tuple(sorted((k, _make_json_hashable(v)) for k, v in value.items()))
    elif isinstance(value, list):
        return tuple(_make_json_hashable(v) for v in value)
    else:
        return value
>>>>>>> 0f3d477f
<|MERGE_RESOLUTION|>--- conflicted
+++ resolved
@@ -1071,10 +1071,6 @@
     ref_template: str = DEFAULT_REF_TEMPLATE,
     schema_generator: type[GenerateJsonSchema] = GenerateJsonSchema,
 ) -> dict[str, Any]:
-<<<<<<< HEAD
-    return model.model_json_schema(by_alias=by_alias, ref_template=ref_template, schema_generator=schema_generator)
-=======
-    model = _utils.get_model(model)
     return model.model_json_schema(by_alias=by_alias, ref_template=ref_template, schema_generator=schema_generator)
 
 
@@ -1092,5 +1088,4 @@
     elif isinstance(value, list):
         return tuple(_make_json_hashable(v) for v in value)
     else:
-        return value
->>>>>>> 0f3d477f
+        return value