--- conflicted
+++ resolved
@@ -24,11 +24,7 @@
 )
 from weakref import WeakKeyDictionary
 
-<<<<<<< HEAD
-from pydantic_core import CoreSchema, CoreSchemaType, core_schema
-=======
 import pydantic_core
->>>>>>> b5b0daab
 from typing_extensions import Literal
 
 from ._internal import _core_metadata, _core_utils, _typing_extra
@@ -53,13 +49,8 @@
     """
     schema.update(updates)
     return schema
-<<<<<<< HEAD
-
-
-=======
-
-
->>>>>>> b5b0daab
+
+
 # These are "kind" labels that can be used to control warnings. See `GenerateJsonSchema.render_warning_message`
 JsonSchemaWarningKind = Literal['skipped-choice', 'non-serializable-default']
 
@@ -204,14 +195,9 @@
 
         # Generate the JSON schema, accounting for the json_schema_override and core_schema_override
         metadata_handler = _core_metadata.CoreMetadataHandler(schema)
-<<<<<<< HEAD
-        js_override = metadata_handler.js_override
-        js_cs_override = metadata_handler.js_cs_override
-=======
         js_override = metadata_handler.get_js_override()
         js_cs_override = metadata_handler.get_js_cs_override()
 
->>>>>>> b5b0daab
         if js_override is not None:
             json_schema = js_override
         elif js_cs_override is not None:
@@ -659,12 +645,8 @@
         return json_schema
 
     def arguments_schema(self, schema: core_schema.ArgumentsSchema) -> JsonSchemaValue:
-<<<<<<< HEAD
-        prefer_positional = _core_metadata.CoreMetadataHandler(schema).js_prefer_positional_arguments
-=======
         metadata = _core_metadata.CoreMetadataHandler(schema).metadata
         prefer_positional = metadata.get('pydantic_js_prefer_positional_arguments')
->>>>>>> b5b0daab
 
         arguments = schema['arguments_schema']
         kw_only_arguments = [a for a in arguments if a.get('mode') == 'keyword_only']
@@ -823,11 +805,7 @@
             if schema.get('ref'):  # things with refs, such as models and enums, should not have titles set
                 return False
 
-<<<<<<< HEAD
-            js_cs_override = _core_metadata.CoreMetadataHandler(schema).js_cs_override
-=======
             js_cs_override = _core_metadata.CoreMetadataHandler(schema).get_js_cs_override()
->>>>>>> b5b0daab
             if js_cs_override:
                 return self.field_title_should_be_set(js_cs_override)
 
@@ -1102,11 +1080,7 @@
     def handle_invalid_for_json_schema(
         self, schema: CoreSchema | core_schema.TypedDictField | core_schema.DataclassField, error_info: str
     ) -> JsonSchemaValue:
-<<<<<<< HEAD
-        if _core_metadata.CoreMetadataHandler(schema).js_modify_function is not None:
-=======
         if _core_metadata.CoreMetadataHandler(schema).metadata.get('pydantic_js_modify_function') is not None:
->>>>>>> b5b0daab
             # Since there is a json schema modify function, assume that this type is meant to be handled,
             # and the modify function will set all properties as appropriate
             return {}
@@ -1162,23 +1136,7 @@
     return json_schema
 
 
-<<<<<<< HEAD
-# TODO: The JSON schema cache has been there from the beginning (https://github.com/pydantic/pydantic/pull/190 —
-#   — yes, I did go git-blame-spelunking to find this) but does it really make sense to still keep it around?
-#   Unless I'm unaware of some workflow that involves frequently calling `MyModel.schema_json()`, I think it doesn't.
-#   -
-#   I think people generally don't recompute the JSON schema, or if they do, are as likely to use models_json_schema,
-#   where it's not clear to me what the proper caching behavior should necessarily be.
-#   -
-#   I'll also note that the cache doesn't appear to be used at all in the (v1) FastAPI JSON schema functions
-#   pydantic.schema.schema and pydantic.schema.model_schema
-#   -
-#   I have kept this WeakKeyDictionary-based cache implementation here for now because I wrote it, and if we do end up
-#   using it, I wouldn't want to have to re-write it, but I'm in favor of removing it prior to merging this PR.
-#   And removing it should be trivial, just delete the caching-related lines here.
-=======
 # TODO: Consider removing this cache, as it already gets used pretty infrequently.
->>>>>>> b5b0daab
 
 if sys.version_info >= (3, 9):  # Typing for weak dictionaries available at 3.9
     _JsonSchemaCache = WeakKeyDictionary[Type[Any], Dict[Any, Any]]
