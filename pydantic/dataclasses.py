"""
Provide an enhanced dataclass that performs validation.
"""
<<<<<<< HEAD
from __future__ import annotations as _annotations
=======
import dataclasses
import sys
from contextlib import contextmanager
from functools import wraps
from typing import (
    TYPE_CHECKING,
    Any,
    Callable,
    ClassVar,
    Dict,
    Generator,
    Optional,
    Set,
    Type,
    TypeVar,
    Union,
    overload,
)
>>>>>>> 53fcbec6

import sys
from typing import TYPE_CHECKING, Any, Callable, Optional, Type, TypeVar, Union, overload

from typing_extensions import Literal, dataclass_transform

from ._internal import _dataclasses as _pydantic_dataclasses
from .config import ConfigDict, get_config
from .fields import Field, FieldInfo

if TYPE_CHECKING:
    from ._internal._dataclasses import PydanticDataclass


__all__ = ('dataclass',)

_T = TypeVar('_T')

if sys.version_info >= (3, 10):

    @dataclass_transform(field_specifiers=(dataclasses.field, Field))
    @overload
    def dataclass(
        *,
        init: Literal[False] = False,
        repr: bool = True,
        eq: bool = True,
        order: bool = False,
        unsafe_hash: bool = False,
        frozen: bool = False,
        config: Union[ConfigDict, Type[object], None] = None,
        validate_on_init: Optional[bool] = None,
        kw_only: bool = ...,
    ) -> Callable[[Type[_T]], PydanticDataclass]:
        ...

    @dataclass_transform(field_specifiers=(dataclasses.field, Field))
    @overload
    def dataclass(
        _cls: Type[_T],
        *,
        init: Literal[False] = False,
        repr: bool = True,
        eq: bool = True,
        order: bool = False,
        unsafe_hash: bool = False,
        frozen: bool = False,
        config: Union[ConfigDict, Type[object], None] = None,
        validate_on_init: Optional[bool] = None,
        kw_only: bool = ...,
    ) -> PydanticDataclass:
        ...

else:

    @dataclass_transform(field_specifiers=(dataclasses.field, Field))
    @overload
    def dataclass(
        *,
        init: Literal[False] = False,
        repr: bool = True,
        eq: bool = True,
        order: bool = False,
        unsafe_hash: bool = False,
        frozen: bool = False,
        config: Union[ConfigDict, Type[object], None] = None,
        validate_on_init: Optional[bool] = None,
    ) -> Callable[[Type[_T]], PydanticDataclass]:
        ...

    @dataclass_transform(field_specifiers=(dataclasses.field, Field))
    @overload
    def dataclass(
        _cls: Type[_T],
        *,
        init: Literal[False] = False,
        repr: bool = True,
        eq: bool = True,
        order: bool = False,
        unsafe_hash: bool = False,
        frozen: bool = False,
        config: Union[ConfigDict, Type[object], None] = None,
        validate_on_init: Optional[bool] = None,
    ) -> PydanticDataclass:
        ...


@dataclass_transform(field_specifiers=(dataclasses.field, Field))
def dataclass(
    _cls: Optional[Type[_T]] = None,
    *,
    init: Literal[False] = False,
    repr: bool = True,
    eq: bool = True,
    order: bool = False,
    unsafe_hash: bool = False,
    frozen: bool = False,
    config: Union[ConfigDict, Type[object], None] = None,
    validate_on_init: Optional[bool] = None,
    kw_only: bool = False,
) -> Union[Callable[[Type[_T]], PydanticDataclass], PydanticDataclass]:
    """
    Like the python standard lib dataclasses but enhanced with validation.
    """
    the_config = get_config(config)
    assert init is False, 'pydantic.dataclasses.dataclass only supports init=False'

<<<<<<< HEAD
    def create_dataclass(cls: Type[Any]) -> PydanticDataclass:
        import dataclasses

        if dataclasses.is_dataclass(cls) and not hasattr(cls, '__pydantic_fields__'):
            # so we don't add validation to the existing std lib dataclass, so we subclass it, but we need to
            # set `__pydantic_fields__` while subclassing so the logic below can treat the new class like its
            # parent is a pydantic dataclass
            dc_fields = dataclasses.fields(cls)
            pydantic_fields = {}
            omitted_fields = set()
            for f in dc_fields:
                if f.init:
                    pydantic_fields[f.name] = FieldInfo.from_dataclass_field(f)
                else:
                    omitted_fields.add(f.name)
            fields = {f.name: FieldInfo.from_dataclass_field(f) for f in dataclasses.fields(cls) if f.init}
            cls = type(
                cls.__name__,
                (cls,),
                {'__pydantic_fields__': fields, '__pydantic_omitted_fields__': omitted_fields or None},
            )

        _pydantic_dataclasses.prepare_dataclass(cls, the_config, kw_only)
        return dataclasses.dataclass(  # type: ignore[call-overload]
            cls,
            init=init,
            repr=repr,
            eq=eq,
            order=order,
            unsafe_hash=unsafe_hash,
            frozen=frozen,
            kw_only=kw_only,
        )
=======
    def wrap(cls: Type[Any]) -> 'DataclassClassOrWrapper':
        if is_builtin_dataclass(cls) and _extra_dc_args(_cls) == _extra_dc_args(_cls.__bases__[0]):  # type: ignore
            dc_cls_doc = ''
            dc_cls = DataclassProxy(cls)
            default_validate_on_init = False
        else:
            dc_cls_doc = cls.__doc__ or ''  # needs to be done before generating dataclass
            if sys.version_info >= (3, 10):
                dc_cls = dataclasses.dataclass(  # type: ignore[call-overload]
                    cls,
                    init=init,
                    repr=repr,
                    eq=eq,
                    order=order,
                    unsafe_hash=unsafe_hash,
                    frozen=frozen,
                    kw_only=kw_only,
                )
            else:
                dc_cls = dataclasses.dataclass(
                    cls, init=init, repr=repr, eq=eq, order=order, unsafe_hash=unsafe_hash, frozen=frozen
                )
            default_validate_on_init = True

        should_validate_on_init = default_validate_on_init if validate_on_init is None else validate_on_init
        _add_pydantic_validation_attributes(cls, the_config, should_validate_on_init, dc_cls_doc)
        return dc_cls
>>>>>>> 53fcbec6

    if _cls is None:
        return create_dataclass

<<<<<<< HEAD
    return create_dataclass(_cls)
=======
    else:

        @wraps(init)
        def new_init(self: 'Dataclass', *args: Any, **kwargs: Any) -> None:
            handle_extra_init(self, *args, **kwargs)

            if self.__class__.__pydantic_run_validation__:
                self.__pydantic_validate_values__()

            if hasattr(self, '__post_init_post_parse__'):
                # We need to find again the initvars. To do that we use `__dataclass_fields__` instead of
                # public method `dataclasses.fields`

                # get all initvars and their default values
                initvars_and_values: Dict[str, Any] = {}
                for i, f in enumerate(self.__class__.__dataclass_fields__.values()):
                    if f._field_type is dataclasses._FIELD_INITVAR:  # type: ignore[attr-defined]
                        try:
                            # set arg value by default
                            initvars_and_values[f.name] = args[i]
                        except IndexError:
                            initvars_and_values[f.name] = kwargs.get(f.name, f.default)

                self.__post_init_post_parse__(**initvars_and_values)

        setattr(dc_cls, '__init__', new_init)

    setattr(dc_cls, '__pydantic_run_validation__', ClassAttribute('__pydantic_run_validation__', validate_on_init))
    setattr(dc_cls, '__pydantic_initialised__', False)
    setattr(dc_cls, '__pydantic_model__', create_pydantic_model_from_dataclass(dc_cls, config, dc_cls_doc))
    setattr(dc_cls, '__pydantic_validate_values__', _dataclass_validate_values)
    setattr(dc_cls, '__validate__', classmethod(_validate_dataclass))
    setattr(dc_cls, '__get_validators__', classmethod(_get_validators))

    if dc_cls.__pydantic_model__.model_config['validate_assignment'] and not dc_cls.__dataclass_params__.frozen:
        setattr(dc_cls, '__setattr__', _dataclass_validate_assignment_setattr)


def _get_validators(cls: 'DataclassClassOrWrapper') -> 'CallableGenerator':
    yield cls.__validate__


def _validate_dataclass(cls: Type['DataclassT'], v: Any) -> 'DataclassT':
    with set_validation(cls, True):
        if isinstance(v, cls):
            v.__pydantic_validate_values__()
            return v
        elif isinstance(v, (list, tuple)):
            return cls(*v)
        elif isinstance(v, dict):
            return cls(**v)
        else:
            raise Exception('todo')
            # raise DataclassTypeError(class_name=cls.__name__)


def create_pydantic_model_from_dataclass(
    dc_cls: Type['Dataclass'],
    config: Optional[ConfigDict] = None,
    dc_cls_doc: Optional[str] = None,
) -> Type['BaseModel']:
    if config is None:
        config = ConfigDict()

    field_definitions: Dict[str, Any] = {}
    for field in dataclasses.fields(dc_cls):
        default: Any = _fields.Undefined
        default_factory: Optional['NoArgAnyCallable'] = None
        field_info: FieldInfo

        if field.default is not dataclasses.MISSING:
            default = field.default
        elif field.default_factory is not dataclasses.MISSING:
            default_factory = field.default_factory
        else:
            default = ...

        if isinstance(default, FieldInfo):
            field_info = default
            dc_cls.__pydantic_has_field_info_default__ = True
        else:
            field_info = Field(default=default, default_factory=default_factory, **field.metadata)

        field_definitions[field.name] = (field.type, field_info)

    # from .validator_functions import gather_all_validators

    # validators = gather_all_validators(dc_cls)
    model: Type['BaseModel'] = create_model(
        dc_cls.__name__,
        __config__=config,
        __module__=dc_cls.__module__,
        # __validators__=validators,
        __cls_kwargs__={'__resolve_forward_refs__': False},
        **field_definitions,
    )
    model.__doc__ = dc_cls_doc if dc_cls_doc is not None else dc_cls.__doc__ or ''
    return model


def _dataclass_validate_values(self: 'Dataclass') -> None:
    # validation errors can occur if this function is called twice on an already initialised dataclass.
    # for example if Extra.forbid is enabled, it would consider __pydantic_initialised__ an invalid extra property
    if getattr(self, '__pydantic_initialised__'):
        return
    if getattr(self, '__pydantic_has_field_info_default__', False):
        # We need to remove `FieldInfo` values since they are not valid as input
        # It's ok to do that because they are obviously the default values!
        input_data = {k: v for k, v in self.__dict__.items() if not isinstance(v, FieldInfo)}
    else:
        input_data = self.__dict__
    raise NotImplementedError(f'TODO {input_data}')
    # d, _, validation_error = validate_model(self.__pydantic_model__, input_data, cls=self.__class__)
    # if validation_error:
    #     raise validation_error
    # self.__dict__.update(d)
    # object.__setattr__(self, '__pydantic_initialised__', True)


def _dataclass_validate_assignment_setattr(self: 'Dataclass', name: str, value: Any) -> None:
    if self.__pydantic_initialised__:
        d = dict(self.__dict__)
        d.pop(name, None)
        # known_field = self.__pydantic_model__.model_fields.get(name, None)
        # if known_field:
        #     value, error_ = known_field.validate(value, d, loc=name, cls=self.__class__)
        #     if error_:
        #         raise ValidationError([error_], self.__class__)

    object.__setattr__(self, name, value)


def _extra_dc_args(cls: Type[Any]) -> Set[str]:
    return {
        x
        for x in dir(cls)
        if x not in getattr(cls, '__dataclass_fields__', {}) and not (x.startswith('__') and x.endswith('__'))
    }


def is_builtin_dataclass(_cls: Type[Any]) -> bool:
    """
    Whether a class is a stdlib dataclass
    (useful to discriminated a pydantic dataclass that is actually a wrapper around a stdlib dataclass)

    we check that
    - `_cls` is a dataclass
    - `_cls` is not a processed pydantic dataclass (with a basemodel attached)
    - `_cls` is not a pydantic dataclass inheriting directly from a stdlib dataclass
    e.g.
    ```
    @dataclasses.dataclass
    class A:
        x: int

    @pydantic.dataclasses.dataclass
    class B(A):
        y: int
    ```
    In this case, when we first check `B`, we make an extra check and look at the annotations ('y'),
    which won't be a superset of all the dataclass fields (only the stdlib fields i.e. 'x')
    """
    return (
        dataclasses.is_dataclass(_cls)
        and not hasattr(_cls, '__pydantic_model__')
        and set(_cls.__dataclass_fields__).issuperset(set(getattr(_cls, '__annotations__', {})))
    )


def make_dataclass_validator(dc_cls: Type['Dataclass'], config: Type[ConfigDict]) -> 'CallableGenerator':
    """
    Create a pydantic.dataclass from a builtin dataclass to add type validation
    and yield the validators
    It retrieves the parameters of the dataclass and forwards them to the newly created dataclass
    """
    yield from _get_validators(dataclass(dc_cls, config=config, validate_on_init=False))
>>>>>>> 53fcbec6
<|MERGE_RESOLUTION|>--- conflicted
+++ resolved
@@ -1,29 +1,9 @@
 """
 Provide an enhanced dataclass that performs validation.
 """
-<<<<<<< HEAD
 from __future__ import annotations as _annotations
-=======
+
 import dataclasses
-import sys
-from contextlib import contextmanager
-from functools import wraps
-from typing import (
-    TYPE_CHECKING,
-    Any,
-    Callable,
-    ClassVar,
-    Dict,
-    Generator,
-    Optional,
-    Set,
-    Type,
-    TypeVar,
-    Union,
-    overload,
-)
->>>>>>> 53fcbec6
-
 import sys
 from typing import TYPE_CHECKING, Any, Callable, Optional, Type, TypeVar, Union, overload
 
@@ -130,10 +110,7 @@
     the_config = get_config(config)
     assert init is False, 'pydantic.dataclasses.dataclass only supports init=False'
 
-<<<<<<< HEAD
     def create_dataclass(cls: Type[Any]) -> PydanticDataclass:
-        import dataclasses
-
         if dataclasses.is_dataclass(cls) and not hasattr(cls, '__pydantic_fields__'):
             # so we don't add validation to the existing std lib dataclass, so we subclass it, but we need to
             # set `__pydantic_fields__` while subclassing so the logic below can treat the new class like its
@@ -164,216 +141,8 @@
             frozen=frozen,
             kw_only=kw_only,
         )
-=======
-    def wrap(cls: Type[Any]) -> 'DataclassClassOrWrapper':
-        if is_builtin_dataclass(cls) and _extra_dc_args(_cls) == _extra_dc_args(_cls.__bases__[0]):  # type: ignore
-            dc_cls_doc = ''
-            dc_cls = DataclassProxy(cls)
-            default_validate_on_init = False
-        else:
-            dc_cls_doc = cls.__doc__ or ''  # needs to be done before generating dataclass
-            if sys.version_info >= (3, 10):
-                dc_cls = dataclasses.dataclass(  # type: ignore[call-overload]
-                    cls,
-                    init=init,
-                    repr=repr,
-                    eq=eq,
-                    order=order,
-                    unsafe_hash=unsafe_hash,
-                    frozen=frozen,
-                    kw_only=kw_only,
-                )
-            else:
-                dc_cls = dataclasses.dataclass(
-                    cls, init=init, repr=repr, eq=eq, order=order, unsafe_hash=unsafe_hash, frozen=frozen
-                )
-            default_validate_on_init = True
-
-        should_validate_on_init = default_validate_on_init if validate_on_init is None else validate_on_init
-        _add_pydantic_validation_attributes(cls, the_config, should_validate_on_init, dc_cls_doc)
-        return dc_cls
->>>>>>> 53fcbec6
 
     if _cls is None:
         return create_dataclass
 
-<<<<<<< HEAD
-    return create_dataclass(_cls)
-=======
-    else:
-
-        @wraps(init)
-        def new_init(self: 'Dataclass', *args: Any, **kwargs: Any) -> None:
-            handle_extra_init(self, *args, **kwargs)
-
-            if self.__class__.__pydantic_run_validation__:
-                self.__pydantic_validate_values__()
-
-            if hasattr(self, '__post_init_post_parse__'):
-                # We need to find again the initvars. To do that we use `__dataclass_fields__` instead of
-                # public method `dataclasses.fields`
-
-                # get all initvars and their default values
-                initvars_and_values: Dict[str, Any] = {}
-                for i, f in enumerate(self.__class__.__dataclass_fields__.values()):
-                    if f._field_type is dataclasses._FIELD_INITVAR:  # type: ignore[attr-defined]
-                        try:
-                            # set arg value by default
-                            initvars_and_values[f.name] = args[i]
-                        except IndexError:
-                            initvars_and_values[f.name] = kwargs.get(f.name, f.default)
-
-                self.__post_init_post_parse__(**initvars_and_values)
-
-        setattr(dc_cls, '__init__', new_init)
-
-    setattr(dc_cls, '__pydantic_run_validation__', ClassAttribute('__pydantic_run_validation__', validate_on_init))
-    setattr(dc_cls, '__pydantic_initialised__', False)
-    setattr(dc_cls, '__pydantic_model__', create_pydantic_model_from_dataclass(dc_cls, config, dc_cls_doc))
-    setattr(dc_cls, '__pydantic_validate_values__', _dataclass_validate_values)
-    setattr(dc_cls, '__validate__', classmethod(_validate_dataclass))
-    setattr(dc_cls, '__get_validators__', classmethod(_get_validators))
-
-    if dc_cls.__pydantic_model__.model_config['validate_assignment'] and not dc_cls.__dataclass_params__.frozen:
-        setattr(dc_cls, '__setattr__', _dataclass_validate_assignment_setattr)
-
-
-def _get_validators(cls: 'DataclassClassOrWrapper') -> 'CallableGenerator':
-    yield cls.__validate__
-
-
-def _validate_dataclass(cls: Type['DataclassT'], v: Any) -> 'DataclassT':
-    with set_validation(cls, True):
-        if isinstance(v, cls):
-            v.__pydantic_validate_values__()
-            return v
-        elif isinstance(v, (list, tuple)):
-            return cls(*v)
-        elif isinstance(v, dict):
-            return cls(**v)
-        else:
-            raise Exception('todo')
-            # raise DataclassTypeError(class_name=cls.__name__)
-
-
-def create_pydantic_model_from_dataclass(
-    dc_cls: Type['Dataclass'],
-    config: Optional[ConfigDict] = None,
-    dc_cls_doc: Optional[str] = None,
-) -> Type['BaseModel']:
-    if config is None:
-        config = ConfigDict()
-
-    field_definitions: Dict[str, Any] = {}
-    for field in dataclasses.fields(dc_cls):
-        default: Any = _fields.Undefined
-        default_factory: Optional['NoArgAnyCallable'] = None
-        field_info: FieldInfo
-
-        if field.default is not dataclasses.MISSING:
-            default = field.default
-        elif field.default_factory is not dataclasses.MISSING:
-            default_factory = field.default_factory
-        else:
-            default = ...
-
-        if isinstance(default, FieldInfo):
-            field_info = default
-            dc_cls.__pydantic_has_field_info_default__ = True
-        else:
-            field_info = Field(default=default, default_factory=default_factory, **field.metadata)
-
-        field_definitions[field.name] = (field.type, field_info)
-
-    # from .validator_functions import gather_all_validators
-
-    # validators = gather_all_validators(dc_cls)
-    model: Type['BaseModel'] = create_model(
-        dc_cls.__name__,
-        __config__=config,
-        __module__=dc_cls.__module__,
-        # __validators__=validators,
-        __cls_kwargs__={'__resolve_forward_refs__': False},
-        **field_definitions,
-    )
-    model.__doc__ = dc_cls_doc if dc_cls_doc is not None else dc_cls.__doc__ or ''
-    return model
-
-
-def _dataclass_validate_values(self: 'Dataclass') -> None:
-    # validation errors can occur if this function is called twice on an already initialised dataclass.
-    # for example if Extra.forbid is enabled, it would consider __pydantic_initialised__ an invalid extra property
-    if getattr(self, '__pydantic_initialised__'):
-        return
-    if getattr(self, '__pydantic_has_field_info_default__', False):
-        # We need to remove `FieldInfo` values since they are not valid as input
-        # It's ok to do that because they are obviously the default values!
-        input_data = {k: v for k, v in self.__dict__.items() if not isinstance(v, FieldInfo)}
-    else:
-        input_data = self.__dict__
-    raise NotImplementedError(f'TODO {input_data}')
-    # d, _, validation_error = validate_model(self.__pydantic_model__, input_data, cls=self.__class__)
-    # if validation_error:
-    #     raise validation_error
-    # self.__dict__.update(d)
-    # object.__setattr__(self, '__pydantic_initialised__', True)
-
-
-def _dataclass_validate_assignment_setattr(self: 'Dataclass', name: str, value: Any) -> None:
-    if self.__pydantic_initialised__:
-        d = dict(self.__dict__)
-        d.pop(name, None)
-        # known_field = self.__pydantic_model__.model_fields.get(name, None)
-        # if known_field:
-        #     value, error_ = known_field.validate(value, d, loc=name, cls=self.__class__)
-        #     if error_:
-        #         raise ValidationError([error_], self.__class__)
-
-    object.__setattr__(self, name, value)
-
-
-def _extra_dc_args(cls: Type[Any]) -> Set[str]:
-    return {
-        x
-        for x in dir(cls)
-        if x not in getattr(cls, '__dataclass_fields__', {}) and not (x.startswith('__') and x.endswith('__'))
-    }
-
-
-def is_builtin_dataclass(_cls: Type[Any]) -> bool:
-    """
-    Whether a class is a stdlib dataclass
-    (useful to discriminated a pydantic dataclass that is actually a wrapper around a stdlib dataclass)
-
-    we check that
-    - `_cls` is a dataclass
-    - `_cls` is not a processed pydantic dataclass (with a basemodel attached)
-    - `_cls` is not a pydantic dataclass inheriting directly from a stdlib dataclass
-    e.g.
-    ```
-    @dataclasses.dataclass
-    class A:
-        x: int
-
-    @pydantic.dataclasses.dataclass
-    class B(A):
-        y: int
-    ```
-    In this case, when we first check `B`, we make an extra check and look at the annotations ('y'),
-    which won't be a superset of all the dataclass fields (only the stdlib fields i.e. 'x')
-    """
-    return (
-        dataclasses.is_dataclass(_cls)
-        and not hasattr(_cls, '__pydantic_model__')
-        and set(_cls.__dataclass_fields__).issuperset(set(getattr(_cls, '__annotations__', {})))
-    )
-
-
-def make_dataclass_validator(dc_cls: Type['Dataclass'], config: Type[ConfigDict]) -> 'CallableGenerator':
-    """
-    Create a pydantic.dataclass from a builtin dataclass to add type validation
-    and yield the validators
-    It retrieves the parameters of the dataclass and forwards them to the newly created dataclass
-    """
-    yield from _get_validators(dataclass(dc_cls, config=config, validate_on_init=False))
->>>>>>> 53fcbec6
+    return create_dataclass(_cls)