"""The `version` module holds the version information for Pydantic."""

from __future__ import annotations as _annotations

from pydantic_core import __version__ as __pydantic_core_version__

__all__ = 'VERSION', 'version_info'

<<<<<<< HEAD
VERSION = '2.9.2'
=======
VERSION = '2.11.7'
>>>>>>> 5f033e46
"""The version of Pydantic."""


def version_short() -> str:
    """Return the `major.minor` part of Pydantic version.

    It returns '2.1' if Pydantic version is '2.1.1'.
    """
    return '.'.join(VERSION.split('.')[:2])


def version_info() -> str:
    """Return complete version information for Pydantic and its dependencies."""
    import importlib.metadata
    import platform
    import sys
    from pathlib import Path

    import pydantic_core._pydantic_core as pdc

    from ._internal import _git as git

    # get data about packages that are closely related to pydantic, use pydantic or often conflict with pydantic
    package_names = {
        'email-validator',
        'fastapi',
        'mypy',
        'pydantic-extra-types',
        'pydantic-settings',
        'pyright',
        'typing_extensions',
    }
    related_packages = []

    for dist in importlib.metadata.distributions():
        name = dist.metadata['Name']
        if name in package_names:
            related_packages.append(f'{name}-{dist.version}')

    pydantic_dir = Path(__file__).parents[1].resolve()
    most_recent_commit = (
        git.git_revision(pydantic_dir) if git.is_git_repo(pydantic_dir) and git.have_git() else 'unknown'
    )

    info = {
        'pydantic version': VERSION,
        'pydantic-core version': pdc.__version__,
        'pydantic-core build': getattr(pdc, 'build_info', None) or pdc.build_profile,
        'python version': sys.version,
        'platform': platform.platform(),
        'related packages': ' '.join(related_packages),
        'commit': most_recent_commit,
    }
    return '\n'.join('{:>30} {}'.format(k + ':', str(v).replace('\n', ' ')) for k, v in info.items())


def check_pydantic_core_version() -> bool:
    """Check that the installed `pydantic-core` dependency is compatible."""
    # Keep this in sync with the version constraint in the `pyproject.toml` dependencies:
    return __pydantic_core_version__ == '2.33.2'


def parse_mypy_version(version: str) -> tuple[int, int, int]:
    """Parse `mypy` string version to a 3-tuple of ints.

    It parses normal version like `1.11.0` and extra info followed by a `+` sign
    like `1.11.0+dev.d6d9d8cd4f27c52edac1f537e236ec48a01e54cb.dirty`.

    Args:
        version: The mypy version string.

    Returns:
        A triple of ints, e.g. `(1, 11, 0)`.
    """
    return tuple(map(int, version.partition('+')[0].split('.')))  # pyright: ignore[reportReturnType]<|MERGE_RESOLUTION|>--- conflicted
+++ resolved
@@ -6,11 +6,7 @@
 
 __all__ = 'VERSION', 'version_info'
 
-<<<<<<< HEAD
-VERSION = '2.9.2'
-=======
 VERSION = '2.11.7'
->>>>>>> 5f033e46
 """The version of Pydantic."""
 
 
