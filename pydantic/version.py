"""The `version` module holds the version information for Pydantic."""

from __future__ import annotations as _annotations

import sys

from pydantic_core import __version__ as __pydantic_core_version__

__all__ = 'VERSION', 'version_info'

VERSION = '2.12.0a1+dev'
"""The version of Pydantic.

This version specifier is guaranteed to be compliant with the [specification],
introduced by [PEP 440].

[specification]: https://packaging.python.org/en/latest/specifications/version-specifiers/
[PEP 440]: https://peps.python.org/pep-0440/
"""

# Keep this in sync with the version constraint in the `pyproject.toml` dependencies:
_COMPATIBLE_PYDANTIC_CORE_VERSION = '2.37.2'


def version_short() -> str:
    """Return the `major.minor` part of Pydantic version.

    It returns '2.1' if Pydantic version is '2.1.1'.
    """
    return '.'.join(VERSION.split('.')[:2])


def version_info() -> str:
    """Return complete version information for Pydantic and its dependencies."""
    import importlib.metadata
    import platform
    import sys
    from pathlib import Path

    import pydantic_core._pydantic_core as pdc

    from ._internal import _git as git

    # get data about packages that are closely related to pydantic, use pydantic or often conflict with pydantic
    package_names = {
        'email-validator',
        'fastapi',
        'mypy',
        'pydantic-extra-types',
        'pydantic-settings',
        'pyright',
        'typing_extensions',
    }
    related_packages = []

    for dist in importlib.metadata.distributions():
        name = dist.metadata['Name']
        if name in package_names:
            related_packages.append(f'{name}-{dist.version}')

    pydantic_dir = Path(__file__).parents[1].resolve()
    most_recent_commit = (
        git.git_revision(pydantic_dir) if git.is_git_repo(pydantic_dir) and git.have_git() else 'unknown'
    )

    info = {
        'pydantic version': VERSION,
        'pydantic-core version': pdc.__version__,
        'pydantic-core build': getattr(pdc, 'build_info', None) or pdc.build_profile,
        'python version': sys.version,
        'platform': platform.platform(),
        'related packages': ' '.join(related_packages),
        'commit': most_recent_commit,
    }
    return '\n'.join('{:>30} {}'.format(k + ':', str(v).replace('\n', ' ')) for k, v in info.items())


def check_pydantic_core_version() -> bool:
    """Check that the installed `pydantic-core` dependency is compatible."""
<<<<<<< HEAD
    # Keep this in sync with the version constraint in the `pyproject.toml` dependencies:
    return __pydantic_core_version__ == '2.38.0'
=======
    return __pydantic_core_version__ == _COMPATIBLE_PYDANTIC_CORE_VERSION


def _ensure_pydantic_core_version() -> None:  # pragma: no cover
    if not check_pydantic_core_version():
        raise_error = True
        # Do not raise the error if pydantic is installed in editable mode (i.e. in development):
        if sys.version_info >= (3, 13):  # origin property added in 3.13
            from importlib.metadata import distribution

            dist = distribution('pydantic')
            if getattr(getattr(dist.origin, 'dir_info', None), 'editable', False):
                raise_error = False

        if raise_error:
            raise SystemError(
                f'The installed pydantic-core version ({__pydantic_core_version__}) is incompatible '
                f'with the current pydantic version, which requires {_COMPATIBLE_PYDANTIC_CORE_VERSION}. '
                "If you encounter this error, make sure that you haven't upgraded pydantic-core manually."
            )
>>>>>>> 5a6ff49a


def parse_mypy_version(version: str) -> tuple[int, int, int]:
    """Parse `mypy` string version to a 3-tuple of ints.

    It parses normal version like `1.11.0` and extra info followed by a `+` sign
    like `1.11.0+dev.d6d9d8cd4f27c52edac1f537e236ec48a01e54cb.dirty`.

    Args:
        version: The mypy version string.

    Returns:
        A triple of ints, e.g. `(1, 11, 0)`.
    """
    return tuple(map(int, version.partition('+')[0].split('.')))  # pyright: ignore[reportReturnType]<|MERGE_RESOLUTION|>--- conflicted
+++ resolved
@@ -19,7 +19,7 @@
 """
 
 # Keep this in sync with the version constraint in the `pyproject.toml` dependencies:
-_COMPATIBLE_PYDANTIC_CORE_VERSION = '2.37.2'
+_COMPATIBLE_PYDANTIC_CORE_VERSION = '2.38.0'
 
 
 def version_short() -> str:
@@ -77,10 +77,7 @@
 
 def check_pydantic_core_version() -> bool:
     """Check that the installed `pydantic-core` dependency is compatible."""
-<<<<<<< HEAD
     # Keep this in sync with the version constraint in the `pyproject.toml` dependencies:
-    return __pydantic_core_version__ == '2.38.0'
-=======
     return __pydantic_core_version__ == _COMPATIBLE_PYDANTIC_CORE_VERSION
 
 
@@ -101,7 +98,7 @@
                 f'with the current pydantic version, which requires {_COMPATIBLE_PYDANTIC_CORE_VERSION}. '
                 "If you encounter this error, make sure that you haven't upgraded pydantic-core manually."
             )
->>>>>>> 5a6ff49a
+
 
 
 def parse_mypy_version(version: str) -> tuple[int, int, int]:
