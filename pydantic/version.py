--- conflicted
+++ resolved
@@ -19,11 +19,7 @@
 """
 
 # Keep this in sync with the version constraint in the `pyproject.toml` dependencies:
-<<<<<<< HEAD
-_COMPATIBLE_PYDANTIC_CORE_VERSION = '2.39.0'
-=======
 _COMPATIBLE_PYDANTIC_CORE_VERSION = '2.41.5'
->>>>>>> 6e6d648c
 
 
 def version_short() -> str:
