from functools import wraps
from typing import TYPE_CHECKING, Any, Dict, List, Mapping, Tuple, Type, TypeVar, Union, cast, get_type_hints

from . import validator
from .errors import ConfigError
from .main import BaseModel, Extra, create_model
from .utils import to_camel

__all__ = ('validate_arguments',)

if TYPE_CHECKING:
    from .typing import AnyCallable

    Callable = TypeVar('Callable', bound=AnyCallable)
    ConfigType = Union[None, Type[Any], Dict[str, Any]]


def validate_arguments(func: 'Callable' = None, *, config: 'ConfigType' = None) -> 'Callable':
    """
    Decorator to validate the arguments passed to a function.
    """

    def validate(_func: 'Callable') -> 'Callable':
        vd = ValidatedFunction(_func, config)

        @wraps(_func)
        def wrapper_function(*args: Any, **kwargs: Any) -> Any:
            return vd.call(*args, **kwargs)

        wrapper_function.vd = vd  # type: ignore
        wrapper_function.raw_function = vd.raw_function  # type: ignore
        wrapper_function.model = vd.model  # type: ignore
        return cast('Callable', wrapper_function)

    if func:
        return validate(func)
    else:
        return cast('Callable', validate)


ALT_V_ARGS = 'v__args'
ALT_V_KWARGS = 'v__kwargs'
V_POSITIONAL_ONLY_NAME = 'v__positional_only'


class ValidatedFunction:
<<<<<<< HEAD
    def __init__(self, function: 'Callable', config: 'ConfigType'):
        from inspect import signature, Parameter
=======
    def __init__(self, function: 'Callable'):
        from inspect import Parameter, signature
>>>>>>> 0a465b62

        parameters: Mapping[str, Parameter] = signature(function).parameters

        if parameters.keys() & {ALT_V_ARGS, ALT_V_KWARGS, V_POSITIONAL_ONLY_NAME}:
            raise ConfigError(
                f'"{ALT_V_ARGS}", "{ALT_V_KWARGS}" and "{V_POSITIONAL_ONLY_NAME}" are not permitted as argument '
                f'names when using the "{validate_arguments.__name__}" decorator'
            )

        self.raw_function = function
        self.arg_mapping: Dict[int, str] = {}
        self.positional_only_args = set()
        self.v_args_name = 'args'
        self.v_kwargs_name = 'kwargs'

        type_hints = get_type_hints(function)
        takes_args = False
        takes_kwargs = False
        fields: Dict[str, Tuple[Any, Any]] = {}
        for i, (name, p) in enumerate(parameters.items()):
            if p.annotation == p.empty:
                annotation = Any
            else:
                annotation = type_hints[name]

            default = ... if p.default == p.empty else p.default
            if p.kind == Parameter.POSITIONAL_ONLY:
                self.arg_mapping[i] = name
                fields[name] = annotation, default
                fields[V_POSITIONAL_ONLY_NAME] = List[str], None
                self.positional_only_args.add(name)
            elif p.kind == Parameter.POSITIONAL_OR_KEYWORD:
                self.arg_mapping[i] = name
                fields[name] = annotation, default
            elif p.kind == Parameter.KEYWORD_ONLY:
                fields[name] = annotation, default
            elif p.kind == Parameter.VAR_POSITIONAL:
                self.v_args_name = name
                fields[name] = Tuple[annotation, ...], None
                takes_args = True
            else:
                assert p.kind == Parameter.VAR_KEYWORD, p.kind
                self.v_kwargs_name = name
                fields[name] = Dict[str, annotation], None  # type: ignore
                takes_kwargs = True

        # these checks avoid a clash between "args" and a field with that name
        if not takes_args and self.v_args_name in fields:
            self.v_args_name = ALT_V_ARGS

        # same with "kwargs"
        if not takes_kwargs and self.v_kwargs_name in fields:
            self.v_kwargs_name = ALT_V_KWARGS

        if not takes_args:
            # we add the field so validation below can raise the correct exception
            fields[self.v_args_name] = List[Any], None

        if not takes_kwargs:
            # same with kwargs
            fields[self.v_kwargs_name] = Dict[Any, Any], None

        self.create_model(fields, takes_args, takes_kwargs, config)

    def call(self, *args: Any, **kwargs: Any) -> Any:
        values = self.build_values(args, kwargs)
        m = self.model(**values)
        return self.execute(m)

    def build_values(self, args: Tuple[Any, ...], kwargs: Dict[str, Any]) -> Dict[str, Any]:
        values: Dict[str, Any] = {}
        if args:
            arg_iter = enumerate(args)
            while True:
                try:
                    i, a = next(arg_iter)
                except StopIteration:
                    break
                arg_name = self.arg_mapping.get(i)
                if arg_name is not None:
                    values[arg_name] = a
                else:
                    values[self.v_args_name] = [a] + [a for _, a in arg_iter]
                    break

        var_kwargs = {}
        wrong_positional_args = []
        for k, v in kwargs.items():
            if k in self.model.__fields__:
                if k in self.positional_only_args:
                    wrong_positional_args.append(k)
                values[k] = v
            else:
                var_kwargs[k] = v

        if var_kwargs:
            values[self.v_kwargs_name] = var_kwargs
        if wrong_positional_args:
            values[V_POSITIONAL_ONLY_NAME] = wrong_positional_args
        return values

    def execute(self, m: BaseModel) -> Any:
        d = {k: v for k, v in m._iter() if k in m.__fields_set__}
        kwargs = d.pop(self.v_kwargs_name, None)
        if kwargs:
            d.update(kwargs)

        if self.v_args_name in d:
            args_: List[Any] = []
            in_kwargs = False
            kwargs = {}
            for name, value in d.items():
                if in_kwargs:
                    kwargs[name] = value
                elif name == self.v_args_name:
                    args_ += value
                    in_kwargs = True
                else:
                    args_.append(value)
            return self.raw_function(*args_, **kwargs)
        elif self.positional_only_args:
            args_ = []
            kwargs = {}
            for name, value in d.items():
                if name in self.positional_only_args:
                    args_.append(value)
                else:
                    kwargs[name] = value
            return self.raw_function(*args_, **kwargs)
        else:
            return self.raw_function(**d)

    def create_model(self, fields: Dict[str, Any], takes_args: bool, takes_kwargs: bool, config: 'ConfigType') -> None:
        pos_args = len(self.arg_mapping)

        class CustomConfig:
            pass

        if not TYPE_CHECKING:
            if isinstance(config, dict):
                CustomConfig = type('Config', (), config)
            elif config is not None:
                CustomConfig = config

        class DecoratorBaseModel(BaseModel):
            @validator(self.v_args_name, check_fields=False, allow_reuse=True)
            def check_args(cls, v: List[Any]) -> List[Any]:
                if takes_args:
                    return v

                raise TypeError(f'{pos_args} positional arguments expected but {pos_args + len(v)} given')

            @validator(self.v_kwargs_name, check_fields=False, allow_reuse=True)
            def check_kwargs(cls, v: Dict[str, Any]) -> Dict[str, Any]:
                if takes_kwargs:
                    return v

                plural = '' if len(v) == 1 else 's'
                keys = ', '.join(map(repr, v.keys()))
                raise TypeError(f'unexpected keyword argument{plural}: {keys}')

            @validator(V_POSITIONAL_ONLY_NAME, check_fields=False, allow_reuse=True)
            def check_positional_only(cls, v: List[str]) -> None:
                plural = '' if len(v) == 1 else 's'
                keys = ', '.join(map(repr, v))
                raise TypeError(f'positional-only argument{plural} passed as keyword argument{plural}: {keys}')

            class Config(CustomConfig):
                extra = Extra.forbid

        self.model = create_model(to_camel(self.raw_function.__name__), __base__=DecoratorBaseModel, **fields)<|MERGE_RESOLUTION|>--- conflicted
+++ resolved
@@ -44,13 +44,8 @@
 
 
 class ValidatedFunction:
-<<<<<<< HEAD
     def __init__(self, function: 'Callable', config: 'ConfigType'):
-        from inspect import signature, Parameter
-=======
-    def __init__(self, function: 'Callable'):
         from inspect import Parameter, signature
->>>>>>> 0a465b62
 
         parameters: Mapping[str, Parameter] = signature(function).parameters
 
@@ -191,9 +186,9 @@
 
         if not TYPE_CHECKING:
             if isinstance(config, dict):
-                CustomConfig = type('Config', (), config)
+                CustomConfig = type('Config', (), config)  # noqa: F811
             elif config is not None:
-                CustomConfig = config
+                CustomConfig = config  # noqa: F811
 
         class DecoratorBaseModel(BaseModel):
             @validator(self.v_args_name, check_fields=False, allow_reuse=True)
