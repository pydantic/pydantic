import re
from ipaddress import (
    IPv4Address,
    IPv4Interface,
    IPv4Network,
    IPv6Address,
    IPv6Interface,
    IPv6Network,
    _BaseAddress,
    _BaseNetwork,
)
from typing import (
    TYPE_CHECKING,
    Any,
    Dict,
    FrozenSet,
    Generator,
    Optional,
    Pattern,
    Set,
    Tuple,
    Type,
    Union,
    cast,
    no_type_check,
)

from . import errors
from .utils import Representation, update_not_none
from .validators import constr_length_validator, str_validator

if TYPE_CHECKING:
    import email_validator
    from typing_extensions import TypedDict

    from .config import BaseConfig
    from .fields import ModelField
    from .typing import AnyCallable

    CallableGenerator = Generator[AnyCallable, None, None]

    class Parts(TypedDict, total=False):
        scheme: str
        user: Optional[str]
        password: Optional[str]
        ipv4: Optional[str]
        ipv6: Optional[str]
        domain: Optional[str]
        port: Optional[str]
        path: Optional[str]
        query: Optional[str]
        fragment: Optional[str]


else:
    email_validator = None

NetworkType = Union[str, bytes, int, Tuple[Union[str, bytes, int], Union[str, int]]]

__all__ = [
    'AnyUrl',
    'AnyHttpUrl',
    'FileUrl',
    'HttpUrl',
    'stricturl',
    'EmailStr',
    'NameEmail',
    'IPvAnyAddress',
    'IPvAnyInterface',
    'IPvAnyNetwork',
    'PostgresDsn',
    'RabbitmqDsn',
    'RedisDsn',
    'KafkaDsn',
    'validate_email',
]

_url_regex_cache = None
_ascii_domain_regex_cache = None
_int_domain_regex_cache = None


def url_regex() -> Pattern[str]:
    global _url_regex_cache
    if _url_regex_cache is None:
        _url_regex_cache = re.compile(
            r'(?:(?P<scheme>[a-z][a-z0-9+\-.]+)://)?'  # scheme https://tools.ietf.org/html/rfc3986#appendix-A
            r'(?:(?P<user>[^\s:/]*)(?::(?P<password>[^\s/]*))?@)?'  # user info
            r'(?:'
            r'(?P<ipv4>(?:\d{1,3}\.){3}\d{1,3})(?=$|[/:#?])|'  # ipv4
            r'(?P<ipv6>\[[A-F0-9]*:[A-F0-9:]+\])(?=$|[/:#?])|'  # ipv6
            r'(?P<domain>[^\s/:?#]+)'  # domain, validation occurs later
            r')?'
            r'(?::(?P<port>\d+))?'  # port
            r'(?P<path>/[^\s?#]*)?'  # path
            r'(?:\?(?P<query>[^\s#]*))?'  # query
            r'(?:#(?P<fragment>[^\s#]*))?',  # fragment
            re.IGNORECASE,
        )
    return _url_regex_cache


def ascii_domain_regex() -> Pattern[str]:
    global _ascii_domain_regex_cache
    if _ascii_domain_regex_cache is None:
        ascii_chunk = r'[_0-9a-z](?:[-_0-9a-z]{0,61}[_0-9a-z])?'
        ascii_domain_ending = r'(?P<tld>\.[a-z]{2,63})?\.?'
        _ascii_domain_regex_cache = re.compile(
            fr'(?:{ascii_chunk}\.)*?{ascii_chunk}{ascii_domain_ending}', re.IGNORECASE
        )
    return _ascii_domain_regex_cache


def int_domain_regex() -> Pattern[str]:
    global _int_domain_regex_cache
    if _int_domain_regex_cache is None:
        int_chunk = r'[_0-9a-\U00040000](?:[-_0-9a-\U00040000]{0,61}[_0-9a-\U00040000])?'
        int_domain_ending = r'(?P<tld>(\.[^\W\d_]{2,63})|(\.(?:xn--)[_0-9a-z-]{2,63}))?\.?'
        _int_domain_regex_cache = re.compile(fr'(?:{int_chunk}\.)*?{int_chunk}{int_domain_ending}', re.IGNORECASE)
    return _int_domain_regex_cache


class AnyUrl(str):
    strip_whitespace = True
    min_length = 1
    max_length = 2 ** 16
    allowed_schemes: Optional[Set[str]] = None
    tld_required: bool = False
    user_required: bool = False
    host_required: bool = True
    hidden_parts: Set[str] = set()

    __slots__ = ('scheme', 'user', 'password', 'host', 'tld', 'host_type', 'port', 'path', 'query', 'fragment')

    @no_type_check
    def __new__(cls, url: Optional[str], **kwargs) -> object:
        return str.__new__(cls, cls.build(**kwargs) if url is None else url)

    def __init__(
        self,
        url: str,
        *,
        scheme: str,
        user: Optional[str] = None,
        password: Optional[str] = None,
        host: Optional[str] = None,
        tld: Optional[str] = None,
        host_type: str = 'domain',
        port: Optional[str] = None,
        path: Optional[str] = None,
        query: Optional[str] = None,
        fragment: Optional[str] = None,
    ) -> None:
        str.__init__(url)
        self.scheme = scheme
        self.user = user
        self.password = password
        self.host = host
        self.tld = tld
        self.host_type = host_type
        self.port = port
        self.path = path
        self.query = query
        self.fragment = fragment

    @classmethod
    def build(
        cls,
        *,
        scheme: str,
        user: Optional[str] = None,
        password: Optional[str] = None,
        host: str,
        port: Optional[str] = None,
        path: Optional[str] = None,
        query: Optional[str] = None,
        fragment: Optional[str] = None,
        **_kwargs: str,
    ) -> str:
        url = scheme + '://'
        if user:
            url += user
        if password:
            url += ':' + password
        if user or password:
            url += '@'
        url += host
        if port and 'port' not in cls.hidden_parts:
            url += ':' + port
        if path:
            url += path
        if query:
            url += '?' + query
        if fragment:
            url += '#' + fragment
        return url

    @classmethod
    def __modify_schema__(cls, field_schema: Dict[str, Any]) -> None:
        update_not_none(field_schema, minLength=cls.min_length, maxLength=cls.max_length, format='uri')

    @classmethod
    def __get_validators__(cls) -> 'CallableGenerator':
        yield cls.validate

    @classmethod
    def validate(cls, value: Any, field: 'ModelField', config: 'BaseConfig') -> 'AnyUrl':
        if value.__class__ == cls:
            return value
        value = str_validator(value)
        if cls.strip_whitespace:
            value = value.strip()
        url: str = cast(str, constr_length_validator(value, field, config))

        m = url_regex().match(url)
        # the regex should always match, if it doesn't please report with details of the URL tried
        assert m, 'URL regex failed unexpectedly'

        original_parts = cast('Parts', m.groupdict())
        parts = cls.apply_default_parts(original_parts)
        parts = cls.validate_parts(parts)

        host, tld, host_type, rebuild = cls.validate_host(parts)

        if m.end() != len(url):
            raise errors.UrlExtraError(extra=url[m.end() :])

        return cls(
            None if rebuild else url,
            scheme=parts['scheme'],
            user=parts['user'],
            password=parts['password'],
            host=host,
            tld=tld,
            host_type=host_type,
            port=parts['port'],
            path=parts['path'],
            query=parts['query'],
            fragment=parts['fragment'],
        )

    @classmethod
    def validate_parts(cls, parts: 'Parts') -> 'Parts':
        """
        A method used to validate parts of an URL.
        Could be overridden to set default values for parts if missing
        """
        scheme = parts['scheme']
        if scheme is None:
            raise errors.UrlSchemeError()

        if cls.allowed_schemes and scheme.lower() not in cls.allowed_schemes:
            raise errors.UrlSchemePermittedError(cls.allowed_schemes)

        port = parts['port']
        if port is not None and int(port) > 65_535:
            raise errors.UrlPortError()

        user = parts['user']
        if cls.user_required and user is None:
            raise errors.UrlUserInfoError()

        return parts

    @classmethod
    def validate_host(cls, parts: 'Parts') -> Tuple[str, Optional[str], str, bool]:
        host, tld, host_type, rebuild = None, None, None, False
        for f in ('domain', 'ipv4', 'ipv6'):
            host = parts[f]  # type: ignore[misc]
            if host:
                host_type = f
                break

        if host is None:
            if cls.host_required:
                raise errors.UrlHostError()
        elif host_type == 'domain':
            is_international = False
            d = ascii_domain_regex().fullmatch(host)
            if d is None:
                d = int_domain_regex().fullmatch(host)
                if d is None:
                    raise errors.UrlHostError()
                is_international = True

            tld = d.group('tld')
            if tld is None and not is_international:
                d = int_domain_regex().fullmatch(host)
                tld = d.group('tld')
                is_international = True

            if tld is not None:
                tld = tld[1:]
            elif cls.tld_required:
                raise errors.UrlHostTldError()

            if is_international:
                host_type = 'int_domain'
                rebuild = True
                host = host.encode('idna').decode('ascii')
                if tld is not None:
                    tld = tld.encode('idna').decode('ascii')

        return host, tld, host_type, rebuild  # type: ignore

    @staticmethod
    def get_default_parts(parts: 'Parts') -> 'Parts':
        return {}

    @classmethod
    def apply_default_parts(cls, parts: 'Parts') -> 'Parts':
        for key, value in cls.get_default_parts(parts).items():
            if not parts[key]:  # type: ignore[misc]
                parts[key] = value  # type: ignore[misc]
        return parts

    def __repr__(self) -> str:
        extra = ', '.join(f'{n}={getattr(self, n)!r}' for n in self.__slots__ if getattr(self, n) is not None)
        return f'{self.__class__.__name__}({super().__repr__()}, {extra})'


class AnyHttpUrl(AnyUrl):
    allowed_schemes = {'http', 'https'}


class HttpUrl(AnyHttpUrl):
    tld_required = True
    # https://stackoverflow.com/questions/417142/what-is-the-maximum-length-of-a-url-in-different-browsers
    max_length = 2083
    hidden_parts = {'port'}

    @staticmethod
    def get_default_parts(parts: 'Parts') -> 'Parts':
        return {'port': '80' if parts['scheme'] == 'http' else '443'}


class FileUrl(AnyUrl):
    allowed_schemes = {'file'}
    host_required = False


class PostgresDsn(AnyUrl):
    allowed_schemes = {
        'postgres',
        'postgresql',
        'postgresql+asyncpg',
        'postgresql+pg8000',
        'postgresql+psycopg2',
        'postgresql+psycopg2cffi',
        'postgresql+py-postgresql',
        'postgresql+pygresql',
    }
<<<<<<< HEAD
    user_required = True


class RabbitMqDsn(AnyUrl):
    allowed_schemes = {'amqp'}
=======
>>>>>>> c256dccb
    user_required = True


class RedisDsn(AnyUrl):
    allowed_schemes = {'redis', 'rediss'}
    host_required = False

    @staticmethod
    def get_default_parts(parts: 'Parts') -> 'Parts':
        return {
            'domain': 'localhost' if not (parts['ipv4'] or parts['ipv6']) else '',
            'port': '6379',
            'path': '/0',
        }


class KafkaDsn(AnyUrl):
    allowed_schemes = {'kafka'}

    @staticmethod
    def get_default_parts(parts: 'Parts') -> 'Parts':
        return {
            'domain': 'localhost',
            'port': '9092',
        }


def stricturl(
    *,
    strip_whitespace: bool = True,
    min_length: int = 1,
    max_length: int = 2 ** 16,
    tld_required: bool = True,
    host_required: bool = True,
    allowed_schemes: Optional[Union[FrozenSet[str], Set[str]]] = None,
) -> Type[AnyUrl]:
    # use kwargs then define conf in a dict to aid with IDE type hinting
    namespace = dict(
        strip_whitespace=strip_whitespace,
        min_length=min_length,
        max_length=max_length,
        tld_required=tld_required,
        host_required=host_required,
        allowed_schemes=allowed_schemes,
    )
    return type('UrlValue', (AnyUrl,), namespace)


def import_email_validator() -> None:
    global email_validator
    try:
        import email_validator
    except ImportError as e:
        raise ImportError('email-validator is not installed, run `pip install pydantic[email]`') from e


class EmailStr(str):
    @classmethod
    def __modify_schema__(cls, field_schema: Dict[str, Any]) -> None:
        field_schema.update(type='string', format='email')

    @classmethod
    def __get_validators__(cls) -> 'CallableGenerator':
        # included here and below so the error happens straight away
        import_email_validator()

        yield str_validator
        yield cls.validate

    @classmethod
    def validate(cls, value: Union[str]) -> str:
        return validate_email(value)[1]


class NameEmail(Representation):
    __slots__ = 'name', 'email'

    def __init__(self, name: str, email: str):
        self.name = name
        self.email = email

    def __eq__(self, other: Any) -> bool:
        return isinstance(other, NameEmail) and (self.name, self.email) == (other.name, other.email)

    @classmethod
    def __modify_schema__(cls, field_schema: Dict[str, Any]) -> None:
        field_schema.update(type='string', format='name-email')

    @classmethod
    def __get_validators__(cls) -> 'CallableGenerator':
        import_email_validator()

        yield cls.validate

    @classmethod
    def validate(cls, value: Any) -> 'NameEmail':
        if value.__class__ == cls:
            return value
        value = str_validator(value)
        return cls(*validate_email(value))

    def __str__(self) -> str:
        return f'{self.name} <{self.email}>'


class IPvAnyAddress(_BaseAddress):
    @classmethod
    def __modify_schema__(cls, field_schema: Dict[str, Any]) -> None:
        field_schema.update(type='string', format='ipvanyaddress')

    @classmethod
    def __get_validators__(cls) -> 'CallableGenerator':
        yield cls.validate

    @classmethod
    def validate(cls, value: Union[str, bytes, int]) -> Union[IPv4Address, IPv6Address]:
        try:
            return IPv4Address(value)
        except ValueError:
            pass

        try:
            return IPv6Address(value)
        except ValueError:
            raise errors.IPvAnyAddressError()


class IPvAnyInterface(_BaseAddress):
    @classmethod
    def __modify_schema__(cls, field_schema: Dict[str, Any]) -> None:
        field_schema.update(type='string', format='ipvanyinterface')

    @classmethod
    def __get_validators__(cls) -> 'CallableGenerator':
        yield cls.validate

    @classmethod
    def validate(cls, value: NetworkType) -> Union[IPv4Interface, IPv6Interface]:
        try:
            return IPv4Interface(value)
        except ValueError:
            pass

        try:
            return IPv6Interface(value)
        except ValueError:
            raise errors.IPvAnyInterfaceError()


class IPvAnyNetwork(_BaseNetwork):  # type: ignore
    @classmethod
    def __modify_schema__(cls, field_schema: Dict[str, Any]) -> None:
        field_schema.update(type='string', format='ipvanynetwork')

    @classmethod
    def __get_validators__(cls) -> 'CallableGenerator':
        yield cls.validate

    @classmethod
    def validate(cls, value: NetworkType) -> Union[IPv4Network, IPv6Network]:
        # Assume IP Network is defined with a default value for ``strict`` argument.
        # Define your own class if you want to specify network address check strictness.
        try:
            return IPv4Network(value)
        except ValueError:
            pass

        try:
            return IPv6Network(value)
        except ValueError:
            raise errors.IPvAnyNetworkError()


pretty_email_regex = re.compile(r'([\w ]*?) *<(.*)> *')


def validate_email(value: Union[str]) -> Tuple[str, str]:
    """
    Brutally simple email address validation. Note unlike most email address validation
    * raw ip address (literal) domain parts are not allowed.
    * "John Doe <local_part@domain.com>" style "pretty" email addresses are processed
    * the local part check is extremely basic. This raises the possibility of unicode spoofing, but no better
        solution is really possible.
    * spaces are striped from the beginning and end of addresses but no error is raised

    See RFC 5322 but treat it with suspicion, there seems to exist no universally acknowledged test for a valid email!
    """
    if email_validator is None:
        import_email_validator()

    m = pretty_email_regex.fullmatch(value)
    name: Optional[str] = None
    if m:
        name, value = m.groups()

    email = value.strip()

    try:
        email_validator.validate_email(email, check_deliverability=False)
    except email_validator.EmailNotValidError as e:
        raise errors.EmailError() from e

    at_index = email.index('@')
    local_part = email[:at_index]  # RFC 5321, local part must be case-sensitive.
    global_part = email[at_index:].lower()

    return name or local_part, local_part + global_part<|MERGE_RESOLUTION|>--- conflicted
+++ resolved
@@ -69,7 +69,7 @@
     'IPvAnyInterface',
     'IPvAnyNetwork',
     'PostgresDsn',
-    'RabbitmqDsn',
+    'RabbitMqDsn',
     'RedisDsn',
     'KafkaDsn',
     'validate_email',
@@ -350,14 +350,11 @@
         'postgresql+py-postgresql',
         'postgresql+pygresql',
     }
-<<<<<<< HEAD
     user_required = True
 
 
 class RabbitMqDsn(AnyUrl):
     allowed_schemes = {'amqp'}
-=======
->>>>>>> c256dccb
     user_required = True
 
 
