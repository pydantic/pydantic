--- conflicted
+++ resolved
@@ -381,20 +381,13 @@
 
 
 class RedisDsn(AnyUrl):
+    __slots__ = ()
     allowed_schemes = {'redis', 'rediss'}
     host_required = False
 
-<<<<<<< HEAD
-    __slots__ = ()
-
-    @classmethod
-    def validate_parts(cls, parts: Dict[str, str]) -> Dict[str, str]:
-        defaults = {
-=======
     @staticmethod
     def get_default_parts(parts: 'Parts') -> 'Parts':
         return {
->>>>>>> 576e4a3a
             'domain': 'localhost' if not (parts['ipv4'] or parts['ipv6']) else '',
             'port': '6379',
             'path': '/0',
