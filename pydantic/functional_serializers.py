from __future__ import annotations

from functools import partialmethod
from typing import TYPE_CHECKING, Any, Callable, TypeVar, Union, overload

from pydantic_core import core_schema
from pydantic_core import core_schema as _core_schema
from typing_extensions import Literal, TypeAlias

from ._internal import _decorators, _internal_dataclass
from .annotated import GetCoreSchemaHandler


@_internal_dataclass.slots_dataclass(frozen=True)
class PlainSerializer:
    """
    Plain serializers use a function to modify the output of serialization.

    Attributes:
<<<<<<< HEAD
        func: The serializer function.
        json_return_type: The JSON return type. Defaults to `None`.
        when_used: The serialization condition. Defaults to 'always'.
=======
        func (core_schema.SerializerFunction): The serializer function.
        return_type: Optional return type for the function, if omitted it will be inferred from the type annotation.
        when_used (Literal['always', 'unless-none', 'json', 'json-unless-none'], optional): The serialization condition.
            Defaults to 'always'.
>>>>>>> dee49783
    """

    func: core_schema.SerializerFunction
    return_type: Any = None
    when_used: Literal['always', 'unless-none', 'json', 'json-unless-none'] = 'always'

    def __get_pydantic_core_schema__(self, source_type: Any, handler: GetCoreSchemaHandler) -> core_schema.CoreSchema:
        """
        Gets the Pydantic core schema.

        Args:
            source_type: The source type.
            handler: The `GetCoreSchemaHandler` instance.

        Returns:
            The Pydantic core schema.
        """
        schema = handler(source_type)
        return_type = _decorators.get_function_return_type(self.func, self.return_type)
        return_schema = None if return_type is None else handler.generate_schema(return_type)
        schema['serialization'] = core_schema.plain_serializer_function_ser_schema(
            function=self.func,
            info_arg=_decorators.inspect_annotated_serializer(self.func, 'plain'),
            return_schema=return_schema,
            when_used=self.when_used,
        )
        return schema


@_internal_dataclass.slots_dataclass(frozen=True)
class WrapSerializer:
    """
    Wrap serializers receive the raw inputs along with a handler function that applies the standard serialization logic,
    and can modify the resulting value before returning it as the final output of serialization.

    Attributes:
<<<<<<< HEAD
        func: The function to be wrapped.
        json_return_type: The JSON return type annotation of the function.
        when_used: Determines the way the serialization
            will go. This governs whether and when this function will be used during serialization.
=======
        func (core_schema.WrapSerializerFunction): The function to be wrapped.
        return_type: Optional return type for the function, if omitted it will be inferred from the type annotation.
        when_used: Determines the serializer will be used for serialization.
>>>>>>> dee49783
    """

    func: core_schema.WrapSerializerFunction
    return_type: Any = None
    when_used: Literal['always', 'unless-none', 'json', 'json-unless-none'] = 'always'

    def __get_pydantic_core_schema__(self, source_type: Any, handler: GetCoreSchemaHandler) -> core_schema.CoreSchema:
        """
        This method is used to get the Pydantic core schema of the class.

        Args:
            source_type: Source type.
            handler: Core schema handler.

        Returns:
            The generated core schema of the class.
        """
        schema = handler(source_type)
        return_type = _decorators.get_function_return_type(self.func, self.return_type)
        return_schema = None if return_type is None else handler.generate_schema(return_type)
        schema['serialization'] = core_schema.wrap_serializer_function_ser_schema(
            function=self.func,
            info_arg=_decorators.inspect_annotated_serializer(self.func, 'wrap'),
            return_schema=return_schema,
            when_used=self.when_used,
        )
        return schema


if TYPE_CHECKING:
    _PartialClsOrStaticMethod: TypeAlias = Union[classmethod[Any, Any, Any], staticmethod[Any, Any], partialmethod[Any]]
    _PlainSerializationFunction = Union[_core_schema.SerializerFunction, _PartialClsOrStaticMethod]
    _WrapSerializationFunction = Union[_core_schema.WrapSerializerFunction, _PartialClsOrStaticMethod]
    _PlainSerializeMethodType = TypeVar('_PlainSerializeMethodType', bound=_PlainSerializationFunction)
    _WrapSerializeMethodType = TypeVar('_WrapSerializeMethodType', bound=_WrapSerializationFunction)


@overload
def field_serializer(
    __field: str,
    *fields: str,
    return_type: Any = ...,
    when_used: Literal['always', 'unless-none', 'json', 'json-unless-none'] = ...,
    check_fields: bool | None = ...,
) -> Callable[[_PlainSerializeMethodType], _PlainSerializeMethodType]:
    ...


@overload
def field_serializer(
    __field: str,
    *fields: str,
    mode: Literal['plain'],
    return_type: Any = ...,
    when_used: Literal['always', 'unless-none', 'json', 'json-unless-none'] = ...,
    check_fields: bool | None = ...,
) -> Callable[[_PlainSerializeMethodType], _PlainSerializeMethodType]:
    ...


@overload
def field_serializer(
    __field: str,
    *fields: str,
    mode: Literal['wrap'],
    return_type: Any = ...,
    when_used: Literal['always', 'unless-none', 'json', 'json-unless-none'] = ...,
    check_fields: bool | None = ...,
) -> Callable[[_WrapSerializeMethodType], _WrapSerializeMethodType]:
    ...


def field_serializer(
    *fields: str,
    mode: Literal['plain', 'wrap'] = 'plain',
    return_type: Any = None,
    when_used: Literal['always', 'unless-none', 'json', 'json-unless-none'] = 'always',
    check_fields: bool | None = None,
) -> Callable[[Any], Any]:
    """
    Decorate methods on the class indicating that they should be used to serialize fields.

    Four signatures are supported:

    - `(self, value: Any, info: FieldSerializationInfo)`
    - `(self, value: Any, nxt: SerializerFunctionWrapHandler, info: FieldSerializationInfo)`
    - `(value: Any, info: SerializationInfo)`
    - `(value: Any, nxt: SerializerFunctionWrapHandler, info: SerializationInfo)`

    Args:
        fields: Which field(s) the method should be called on.
        mode: `plain` means the function will be called instead of the default serialization logic,
            `wrap` means the function will be called with an argument to optionally call the
            default serialization logic.
<<<<<<< HEAD
        json_return_type: The type that the function returns if the serialization mode is JSON.
        when_used: When the function should be called.
        check_fields: Whether to check that the fields actually exist on the model.
=======
        return_type: Optional return type for the function, if omitted it will be inferred from the type annotation.
        when_used: Determines the serializer will be used for serialization.
        check_fields (bool): Whether to check that the fields actually exist on the model.
>>>>>>> dee49783

    Returns:
        A decorator that can be used to decorate a function to be used as a field serializer.
    """

    def dec(
        f: Callable[..., Any] | staticmethod[Any, Any] | classmethod[Any, Any, Any]
    ) -> _decorators.PydanticDescriptorProxy[Any]:
        dec_info = _decorators.FieldSerializerDecoratorInfo(
            fields=fields,
            mode=mode,
            return_type=_decorators.get_function_return_type(f, return_type),
            when_used=when_used,
            check_fields=check_fields,
        )
        return _decorators.PydanticDescriptorProxy(f, dec_info)

    return dec


FuncType = TypeVar('FuncType', bound=Callable[..., Any])


@overload
def model_serializer(__f: FuncType) -> FuncType:
    ...


@overload
def model_serializer(
    *,
    mode: Literal['plain', 'wrap'] = ...,
    when_used: Literal['always', 'unless-none', 'json', 'json-unless-none'] = 'always',
    return_type: Any = ...,
) -> Callable[[FuncType], FuncType]:
    ...


def model_serializer(
    __f: Callable[..., Any] | None = None,
    *,
    mode: Literal['plain', 'wrap'] = 'plain',
    when_used: Literal['always', 'unless-none', 'json', 'json-unless-none'] = 'always',
    return_type: Any = None,
) -> Callable[[Any], Any]:
    """
    Decorate a function which will be called to serialize the model.

    (`when_used` is not permitted here since it makes no sense.)

    Args:
        __f: The function to be decorated.
        mode: The serialization mode. `'plain'` means the function will be called
            instead of the default serialization logic, `'wrap'` means the function will be called with an argument
            to optionally call the default serialization logic.
<<<<<<< HEAD
        json_return_type: The type that the function returns if the
            serialization mode is JSON.
=======
        when_used: Determines the serializer will be be used for serialization.
        return_type: Optional return type for the function, if omitted it will be inferred from the type annotation.
>>>>>>> dee49783

    Returns:
        A decorator that can be used to decorate a function to be used as a model serializer.
    """

    def dec(f: Callable[..., Any]) -> _decorators.PydanticDescriptorProxy[Any]:
        dec_info = _decorators.ModelSerializerDecoratorInfo(
            mode=mode, return_type=_decorators.get_function_return_type(f, return_type), when_used=when_used
        )
        return _decorators.PydanticDescriptorProxy(f, dec_info)

    if __f is None:
        return dec
    else:
        return dec(__f)  # type: ignore<|MERGE_RESOLUTION|>--- conflicted
+++ resolved
@@ -17,16 +17,10 @@
     Plain serializers use a function to modify the output of serialization.
 
     Attributes:
-<<<<<<< HEAD
-        func: The serializer function.
-        json_return_type: The JSON return type. Defaults to `None`.
-        when_used: The serialization condition. Defaults to 'always'.
-=======
         func (core_schema.SerializerFunction): The serializer function.
         return_type: Optional return type for the function, if omitted it will be inferred from the type annotation.
         when_used (Literal['always', 'unless-none', 'json', 'json-unless-none'], optional): The serialization condition.
             Defaults to 'always'.
->>>>>>> dee49783
     """
 
     func: core_schema.SerializerFunction
@@ -63,16 +57,9 @@
     and can modify the resulting value before returning it as the final output of serialization.
 
     Attributes:
-<<<<<<< HEAD
-        func: The function to be wrapped.
-        json_return_type: The JSON return type annotation of the function.
-        when_used: Determines the way the serialization
-            will go. This governs whether and when this function will be used during serialization.
-=======
         func (core_schema.WrapSerializerFunction): The function to be wrapped.
         return_type: Optional return type for the function, if omitted it will be inferred from the type annotation.
         when_used: Determines the serializer will be used for serialization.
->>>>>>> dee49783
     """
 
     func: core_schema.WrapSerializerFunction
@@ -167,15 +154,9 @@
         mode: `plain` means the function will be called instead of the default serialization logic,
             `wrap` means the function will be called with an argument to optionally call the
             default serialization logic.
-<<<<<<< HEAD
-        json_return_type: The type that the function returns if the serialization mode is JSON.
-        when_used: When the function should be called.
-        check_fields: Whether to check that the fields actually exist on the model.
-=======
         return_type: Optional return type for the function, if omitted it will be inferred from the type annotation.
         when_used: Determines the serializer will be used for serialization.
         check_fields (bool): Whether to check that the fields actually exist on the model.
->>>>>>> dee49783
 
     Returns:
         A decorator that can be used to decorate a function to be used as a field serializer.
@@ -231,13 +212,8 @@
         mode: The serialization mode. `'plain'` means the function will be called
             instead of the default serialization logic, `'wrap'` means the function will be called with an argument
             to optionally call the default serialization logic.
-<<<<<<< HEAD
-        json_return_type: The type that the function returns if the
-            serialization mode is JSON.
-=======
         when_used: Determines the serializer will be be used for serialization.
         return_type: Optional return type for the function, if omitted it will be inferred from the type annotation.
->>>>>>> dee49783
 
     Returns:
         A decorator that can be used to decorate a function to be used as a model serializer.
