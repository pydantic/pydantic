from decimal import Decimal
from pathlib import Path
<<<<<<< HEAD
from typing import TYPE_CHECKING, Any, Callable, Set, Tuple, Type, Union
=======
from typing import Any, Set, Type, Union
>>>>>>> 5a2d7876

from .typing import display_as_type

if TYPE_CHECKING:
    from .typing import DictStrAny

# explicitly state exports to avoid "from .errors import *" also importing Decimal, Path etc.
__all__ = (
    'PydanticTypeError',
    'PydanticValueError',
    'ConfigError',
    'MissingError',
    'ExtraError',
    'NoneIsNotAllowedError',
    'NoneIsAllowedError',
    'WrongConstantError',
    'BoolError',
    'BytesError',
    'DictError',
    'EmailError',
    'UrlError',
    'UrlSchemeError',
    'UrlSchemePermittedError',
    'UrlUserInfoError',
    'UrlHostError',
    'UrlHostTldError',
    'UrlExtraError',
    'EnumError',
    'IntegerError',
    'FloatError',
    'PathError',
    '_PathValueError',
    'PathNotExistsError',
    'PathNotAFileError',
    'PathNotADirectoryError',
    'PyObjectError',
    'SequenceError',
    'ListError',
    'SetError',
    'FrozenSetError',
    'TupleError',
    'TupleLengthError',
    'ListMinLengthError',
    'ListMaxLengthError',
    'AnyStrMinLengthError',
    'AnyStrMaxLengthError',
    'StrError',
    'StrRegexError',
    '_NumberBoundError',
    'NumberNotGtError',
    'NumberNotGeError',
    'NumberNotLtError',
    'NumberNotLeError',
    'NumberNotMultipleError',
    'DecimalError',
    'DecimalIsNotFiniteError',
    'DecimalMaxDigitsError',
    'DecimalMaxPlacesError',
    'DecimalWholeDigitsError',
    'DateTimeError',
    'DateError',
    'TimeError',
    'DurationError',
    'HashableError',
    'UUIDError',
    'UUIDVersionError',
    'ArbitraryTypeError',
    'ClassError',
    'SubclassError',
    'JsonError',
    'JsonTypeError',
    'PatternError',
    'DataclassTypeError',
    'CallableError',
    'IPvAnyAddressError',
    'IPvAnyInterfaceError',
    'IPvAnyNetworkError',
    'IPv4AddressError',
    'IPv6AddressError',
    'IPv4NetworkError',
    'IPv6NetworkError',
    'IPv4InterfaceError',
    'IPv6InterfaceError',
    'ColorError',
    'StrictBoolError',
    'NotDigitError',
    'LuhnValidationError',
    'InvalidLengthForBrand',
    'InvalidByteSize',
    'InvalidByteSizeUnit',
)


def cls_kwargs(cls: Type['PydanticErrorMixin'], kwargs: 'DictStrAny') -> 'PydanticErrorMixin':
    """
    For built-in exceptions like ValueError or TypeError, we need to implement
    __reduce__ to override the default behaviour (instead of __getstate__/__setstate__)
    By default pickle protocol 2 calls `cls.__new__(cls, *args)`.
    Since we only use kwargs, we need a little constructor to change that.
    Note: the callable can't be a lambda as pickle looks in the namespace to find it
    """
    return cls(**kwargs)


class PydanticErrorMixin:
    code: str
    msg_template: str

    def __init__(self, **ctx: Any) -> None:
        self.__dict__ = ctx

    def __str__(self) -> str:
        return self.msg_template.format(**self.__dict__)

    def __reduce__(self) -> Tuple[Callable[..., 'PydanticErrorMixin'], Tuple[Type['PydanticErrorMixin'], 'DictStrAny']]:
        return cls_kwargs, (self.__class__, self.__dict__)


class PydanticTypeError(PydanticErrorMixin, TypeError):
    pass


class PydanticValueError(PydanticErrorMixin, ValueError):
    pass


class ConfigError(RuntimeError):
    pass


class MissingError(PydanticValueError):
    msg_template = 'field required'


class ExtraError(PydanticValueError):
    msg_template = 'extra fields not permitted'


class NoneIsNotAllowedError(PydanticTypeError):
    code = 'none.not_allowed'
    msg_template = 'none is not an allowed value'


class NoneIsAllowedError(PydanticTypeError):
    code = 'none.allowed'
    msg_template = 'value is not none'


class WrongConstantError(PydanticValueError):
    code = 'const'

    def __str__(self) -> str:
        permitted = ', '.join(repr(v) for v in self.permitted)  # type: ignore
        return f'unexpected value; permitted: {permitted}'


class BoolError(PydanticTypeError):
    msg_template = 'value could not be parsed to a boolean'


class BytesError(PydanticTypeError):
    msg_template = 'byte type expected'


class DictError(PydanticTypeError):
    msg_template = 'value is not a valid dict'


class EmailError(PydanticValueError):
    msg_template = 'value is not a valid email address'


class UrlError(PydanticValueError):
    code = 'url'


class UrlSchemeError(UrlError):
    code = 'url.scheme'
    msg_template = 'invalid or missing URL scheme'


class UrlSchemePermittedError(UrlError):
    code = 'url.scheme'
    msg_template = 'URL scheme not permitted'

    def __init__(self, allowed_schemes: Set[str]):
        super().__init__(allowed_schemes=allowed_schemes)


class UrlUserInfoError(UrlError):
    code = 'url.userinfo'
    msg_template = 'userinfo required in URL but missing'


class UrlHostError(UrlError):
    code = 'url.host'
    msg_template = 'URL host invalid'


class UrlHostTldError(UrlError):
    code = 'url.host'
    msg_template = 'URL host invalid, top level domain required'


class UrlExtraError(UrlError):
    code = 'url.extra'
    msg_template = 'URL invalid, extra characters found after valid URL: {extra!r}'


class EnumError(PydanticTypeError):
    def __str__(self) -> str:
        permitted = ', '.join(repr(v.value) for v in self.enum_values)  # type: ignore
        return f'value is not a valid enumeration member; permitted: {permitted}'


class IntegerError(PydanticTypeError):
    msg_template = 'value is not a valid integer'


class FloatError(PydanticTypeError):
    msg_template = 'value is not a valid float'


class PathError(PydanticTypeError):
    msg_template = 'value is not a valid path'


class _PathValueError(PydanticValueError):
    def __init__(self, *, path: Path) -> None:
        super().__init__(path=str(path))


class PathNotExistsError(_PathValueError):
    code = 'path.not_exists'
    msg_template = 'file or directory at path "{path}" does not exist'


class PathNotAFileError(_PathValueError):
    code = 'path.not_a_file'
    msg_template = 'path "{path}" does not point to a file'


class PathNotADirectoryError(_PathValueError):
    code = 'path.not_a_directory'
    msg_template = 'path "{path}" does not point to a directory'


class PyObjectError(PydanticTypeError):
    msg_template = 'ensure this value contains valid import path or valid callable: {error_message}'


class SequenceError(PydanticTypeError):
    msg_template = 'value is not a valid sequence'


class IterableError(PydanticTypeError):
    msg_template = 'value is not a valid iterable'


class ListError(PydanticTypeError):
    msg_template = 'value is not a valid list'


class SetError(PydanticTypeError):
    msg_template = 'value is not a valid set'


class FrozenSetError(PydanticTypeError):
    msg_template = 'value is not a valid frozenset'


class TupleError(PydanticTypeError):
    msg_template = 'value is not a valid tuple'


class TupleLengthError(PydanticValueError):
    code = 'tuple.length'
    msg_template = 'wrong tuple length {actual_length}, expected {expected_length}'

    def __init__(self, *, actual_length: int, expected_length: int) -> None:
        super().__init__(actual_length=actual_length, expected_length=expected_length)


class ListMinLengthError(PydanticValueError):
    code = 'list.min_items'
    msg_template = 'ensure this value has at least {limit_value} items'

    def __init__(self, *, limit_value: int) -> None:
        super().__init__(limit_value=limit_value)


class ListMaxLengthError(PydanticValueError):
    code = 'list.max_items'
    msg_template = 'ensure this value has at most {limit_value} items'

    def __init__(self, *, limit_value: int) -> None:
        super().__init__(limit_value=limit_value)


class AnyStrMinLengthError(PydanticValueError):
    code = 'any_str.min_length'
    msg_template = 'ensure this value has at least {limit_value} characters'

    def __init__(self, *, limit_value: int) -> None:
        super().__init__(limit_value=limit_value)


class AnyStrMaxLengthError(PydanticValueError):
    code = 'any_str.max_length'
    msg_template = 'ensure this value has at most {limit_value} characters'

    def __init__(self, *, limit_value: int) -> None:
        super().__init__(limit_value=limit_value)


class StrError(PydanticTypeError):
    msg_template = 'str type expected'


class StrRegexError(PydanticValueError):
    code = 'str.regex'
    msg_template = 'string does not match regex "{pattern}"'

    def __init__(self, *, pattern: str) -> None:
        super().__init__(pattern=pattern)


class _NumberBoundError(PydanticValueError):
    def __init__(self, *, limit_value: Union[int, float, Decimal]) -> None:
        super().__init__(limit_value=limit_value)


class NumberNotGtError(_NumberBoundError):
    code = 'number.not_gt'
    msg_template = 'ensure this value is greater than {limit_value}'


class NumberNotGeError(_NumberBoundError):
    code = 'number.not_ge'
    msg_template = 'ensure this value is greater than or equal to {limit_value}'


class NumberNotLtError(_NumberBoundError):
    code = 'number.not_lt'
    msg_template = 'ensure this value is less than {limit_value}'


class NumberNotLeError(_NumberBoundError):
    code = 'number.not_le'
    msg_template = 'ensure this value is less than or equal to {limit_value}'


class NumberNotMultipleError(PydanticValueError):
    code = 'number.not_multiple'
    msg_template = 'ensure this value is a multiple of {multiple_of}'

    def __init__(self, *, multiple_of: Union[int, float, Decimal]) -> None:
        super().__init__(multiple_of=multiple_of)


class DecimalError(PydanticTypeError):
    msg_template = 'value is not a valid decimal'


class DecimalIsNotFiniteError(PydanticValueError):
    code = 'decimal.not_finite'
    msg_template = 'value is not a valid decimal'


class DecimalMaxDigitsError(PydanticValueError):
    code = 'decimal.max_digits'
    msg_template = 'ensure that there are no more than {max_digits} digits in total'

    def __init__(self, *, max_digits: int) -> None:
        super().__init__(max_digits=max_digits)


class DecimalMaxPlacesError(PydanticValueError):
    code = 'decimal.max_places'
    msg_template = 'ensure that there are no more than {decimal_places} decimal places'

    def __init__(self, *, decimal_places: int) -> None:
        super().__init__(decimal_places=decimal_places)


class DecimalWholeDigitsError(PydanticValueError):
    code = 'decimal.whole_digits'
    msg_template = 'ensure that there are no more than {whole_digits} digits before the decimal point'

    def __init__(self, *, whole_digits: int) -> None:
        super().__init__(whole_digits=whole_digits)


class DateTimeError(PydanticValueError):
    msg_template = 'invalid datetime format'


class DateError(PydanticValueError):
    msg_template = 'invalid date format'


class TimeError(PydanticValueError):
    msg_template = 'invalid time format'


class DurationError(PydanticValueError):
    msg_template = 'invalid duration format'


class HashableError(PydanticTypeError):
    msg_template = 'value is not a valid hashable'


class UUIDError(PydanticTypeError):
    msg_template = 'value is not a valid uuid'


class UUIDVersionError(PydanticValueError):
    code = 'uuid.version'
    msg_template = 'uuid version {required_version} expected'

    def __init__(self, *, required_version: int) -> None:
        super().__init__(required_version=required_version)


class ArbitraryTypeError(PydanticTypeError):
    code = 'arbitrary_type'
    msg_template = 'instance of {expected_arbitrary_type} expected'

    def __init__(self, *, expected_arbitrary_type: Type[Any]) -> None:
        super().__init__(expected_arbitrary_type=display_as_type(expected_arbitrary_type))


class ClassError(PydanticTypeError):
    code = 'class'
    msg_template = 'a class is expected'


class SubclassError(PydanticTypeError):
    code = 'subclass'
    msg_template = 'subclass of {expected_class} expected'

    def __init__(self, *, expected_class: Type[Any]) -> None:
        super().__init__(expected_class=display_as_type(expected_class))


class JsonError(PydanticValueError):
    msg_template = 'Invalid JSON'


class JsonTypeError(PydanticTypeError):
    code = 'json'
    msg_template = 'JSON object must be str, bytes or bytearray'


class PatternError(PydanticValueError):
    code = 'regex_pattern'
    msg_template = 'Invalid regular expression'


class DataclassTypeError(PydanticTypeError):
    code = 'dataclass'
    msg_template = 'instance of {class_name}, tuple or dict expected'


class CallableError(PydanticTypeError):
    msg_template = '{value} is not callable'


class IPvAnyAddressError(PydanticValueError):
    msg_template = 'value is not a valid IPv4 or IPv6 address'


class IPvAnyInterfaceError(PydanticValueError):
    msg_template = 'value is not a valid IPv4 or IPv6 interface'


class IPvAnyNetworkError(PydanticValueError):
    msg_template = 'value is not a valid IPv4 or IPv6 network'


class IPv4AddressError(PydanticValueError):
    msg_template = 'value is not a valid IPv4 address'


class IPv6AddressError(PydanticValueError):
    msg_template = 'value is not a valid IPv6 address'


class IPv4NetworkError(PydanticValueError):
    msg_template = 'value is not a valid IPv4 network'


class IPv6NetworkError(PydanticValueError):
    msg_template = 'value is not a valid IPv6 network'


class IPv4InterfaceError(PydanticValueError):
    msg_template = 'value is not a valid IPv4 interface'


class IPv6InterfaceError(PydanticValueError):
    msg_template = 'value is not a valid IPv6 interface'


class ColorError(PydanticValueError):
    msg_template = 'value is not a valid color: {reason}'


class StrictBoolError(PydanticValueError):
    msg_template = 'value is not a valid boolean'


class NotDigitError(PydanticValueError):
    code = 'payment_card_number.digits'
    msg_template = 'card number is not all digits'


class LuhnValidationError(PydanticValueError):
    code = 'payment_card_number.luhn_check'
    msg_template = 'card number is not luhn valid'


class InvalidLengthForBrand(PydanticValueError):
    code = 'payment_card_number.invalid_length_for_brand'
    msg_template = 'Length for a {brand} card must be {required_length}'


class InvalidByteSize(PydanticValueError):
    msg_template = 'could not parse value and unit from byte string'


class InvalidByteSizeUnit(PydanticValueError):
    msg_template = 'could not interpret byte unit: {unit}'<|MERGE_RESOLUTION|>--- conflicted
+++ resolved
@@ -1,10 +1,6 @@
 from decimal import Decimal
 from pathlib import Path
-<<<<<<< HEAD
 from typing import TYPE_CHECKING, Any, Callable, Set, Tuple, Type, Union
-=======
-from typing import Any, Set, Type, Union
->>>>>>> 5a2d7876
 
 from .typing import display_as_type
 
