<<<<<<< HEAD
from typing import TYPE_CHECKING, Any, ClassVar, Dict, Generic, Tuple, Type, TypeVar, Union, cast, get_type_hints
=======
import sys
from types import FrameType, ModuleType
from typing import (
    TYPE_CHECKING,
    Any,
    Callable,
    ClassVar,
    Dict,
    Optional,
    Tuple,
    Type,
    TypeVar,
    Union,
    cast,
    get_type_hints,
)
>>>>>>> 6b53cabe

from .class_validators import gather_all_validators
from .fields import FieldInfo, ModelField
from .main import BaseModel, create_model
from .typing import get_origin
from .utils import lenient_issubclass

_generic_types_cache: Dict[Tuple[Type[Any], Union[Any, Tuple[Any, ...]]], Type[BaseModel]] = {}
GenericModelT = TypeVar('GenericModelT', bound='GenericModel')
TypeVarType = Any  # since mypy doesn't allow the use of TypeVar as a type


class GenericModel(BaseModel):
    __slots__ = ()
    __concrete__: ClassVar[bool] = False

    if TYPE_CHECKING:
        # Putting this in a TYPE_CHECKING block allows us to replace `if Generic not in cls.__bases__` with
        # `not hasattr(cls, "__parameters__")`. This means we don't need to force non-concrete subclasses of
        # `GenericModel` to also inherit from `Generic`, which would require changes to the use of `create_model` below.
        __parameters__: ClassVar[Tuple[TypeVarType, ...]]

    # Setting the return type as Type[Any] instead of Type[BaseModel] prevents PyCharm warnings
    def __class_getitem__(cls: Type[GenericModelT], params: Union[Type[Any], Tuple[Type[Any], ...]]) -> Type[Any]:
        cached = _generic_types_cache.get((cls, params))
        if cached is not None:
            return cached
        if cls.__concrete__ and Generic not in cls.__bases__:
            raise TypeError('Cannot parameterize a concrete instantiation of a generic model')
        if not isinstance(params, tuple):
            params = (params,)
        if cls is GenericModel and any(isinstance(param, TypeVar) for param in params):
            raise TypeError('Type parameters should be placed on typing.Generic, not GenericModel')
        if not hasattr(cls, '__parameters__'):
            raise TypeError(f'Type {cls.__name__} must inherit from typing.Generic before being parameterized')

        check_parameters_count(cls, params)
        typevars_map: Dict[TypeVarType, Type[Any]] = dict(zip(cls.__parameters__, params))
        type_hints = get_type_hints(cls).items()
        instance_type_hints = {k: v for k, v in type_hints if get_origin(v) is not ClassVar}
        concrete_type_hints: Dict[str, Type[Any]] = {
            k: resolve_type_hint(v, typevars_map) for k, v in instance_type_hints.items()
        }

        model_name = cls.__concrete_name__(params)
        validators = gather_all_validators(cls)
        fields = _build_generic_fields(cls.__fields__, concrete_type_hints, typevars_map)
        model_module = get_caller_module_name() or cls.__module__
        created_model = cast(
            Type[GenericModel],  # casting ensures mypy is aware of the __concrete__ and __parameters__ attributes
            create_model(
                model_name,
                __module__=model_module,
                __base__=cls,
                __config__=None,
                __validators__=validators,
                **fields,
            ),
        )

        if is_call_from_module():  # create global reference and therefore allow pickling
            object_in_module = sys.modules[model_module].__dict__.setdefault(model_name, created_model)
            if object_in_module is not created_model:
                # this should not ever happen because of _generic_types_cache, but just in case
                raise TypeError(f'{model_name!r} already defined above, please consider reusing it') from NameError(
                    f'Name conflict: {model_name!r} in {model_module!r} is already used by {object_in_module!r}'
                )

        created_model.Config = cls.Config
        concrete = all(not _is_typevar(v) for v in concrete_type_hints.values())
        created_model.__concrete__ = concrete
        if not concrete:
            parameters = tuple(v for v in concrete_type_hints.values() if _is_typevar(v))
            parameters = tuple({k: None for k in parameters}.keys())  # get unique params while maintaining order
            created_model.__parameters__ = parameters
        _generic_types_cache[(cls, params)] = created_model
        if len(params) == 1:
            _generic_types_cache[(cls, params[0])] = created_model
        return created_model

    @classmethod
    def __concrete_name__(cls: Type[Any], params: Tuple[Type[Any], ...]) -> str:
        """
        This method can be overridden to achieve a custom naming scheme for GenericModels
        """
        param_names = [param.__name__ if hasattr(param, '__name__') else str(param) for param in params]
        params_component = ', '.join(param_names)
        return f'{cls.__name__}[{params_component}]'


def resolve_type_hint(type_: Any, typevars_map: Dict[Any, Any]) -> Type[Any]:
    if get_origin(type_) and getattr(type_, '__parameters__', None):
        concrete_type_args = tuple([typevars_map[x] for x in type_.__parameters__])
        return type_[concrete_type_args]
    return typevars_map.get(type_, type_)


def check_parameters_count(cls: Type[GenericModel], parameters: Tuple[Any, ...]) -> None:
    actual = len(parameters)
    expected = len(cls.__parameters__)
    if actual != expected:
        description = 'many' if actual > expected else 'few'
        raise TypeError(f'Too {description} parameters for {cls.__name__}; actual {actual}, expected {expected}')


def _build_generic_fields(
    raw_fields: Dict[str, ModelField],
    concrete_type_hints: Dict[str, Type[Any]],
    typevars_map: Dict[TypeVarType, Type[Any]],
) -> Dict[str, Tuple[Type[Any], FieldInfo]]:
    return {
        k: (_parameterize_generic_field(v, typevars_map), raw_fields[k].field_info)
        for k, v in concrete_type_hints.items()
        if k in raw_fields
    }


def _parameterize_generic_field(field_type: Type[Any], typevars_map: Dict[TypeVarType, Type[Any]]) -> Type[Any]:
    if lenient_issubclass(field_type, GenericModel) and not field_type.__concrete__:
        parameters = tuple(typevars_map.get(param, param) for param in field_type.__parameters__)
        field_type = field_type[parameters]
    return field_type


def _is_typevar(v: Any) -> bool:
    return isinstance(v, TypeVar)


def get_caller_module_name() -> Optional[str]:
    """
    Used inside a function to get its caller module name

    Will only work against non-compiled code, therefore used only in pydantic.generics
    """
    import inspect

    try:
        previous_caller_frame = inspect.stack()[2].frame
    except IndexError as e:
        raise RuntimeError('This function must be used inside another function') from e

    getmodule = cast(Callable[[FrameType, str], Optional[ModuleType]], inspect.getmodule)
    previous_caller_module = getmodule(previous_caller_frame, previous_caller_frame.f_code.co_filename)
    return previous_caller_module.__name__ if previous_caller_module is not None else None


def is_call_from_module() -> bool:
    """
    Used inside a function to check whether it was called globally

    Will only work against non-compiled code, therefore used only in pydantic.generics
    """
    import inspect

    try:
        previous_caller_frame = inspect.stack()[2].frame
    except IndexError as e:
        raise RuntimeError('This function must be used inside another function') from e
    return previous_caller_frame.f_locals is previous_caller_frame.f_globals<|MERGE_RESOLUTION|>--- conflicted
+++ resolved
@@ -1,6 +1,3 @@
-<<<<<<< HEAD
-from typing import TYPE_CHECKING, Any, ClassVar, Dict, Generic, Tuple, Type, TypeVar, Union, cast, get_type_hints
-=======
 import sys
 from types import FrameType, ModuleType
 from typing import (
@@ -9,6 +6,7 @@
     Callable,
     ClassVar,
     Dict,
+    Generic,
     Optional,
     Tuple,
     Type,
@@ -17,7 +15,6 @@
     cast,
     get_type_hints,
 )
->>>>>>> 6b53cabe
 
 from .class_validators import gather_all_validators
 from .fields import FieldInfo, ModelField
