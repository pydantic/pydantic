--- conflicted
+++ resolved
@@ -244,7 +244,6 @@
         localns = dict(vars(base))
         if ann is not None and ann is not GetSetDescriptorType:
             for name, value in ann.items():
-<<<<<<< HEAD
                 hints[name] = eval_type_lenient(value, globalns, localns)
     return hints
 
@@ -256,25 +255,13 @@
     if value is None:
         value = NoneType
     elif isinstance(value, str):
-        value = _make_forward_ref(value, is_argument=False, is_class=True)  # type: ignore
+        value = _make_forward_ref(value, is_argument=False, is_class=True)
 
     try:
-        return typing._eval_type(value, globalns, localns)  # type: ignore[attr-defined]
+        return typing._eval_type(value, globalns, localns)  # type: ignore
     except NameError:
         # the point of this function is to be tolerant to this case
         return value
-=======
-                if value is None:
-                    value = NoneType
-                elif isinstance(value, str):
-                    value = _make_forward_ref(value, is_argument=False, is_class=True)
-
-                try:
-                    hints[name] = typing._eval_type(value, globalns, localns)  # type: ignore
-                except NameError:
-                    # the point of this function is to be tolerant to this case
-                    hints[name] = value
-    return hints
 
 
 def get_function_type_hints(function: Callable[..., Any]) -> dict[str, Any]:
@@ -299,7 +286,6 @@
         type_hints[name] = typing._eval_type(value, globalns, None)  # type: ignore
 
     return type_hints
->>>>>>> df53aeac
 
 
 if sys.version_info < (3, 9):
