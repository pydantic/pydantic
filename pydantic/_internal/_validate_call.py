--- conflicted
+++ resolved
@@ -66,16 +66,8 @@
         schema = simplify_schema_references(schema)
         self.__pydantic_core_schema__ = schema = schema
         core_config = config_wrapper.core_config(self)
-<<<<<<< HEAD
-        schema = _discriminated_union.apply_discriminators(flatten_schema_defs(schema))
-        simplified_schema = inline_schema_defs(schema)
-        self.__pydantic_validator__ = create_schema_validator(
-            simplified_schema, core_config, config_wrapper.plugin_settings
-        )
-=======
         schema = _discriminated_union.apply_discriminators(schema)
-        self.__pydantic_validator__ = pydantic_core.SchemaValidator(schema, core_config)
->>>>>>> bca0e38c
+        self.__pydantic_validator__ = create_schema_validator(schema, core_config, config_wrapper.plugin_settings)
 
         if self._validate_return:
             return_type = (
