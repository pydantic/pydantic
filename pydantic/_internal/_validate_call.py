--- conflicted
+++ resolved
@@ -96,11 +96,7 @@
         config_wrapper = ConfigWrapper(config)
         gen_schema = _generate_schema.GenerateSchema(config_wrapper, ns_resolver)
         schema = gen_schema.clean_schema(gen_schema.generate_schema(function))
-<<<<<<< HEAD
         core_config = config_wrapper.core_config(core_config_title)
-=======
-        core_config = config_wrapper.core_config(self.__name__)
->>>>>>> b4773005
 
         function_validator = create_schema_validator(
             schema,
