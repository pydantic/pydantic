--- conflicted
+++ resolved
@@ -80,11 +80,8 @@
     json_schema_serialization_defaults_required: bool
     json_schema_mode_override: Literal['validation', 'serialization', None]
     coerce_numbers_to_str: bool
-<<<<<<< HEAD
+    regex_engine: Literal['rust-regex', 'python-re']
     validation_error_cause: bool
-=======
-    regex_engine: Literal['rust-regex', 'python-re']
->>>>>>> 064b24c1
 
     def __init__(self, config: ConfigDict | dict[str, Any] | type[Any] | None, *, check: bool = True):
         if check:
@@ -181,11 +178,8 @@
                 str_min_length=self.config_dict.get('str_min_length'),
                 hide_input_in_errors=self.config_dict.get('hide_input_in_errors'),
                 coerce_numbers_to_str=self.config_dict.get('coerce_numbers_to_str'),
-<<<<<<< HEAD
+                regex_engine=self.config_dict.get('regex_engine'),
                 validation_error_cause=self.config_dict.get('validation_error_cause'),
-=======
-                regex_engine=self.config_dict.get('regex_engine'),
->>>>>>> 064b24c1
             )
         )
         return core_config
@@ -258,12 +252,8 @@
     json_schema_serialization_defaults_required=False,
     json_schema_mode_override=None,
     coerce_numbers_to_str=False,
-<<<<<<< HEAD
+    regex_engine='rust-regex',
     validation_error_cause=False,
-=======
-    regex_engine='rust-regex',
->>>>>>> 064b24c1
-)
 
 
 def prepare_config(config: ConfigDict | dict[str, Any] | type[Any] | None) -> ConfigDict:
