--- conflicted
+++ resolved
@@ -70,14 +70,9 @@
     # whether instances of models and dataclasses (including subclass instances) should re-validate, default 'never'
     revalidate_instances: Literal['always', 'never', 'subclass-instances']
     ser_json_timedelta: Literal['iso8601', 'float']
-<<<<<<< HEAD
     ser_json_bytes: Literal['utf8', 'base64', 'hex']
     val_json_bytes: Literal['utf8', 'base64', 'hex']
-    ser_json_inf_nan: Literal['null', 'constants']
-=======
-    ser_json_bytes: Literal['utf8', 'base64']
     ser_json_inf_nan: Literal['null', 'constants', 'strings']
->>>>>>> d654a076
     # whether to validate default values during validation, default False
     validate_default: bool
     validate_return: bool
