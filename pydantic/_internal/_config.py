from __future__ import annotations as _annotations

import warnings
from typing import TYPE_CHECKING, Any, Callable, cast

from pydantic_core import core_schema
from typing_extensions import Literal, Self

from ..config import ConfigDict, ExtraValues, JsonSchemaExtraCallable
from ..errors import PydanticUserError

DEPRECATION_MESSAGE = 'Support for class-based `config` is deprecated, use ConfigDict instead.'


class ConfigWrapper:
    """Internal wrapper for Config which exposes ConfigDict items as attributes."""

    __slots__ = ('config_dict',)

    config_dict: ConfigDict

    # all annotations are copied directly from ConfigDict, and should be kept up to date, a test will fail if they
    # stop matching
    title: str | None
    str_to_lower: bool
    str_to_upper: bool
    str_strip_whitespace: bool
    str_min_length: int
    str_max_length: int | None
    extra: ExtraValues | None
    frozen: bool
    populate_by_name: bool
    use_enum_values: bool
    validate_assignment: bool
    arbitrary_types_allowed: bool
    from_attributes: bool
    # whether to use the used alias (or first alias for "field required" errors) instead of field_names
    # to construct error `loc`s, default True
    loc_by_alias: bool
    alias_generator: Callable[[str], str] | None
    ignored_types: tuple[type, ...]
    allow_inf_nan: bool
    json_schema_extra: dict[str, object] | JsonSchemaExtraCallable | None

    # new in V2
    strict: bool
    # whether instances of models and dataclasses (including subclass instances) should re-validate, default 'never'
    revalidate_instances: Literal['always', 'never', 'subclass-instances']
    ser_json_timedelta: Literal['iso8601', 'float']
    ser_json_bytes: Literal['utf8', 'base64']
    # whether to validate default values during validation, default False
    validate_default: bool
    validate_return: bool
    protected_namespaces: tuple[str, ...]
    hide_input_in_errors: bool

    def __init__(self, config: ConfigDict | dict[str, Any] | type[Any] | None, *, check: bool = True):
        if check:
            self.config_dict = prepare_config(config)
        else:
            self.config_dict = cast(ConfigDict, config)

    @classmethod
    def for_model(cls, bases: tuple[type[Any], ...], namespace: dict[str, Any], kwargs: dict[str, Any]) -> Self:
<<<<<<< HEAD
        """
        Build a new `ConfigWrapper` instance for a `BaseModel` based on (from lowest to highest)
=======
        """Build a new `ConfigDict` instance for a `BaseModel` based on (from lowest to highest)
>>>>>>> f3156dfb
        - options defined in base
        - options defined in namespace
        - options defined via kwargs.

        Args:
            bases: A tuple of base classes.
            namespace: The namespace of the class being created.
            kwargs: The kwargs passed to the class being created.

        Returns:
            A `ConfigWrapper` instance for `BaseModel`.
        """
        config_new = ConfigDict()
        for base in bases:
            config = getattr(base, 'model_config', None)
            if config:
                config_new.update(config.copy())

        config_class_from_namespace = namespace.get('Config')
        config_dict_from_namespace = namespace.get('model_config')

        if config_class_from_namespace and config_dict_from_namespace:
            raise PydanticUserError('"Config" and "model_config" cannot be used together', code='config-both')

        config_from_namespace = config_dict_from_namespace or prepare_config(config_class_from_namespace)

        if config_from_namespace is not None:
            config_new.update(config_from_namespace)

        for k in list(kwargs.keys()):
            if k in config_keys:
                config_new[k] = kwargs.pop(k)

        return cls(config_new)

    # we don't show `__getattr__` to type checkers so missing attributes cause errors
    if not TYPE_CHECKING:

        def __getattr__(self, name: str) -> Any:
            try:
                return self.config_dict[name]
            except KeyError:
                try:
                    return config_defaults[name]
                except KeyError:
                    raise AttributeError(f'Config has no attribute {name!r}') from None

    def core_config(self, obj: Any) -> core_schema.CoreConfig:
        """Create a pydantic-core config, `obj` is just used to populate `title` if not set in config.

        Pass `obj=None` if you do not want to attempt to infer the `title`.

        We don't use getattr here since we don't want to populate with defaults.

        Args:
            obj: An object used to populate `title` if not set in config.

        Returns:
            A `CoreConfig` object created from config.
        """
        core_config = core_schema.CoreConfig(
            **core_schema.dict_not_none(
                title=self.config_dict.get('title') or (obj and obj.__name__),
                extra_fields_behavior=self.config_dict.get('extra'),
                allow_inf_nan=self.config_dict.get('allow_inf_nan'),
                populate_by_name=self.config_dict.get('populate_by_name'),
                str_strip_whitespace=self.config_dict.get('str_strip_whitespace'),
                str_to_lower=self.config_dict.get('str_to_lower'),
                str_to_upper=self.config_dict.get('str_to_upper'),
                strict=self.config_dict.get('strict'),
                ser_json_timedelta=self.config_dict.get('ser_json_timedelta'),
                ser_json_bytes=self.config_dict.get('ser_json_bytes'),
                from_attributes=self.config_dict.get('from_attributes'),
                loc_by_alias=self.config_dict.get('loc_by_alias'),
                revalidate_instances=self.config_dict.get('revalidate_instances'),
                validate_default=self.config_dict.get('validate_default'),
                str_max_length=self.config_dict.get('str_max_length'),
                str_min_length=self.config_dict.get('str_min_length'),
                hide_input_in_errors=self.config_dict.get('hide_input_in_errors'),
            )
        )
        return core_config

    def __repr__(self):
        c = ', '.join(f'{k}={v!r}' for k, v in self.config_dict.items())
        return f'ConfigWrapper({c})'


config_defaults = ConfigDict(
    title=None,
    str_to_lower=False,
    str_to_upper=False,
    str_strip_whitespace=False,
    str_min_length=0,
    str_max_length=None,
    # let the model / dataclass decide how to handle it
    extra=None,
    frozen=False,
    populate_by_name=False,
    use_enum_values=False,
    validate_assignment=False,
    arbitrary_types_allowed=False,
    from_attributes=False,
    loc_by_alias=True,
    alias_generator=None,
    ignored_types=(),
    allow_inf_nan=True,
    json_schema_extra=None,
    strict=False,
    revalidate_instances='never',
    ser_json_timedelta='iso8601',
    ser_json_bytes='utf8',
    validate_default=False,
    validate_return=False,
    protected_namespaces=('model_',),
    hide_input_in_errors=False,
)


def prepare_config(config: ConfigDict | dict[str, Any] | type[Any] | None) -> ConfigDict:
<<<<<<< HEAD
    """
    Create a `ConfigDict` instance from an existing dict, a class (e.g. old class-based config) or None.

    Args:
        config: The input config.

    Returns:
        A ConfigDict object created from config.
    """
=======
    """Create a `ConfigDict` instance from an existing dict, a class (e.g. old class-based config) or None."""
>>>>>>> f3156dfb
    if config is None:
        return ConfigDict()

    if not isinstance(config, dict):
        warnings.warn(DEPRECATION_MESSAGE, DeprecationWarning)
        config = {k: getattr(config, k) for k in dir(config) if not k.startswith('__')}

    config_dict = cast(ConfigDict, config)
    check_deprecated(config_dict)
    return config_dict


config_keys = set(ConfigDict.__annotations__.keys())


V2_REMOVED_KEYS = {
    'allow_mutation',
    'error_msg_templates',
    'fields',
    'getter_dict',
    'smart_union',
    'underscore_attrs_are_private',
    'json_loads',
    'json_dumps',
    'json_encoders',
    'copy_on_model_validation',
    'post_init_call',
}
V2_RENAMED_KEYS = {
    'allow_population_by_field_name': 'populate_by_name',
    'anystr_lower': 'str_to_lower',
    'anystr_strip_whitespace': 'str_strip_whitespace',
    'anystr_upper': 'str_to_upper',
    'keep_untouched': 'ignored_types',
    'max_anystr_length': 'str_max_length',
    'min_anystr_length': 'str_min_length',
    'orm_mode': 'from_attributes',
    'schema_extra': 'json_schema_extra',
    'validate_all': 'validate_default',
}


def check_deprecated(config_dict: ConfigDict) -> None:
<<<<<<< HEAD
    """
    Check for deprecated config keys and warn the user.

    Args:
        config_dict: The input config.
    """
=======
    """Check for deprecated config keys and warn the user."""
>>>>>>> f3156dfb
    deprecated_removed_keys = V2_REMOVED_KEYS & config_dict.keys()
    deprecated_renamed_keys = V2_RENAMED_KEYS.keys() & config_dict.keys()
    if deprecated_removed_keys or deprecated_renamed_keys:
        renamings = {k: V2_RENAMED_KEYS[k] for k in sorted(deprecated_renamed_keys)}
        renamed_bullets = [f'* {k!r} has been renamed to {v!r}' for k, v in renamings.items()]
        removed_bullets = [f'* {k!r} has been removed' for k in sorted(deprecated_removed_keys)]
        message = '\n'.join(['Valid config keys have changed in V2:'] + renamed_bullets + removed_bullets)
        warnings.warn(message, UserWarning)<|MERGE_RESOLUTION|>--- conflicted
+++ resolved
@@ -62,15 +62,10 @@
 
     @classmethod
     def for_model(cls, bases: tuple[type[Any], ...], namespace: dict[str, Any], kwargs: dict[str, Any]) -> Self:
-<<<<<<< HEAD
-        """
-        Build a new `ConfigWrapper` instance for a `BaseModel` based on (from lowest to highest)
-=======
-        """Build a new `ConfigDict` instance for a `BaseModel` based on (from lowest to highest)
->>>>>>> f3156dfb
-        - options defined in base
-        - options defined in namespace
-        - options defined via kwargs.
+        """Build a new `ConfigWrapper` instance for a `BaseModel` based on (in descending order of priority):
+        - options from `kwargs`
+        - options from the `namespace`
+        - options from the base classes (`bases`)
 
         Args:
             bases: A tuple of base classes.
@@ -188,9 +183,7 @@
 
 
 def prepare_config(config: ConfigDict | dict[str, Any] | type[Any] | None) -> ConfigDict:
-<<<<<<< HEAD
-    """
-    Create a `ConfigDict` instance from an existing dict, a class (e.g. old class-based config) or None.
+    """Create a `ConfigDict` instance from an existing dict, a class (e.g. old class-based config) or None.
 
     Args:
         config: The input config.
@@ -198,9 +191,6 @@
     Returns:
         A ConfigDict object created from config.
     """
-=======
-    """Create a `ConfigDict` instance from an existing dict, a class (e.g. old class-based config) or None."""
->>>>>>> f3156dfb
     if config is None:
         return ConfigDict()
 
@@ -244,16 +234,11 @@
 
 
 def check_deprecated(config_dict: ConfigDict) -> None:
-<<<<<<< HEAD
-    """
-    Check for deprecated config keys and warn the user.
+    """Check for deprecated config keys and warn the user.
 
     Args:
         config_dict: The input config.
     """
-=======
-    """Check for deprecated config keys and warn the user."""
->>>>>>> f3156dfb
     deprecated_removed_keys = V2_REMOVED_KEYS & config_dict.keys()
     deprecated_renamed_keys = V2_RENAMED_KEYS.keys() & config_dict.keys()
     if deprecated_removed_keys or deprecated_renamed_keys:
