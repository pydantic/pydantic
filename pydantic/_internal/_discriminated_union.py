--- conflicted
+++ resolved
@@ -35,9 +35,10 @@
 
 
 def apply_discriminators(schema: core_schema.CoreSchema) -> core_schema.CoreSchema:
-    # Throughout recursion, we allow references to be resolved from the definitions
-    # that are present in the outermost schema. Before apply_discriminators is called,
-    # we call simplify_schema_references (in the clean_schema function),
+    # We recursively walk through the `schema` passed to `apply_discriminators`, applying discriminators
+    # where necessary at each level. During this recursion, we allow references to be resolved from the definitions
+    # that are originally present on the original, outermost `schema`. Before `apply_discriminators` is called,
+    # `simplify_schema_references` is called on the schema (in the `clean_schema` function),
     # which often puts the definitions in the outermost schema.
     global_definitions: dict[str, CoreSchema] = collect_definitions(schema)
 
@@ -186,33 +187,11 @@
                 - If discriminator fields have different aliases.
                 - If discriminator field not of type `Literal`.
         """
-<<<<<<< HEAD
-=======
-        # Fetch the definitions attached to the (often inner) schema in question,
-        # and add them to the definitions that we will use to resolve references
-        original_local_defs = collect_definitions(schema)
-        self.definitions.update(original_local_defs)
-
->>>>>>> a25882ce
         assert not self._used
         schema = self._apply_to_root(schema)
         if self._should_be_nullable and not self._is_nullable:
             schema = core_schema.nullable_schema(schema)
         self._used = True
-<<<<<<< HEAD
-=======
-
-        # If there are any definitions that were present on the original schema but not on the new schema,
-        # we need to add them to the new schema. This is necessary because the definitions may contain
-        # schemas that are referenced by the choices in the union, and we need to ensure that the new schema
-        # contains all the definitions that are necessary to resolve these references.
-        # Note -- by "original schema", we refer to the schema that was passed to the apply method,
-        # not the outermost schema that we're recursing on (where self.definitions came from).
-        new_local_defs = collect_definitions(schema)
-        missing_defs = original_local_defs.keys() - new_local_defs.keys()
-        if missing_defs:
-            schema = core_schema.definitions_schema(schema, [original_local_defs[ref] for ref in missing_defs])
->>>>>>> a25882ce
         return schema
 
     def _apply_to_root(self, schema: core_schema.CoreSchema) -> core_schema.CoreSchema:
