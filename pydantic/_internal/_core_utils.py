--- conflicted
+++ resolved
@@ -15,12 +15,8 @@
 from typing_extensions import TypeGuard, get_args, get_origin
 
 from . import _repr
-<<<<<<< HEAD
 from ._core_metadata import CoreMetadata
 from ._typing_extra import is_generic_alias
-=======
-from ._typing_extra import TYPE_ALIAS_TYPES, is_generic_alias
->>>>>>> 19f7d414
 
 AnyFunctionSchema = Union[
     core_schema.AfterValidatorFunctionSchema,
