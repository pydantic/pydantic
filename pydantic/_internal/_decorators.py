--- conflicted
+++ resolved
@@ -19,11 +19,7 @@
     from ..decorators import FieldValidatorModes
 
 try:
-<<<<<<< HEAD
-    from functools import cached_property
-=======
     from functools import cached_property  # type: ignore
->>>>>>> ac79732f
 except ImportError:
     # python 3.7
     cached_property = None
