"""
Logic related to validators applied to models etc. via the `@validator` and `@root_validator` decorators.
"""
from __future__ import annotations as _annotations

import warnings
from functools import partial, partialmethod
from inspect import Parameter, Signature, signature
from typing import (
    TYPE_CHECKING,
    Any,
    Callable,
    Dict,
    Generic,
    Set,
    Tuple,
    TypeVar,
    Union,
    cast,
    overload,
)

from pydantic_core.core_schema import (
    FieldPlainSerializerFunction,
    FieldValidationInfo,
    FieldValidatorFunction,
    FieldWrapSerializerFunction,
    FieldWrapValidatorFunction,
    GeneralPlainSerializerFunction,
    GeneralWrapSerializerFunction,
    JsonReturnTypes,
    SerializationInfo,
    SerializerFunctionWrapHandler,
    ValidationInfo,
    WhenUsed,
)
from typing_extensions import Protocol, TypeAlias

<<<<<<< HEAD
from ..errors import PydanticUserError
from ._repr import Representation
=======
from pydantic._internal._core_utils import get_type_ref
from pydantic._internal._repr import Representation
>>>>>>> 49309709

if TYPE_CHECKING:
    from typing_extensions import Literal


FIELD_VALIDATOR_TAG = '_field_validator'
ROOT_VALIDATOR_TAG = '_root_validator'

FIELD_SERIALIZER_TAG = '_field_serializer'


class ValidatorDecoratorInfo(Representation):
    """
    A container for data from `@validator` so that we can access it
    while building the pydantic-core schema.
    """

    __slots__ = 'fields', 'mode', 'each_item', 'always', 'check_fields'

    fields: tuple[str, ...]
    mode: Literal['before', 'after']
    each_item: bool
    always: bool
    check_fields: bool | None

    def __init__(
        self,
        *,
        fields: tuple[str, ...],
        # pre=True/False in v1 should be converted to mode='before'/'after' in v2
        mode: Literal['before', 'after'],
        each_item: bool,
        always: bool,
        check_fields: bool | None,
    ) -> None:
        """
        :param mode: the pydantic-core validator mode.
        :param check_fields: whether to check that the fields actually exist on the model.
        :param each_item: if True this validator gets applied to the internal items of
            lists/sets/dicts instead of the collection itself.
        """
        self.fields = fields
        self.mode = mode
        self.each_item = each_item
        self.always = always
        self.check_fields = check_fields


class FieldValidatorDecoratorInfo(Representation):
    """
    A container for data from `@field_validator` so that we can access it
    while building the pydantic-core schema.
    """

    __slots__ = 'fields', 'mode', 'sub_path', 'check_fields'

    fields: tuple[str, ...]
    mode: Literal['before', 'after', 'wrap', 'plain']
    sub_path: tuple[str | int, ...] | None
    check_fields: bool | None

    def __init__(
        self,
        *,
        fields: tuple[str, ...],
        mode: Literal['before', 'after', 'wrap', 'plain'],
        sub_path: tuple[str | int, ...] | None,
        check_fields: bool | None,
    ) -> None:
        """
        :param fields: the fields this validator applies to.
        :param mode: the pydantic-core validator mode.
        :param sub_path: Not yet supported.
        :param check_fields: whether to check that the fields actually exist on the model.
        """
        self.fields = fields
        self.mode = mode
        self.sub_path = sub_path
        self.check_fields = check_fields


class RootValidatorDecoratorInfo(Representation):
    """
    A container for data from `@root_validator` so that we can access it
    while building the pydantic-core schema.
    """

    def __init__(
        self,
        *,
        mode: Literal['before', 'after'],
    ) -> None:
        """
        :param mode: the pydantic-core validator mode
        """
        self.mode = mode


class FieldSerializerDecoratorInfo(Representation):
    """
    A container for data from `@field_serializer` so that we can access it
    while building the pydantic-core schema.
    """

    __slots__ = 'fields', 'sub_path', 'mode', 'json_return_type', 'when_used', 'check_fields', 'type'

    fields: tuple[str, ...]
    mode: Literal['plain', 'wrap']
    type: Literal['general', 'field']
    json_return_type: JsonReturnTypes | None
    when_used: WhenUsed
    sub_path: tuple[str | int, ...] | None
    check_fields: bool | None

    def __init__(
        self,
        *,
        fields: tuple[str, ...],
        mode: Literal['plain', 'wrap'],
        type: Literal['general', 'field'],
        json_return_type: JsonReturnTypes | None = None,
        when_used: WhenUsed = 'always',
        sub_path: tuple[str | int, ...] | None = None,
        check_fields: bool | None = None,
    ) -> None:
        self.fields = fields
        self.sub_path = sub_path
        self.mode = mode
        self.json_return_type = json_return_type
        self.when_used = when_used
        self.check_fields = check_fields
        self.type = type


class ModelSerializerDecoratorInfo(Representation):
    """
    A container for data from `@model_serializer` so that we can access it
    while building the pydantic-core schema.
    """

    __slots__ = 'mode', 'json_return_type', 'when_used'

    mode: Literal['plain', 'wrap']
    json_return_type: JsonReturnTypes | None

    def __init__(
        self,
        *,
        mode: Literal['plain', 'wrap'],
        json_return_type: JsonReturnTypes | None = None,
    ) -> None:
        self.mode = mode
        self.json_return_type = json_return_type


DecoratorInfo = Union[
    ValidatorDecoratorInfo,
    FieldValidatorDecoratorInfo,
    RootValidatorDecoratorInfo,
    FieldSerializerDecoratorInfo,
    ModelSerializerDecoratorInfo,
]

ReturnType = TypeVar('ReturnType')
DecoratedType: TypeAlias = 'Union[classmethod[ReturnType], staticmethod[ReturnType], Callable[..., ReturnType]]'


class PydanticDecoratorMarker(Generic[ReturnType], Representation):
    """
    Wrap a classmethod, staticmethod or unbound function
    and act as a descriptor that allows us to detect decorated items
    from the class' attributes.

    This class' __get__ returns the wrapped item's __get__ result,
    which makes it transparent for classmethods and staticmethods.
    """

    def __init__(
        self,
        wrapped: DecoratedType[ReturnType],
        decorator_info: DecoratorInfo,
        shim: Callable[[Callable[..., Any]], Callable[..., Any]] | None,
    ) -> None:
        self.wrapped = wrapped
        self.decorator_info = decorator_info
        self.shim = shim

    @overload
    def __get__(self, obj: None, objtype: None) -> PydanticDecoratorMarker[ReturnType]:
        ...

    @overload
    def __get__(self, obj: object, objtype: type[object]) -> Callable[..., ReturnType]:
        ...

    def __get__(
        self, obj: object | None, objtype: type[object] | None = None
    ) -> Callable[..., ReturnType] | PydanticDecoratorMarker[ReturnType]:
        if obj is None:
            return self
        return self.wrapped.__get__(obj, objtype)


DecoratorInfoType = TypeVar('DecoratorInfoType', bound=DecoratorInfo)


class Decorator(Generic[DecoratorInfoType], Representation):
    """
    A generic container class to join together the decorator metadata
    (metadata from decorator itself, which we have when the
    decorator is called but not when we are building the core-schema)
    and the bound function (which we have after the class itself is created).
    """

    def __init__(
        self,
        cls_ref: str,
        cls_var_name: str,
        func: Callable[..., Any],
        unwrapped_func: Callable[..., Any],
        info: DecoratorInfoType,
    ) -> None:
        self.cls_ref = cls_ref
        self.cls_var_name = cls_var_name
        self.func = func
        self.unwrapped_func = unwrapped_func
        self.info = info


AnyDecorator = Union[
    Decorator[ValidatorDecoratorInfo],
    Decorator[FieldValidatorDecoratorInfo],
    Decorator[RootValidatorDecoratorInfo],
    Decorator[FieldSerializerDecoratorInfo],
    Decorator[ModelSerializerDecoratorInfo],
]


class DecoratorInfos(Representation):
    # mapping of name in the class namespace to decorator info
    # note that the name in the class namespace is the function or attribute name
    # not the field name!
    validator: dict[str, Decorator[ValidatorDecoratorInfo]]
    field_validator: dict[str, Decorator[FieldValidatorDecoratorInfo]]
    root_validator: dict[str, Decorator[RootValidatorDecoratorInfo]]
    field_serializer: dict[str, Decorator[FieldSerializerDecoratorInfo]]
    model_serializer: dict[str, Decorator[ModelSerializerDecoratorInfo]]

    def __init__(self) -> None:
        self.validator = {}
        self.field_validator = {}
        self.root_validator = {}
        self.field_serializer = {}
        self.model_serializer = {}


def gather_decorator_functions(cls: type[Any]) -> DecoratorInfos:  # noqa: C901
    """
    We want to collect all DecFunc instances that exist as
    attributes in the namespace of the class (a BaseModel or dataclass)
    that called us
    But we want to collect these in the order of the bases
    So instead of getting them all from the leaf class (the class that called us),
    we traverse the bases from root (the oldest ancestor class) to leaf
    and collect all of the instances as we go, taking care to replace
    any duplicate ones with the last one we see to mimic how function overriding
    works with inheritance.
    If we do replace any functions we put the replacement into the position
    the replaced function was in; that is, we maintain the order.
    """

    # reminder: dicts are ordered and replacement does not alter the order
    res = DecoratorInfos()
    for base in cls.__bases__:
        existing = cast(Union[DecoratorInfos, None], getattr(base, '__pydantic_decorators__', None))
        if existing is not None:
            res.validator.update(existing.validator)
            res.field_validator.update(existing.field_validator)
            res.root_validator.update(existing.root_validator)
            res.field_serializer.update(existing.field_serializer)
            res.model_serializer.update(existing.model_serializer)

    for var_name, var_value in vars(cls).items():
        if isinstance(var_value, PydanticDecoratorMarker):
            cls_ref = get_type_ref(cls)
            try:
                func = var_value.wrapped.__get__(None, cls)
            except AttributeError:
                if isinstance(var_value.wrapped, partial):
                    # don't bind the class
                    func = var_value.wrapped
                else:
                    raise
            shimmed_func = var_value.shim(func) if var_value.shim is not None else func
            info = var_value.decorator_info
            if isinstance(info, ValidatorDecoratorInfo):
                res.validator[var_name] = Decorator(cls_ref, var_name, shimmed_func, func, info)
            elif isinstance(info, FieldValidatorDecoratorInfo):
                res.field_validator[var_name] = Decorator(cls_ref, var_name, shimmed_func, func, info)
            elif isinstance(info, RootValidatorDecoratorInfo):
                res.root_validator[var_name] = Decorator(cls_ref, var_name, shimmed_func, func, info)
            elif isinstance(info, FieldSerializerDecoratorInfo):
                # check whether a serializer function is already registered for fields
                for field_serializer_decorator in res.field_serializer.values():
                    # check that each field has at most one serializer function.
                    # serializer functions for the same field in subclasses are allowed,
                    # and are treated as overrides
                    if field_serializer_decorator.cls_ref != cls_ref:
                        continue
                    for f in info.fields:
                        if f in field_serializer_decorator.info.fields:
                            raise TypeError(
                                'Multiple field serializer functions were defined '
                                f'for field {f!r}, this is not allowed.'
                            )
                res.field_serializer[var_name] = Decorator(cls_ref, var_name, shimmed_func, func, info)
            else:
                assert isinstance(info, ModelSerializerDecoratorInfo)
                res.model_serializer[var_name] = Decorator(cls_ref, var_name, shimmed_func, func, info)
            # replace our marker with the bound, concrete function
            setattr(cls, var_name, func)

    return res


_FUNCS: set[str] = set()


AnyDecoratorCallable: TypeAlias = 'Union[classmethod[Any], staticmethod[Any], partialmethod[Any], Callable[..., Any]]'


def unwrap_wrapped_function(
    func: Any,
    *,
    unwrap_class_static_method: bool = True,
) -> Any:
    """
    Recursively unwraps a wrapped function until the underlying function is reached.
    This handles functools.partial, functools.partialmethod, staticmethod and classmethod.

    Args:
        func: The function to unwrap.
        unwrap_class_static_method: If True (default), also unwrap classmethod and staticmethod
            decorators. If False, only unwrap partial and partialmethod decorators.

    Returns:
        The underlying function of the wrapped function.
    """
    all: tuple[Any, ...]
    if unwrap_class_static_method:
        all = (
            staticmethod,
            classmethod,
            partial,
            partialmethod,
        )
    else:
        all = partial, partialmethod

    while isinstance(func, all):
        if unwrap_class_static_method and isinstance(func, (classmethod, staticmethod)):
            func = func.__func__
        elif isinstance(func, (partial, partialmethod)):
            func = func.func

    return func


def get_function_ref(func: Any) -> str:
    func = unwrap_wrapped_function(func)
    return (
        getattr(func, '__module__', '<No __module__>')
        + '.'
        + getattr(func, '__qualname__', f'<No __qualname__: id:{id(func)}>')
    )


def is_classmethod_from_sig(function: AnyDecoratorCallable) -> bool:
    sig = signature(unwrap_wrapped_function(function))
    first = next(iter(sig.parameters.values()), None)
    if first and first.name == 'cls':
        return True
    return False


def is_instance_method_from_sig(function: AnyDecoratorCallable) -> bool:
    sig = signature(unwrap_wrapped_function(function))
    first = next(iter(sig.parameters.values()), None)
    if first and first.name == 'self':
        return True
    return False


def ensure_classmethod_based_on_signature(
    function: AnyDecoratorCallable,
) -> Any:
    if not isinstance(
        unwrap_wrapped_function(function, unwrap_class_static_method=False), classmethod
    ) and is_classmethod_from_sig(function):
        return classmethod(function)  # type: ignore[arg-type]
    return function


def check_for_duplicate_decorator_function(
    function: AnyDecoratorCallable, allow_reuse: bool, type: Literal['validator', 'serialzier']
) -> None:
    """
    Warn about validators with duplicated names since without this, they can be overwritten silently
    which generally isn't the intended behaviour, don't run in ipython (see #312) or if `allow_reuse` is True.
    """
    if not allow_reuse and not in_ipython():
        ref = get_function_ref(function)
        if ref in _FUNCS:
            warnings.warn(f'duplicate {type} function "{ref}"; if this is intended, set `allow_reuse=True`')
        _FUNCS.add(ref)


def in_ipython() -> bool:
    """
    Check whether we're in an ipython environment, including jupyter notebooks.
    """
    try:
        eval('__IPYTHON__')
    except NameError:
        return False
    else:  # pragma: no cover
        return True


class OnlyValueValidator(Protocol):
    """
    A simple validator, supported for V1 validators and V2 validators
    """

    def __call__(self, __value: Any) -> Any:
        ...


class V1ValidatorWithValues(Protocol):
    def __call__(self, __value: Any, values: dict[str, Any]) -> Any:
        ...


class V1ValidatorWithValuesKwOnly(Protocol):
    def __call__(self, __value: Any, *, values: dict[str, Any]) -> Any:
        ...


class V1ValidatorWithKwargs(Protocol):
    def __call__(self, __value: Any, **kwargs: Any) -> Any:
        ...


class V1ValidatorWithValuesAndKwargs(Protocol):
    def __call__(self, __value: Any, values: dict[str, Any], **kwargs: Any) -> Any:
        ...


V1Validator = Union[
    V1ValidatorWithValues, V1ValidatorWithValuesKwOnly, V1ValidatorWithKwargs, V1ValidatorWithValuesAndKwargs
]


def can_be_positional(param: Parameter) -> bool:
    return param.kind in (Parameter.POSITIONAL_ONLY, Parameter.POSITIONAL_OR_KEYWORD)


def can_be_keyword(param: Parameter) -> bool:
    return param.kind in (Parameter.POSITIONAL_OR_KEYWORD, Parameter.KEYWORD_ONLY)


V1_VALIDATOR_VALID_SIGNATURES = """\
def f1(value: Any) -> Any: ...
def f2(value: Any, values: Dict[str, Any]) -> Any: ...

class Model(BaseModel):
    x: int

    @validator('x')
    @classmethod  # optional
    def val_x1(cls, value: Any) -> Any: ...

    @validator('x')
    @classmethod  # optional
    def val_x2(cls, value: Any, values: Dict[str, Any]) -> Any: ...

    @validator('x')
    @staticmethod  # required
    def val_x3(value: Any) -> Any: ...

    @validator('x')
    @staticmethod  # required
    def val_x4(value: Any, values: Dict[str, Any]) -> Any: ...

    val_x5 = validator('x')(f1)
    val_x6 = validator('x')(f2)
"""


def make_generic_v1_field_validator(validator: V1Validator) -> FieldValidatorFunction:
<<<<<<< HEAD
    sig = signature(unwrap_unbound_methods(validator))
    positional_params: list[str] = []
    keyword_only_params: list[str] = []
    accepts_kwargs = False
    for param_name, parameter in sig.parameters.items():
        if param_name in ('field', 'config'):
            raise PydanticUserError(
                'The `field` and `config` parameters are not available in Pydantic V2, '
                'please use the `info` parameter instead.',
                code='validator-field-config-info',
            )

        if parameter.kind in (Parameter.POSITIONAL_ONLY, Parameter.POSITIONAL_OR_KEYWORD):
            positional_params.append(param_name)
        elif parameter.kind is Parameter.KEYWORD_ONLY:
            keyword_only_params.append(param_name)
        else:
            assert parameter.kind is Parameter.VAR_KEYWORD
            accepts_kwargs = True

    accepts_values_kw = (keyword_only_params == ['values'] and len(positional_params) == 1) or (
        len(positional_params) == 2 and positional_params[1] == 'values'
    )
=======
    sig = signature(validator)

    needs_values_kw = False

    for param_num, (param_name, parameter) in enumerate(sig.parameters.items()):
        if can_be_keyword(parameter) and param_name in ('field', 'config'):
            raise TypeError(
                'The `field` and `config` parameters are not available in Pydantic V2.'
                ' Please use the `info` parameter instead.'
                ' You can access the configuration via `info.config`,'
                ' but it is a dictionary instead of an object like it was in Pydantic V1.'
                ' The `field` argument is no longer available.'
            )
        if parameter.kind is Parameter.VAR_KEYWORD:
            needs_values_kw = True
        elif can_be_keyword(parameter) and param_name == 'values':
            needs_values_kw = True
        elif can_be_positional(parameter) and param_num == 0:
            # value
            continue
        elif parameter.default is Parameter.empty:  # ignore params with defaults e.g. bound by functools.partial
            raise TypeError(
                f'Unsupported signature for V1 style validator {validator}: {sig} is not supported.'
                f' Valid signatures are:\n{V1_VALIDATOR_VALID_SIGNATURES}'
            )
>>>>>>> 49309709

    if needs_values_kw:
        # (v, **kwargs), (v, values, **kwargs), (v, *, values, **kwargs) or (v, *, values)
        val1 = cast(V1ValidatorWithValues, validator)

        def wrapper1(value: Any, info: FieldValidationInfo) -> Any:
            return val1(value, values=info.data)

        return wrapper1
    else:
        val2 = cast(OnlyValueValidator, validator)

        def wrapper2(value: Any, _: FieldValidationInfo) -> Any:
            return val2(value)

        return wrapper2


<<<<<<< HEAD
        return wrapper3
    raise PydanticUserError(
        f'Unsupported signature for V1 style validator {validator}: {sig} is not supported.'
        f' Valid signatures are:\n{V1_VALIDATOR_VALID_SIGNATURES}',
        code='validator-v1-signature',
    )
=======
def remove_params_with_defaults(sig: Signature) -> Signature:
    return Signature([p for p in sig.parameters.values() if p.default is Parameter.empty])
>>>>>>> 49309709


@overload
def make_generic_v2_field_validator(
    validator: FieldWrapValidatorFunction, mode: Literal['wrap']
) -> FieldWrapValidatorFunction:
    ...


@overload
def make_generic_v2_field_validator(
    validator: OnlyValueValidator | FieldValidatorFunction, mode: Literal['before', 'after', 'plain']
) -> FieldValidatorFunction:
    ...


def make_generic_v2_field_validator(
    validator: OnlyValueValidator | FieldValidatorFunction | FieldWrapValidatorFunction, mode: str
) -> FieldValidatorFunction | FieldWrapValidatorFunction:
    """
    In order to support different signatures, including deprecated validator signatures from v1,
    we introspect the function signature and wrap it in a parent function that has a signature
    compatible with pydantic_core
    """
    sig = remove_params_with_defaults(signature(validator))
    if mode in ('before', 'after', 'plain') and len(sig.parameters) == 1:
        val1 = cast(OnlyValueValidator, validator)

        # allow the (v) -> Any signature as a convenience
        def wrapper1(value: Any, info: FieldValidationInfo) -> Any:
            return val1(value)

        return wrapper1

    val2 = cast(Union[FieldValidatorFunction, FieldWrapValidatorFunction], validator)
    return val2


RootValidatorValues = Dict[str, Any]
RootValidatorFieldsSet = Set[str]
RootValidatorValuesAndFieldsSet = Tuple[RootValidatorValues, RootValidatorFieldsSet]


class V1RootValidatorFunction(Protocol):
    def __call__(self, __values: RootValidatorValues) -> RootValidatorValues:
        ...


class V2CoreBeforeRootValidator(Protocol):
    def __call__(self, __values: RootValidatorValues, __info: ValidationInfo) -> RootValidatorValues:
        ...


class V2CoreAfterRootValidator(Protocol):
    def __call__(
        self, __values_and_fields_set: RootValidatorValuesAndFieldsSet, __info: ValidationInfo
    ) -> RootValidatorValuesAndFieldsSet:
        ...


def make_v1_generic_root_validator(
    validator: V1RootValidatorFunction, pre: bool
) -> V2CoreBeforeRootValidator | V2CoreAfterRootValidator:
    """
    Wrap a V1 style root validator for V2 compatibility
    """
    if pre is True:
        # mode='before' for pydantic-core
        def _wrapper1(values: RootValidatorValues, _: ValidationInfo) -> RootValidatorValues:
            return validator(values)

        return _wrapper1

    # mode='after' for pydantic-core
    def _wrapper2(
        values_and_fields_set: tuple[RootValidatorValues, RootValidatorFieldsSet], _: ValidationInfo
    ) -> tuple[RootValidatorValues, RootValidatorFieldsSet]:
        values, fields_set = values_and_fields_set
        values = validator(values)
        return (values, fields_set)

    return _wrapper2


GenericPlainSerializerFunctionWithoutInfo = Callable[[Any], Any]
FieldPlainSerializerFunctionWithoutInfo = Callable[[Any, Any], Any]
FieldWrapSerializerFunctionWithoutInfo = Callable[[Any, Any, SerializerFunctionWrapHandler], Any]
GeneralWrapSerializerFunctionWithoutInfo = Callable[[Any, SerializerFunctionWrapHandler], Any]

AnyCoreSerializer = Union[
    FieldPlainSerializerFunction,
    FieldWrapSerializerFunction,
    GeneralPlainSerializerFunction,
    GeneralWrapSerializerFunction,
]

AnySerializerFunction = Union[
    GenericPlainSerializerFunctionWithoutInfo,
    GeneralWrapSerializerFunctionWithoutInfo,
    AnyCoreSerializer,
]


def make_generic_field_serializer(
    serializer: AnySerializerFunction, mode: Literal['plain', 'wrap'], type: Literal['field', 'general']
) -> AnyCoreSerializer:
    """
    Wrap serializers to allow ignoring the `info` argument as a convenience.
    """
    sig = remove_params_with_defaults(signature(serializer))
    if is_instance_method_from_sig(serializer):
        # for the errors below to exclude self
        sig = Signature(parameters=list(sig.parameters.values())[1:])

    n_positional = sum(
        1
        for param in sig.parameters.values()
        if param.kind in (Parameter.POSITIONAL_ONLY, Parameter.POSITIONAL_OR_KEYWORD)
    )
    if mode == 'plain':
        if n_positional == 1:
            if type == 'general':
                func1 = cast(GenericPlainSerializerFunctionWithoutInfo, serializer)

                def wrap_generic_serializer_single_argument(value: Any, _: SerializationInfo) -> Any:
                    return func1(value)

                return wrap_generic_serializer_single_argument
            else:
                assert type == 'field'
                func2 = cast(FieldPlainSerializerFunctionWithoutInfo, serializer)

                def wrap_field_serializer_single_argument(self: Any, value: Any, _: SerializationInfo) -> Any:
                    return func2(self, value)

                return wrap_field_serializer_single_argument
        if n_positional != 2:
            raise PydanticUserError(
                f'Unrecognized field_serializer signature for {serializer} with `mode={mode}`:{sig}',
                code='field-serializer-signature',
            )
        func = cast(AnyCoreSerializer, serializer)
        return func
    else:
        assert mode == 'wrap'
        if n_positional == 2:
            if type == 'general':
                func3 = cast(GeneralWrapSerializerFunctionWithoutInfo, serializer)

                def wrap_general_serializer_in_wrap_mode(
                    value: Any, handler: SerializerFunctionWrapHandler, _: SerializationInfo
                ) -> Any:
                    return func3(value, handler)

                return wrap_general_serializer_in_wrap_mode
            else:
                assert type == 'field'
                func4 = cast(FieldWrapSerializerFunctionWithoutInfo, serializer)

                def wrap_field_serializer_in_wrap_mode(
                    self: Any, value: Any, handler: SerializerFunctionWrapHandler, _: SerializationInfo
                ) -> Any:
                    return func4(self, value, handler)

                return wrap_field_serializer_in_wrap_mode

        if n_positional != 3:
            raise PydanticUserError(
                f'Unrecognized field_serializer signature for {serializer} with `mode={mode}`:{sig}',
                code='field-serializer-signature',
            )
        func = cast(AnyCoreSerializer, serializer)
        return func


def make_generic_model_serializer(
    serializer: AnySerializerFunction, mode: Literal['plain', 'wrap']
) -> AnyCoreSerializer:
    """
    Wrap serializers to allow ignoring the `info` argument as a convenience.
    """
    sig = signature(serializer)

    n_positional = sum(
        1
        for param in sig.parameters.values()
        if param.kind in (Parameter.POSITIONAL_ONLY, Parameter.POSITIONAL_OR_KEYWORD)
    )
    if mode == 'plain':
        if n_positional == 1:
            func1 = cast(GenericPlainSerializerFunctionWithoutInfo, serializer)

            def wrap_model_serializer_single_argument(value: Any, _: SerializationInfo) -> Any:
                return func1(value)

            return wrap_model_serializer_single_argument
        if n_positional != 2:
            raise PydanticUserError(
                f'Unrecognized model_serializer signature for {serializer} with `mode={mode}`:{sig}',
                code='model-serializer-signature',
            )
        func = cast(AnyCoreSerializer, serializer)
        return func
    else:
        assert mode == 'wrap'
        if n_positional == 2:
            func2 = cast(GeneralWrapSerializerFunctionWithoutInfo, serializer)

            def wrap_model_serializer_in_wrap_mode(
                value: Any, handler: SerializerFunctionWrapHandler, _: SerializationInfo
            ) -> Any:
                return func2(value, handler)

            return wrap_model_serializer_in_wrap_mode

        if n_positional != 3:
            raise PydanticUserError(
                f'Unrecognized serializer signature for {serializer} with `mode={mode}`:{sig}',
                code='model-serializer-signature',
            )
        func = cast(AnyCoreSerializer, serializer)
        return func<|MERGE_RESOLUTION|>--- conflicted
+++ resolved
@@ -36,13 +36,9 @@
 )
 from typing_extensions import Protocol, TypeAlias
 
-<<<<<<< HEAD
 from ..errors import PydanticUserError
+from ._core_utils import get_type_ref
 from ._repr import Representation
-=======
-from pydantic._internal._core_utils import get_type_ref
-from pydantic._internal._repr import Representation
->>>>>>> 49309709
 
 if TYPE_CHECKING:
     from typing_extensions import Literal
@@ -543,43 +539,16 @@
 
 
 def make_generic_v1_field_validator(validator: V1Validator) -> FieldValidatorFunction:
-<<<<<<< HEAD
-    sig = signature(unwrap_unbound_methods(validator))
-    positional_params: list[str] = []
-    keyword_only_params: list[str] = []
-    accepts_kwargs = False
-    for param_name, parameter in sig.parameters.items():
-        if param_name in ('field', 'config'):
+    sig = signature(validator)
+
+    needs_values_kw = False
+
+    for param_num, (param_name, parameter) in enumerate(sig.parameters.items()):
+        if can_be_keyword(parameter) and param_name in ('field', 'config'):
             raise PydanticUserError(
                 'The `field` and `config` parameters are not available in Pydantic V2, '
                 'please use the `info` parameter instead.',
                 code='validator-field-config-info',
-            )
-
-        if parameter.kind in (Parameter.POSITIONAL_ONLY, Parameter.POSITIONAL_OR_KEYWORD):
-            positional_params.append(param_name)
-        elif parameter.kind is Parameter.KEYWORD_ONLY:
-            keyword_only_params.append(param_name)
-        else:
-            assert parameter.kind is Parameter.VAR_KEYWORD
-            accepts_kwargs = True
-
-    accepts_values_kw = (keyword_only_params == ['values'] and len(positional_params) == 1) or (
-        len(positional_params) == 2 and positional_params[1] == 'values'
-    )
-=======
-    sig = signature(validator)
-
-    needs_values_kw = False
-
-    for param_num, (param_name, parameter) in enumerate(sig.parameters.items()):
-        if can_be_keyword(parameter) and param_name in ('field', 'config'):
-            raise TypeError(
-                'The `field` and `config` parameters are not available in Pydantic V2.'
-                ' Please use the `info` parameter instead.'
-                ' You can access the configuration via `info.config`,'
-                ' but it is a dictionary instead of an object like it was in Pydantic V1.'
-                ' The `field` argument is no longer available.'
             )
         if parameter.kind is Parameter.VAR_KEYWORD:
             needs_values_kw = True
@@ -593,7 +562,6 @@
                 f'Unsupported signature for V1 style validator {validator}: {sig} is not supported.'
                 f' Valid signatures are:\n{V1_VALIDATOR_VALID_SIGNATURES}'
             )
->>>>>>> 49309709
 
     if needs_values_kw:
         # (v, **kwargs), (v, values, **kwargs), (v, *, values, **kwargs) or (v, *, values)
@@ -612,17 +580,8 @@
         return wrapper2
 
 
-<<<<<<< HEAD
-        return wrapper3
-    raise PydanticUserError(
-        f'Unsupported signature for V1 style validator {validator}: {sig} is not supported.'
-        f' Valid signatures are:\n{V1_VALIDATOR_VALID_SIGNATURES}',
-        code='validator-v1-signature',
-    )
-=======
 def remove_params_with_defaults(sig: Signature) -> Signature:
     return Signature([p for p in sig.parameters.values() if p.default is Parameter.empty])
->>>>>>> 49309709
 
 
 @overload
