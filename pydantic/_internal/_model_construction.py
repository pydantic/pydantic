--- conflicted
+++ resolved
@@ -251,16 +251,12 @@
             delattr(cls, ann_name)
 
     schema = model_fields_schema(
-<<<<<<< HEAD
-        model_ref, fields, validator_functions, cls.model_config['arbitrary_types_allowed'], local_ns
-=======
         model_ref,
         fields,
         validator_functions,
         serialization_functions,
-        cls.__config__.arbitrary_types_allowed,
+        cls.model_config['arbitrary_types_allowed'],
         local_ns,
->>>>>>> ef3cc495
     )
     return schema, fields
 
