"""Private logic for creating models."""

from __future__ import annotations as _annotations

import builtins
import operator
import sys
import typing
import warnings
import weakref
from abc import ABCMeta
from functools import lru_cache, partial
from types import FunctionType
<<<<<<< HEAD
from typing import Any, Callable, Generic, NoReturn, TypeVar
=======
from typing import Any, Callable, ForwardRef, Generic, Literal, NoReturn
>>>>>>> 061e62ca

import typing_extensions
from pydantic_core import PydanticUndefined, SchemaSerializer
from typing_extensions import dataclass_transform, deprecated

from ..errors import PydanticUndefinedAnnotation, PydanticUserError
from ..plugin._schema_validator import create_schema_validator
from ..warnings import GenericBeforeBaseModelWarning, PydanticDeprecatedSince20
from ._config import ConfigWrapper
from ._decorators import DecoratorInfos, PydanticDescriptorProxy, get_attribute_from_bases, unwrap_wrapped_function
from ._fields import collect_model_fields, is_valid_field_name, is_valid_privateattr_name
from ._generate_schema import GenerateSchema
from ._generics import PydanticGenericMetadata, get_model_typevars_map
from ._import_utils import import_cached_base_model, import_cached_field_info
from ._mock_val_ser import set_model_mocks
from ._schema_generation_shared import CallbackGetCoreSchemaHandler
from ._signature import generate_pydantic_signature
from ._typing_extra import (
    eval_type_backport,
    get_cls_types_namespace,
    is_annotated,
    is_classvar,
    parent_frame_namespace,
)
from ._utils import ClassAttribute, SafeGetItemProxy
from ._validate_call import ValidateCallWrapper

if typing.TYPE_CHECKING:
    from ..fields import Field as PydanticModelField
    from ..fields import FieldInfo, ModelPrivateAttr
    from ..fields import PrivateAttr as PydanticModelPrivateAttr
    from ..main import BaseModel
else:
    # See PyCharm issues https://youtrack.jetbrains.com/issue/PY-21915
    # and https://youtrack.jetbrains.com/issue/PY-51428
    DeprecationWarning = PydanticDeprecatedSince20
    PydanticModelField = object()
    PydanticModelPrivateAttr = object()

object_setattr = object.__setattr__


class _ModelNamespaceDict(dict):
    """A dictionary subclass that intercepts attribute setting on model classes and
    warns about overriding of decorators.
    """

    def __setitem__(self, k: str, v: object) -> None:
        existing: Any = self.get(k, None)
        if existing and v is not existing and isinstance(existing, PydanticDescriptorProxy):
            warnings.warn(f'`{k}` overrides an existing Pydantic `{existing.decorator_info.decorator_repr}` decorator')

        return super().__setitem__(k, v)


def NoInitField(
    *,
    init: Literal[False] = False,
) -> Any:
    """Only for typing purposes. Used as default value of `__pydantic_fields_set__`,
    `__pydantic_extra__`, `__pydantic_private__`, so they could be ignored when
    synthesizing the `__init__` signature.
    """


@dataclass_transform(kw_only_default=True, field_specifiers=(PydanticModelField, PydanticModelPrivateAttr, NoInitField))
class ModelMetaclass(ABCMeta):
    def __new__(
        mcs,
        cls_name: str,
        bases: tuple[type[Any], ...],
        namespace: dict[str, Any],
        __pydantic_generic_metadata__: PydanticGenericMetadata | None = None,
        __pydantic_reset_parent_namespace__: bool = True,
        _create_model_module: str | None = None,
        **kwargs: Any,
    ) -> type:
        """Metaclass for creating Pydantic models.

        Args:
            cls_name: The name of the class to be created.
            bases: The base classes of the class to be created.
            namespace: The attribute dictionary of the class to be created.
            __pydantic_generic_metadata__: Metadata for generic models.
            __pydantic_reset_parent_namespace__: Reset parent namespace.
            _create_model_module: The module of the class to be created, if created by `create_model`.
            **kwargs: Catch-all for any other keyword arguments.

        Returns:
            The new class created by the metaclass.
        """
        # Note `ModelMetaclass` refers to `BaseModel`, but is also used to *create* `BaseModel`, so we rely on the fact
        # that `BaseModel` itself won't have any bases, but any subclass of it will, to determine whether the `__new__`
        # call we're in the middle of is for the `BaseModel` class.
        if bases:
            base_field_names, class_vars, base_private_attributes = mcs._collect_bases_data(bases)

            config_wrapper = ConfigWrapper.for_model(bases, namespace, kwargs)
            namespace['model_config'] = config_wrapper.config_dict
            private_attributes = inspect_namespace(
                namespace, config_wrapper.ignored_types, class_vars, base_field_names
            )
            if private_attributes or base_private_attributes:
                original_model_post_init = get_model_post_init(namespace, bases)
                if original_model_post_init is not None:
                    # if there are private_attributes and a model_post_init function, we handle both

                    def wrapped_model_post_init(self: BaseModel, context: Any, /) -> None:
                        """We need to both initialize private attributes and call the user-defined model_post_init
                        method.
                        """
                        init_private_attributes(self, context)
                        original_model_post_init(self, context)

                    namespace['model_post_init'] = wrapped_model_post_init
                else:
                    namespace['model_post_init'] = init_private_attributes

            namespace['__class_vars__'] = class_vars
            namespace['__private_attributes__'] = {**base_private_attributes, **private_attributes}
            if __pydantic_generic_metadata__:
                namespace['__pydantic_generic_metadata__'] = __pydantic_generic_metadata__

            cls: type[BaseModel] = super().__new__(mcs, cls_name, bases, namespace, **kwargs)  # type: ignore

            BaseModel = import_cached_base_model()

            mro = cls.__mro__
            if Generic in mro and mro.index(Generic) < mro.index(BaseModel):
                warnings.warn(
                    GenericBeforeBaseModelWarning(
                        'Classes should inherit from `BaseModel` before generic classes (e.g. `typing.Generic[T]`) '
                        'for pydantic generics to work properly.'
                    ),
                    stacklevel=2,
                )

            cls.__pydantic_custom_init__ = not getattr(cls.__init__, '__pydantic_base_init__', False)
            cls.__pydantic_post_init__ = None if cls.model_post_init is BaseModel.model_post_init else 'model_post_init'

            cls.__pydantic_decorators__ = DecoratorInfos.build(cls)

            # Use the getattr below to grab the __parameters__ from the `typing.Generic` parent class
            if __pydantic_generic_metadata__:
                cls.__pydantic_generic_metadata__ = __pydantic_generic_metadata__
            else:
                parent_parameters = getattr(cls, '__pydantic_generic_metadata__', {}).get('parameters', ())
                parameters = getattr(cls, '__parameters__', None) or parent_parameters
                if parameters and parent_parameters and not all(x in parameters for x in parent_parameters):
                    from ..root_model import RootModelRootType

                    missing_parameters = tuple(x for x in parameters if x not in parent_parameters)
                    if RootModelRootType in parent_parameters and RootModelRootType not in parameters:
                        # This is a special case where the user has subclassed `RootModel`, but has not parametrized
                        # RootModel with the generic type identifiers being used. Ex:
                        # class MyModel(RootModel, Generic[T]):
                        #    root: T
                        # Should instead just be:
                        # class MyModel(RootModel[T]):
                        #   root: T
                        parameters_str = ', '.join([x.__name__ for x in missing_parameters])
                        error_message = (
                            f'{cls.__name__} is a subclass of `RootModel`, but does not include the generic type identifier(s) '
                            f'{parameters_str} in its parameters. '
                            f'You should parametrize RootModel directly, e.g., `class {cls.__name__}(RootModel[{parameters_str}]): ...`.'
                        )
                    else:
                        combined_parameters = parent_parameters + missing_parameters
                        parameters_str = ', '.join([str(x) for x in combined_parameters])
                        generic_type_label = f'typing.Generic[{parameters_str}]'
                        error_message = (
                            f'All parameters must be present on typing.Generic;'
                            f' you should inherit from {generic_type_label}.'
                        )
                        if Generic not in bases:  # pragma: no cover
                            # We raise an error here not because it is desirable, but because some cases are mishandled.
                            # It would be nice to remove this error and still have things behave as expected, it's just
                            # challenging because we are using a custom `__class_getitem__` to parametrize generic models,
                            # and not returning a typing._GenericAlias from it.
                            bases_str = ', '.join([x.__name__ for x in bases] + [generic_type_label])
                            error_message += (
                                f' Note: `typing.Generic` must go last: `class {cls.__name__}({bases_str}): ...`)'
                            )
                    raise TypeError(error_message)

                cls.__pydantic_generic_metadata__ = {
                    'origin': None,
                    'args': (),
                    'parameters': parameters,
                }

            cls.__pydantic_complete__ = False  # Ensure this specific class gets completed

            # preserve `__set_name__` protocol defined in https://peps.python.org/pep-0487
            # for attributes not in `new_namespace` (e.g. private attributes)
            for name, obj in private_attributes.items():
                obj.__set_name__(cls, name)

            if __pydantic_reset_parent_namespace__:
                cls.__pydantic_parent_namespace__ = build_lenient_weakvaluedict(parent_frame_namespace())
            parent_namespace = getattr(cls, '__pydantic_parent_namespace__', None)
            if isinstance(parent_namespace, dict):
                parent_namespace = unpack_lenient_weakvaluedict(parent_namespace)

            types_namespace = get_cls_types_namespace(cls, parent_namespace)
            set_model_fields(cls, bases, config_wrapper, types_namespace)

            if config_wrapper.frozen and '__hash__' not in namespace:
                set_default_hash_func(cls, bases)

            complete_model_class(
                cls,
                cls_name,
                config_wrapper,
                raise_errors=False,
                types_namespace=types_namespace,
                create_model_module=_create_model_module,
            )

            # If this is placed before the complete_model_class call above,
            # the generic computed fields return type is set to PydanticUndefined
            cls.model_computed_fields = {k: v.info for k, v in cls.__pydantic_decorators__.computed_fields.items()}

            set_deprecated_descriptors(cls)

            # using super(cls, cls) on the next line ensures we only call the parent class's __pydantic_init_subclass__
            # I believe the `type: ignore` is only necessary because mypy doesn't realize that this code branch is
            # only hit for _proper_ subclasses of BaseModel
            super(cls, cls).__pydantic_init_subclass__(**kwargs)  # type: ignore[misc]
            return cls
        else:
            # These are instance variables, but have been assigned to `NoInitField` to trick the type checker.
            for instance_slot in '__pydantic_fields_set__', '__pydantic_extra__', '__pydantic_private__':
                del namespace[instance_slot]
            namespace.get('__annotations__', {}).clear()
            return super().__new__(mcs, cls_name, bases, namespace, **kwargs)

    if not typing.TYPE_CHECKING:  # pragma: no branch
        # We put `__getattr__` in a non-TYPE_CHECKING block because otherwise, mypy allows arbitrary attribute access

        def __getattr__(self, item: str) -> Any:
            """This is necessary to keep attribute access working for class attribute access."""
            private_attributes = self.__dict__.get('__private_attributes__')
            if private_attributes and item in private_attributes:
                return private_attributes[item]
            raise AttributeError(item)

        def mro(cls):
            original_mro = super().mro()

            if cls.__bases__ == (object,):
                return original_mro

            generic_metadata = cls.__dict__.get('__pydantic_generic_metadata__', None)
            if not generic_metadata:
                return original_mro

            origin, args = (
                generic_metadata['origin'],
                generic_metadata['args'],
            )
            if not origin:
                return original_mro

            target_params: tuple[TypeVar] = origin.__pydantic_generic_metadata__['parameters']
            param_dict = dict(zip(target_params, args))

            # This is necessary otherwise in some case TypeVar may be same:
            #
            # class A(BaseModel, Generic[T]): ...
            # class B(A[int], Generic[T]): ...
            # class C(B[str], Generic[T]): ...
            #
            key = '__pydantic_inserted_mro_origins__'
            inserted_origins: set[tuple[type, tuple]] = getattr(origin, key, set()) | {(origin, ())}

            new_mro = [original_mro[0]]
            for base in original_mro[1:]:
                base_params = getattr(base, '__pydantic_generic_metadata__', {}).get('parameters', ())
                base_args = getattr(base, '__pydantic_generic_metadata__', {}).get('args', ())
                base_origin = getattr(base, '__pydantic_generic_metadata__', {}).get('origin', None)

                if base_origin is not None:
                    inserted_origins.add((base_origin, ()))

                if (base, base_args) not in inserted_origins and base_params:
                    assert set(base_params) <= param_dict.keys(), 'Some bug occurs'
                    new_base_args = tuple(param_dict[param] for param in base_params)
                    new_base = base[new_base_args]  # type: ignore
                    new_mro.append(new_base)
                    inserted_origins.add((base, base_args))

                # Avoid redundunt case such as
                # class A(BaseModel, Generic[T]): ...
                # A[T] is A  # True
                if base is not new_mro[-1]:
                    new_mro.append(base)

            setattr(cls, key, inserted_origins)

            return new_mro

    @classmethod
    def __prepare__(cls, *args: Any, **kwargs: Any) -> dict[str, object]:
        return _ModelNamespaceDict()

    def __instancecheck__(self, instance: Any) -> bool:
        """Avoid calling ABC _abc_subclasscheck unless we're pretty sure.

        See #3829 and python/cpython#92810
        """
        return hasattr(instance, '__pydantic_validator__') and super().__instancecheck__(instance)

    @staticmethod
    def _collect_bases_data(bases: tuple[type[Any], ...]) -> tuple[set[str], set[str], dict[str, ModelPrivateAttr]]:
        BaseModel = import_cached_base_model()

        field_names: set[str] = set()
        class_vars: set[str] = set()
        private_attributes: dict[str, ModelPrivateAttr] = {}
        for base in bases:
            if issubclass(base, BaseModel) and base is not BaseModel:
                # model_fields might not be defined yet in the case of generics, so we use getattr here:
                field_names.update(getattr(base, 'model_fields', {}).keys())
                class_vars.update(base.__class_vars__)
                private_attributes.update(base.__private_attributes__)
        return field_names, class_vars, private_attributes

    @property
    @deprecated('The `__fields__` attribute is deprecated, use `model_fields` instead.', category=None)
    def __fields__(self) -> dict[str, FieldInfo]:
        warnings.warn(
            'The `__fields__` attribute is deprecated, use `model_fields` instead.', PydanticDeprecatedSince20
        )
        return self.model_fields  # type: ignore

    def __dir__(self) -> list[str]:
        attributes = list(super().__dir__())
        if '__fields__' in attributes:
            attributes.remove('__fields__')
        return attributes


def init_private_attributes(self: BaseModel, context: Any, /) -> None:
    """This function is meant to behave like a BaseModel method to initialise private attributes.

    It takes context as an argument since that's what pydantic-core passes when calling it.

    Args:
        self: The BaseModel instance.
        context: The context.
    """
    if getattr(self, '__pydantic_private__', None) is None:
        pydantic_private = {}
        for name, private_attr in self.__private_attributes__.items():
            default = private_attr.get_default()
            if default is not PydanticUndefined:
                pydantic_private[name] = default
        object_setattr(self, '__pydantic_private__', pydantic_private)


def get_model_post_init(namespace: dict[str, Any], bases: tuple[type[Any], ...]) -> Callable[..., Any] | None:
    """Get the `model_post_init` method from the namespace or the class bases, or `None` if not defined."""
    if 'model_post_init' in namespace:
        return namespace['model_post_init']

    BaseModel = import_cached_base_model()

    model_post_init = get_attribute_from_bases(bases, 'model_post_init')
    if model_post_init is not BaseModel.model_post_init:
        return model_post_init


def inspect_namespace(  # noqa C901
    namespace: dict[str, Any],
    ignored_types: tuple[type[Any], ...],
    base_class_vars: set[str],
    base_class_fields: set[str],
) -> dict[str, ModelPrivateAttr]:
    """Iterate over the namespace and:
    * gather private attributes
    * check for items which look like fields but are not (e.g. have no annotation) and warn.

    Args:
        namespace: The attribute dictionary of the class to be created.
        ignored_types: A tuple of ignore types.
        base_class_vars: A set of base class class variables.
        base_class_fields: A set of base class fields.

    Returns:
        A dict contains private attributes info.

    Raises:
        TypeError: If there is a `__root__` field in model.
        NameError: If private attribute name is invalid.
        PydanticUserError:
            - If a field does not have a type annotation.
            - If a field on base class was overridden by a non-annotated attribute.
    """
    from ..fields import ModelPrivateAttr, PrivateAttr

    FieldInfo = import_cached_field_info()

    all_ignored_types = ignored_types + default_ignored_types()

    private_attributes: dict[str, ModelPrivateAttr] = {}
    raw_annotations = namespace.get('__annotations__', {})

    if '__root__' in raw_annotations or '__root__' in namespace:
        raise TypeError("To define root models, use `pydantic.RootModel` rather than a field called '__root__'")

    ignored_names: set[str] = set()
    for var_name, value in list(namespace.items()):
        if var_name == 'model_config' or var_name == '__pydantic_extra__':
            continue
        elif (
            isinstance(value, type)
            and value.__module__ == namespace['__module__']
            and '__qualname__' in namespace
            and value.__qualname__.startswith(namespace['__qualname__'])
        ):
            # `value` is a nested type defined in this namespace; don't error
            continue
        elif isinstance(value, all_ignored_types) or value.__class__.__module__ == 'functools':
            ignored_names.add(var_name)
            continue
        elif isinstance(value, ModelPrivateAttr):
            if var_name.startswith('__'):
                raise NameError(
                    'Private attributes must not use dunder names;'
                    f' use a single underscore prefix instead of {var_name!r}.'
                )
            elif is_valid_field_name(var_name):
                raise NameError(
                    'Private attributes must not use valid field names;'
                    f' use sunder names, e.g. {"_" + var_name!r} instead of {var_name!r}.'
                )
            private_attributes[var_name] = value
            del namespace[var_name]
        elif isinstance(value, FieldInfo) and not is_valid_field_name(var_name):
            suggested_name = var_name.lstrip('_') or 'my_field'  # don't suggest '' for all-underscore name
            raise NameError(
                f'Fields must not use names with leading underscores;'
                f' e.g., use {suggested_name!r} instead of {var_name!r}.'
            )

        elif var_name.startswith('__'):
            continue
        elif is_valid_privateattr_name(var_name):
            if var_name not in raw_annotations or not is_classvar(raw_annotations[var_name]):
                private_attributes[var_name] = PrivateAttr(default=value)
                del namespace[var_name]
        elif var_name in base_class_vars:
            continue
        elif var_name not in raw_annotations:
            if var_name in base_class_fields:
                raise PydanticUserError(
                    f'Field {var_name!r} defined on a base class was overridden by a non-annotated attribute. '
                    f'All field definitions, including overrides, require a type annotation.',
                    code='model-field-overridden',
                )
            elif isinstance(value, FieldInfo):
                raise PydanticUserError(
                    f'Field {var_name!r} requires a type annotation', code='model-field-missing-annotation'
                )
            else:
                raise PydanticUserError(
                    f'A non-annotated attribute was detected: `{var_name} = {value!r}`. All model fields require a '
                    f'type annotation; if `{var_name}` is not meant to be a field, you may be able to resolve this '
                    f"error by annotating it as a `ClassVar` or updating `model_config['ignored_types']`.",
                    code='model-field-missing-annotation',
                )

    for ann_name, ann_type in raw_annotations.items():
        if (
            is_valid_privateattr_name(ann_name)
            and ann_name not in private_attributes
            and ann_name not in ignored_names
            and not is_classvar(ann_type)
            and ann_type not in all_ignored_types
            and getattr(ann_type, '__module__', None) != 'functools'
        ):
            if isinstance(ann_type, str):
                # Walking up the frames to get the module namespace where the model is defined
                # (as the model class wasn't created yet, we unfortunately can't use `cls.__module__`):
                frame = sys._getframe(2)
                if frame is not None:
                    ann_type = eval_type_backport(
                        ForwardRef(ann_type), globalns=frame.f_globals, localns=frame.f_locals
                    )
            if is_annotated(ann_type):
                _, *metadata = typing_extensions.get_args(ann_type)
                private_attr = next((v for v in metadata if isinstance(v, ModelPrivateAttr)), None)
                if private_attr is not None:
                    private_attributes[ann_name] = private_attr
                    continue
            private_attributes[ann_name] = PrivateAttr()

    return private_attributes


def set_default_hash_func(cls: type[BaseModel], bases: tuple[type[Any], ...]) -> None:
    base_hash_func = get_attribute_from_bases(bases, '__hash__')
    new_hash_func = make_hash_func(cls)
    if base_hash_func in {None, object.__hash__} or getattr(base_hash_func, '__code__', None) == new_hash_func.__code__:
        # If `__hash__` is some default, we generate a hash function.
        # It will be `None` if not overridden from BaseModel.
        # It may be `object.__hash__` if there is another
        # parent class earlier in the bases which doesn't override `__hash__` (e.g. `typing.Generic`).
        # It may be a value set by `set_default_hash_func` if `cls` is a subclass of another frozen model.
        # In the last case we still need a new hash function to account for new `model_fields`.
        cls.__hash__ = new_hash_func


def make_hash_func(cls: type[BaseModel]) -> Any:
    getter = operator.itemgetter(*cls.model_fields.keys()) if cls.model_fields else lambda _: 0

    def hash_func(self: Any) -> int:
        try:
            return hash(getter(self.__dict__))
        except KeyError:
            # In rare cases (such as when using the deprecated copy method), the __dict__ may not contain
            # all model fields, which is how we can get here.
            # getter(self.__dict__) is much faster than any 'safe' method that accounts for missing keys,
            # and wrapping it in a `try` doesn't slow things down much in the common case.
            return hash(getter(SafeGetItemProxy(self.__dict__)))

    return hash_func


def set_model_fields(
    cls: type[BaseModel], bases: tuple[type[Any], ...], config_wrapper: ConfigWrapper, types_namespace: dict[str, Any]
) -> None:
    """Collect and set `cls.model_fields` and `cls.__class_vars__`.

    Args:
        cls: BaseModel or dataclass.
        bases: Parents of the class, generally `cls.__bases__`.
        config_wrapper: The config wrapper instance.
        types_namespace: Optional extra namespace to look for types in.
    """
    typevars_map = get_model_typevars_map(cls)
    fields, class_vars = collect_model_fields(cls, bases, config_wrapper, types_namespace, typevars_map=typevars_map)

    cls.model_fields = fields
    cls.__class_vars__.update(class_vars)

    for k in class_vars:
        # Class vars should not be private attributes
        #     We remove them _here_ and not earlier because we rely on inspecting the class to determine its classvars,
        #     but private attributes are determined by inspecting the namespace _prior_ to class creation.
        #     In the case that a classvar with a leading-'_' is defined via a ForwardRef (e.g., when using
        #     `__future__.annotations`), we want to remove the private attribute which was detected _before_ we knew it
        #     evaluated to a classvar

        value = cls.__private_attributes__.pop(k, None)
        if value is not None and value.default is not PydanticUndefined:
            setattr(cls, k, value.default)


def complete_model_class(
    cls: type[BaseModel],
    cls_name: str,
    config_wrapper: ConfigWrapper,
    *,
    raise_errors: bool = True,
    types_namespace: dict[str, Any] | None,
    create_model_module: str | None = None,
) -> bool:
    """Finish building a model class.

    This logic must be called after class has been created since validation functions must be bound
    and `get_type_hints` requires a class object.

    Args:
        cls: BaseModel or dataclass.
        cls_name: The model or dataclass name.
        config_wrapper: The config wrapper instance.
        raise_errors: Whether to raise errors.
        types_namespace: Optional extra namespace to look for types in.
        create_model_module: The module of the class to be created, if created by `create_model`.

    Returns:
        `True` if the model is successfully completed, else `False`.

    Raises:
        PydanticUndefinedAnnotation: If `PydanticUndefinedAnnotation` occurs in`__get_pydantic_core_schema__`
            and `raise_errors=True`.
    """
    typevars_map = get_model_typevars_map(cls)
    gen_schema = GenerateSchema(
        config_wrapper,
        types_namespace,
        typevars_map,
    )

    handler = CallbackGetCoreSchemaHandler(
        partial(gen_schema.generate_schema, from_dunder_get_core_schema=False),
        gen_schema,
        ref_mode='unpack',
    )

    if config_wrapper.defer_build and 'model' in config_wrapper.experimental_defer_build_mode:
        set_model_mocks(cls, cls_name)
        return False

    try:
        schema = cls.__get_pydantic_core_schema__(cls, handler)
    except PydanticUndefinedAnnotation as e:
        if raise_errors:
            raise
        set_model_mocks(cls, cls_name, f'`{e.name}`')
        return False

    core_config = config_wrapper.core_config(cls)

    try:
        schema = gen_schema.clean_schema(schema)
    except gen_schema.CollectedInvalid:
        set_model_mocks(cls, cls_name)
        return False

    # debug(schema)
    cls.__pydantic_core_schema__ = schema

    cls.__pydantic_validator__ = create_schema_validator(
        schema,
        cls,
        create_model_module or cls.__module__,
        cls.__qualname__,
        'create_model' if create_model_module else 'BaseModel',
        core_config,
        config_wrapper.plugin_settings,
    )
    cls.__pydantic_serializer__ = SchemaSerializer(schema, core_config)
    cls.__pydantic_complete__ = True

    # set __signature__ attr only for model class, but not for its instances
    cls.__signature__ = ClassAttribute(
        '__signature__',
        generate_pydantic_signature(init=cls.__init__, fields=cls.model_fields, config_wrapper=config_wrapper),
    )
    return True


def set_deprecated_descriptors(cls: type[BaseModel]) -> None:
    """Set data descriptors on the class for deprecated fields."""
    for field, field_info in cls.model_fields.items():
        if (msg := field_info.deprecation_message) is not None:
            desc = _DeprecatedFieldDescriptor(msg)
            desc.__set_name__(cls, field)
            setattr(cls, field, desc)

    for field, computed_field_info in cls.model_computed_fields.items():
        if (
            (msg := computed_field_info.deprecation_message) is not None
            # Avoid having two warnings emitted:
            and not hasattr(unwrap_wrapped_function(computed_field_info.wrapped_property), '__deprecated__')
        ):
            desc = _DeprecatedFieldDescriptor(msg, computed_field_info.wrapped_property)
            desc.__set_name__(cls, field)
            setattr(cls, field, desc)


class _DeprecatedFieldDescriptor:
    """Data descriptor used to emit a runtime deprecation warning before accessing a deprecated field.

    Attributes:
        msg: The deprecation message to be emitted.
        wrapped_property: The property instance if the deprecated field is a computed field, or `None`.
        field_name: The name of the field being deprecated.
    """

    field_name: str

    def __init__(self, msg: str, wrapped_property: property | None = None) -> None:
        self.msg = msg
        self.wrapped_property = wrapped_property

    def __set_name__(self, cls: type[BaseModel], name: str) -> None:
        self.field_name = name

    def __get__(self, obj: BaseModel | None, obj_type: type[BaseModel] | None = None) -> Any:
        if obj is None:
            raise AttributeError(self.field_name)

        warnings.warn(self.msg, builtins.DeprecationWarning, stacklevel=2)

        if self.wrapped_property is not None:
            return self.wrapped_property.__get__(obj, obj_type)
        return obj.__dict__[self.field_name]

    # Defined to take precedence over the instance's dictionary
    # Note that it will not be called when setting a value on a model instance
    # as `BaseModel.__setattr__` is defined and takes priority.
    def __set__(self, obj: Any, value: Any) -> NoReturn:
        raise AttributeError(self.field_name)


class _PydanticWeakRef:
    """Wrapper for `weakref.ref` that enables `pickle` serialization.

    Cloudpickle fails to serialize `weakref.ref` objects due to an arcane error related
    to abstract base classes (`abc.ABC`). This class works around the issue by wrapping
    `weakref.ref` instead of subclassing it.

    See https://github.com/pydantic/pydantic/issues/6763 for context.

    Semantics:
        - If not pickled, behaves the same as a `weakref.ref`.
        - If pickled along with the referenced object, the same `weakref.ref` behavior
          will be maintained between them after unpickling.
        - If pickled without the referenced object, after unpickling the underlying
          reference will be cleared (`__call__` will always return `None`).
    """

    def __init__(self, obj: Any):
        if obj is None:
            # The object will be `None` upon deserialization if the serialized weakref
            # had lost its underlying object.
            self._wr = None
        else:
            self._wr = weakref.ref(obj)

    def __call__(self) -> Any:
        if self._wr is None:
            return None
        else:
            return self._wr()

    def __reduce__(self) -> tuple[Callable, tuple[weakref.ReferenceType | None]]:
        return _PydanticWeakRef, (self(),)


def build_lenient_weakvaluedict(d: dict[str, Any] | None) -> dict[str, Any] | None:
    """Takes an input dictionary, and produces a new value that (invertibly) replaces the values with weakrefs.

    We can't just use a WeakValueDictionary because many types (including int, str, etc.) can't be stored as values
    in a WeakValueDictionary.

    The `unpack_lenient_weakvaluedict` function can be used to reverse this operation.
    """
    if d is None:
        return None
    result = {}
    for k, v in d.items():
        try:
            proxy = _PydanticWeakRef(v)
        except TypeError:
            proxy = v
        result[k] = proxy
    return result


def unpack_lenient_weakvaluedict(d: dict[str, Any] | None) -> dict[str, Any] | None:
    """Inverts the transform performed by `build_lenient_weakvaluedict`."""
    if d is None:
        return None

    result = {}
    for k, v in d.items():
        if isinstance(v, _PydanticWeakRef):
            v = v()
            if v is not None:
                result[k] = v
        else:
            result[k] = v
    return result


@lru_cache(maxsize=None)
def default_ignored_types() -> tuple[type[Any], ...]:
    from ..fields import ComputedFieldInfo

    return (
        FunctionType,
        property,
        classmethod,
        staticmethod,
        PydanticDescriptorProxy,
        ComputedFieldInfo,
        ValidateCallWrapper,
    )<|MERGE_RESOLUTION|>--- conflicted
+++ resolved
@@ -11,11 +11,7 @@
 from abc import ABCMeta
 from functools import lru_cache, partial
 from types import FunctionType
-<<<<<<< HEAD
-from typing import Any, Callable, Generic, NoReturn, TypeVar
-=======
-from typing import Any, Callable, ForwardRef, Generic, Literal, NoReturn
->>>>>>> 061e62ca
+from typing import Any, Callable, ForwardRef, Generic, Literal, NoReturn, TypeVar
 
 import typing_extensions
 from pydantic_core import PydanticUndefined, SchemaSerializer
