"""Private logic for creating models."""

from __future__ import annotations as _annotations

import builtins
import operator
import sys
import typing
import warnings
import weakref
from abc import ABCMeta
from functools import cache, partial, wraps
from types import FunctionType
<<<<<<< HEAD
from typing import Any, Callable, Generic, Literal, NoReturn
=======
from typing import Any, Callable, Generic, Literal, NoReturn, cast
>>>>>>> 5f033e46

from pydantic_core import PydanticUndefined, SchemaSerializer
from typing_extensions import TypeAliasType, dataclass_transform, deprecated, get_args, get_origin
from typing_inspection import typing_objects

from ..errors import PydanticUndefinedAnnotation, PydanticUserError
from ..plugin._schema_validator import create_schema_validator
from ..warnings import GenericBeforeBaseModelWarning, PydanticDeprecatedSince20
from ._config import ConfigWrapper
from ._decorators import DecoratorInfos, PydanticDescriptorProxy, get_attribute_from_bases, unwrap_wrapped_function
from ._fields import collect_model_fields, is_valid_field_name, is_valid_privateattr_name
from ._generate_schema import GenerateSchema, InvalidSchemaError
from ._generics import PydanticGenericMetadata, get_model_typevars_map
from ._import_utils import import_cached_base_model, import_cached_field_info
from ._mock_val_ser import set_model_mocks
from ._namespace_utils import NsResolver
from ._signature import generate_pydantic_signature
from ._typing_extra import (
    _make_forward_ref,
    eval_type_backport,
    is_classvar_annotation,
    parent_frame_namespace,
)
from ._utils import LazyClassAttribute, SafeGetItemProxy

if typing.TYPE_CHECKING:
    from ..fields import Field as PydanticModelField
    from ..fields import FieldInfo, ModelPrivateAttr
    from ..fields import PrivateAttr as PydanticModelPrivateAttr
    from ..main import BaseModel
else:
    # See PyCharm issues https://youtrack.jetbrains.com/issue/PY-21915
    # and https://youtrack.jetbrains.com/issue/PY-51428
    DeprecationWarning = PydanticDeprecatedSince20
    PydanticModelField = object()
    PydanticModelPrivateAttr = object()

object_setattr = object.__setattr__


class _ModelNamespaceDict(dict):
    """A dictionary subclass that intercepts attribute setting on model classes and
    warns about overriding of decorators.
    """

    def __setitem__(self, k: str, v: object) -> None:
        existing: Any = self.get(k, None)
        if existing and v is not existing and isinstance(existing, PydanticDescriptorProxy):
            warnings.warn(f'`{k}` overrides an existing Pydantic `{existing.decorator_info.decorator_repr}` decorator')

        return super().__setitem__(k, v)


def NoInitField(
    *,
    init: Literal[False] = False,
) -> Any:
    """Only for typing purposes. Used as default value of `__pydantic_fields_set__`,
    `__pydantic_extra__`, `__pydantic_private__`, so they could be ignored when
    synthesizing the `__init__` signature.
    """


@dataclass_transform(kw_only_default=True, field_specifiers=(PydanticModelField, PydanticModelPrivateAttr, NoInitField))
class ModelMetaclass(ABCMeta):
    def __new__(
        mcs,
        cls_name: str,
        bases: tuple[type[Any], ...],
        namespace: dict[str, Any],
        __pydantic_generic_metadata__: PydanticGenericMetadata | None = None,
        __pydantic_reset_parent_namespace__: bool = True,
        _create_model_module: str | None = None,
        **kwargs: Any,
    ) -> type:
        """Metaclass for creating Pydantic models.

        Args:
            cls_name: The name of the class to be created.
            bases: The base classes of the class to be created.
            namespace: The attribute dictionary of the class to be created.
            __pydantic_generic_metadata__: Metadata for generic models.
            __pydantic_reset_parent_namespace__: Reset parent namespace.
            _create_model_module: The module of the class to be created, if created by `create_model`.
            **kwargs: Catch-all for any other keyword arguments.

        Returns:
            The new class created by the metaclass.
        """
        # Note `ModelMetaclass` refers to `BaseModel`, but is also used to *create* `BaseModel`, so we rely on the fact
        # that `BaseModel` itself won't have any bases, but any subclass of it will, to determine whether the `__new__`
        # call we're in the middle of is for the `BaseModel` class.
        if bases:
            base_field_names, class_vars, base_private_attributes = mcs._collect_bases_data(bases)

            config_wrapper = ConfigWrapper.for_model(bases, namespace, kwargs)
            namespace['model_config'] = config_wrapper.config_dict
            private_attributes = inspect_namespace(
                namespace, config_wrapper.ignored_types, class_vars, base_field_names
            )
            if private_attributes or base_private_attributes:
                original_model_post_init = get_model_post_init(namespace, bases)
                if original_model_post_init is not None:
                    # if there are private_attributes and a model_post_init function, we handle both

                    @wraps(original_model_post_init)
                    def wrapped_model_post_init(self: BaseModel, context: Any, /) -> None:
                        """We need to both initialize private attributes and call the user-defined model_post_init
                        method.
                        """
                        init_private_attributes(self, context)
                        original_model_post_init(self, context)

                    namespace['model_post_init'] = wrapped_model_post_init
                else:
                    namespace['model_post_init'] = init_private_attributes

            namespace['__class_vars__'] = class_vars
            namespace['__private_attributes__'] = {**base_private_attributes, **private_attributes}

            cls = cast('type[BaseModel]', super().__new__(mcs, cls_name, bases, namespace, **kwargs))
            BaseModel_ = import_cached_base_model()

            mro = cls.__mro__
            if Generic in mro and mro.index(Generic) < mro.index(BaseModel_):
                warnings.warn(
                    GenericBeforeBaseModelWarning(
                        'Classes should inherit from `BaseModel` before generic classes (e.g. `typing.Generic[T]`) '
                        'for pydantic generics to work properly.'
                    ),
                    stacklevel=2,
                )

            cls.__pydantic_custom_init__ = not getattr(cls.__init__, '__pydantic_base_init__', False)
            cls.__pydantic_post_init__ = (
                None if cls.model_post_init is BaseModel_.model_post_init else 'model_post_init'
            )

            cls.__pydantic_setattr_handlers__ = {}

            cls.__pydantic_decorators__ = DecoratorInfos.build(cls)

            # Use the getattr below to grab the __parameters__ from the `typing.Generic` parent class
            if __pydantic_generic_metadata__:
                cls.__pydantic_generic_metadata__ = __pydantic_generic_metadata__
            else:
                parent_parameters = getattr(cls, '__pydantic_generic_metadata__', {}).get('parameters', ())
                parameters = getattr(cls, '__parameters__', None) or parent_parameters
                if parameters and parent_parameters and not all(x in parameters for x in parent_parameters):
                    from ..root_model import RootModelRootType

                    missing_parameters = tuple(x for x in parameters if x not in parent_parameters)
                    if RootModelRootType in parent_parameters and RootModelRootType not in parameters:
                        # This is a special case where the user has subclassed `RootModel`, but has not parametrized
                        # RootModel with the generic type identifiers being used. Ex:
                        # class MyModel(RootModel, Generic[T]):
                        #    root: T
                        # Should instead just be:
                        # class MyModel(RootModel[T]):
                        #   root: T
                        parameters_str = ', '.join([x.__name__ for x in missing_parameters])
                        error_message = (
                            f'{cls.__name__} is a subclass of `RootModel`, but does not include the generic type identifier(s) '
                            f'{parameters_str} in its parameters. '
                            f'You should parametrize RootModel directly, e.g., `class {cls.__name__}(RootModel[{parameters_str}]): ...`.'
                        )
                    else:
                        combined_parameters = parent_parameters + missing_parameters
                        parameters_str = ', '.join([str(x) for x in combined_parameters])
                        generic_type_label = f'typing.Generic[{parameters_str}]'
                        error_message = (
                            f'All parameters must be present on typing.Generic;'
                            f' you should inherit from {generic_type_label}.'
                        )
                        if Generic not in bases:  # pragma: no cover
                            # We raise an error here not because it is desirable, but because some cases are mishandled.
                            # It would be nice to remove this error and still have things behave as expected, it's just
                            # challenging because we are using a custom `__class_getitem__` to parametrize generic models,
                            # and not returning a typing._GenericAlias from it.
                            bases_str = ', '.join([x.__name__ for x in bases] + [generic_type_label])
                            error_message += (
                                f' Note: `typing.Generic` must go last: `class {cls.__name__}({bases_str}): ...`)'
                            )
                    raise TypeError(error_message)

                cls.__pydantic_generic_metadata__ = {
                    'origin': None,
                    'args': (),
                    'parameters': parameters,
                }

            cls.__pydantic_complete__ = False  # Ensure this specific class gets completed

            # preserve `__set_name__` protocol defined in https://peps.python.org/pep-0487
            # for attributes not in `new_namespace` (e.g. private attributes)
            for name, obj in private_attributes.items():
                obj.__set_name__(cls, name)

            if __pydantic_reset_parent_namespace__:
                cls.__pydantic_parent_namespace__ = build_lenient_weakvaluedict(parent_frame_namespace())
            parent_namespace: dict[str, Any] | None = getattr(cls, '__pydantic_parent_namespace__', None)
            if isinstance(parent_namespace, dict):
                parent_namespace = unpack_lenient_weakvaluedict(parent_namespace)

            ns_resolver = NsResolver(parent_namespace=parent_namespace)

            set_model_fields(cls, config_wrapper=config_wrapper, ns_resolver=ns_resolver)

            # This is also set in `complete_model_class()`, after schema gen because they are recreated.
            # We set them here as well for backwards compatibility:
            cls.__pydantic_computed_fields__ = {
                k: v.info for k, v in cls.__pydantic_decorators__.computed_fields.items()
            }

            if config_wrapper.defer_build:
                # TODO we can also stop there if `__pydantic_fields_complete__` is False.
                # However, `set_model_fields()` is currently lenient and we don't have access to the `NameError`.
                # (which is useful as we can provide the name in the error message: `set_model_mock(cls, e.name)`)
                set_model_mocks(cls)
            else:
                # Any operation that requires accessing the field infos instances should be put inside
                # `complete_model_class()`:
                complete_model_class(
                    cls,
                    config_wrapper,
                    raise_errors=False,
                    ns_resolver=ns_resolver,
                    create_model_module=_create_model_module,
                )

            if config_wrapper.frozen and '__hash__' not in namespace:
                set_default_hash_func(cls, bases)

            # using super(cls, cls) on the next line ensures we only call the parent class's __pydantic_init_subclass__
            # I believe the `type: ignore` is only necessary because mypy doesn't realize that this code branch is
            # only hit for _proper_ subclasses of BaseModel
            super(cls, cls).__pydantic_init_subclass__(**kwargs)  # type: ignore[misc]
            return cls
        else:
            # These are instance variables, but have been assigned to `NoInitField` to trick the type checker.
            for instance_slot in '__pydantic_fields_set__', '__pydantic_extra__', '__pydantic_private__':
                namespace.pop(
                    instance_slot,
                    None,  # In case the metaclass is used with a class other than `BaseModel`.
                )
            namespace.get('__annotations__', {}).clear()
            return super().__new__(mcs, cls_name, bases, namespace, **kwargs)

    if not typing.TYPE_CHECKING:  # pragma: no branch
        # We put `__getattr__` in a non-TYPE_CHECKING block because otherwise, mypy allows arbitrary attribute access

        def __getattr__(self, item: str) -> Any:
            """This is necessary to keep attribute access working for class attribute access."""
            private_attributes = self.__dict__.get('__private_attributes__')
            if private_attributes and item in private_attributes:
                return private_attributes[item]
            raise AttributeError(item)

    @classmethod
    def __prepare__(cls, *args: Any, **kwargs: Any) -> dict[str, object]:
        return _ModelNamespaceDict()

    def __instancecheck__(self, instance: Any) -> bool:
        """Avoid calling ABC _abc_instancecheck unless we're pretty sure.

        See #3829 and python/cpython#92810
        """
        return hasattr(instance, '__pydantic_decorators__') and super().__instancecheck__(instance)

    def __subclasscheck__(self, subclass: type[Any]) -> bool:
        """Avoid calling ABC _abc_subclasscheck unless we're pretty sure.

        See #3829 and python/cpython#92810
        """
        return hasattr(subclass, '__pydantic_decorators__') and super().__subclasscheck__(subclass)

    @staticmethod
    def _collect_bases_data(bases: tuple[type[Any], ...]) -> tuple[set[str], set[str], dict[str, ModelPrivateAttr]]:
        BaseModel = import_cached_base_model()

        field_names: set[str] = set()
        class_vars: set[str] = set()
        private_attributes: dict[str, ModelPrivateAttr] = {}
        for base in bases:
            if issubclass(base, BaseModel) and base is not BaseModel:
                # model_fields might not be defined yet in the case of generics, so we use getattr here:
                field_names.update(getattr(base, '__pydantic_fields__', {}).keys())
                class_vars.update(base.__class_vars__)
                private_attributes.update(base.__private_attributes__)
        return field_names, class_vars, private_attributes

    @property
    @deprecated('The `__fields__` attribute is deprecated, use `model_fields` instead.', category=None)
    def __fields__(self) -> dict[str, FieldInfo]:
        warnings.warn(
            'The `__fields__` attribute is deprecated, use `model_fields` instead.',
            PydanticDeprecatedSince20,
            stacklevel=2,
        )
        return getattr(self, '__pydantic_fields__', {})

    @property
    def __pydantic_fields_complete__(self) -> bool:
        """Whether the fields where successfully collected (i.e. type hints were successfully resolves).

        This is a private attribute, not meant to be used outside Pydantic.
        """
        if not hasattr(self, '__pydantic_fields__'):
            return False

        field_infos = cast('dict[str, FieldInfo]', self.__pydantic_fields__)  # pyright: ignore[reportAttributeAccessIssue]

        return all(field_info._complete for field_info in field_infos.values())

    def __dir__(self) -> list[str]:
        attributes = list(super().__dir__())
        if '__fields__' in attributes:
            attributes.remove('__fields__')
        return attributes


def init_private_attributes(self: BaseModel, context: Any, /) -> None:
    """This function is meant to behave like a BaseModel method to initialise private attributes.

    It takes context as an argument since that's what pydantic-core passes when calling it.

    Args:
        self: The BaseModel instance.
        context: The context.
    """
    if getattr(self, '__pydantic_private__', None) is None:
        pydantic_private = {}
        for name, private_attr in self.__private_attributes__.items():
            default = private_attr.get_default()
            if default is not PydanticUndefined:
                pydantic_private[name] = default
        object_setattr(self, '__pydantic_private__', pydantic_private)


def get_model_post_init(namespace: dict[str, Any], bases: tuple[type[Any], ...]) -> Callable[..., Any] | None:
    """Get the `model_post_init` method from the namespace or the class bases, or `None` if not defined."""
    if 'model_post_init' in namespace:
        return namespace['model_post_init']

    BaseModel = import_cached_base_model()

    model_post_init = get_attribute_from_bases(bases, 'model_post_init')
    if model_post_init is not BaseModel.model_post_init:
        return model_post_init


def inspect_namespace(  # noqa C901
    namespace: dict[str, Any],
    ignored_types: tuple[type[Any], ...],
    base_class_vars: set[str],
    base_class_fields: set[str],
) -> dict[str, ModelPrivateAttr]:
    """Iterate over the namespace and:
    * gather private attributes
    * check for items which look like fields but are not (e.g. have no annotation) and warn.

    Args:
        namespace: The attribute dictionary of the class to be created.
        ignored_types: A tuple of ignore types.
        base_class_vars: A set of base class class variables.
        base_class_fields: A set of base class fields.

    Returns:
        A dict contains private attributes info.

    Raises:
        TypeError: If there is a `__root__` field in model.
        NameError: If private attribute name is invalid.
        PydanticUserError:
            - If a field does not have a type annotation.
            - If a field on base class was overridden by a non-annotated attribute.
    """
    from ..fields import ModelPrivateAttr, PrivateAttr

    FieldInfo = import_cached_field_info()

    all_ignored_types = ignored_types + default_ignored_types()

    private_attributes: dict[str, ModelPrivateAttr] = {}
    raw_annotations = namespace.get('__annotations__', {})

    if '__root__' in raw_annotations or '__root__' in namespace:
        raise TypeError("To define root models, use `pydantic.RootModel` rather than a field called '__root__'")

    ignored_names: set[str] = set()
    for var_name, value in list(namespace.items()):
        if var_name == 'model_config' or var_name == '__pydantic_extra__':
            continue
        elif (
            isinstance(value, type)
            and value.__module__ == namespace['__module__']
            and '__qualname__' in namespace
            and value.__qualname__.startswith(namespace['__qualname__'])
        ):
            # `value` is a nested type defined in this namespace; don't error
            continue
        elif isinstance(value, all_ignored_types) or value.__class__.__module__ == 'functools':
            ignored_names.add(var_name)
            continue
        elif isinstance(value, ModelPrivateAttr):
            if var_name.startswith('__'):
                raise NameError(
                    'Private attributes must not use dunder names;'
                    f' use a single underscore prefix instead of {var_name!r}.'
                )
            elif is_valid_field_name(var_name):
                raise NameError(
                    'Private attributes must not use valid field names;'
                    f' use sunder names, e.g. {"_" + var_name!r} instead of {var_name!r}.'
                )
            private_attributes[var_name] = value
            del namespace[var_name]
        elif isinstance(value, FieldInfo) and not is_valid_field_name(var_name):
            suggested_name = var_name.lstrip('_') or 'my_field'  # don't suggest '' for all-underscore name
            raise NameError(
                f'Fields must not use names with leading underscores;'
                f' e.g., use {suggested_name!r} instead of {var_name!r}.'
            )

        elif var_name.startswith('__'):
            continue
        elif is_valid_privateattr_name(var_name):
            if var_name not in raw_annotations or not is_classvar_annotation(raw_annotations[var_name]):
                private_attributes[var_name] = cast(ModelPrivateAttr, PrivateAttr(default=value))
                del namespace[var_name]
        elif var_name in base_class_vars:
            continue
        elif var_name not in raw_annotations:
            if var_name in base_class_fields:
                raise PydanticUserError(
                    f'Field {var_name!r} defined on a base class was overridden by a non-annotated attribute. '
                    f'All field definitions, including overrides, require a type annotation.',
                    code='model-field-overridden',
                )
            elif isinstance(value, FieldInfo):
                raise PydanticUserError(
                    f'Field {var_name!r} requires a type annotation', code='model-field-missing-annotation'
                )
            else:
                raise PydanticUserError(
                    f'A non-annotated attribute was detected: `{var_name} = {value!r}`. All model fields require a '
                    f'type annotation; if `{var_name}` is not meant to be a field, you may be able to resolve this '
                    f"error by annotating it as a `ClassVar` or updating `model_config['ignored_types']`.",
                    code='model-field-missing-annotation',
                )

    for ann_name, ann_type in raw_annotations.items():
        if (
            is_valid_privateattr_name(ann_name)
            and ann_name not in private_attributes
            and ann_name not in ignored_names
<<<<<<< HEAD
            # This condition is a false negative when `ann_type` is stringified,
            # but it is handled in `set_model_fields`:
            and not is_classvar(ann_type)
=======
            # This condition can be a false negative when `ann_type` is stringified,
            # but it is handled in most cases in `set_model_fields`:
            and not is_classvar_annotation(ann_type)
>>>>>>> 5f033e46
            and ann_type not in all_ignored_types
            and getattr(ann_type, '__module__', None) != 'functools'
        ):
            if isinstance(ann_type, str):
                # Walking up the frames to get the module namespace where the model is defined
                # (as the model class wasn't created yet, we unfortunately can't use `cls.__module__`):
                frame = sys._getframe(2)
                if frame is not None:
                    try:
                        ann_type = eval_type_backport(
                            _make_forward_ref(ann_type, is_argument=False, is_class=True),
                            globalns=frame.f_globals,
                            localns=frame.f_locals,
                        )
                    except (NameError, TypeError):
                        pass

<<<<<<< HEAD
            if is_annotated(ann_type):
                _, *metadata = typing_extensions.get_args(ann_type)
=======
            if typing_objects.is_annotated(get_origin(ann_type)):
                _, *metadata = get_args(ann_type)
>>>>>>> 5f033e46
                private_attr = next((v for v in metadata if isinstance(v, ModelPrivateAttr)), None)
                if private_attr is not None:
                    private_attributes[ann_name] = private_attr
                    continue
            private_attributes[ann_name] = PrivateAttr()

    return private_attributes


def set_default_hash_func(cls: type[BaseModel], bases: tuple[type[Any], ...]) -> None:
    base_hash_func = get_attribute_from_bases(bases, '__hash__')
    new_hash_func = make_hash_func(cls)
    if base_hash_func in {None, object.__hash__} or getattr(base_hash_func, '__code__', None) == new_hash_func.__code__:
        # If `__hash__` is some default, we generate a hash function.
        # It will be `None` if not overridden from BaseModel.
        # It may be `object.__hash__` if there is another
        # parent class earlier in the bases which doesn't override `__hash__` (e.g. `typing.Generic`).
        # It may be a value set by `set_default_hash_func` if `cls` is a subclass of another frozen model.
        # In the last case we still need a new hash function to account for new `model_fields`.
        cls.__hash__ = new_hash_func


def make_hash_func(cls: type[BaseModel]) -> Any:
    getter = operator.itemgetter(*cls.__pydantic_fields__.keys()) if cls.__pydantic_fields__ else lambda _: 0

    def hash_func(self: Any) -> int:
        try:
            return hash(getter(self.__dict__))
        except KeyError:
            # In rare cases (such as when using the deprecated copy method), the __dict__ may not contain
            # all model fields, which is how we can get here.
            # getter(self.__dict__) is much faster than any 'safe' method that accounts for missing keys,
            # and wrapping it in a `try` doesn't slow things down much in the common case.
            return hash(getter(SafeGetItemProxy(self.__dict__)))

    return hash_func


def set_model_fields(
    cls: type[BaseModel],
    config_wrapper: ConfigWrapper,
    ns_resolver: NsResolver | None,
) -> None:
    """Collect and set `cls.__pydantic_fields__` and `cls.__class_vars__`.

    Args:
        cls: BaseModel or dataclass.
        config_wrapper: The config wrapper instance.
        ns_resolver: Namespace resolver to use when getting model annotations.
    """
    typevars_map = get_model_typevars_map(cls)
    fields, class_vars = collect_model_fields(cls, config_wrapper, ns_resolver, typevars_map=typevars_map)

    cls.__pydantic_fields__ = fields
    cls.__class_vars__.update(class_vars)

    for k in class_vars:
        # Class vars should not be private attributes
        #     We remove them _here_ and not earlier because we rely on inspecting the class to determine its classvars,
        #     but private attributes are determined by inspecting the namespace _prior_ to class creation.
        #     In the case that a classvar with a leading-'_' is defined via a ForwardRef (e.g., when using
        #     `__future__.annotations`), we want to remove the private attribute which was detected _before_ we knew it
        #     evaluated to a classvar

        value = cls.__private_attributes__.pop(k, None)
        if value is not None and value.default is not PydanticUndefined:
            setattr(cls, k, value.default)


def complete_model_class(
    cls: type[BaseModel],
    config_wrapper: ConfigWrapper,
    *,
    raise_errors: bool = True,
    ns_resolver: NsResolver | None = None,
    create_model_module: str | None = None,
) -> bool:
    """Finish building a model class.

    This logic must be called after class has been created since validation functions must be bound
    and `get_type_hints` requires a class object.

    Args:
        cls: BaseModel or dataclass.
        config_wrapper: The config wrapper instance.
        raise_errors: Whether to raise errors.
        ns_resolver: The namespace resolver instance to use during schema building.
        create_model_module: The module of the class to be created, if created by `create_model`.

    Returns:
        `True` if the model is successfully completed, else `False`.

    Raises:
        PydanticUndefinedAnnotation: If `PydanticUndefinedAnnotation` occurs in`__get_pydantic_core_schema__`
            and `raise_errors=True`.
    """
    typevars_map = get_model_typevars_map(cls)
    gen_schema = GenerateSchema(
        config_wrapper,
        ns_resolver,
        typevars_map,
    )

    try:
        schema = gen_schema.generate_schema(cls)
    except PydanticUndefinedAnnotation as e:
        if raise_errors:
            raise
        set_model_mocks(cls, f'`{e.name}`')
        return False

    core_config = config_wrapper.core_config(title=cls.__name__)

    try:
        schema = gen_schema.clean_schema(schema)
    except InvalidSchemaError:
        set_model_mocks(cls)
        return False

    # This needs to happen *after* model schema generation, as the return type
    # of the properties are evaluated and the `ComputedFieldInfo` are recreated:
    cls.__pydantic_computed_fields__ = {k: v.info for k, v in cls.__pydantic_decorators__.computed_fields.items()}

    set_deprecated_descriptors(cls)

    cls.__pydantic_core_schema__ = schema

    cls.__pydantic_validator__ = create_schema_validator(
        schema,
        cls,
        create_model_module or cls.__module__,
        cls.__qualname__,
        'create_model' if create_model_module else 'BaseModel',
        core_config,
        config_wrapper.plugin_settings,
    )
    cls.__pydantic_serializer__ = SchemaSerializer(schema, core_config)
    cls.__pydantic_complete__ = True

    # set __signature__ attr only for model class, but not for its instances
    # (because instances can define `__call__`, and `inspect.signature` shouldn't
    # use the `__signature__` attribute and instead generate from `__call__`).
    cls.__signature__ = LazyClassAttribute(
        '__signature__',
        partial(
            generate_pydantic_signature,
            init=cls.__init__,
            fields=cls.__pydantic_fields__,
            validate_by_name=config_wrapper.validate_by_name,
            extra=config_wrapper.extra,
        ),
    )
    return True


def set_deprecated_descriptors(cls: type[BaseModel]) -> None:
    """Set data descriptors on the class for deprecated fields."""
    for field, field_info in cls.__pydantic_fields__.items():
        if (msg := field_info.deprecation_message) is not None:
            desc = _DeprecatedFieldDescriptor(msg)
            desc.__set_name__(cls, field)
            setattr(cls, field, desc)

    for field, computed_field_info in cls.__pydantic_computed_fields__.items():
        if (
            (msg := computed_field_info.deprecation_message) is not None
            # Avoid having two warnings emitted:
            and not hasattr(unwrap_wrapped_function(computed_field_info.wrapped_property), '__deprecated__')
        ):
            desc = _DeprecatedFieldDescriptor(msg, computed_field_info.wrapped_property)
            desc.__set_name__(cls, field)
            setattr(cls, field, desc)


class _DeprecatedFieldDescriptor:
    """Read-only data descriptor used to emit a runtime deprecation warning before accessing a deprecated field.

    Attributes:
        msg: The deprecation message to be emitted.
        wrapped_property: The property instance if the deprecated field is a computed field, or `None`.
        field_name: The name of the field being deprecated.
    """

    field_name: str

    def __init__(self, msg: str, wrapped_property: property | None = None) -> None:
        self.msg = msg
        self.wrapped_property = wrapped_property

    def __set_name__(self, cls: type[BaseModel], name: str) -> None:
        self.field_name = name

    def __get__(self, obj: BaseModel | None, obj_type: type[BaseModel] | None = None) -> Any:
        if obj is None:
            if self.wrapped_property is not None:
                return self.wrapped_property.__get__(None, obj_type)
            raise AttributeError(self.field_name)

        warnings.warn(self.msg, builtins.DeprecationWarning, stacklevel=2)

        if self.wrapped_property is not None:
            return self.wrapped_property.__get__(obj, obj_type)
        return obj.__dict__[self.field_name]

    # Defined to make it a data descriptor and take precedence over the instance's dictionary.
    # Note that it will not be called when setting a value on a model instance
    # as `BaseModel.__setattr__` is defined and takes priority.
    def __set__(self, obj: Any, value: Any) -> NoReturn:
        raise AttributeError(self.field_name)


class _PydanticWeakRef:
    """Wrapper for `weakref.ref` that enables `pickle` serialization.

    Cloudpickle fails to serialize `weakref.ref` objects due to an arcane error related
    to abstract base classes (`abc.ABC`). This class works around the issue by wrapping
    `weakref.ref` instead of subclassing it.

    See https://github.com/pydantic/pydantic/issues/6763 for context.

    Semantics:
        - If not pickled, behaves the same as a `weakref.ref`.
        - If pickled along with the referenced object, the same `weakref.ref` behavior
          will be maintained between them after unpickling.
        - If pickled without the referenced object, after unpickling the underlying
          reference will be cleared (`__call__` will always return `None`).
    """

    def __init__(self, obj: Any):
        if obj is None:
            # The object will be `None` upon deserialization if the serialized weakref
            # had lost its underlying object.
            self._wr = None
        else:
            self._wr = weakref.ref(obj)

    def __call__(self) -> Any:
        if self._wr is None:
            return None
        else:
            return self._wr()

    def __reduce__(self) -> tuple[Callable, tuple[weakref.ReferenceType | None]]:
        return _PydanticWeakRef, (self(),)


def build_lenient_weakvaluedict(d: dict[str, Any] | None) -> dict[str, Any] | None:
    """Takes an input dictionary, and produces a new value that (invertibly) replaces the values with weakrefs.

    We can't just use a WeakValueDictionary because many types (including int, str, etc.) can't be stored as values
    in a WeakValueDictionary.

    The `unpack_lenient_weakvaluedict` function can be used to reverse this operation.
    """
    if d is None:
        return None
    result = {}
    for k, v in d.items():
        try:
            proxy = _PydanticWeakRef(v)
        except TypeError:
            proxy = v
        result[k] = proxy
    return result


def unpack_lenient_weakvaluedict(d: dict[str, Any] | None) -> dict[str, Any] | None:
    """Inverts the transform performed by `build_lenient_weakvaluedict`."""
    if d is None:
        return None

    result = {}
    for k, v in d.items():
        if isinstance(v, _PydanticWeakRef):
            v = v()
            if v is not None:
                result[k] = v
        else:
            result[k] = v
    return result


@cache
def default_ignored_types() -> tuple[type[Any], ...]:
    from ..fields import ComputedFieldInfo

    ignored_types = [
        FunctionType,
        property,
        classmethod,
        staticmethod,
        PydanticDescriptorProxy,
        ComputedFieldInfo,
        TypeAliasType,  # from `typing_extensions`
    ]

    if sys.version_info >= (3, 12):
        ignored_types.append(typing.TypeAliasType)

    return tuple(ignored_types)<|MERGE_RESOLUTION|>--- conflicted
+++ resolved
@@ -11,11 +11,7 @@
 from abc import ABCMeta
 from functools import cache, partial, wraps
 from types import FunctionType
-<<<<<<< HEAD
-from typing import Any, Callable, Generic, Literal, NoReturn
-=======
 from typing import Any, Callable, Generic, Literal, NoReturn, cast
->>>>>>> 5f033e46
 
 from pydantic_core import PydanticUndefined, SchemaSerializer
 from typing_extensions import TypeAliasType, dataclass_transform, deprecated, get_args, get_origin
@@ -472,15 +468,9 @@
             is_valid_privateattr_name(ann_name)
             and ann_name not in private_attributes
             and ann_name not in ignored_names
-<<<<<<< HEAD
-            # This condition is a false negative when `ann_type` is stringified,
-            # but it is handled in `set_model_fields`:
-            and not is_classvar(ann_type)
-=======
             # This condition can be a false negative when `ann_type` is stringified,
             # but it is handled in most cases in `set_model_fields`:
             and not is_classvar_annotation(ann_type)
->>>>>>> 5f033e46
             and ann_type not in all_ignored_types
             and getattr(ann_type, '__module__', None) != 'functools'
         ):
@@ -498,13 +488,8 @@
                     except (NameError, TypeError):
                         pass
 
-<<<<<<< HEAD
-            if is_annotated(ann_type):
-                _, *metadata = typing_extensions.get_args(ann_type)
-=======
             if typing_objects.is_annotated(get_origin(ann_type)):
                 _, *metadata = get_args(ann_type)
->>>>>>> 5f033e46
                 private_attr = next((v for v in metadata if isinstance(v, ModelPrivateAttr)), None)
                 if private_attr is not None:
                     private_attributes[ann_name] = private_attr
