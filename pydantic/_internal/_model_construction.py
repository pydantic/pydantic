"""
Private logic for creating models.
"""
from __future__ import annotations as _annotations

import typing
import warnings
from functools import partial
from types import FunctionType
from typing import Any, Callable

from pydantic_core import SchemaSerializer, SchemaValidator, core_schema

from ..errors import PydanticUndefinedAnnotation, PydanticUserError
from ..fields import FieldInfo, ModelPrivateAttr, PrivateAttr
from ._core_metadata import build_metadata_dict
from ._core_utils import consolidate_refs, define_expected_missing_refs
from ._fields import Undefined, collect_fields
from ._forward_ref import PydanticForwardRef
from ._generate_schema import generate_config, get_model_self_schema, model_fields_schema
from ._generics import recursively_defined_type_refs
from ._typing_extra import is_classvar
from ._utils import ClassAttribute, is_valid_identifier

if typing.TYPE_CHECKING:
    from inspect import Signature

    from ..config import ConfigDict
    from ..main import BaseModel

__all__ = 'object_setattr', 'init_private_attributes', 'inspect_namespace', 'complete_model_class', 'MockValidator'


IGNORED_TYPES: tuple[Any, ...] = (FunctionType, property, type, classmethod, staticmethod)
object_setattr = object.__setattr__


def init_private_attributes(self_: Any, _context: Any) -> None:
    """
    This method is bound to model classes to initialise private attributes.

    It takes context as an argument since that's what pydantic-core passes when calling it.
    """
    for name, private_attr in self_.__private_attributes__.items():
        default = private_attr.get_default()
        if default is not Undefined:
            object_setattr(self_, name, default)


def inspect_namespace(namespace: dict[str, Any]) -> dict[str, ModelPrivateAttr]:
    """
    iterate over the namespace and:
    * gather private attributes
    * check for items which look like fields but are not (e.g. have no annotation) and warn
    """
    private_attributes: dict[str, ModelPrivateAttr] = {}
    raw_annotations = namespace.get('__annotations__', {})
    for var_name, value in list(namespace.items()):
        if isinstance(value, ModelPrivateAttr):
            if var_name.startswith('__'):
                raise NameError(
                    f'Private attributes "{var_name}" must not have dunder names; '
                    'use a single underscore prefix instead.'
                )
            elif not single_underscore(var_name):
                raise NameError(
                    f'Private attributes "{var_name}" must not be a valid field name; '
                    f'use sunder names, e.g. "_{var_name}"'
                )
            private_attributes[var_name] = value
            del namespace[var_name]
        elif not single_underscore(var_name):
            continue
        elif var_name.startswith('_'):
            if var_name in raw_annotations and is_classvar(raw_annotations[var_name]):
                continue
            private_attributes[var_name] = PrivateAttr(default=value)
            del namespace[var_name]
        elif var_name not in raw_annotations and not isinstance(value, IGNORED_TYPES):
            warnings.warn(
                f'All fields must include a type annotation; '
                f'{var_name!r} looks like a field but has no type annotation.',
                DeprecationWarning,
            )

    for ann_name, ann_type in raw_annotations.items():
        if single_underscore(ann_name) and ann_name not in private_attributes and not is_classvar(ann_type):
            private_attributes[ann_name] = PrivateAttr()

    return private_attributes


def single_underscore(name: str) -> bool:
    return name.startswith('_') and not name.startswith('__')


def deferred_model_get_pydantic_validation_schema(
    cls: type[BaseModel], types_namespace: dict[str, Any] | None, typevars_map: dict[Any, Any] | None, **_kwargs: Any
) -> core_schema.CoreSchema:
    """
    Used on model as `__get_pydantic_core_schema__` if not all type hints are available.

    This method generates the schema for the model and also sets `model_fields`, but it does NOT build
    the validator and set `__pydantic_validator__` as that would fail in some cases - e.g. mutually referencing
    models.
    """
    self_schema, model_ref = get_model_self_schema(cls)
    types_namespace = {**(types_namespace or {}), cls.__name__: PydanticForwardRef(self_schema, cls)}
    fields, _ = collect_fields(cls, cls.__bases__, types_namespace)

    model_config = cls.model_config
    inner_schema = model_fields_schema(
        model_ref,
        fields,
        cls.__pydantic_validator_functions__,
        cls.__pydantic_serializer_functions__,
        model_config['arbitrary_types_allowed'],
        types_namespace,
        typevars_map,
    )

    core_config = generate_config(model_config, cls)
    # we have to set model_fields as otherwise `repr` on the model will fail
    cls.model_fields = fields
    model_post_init = '__pydantic_post_init__' if hasattr(cls, '__pydantic_post_init__') else None
    js_metadata = cls.model_json_schema_metadata()
    return core_schema.model_schema(
        cls,
        inner_schema,
        config=core_config,
        post_init=model_post_init,
        metadata=build_metadata_dict(js_metadata=js_metadata),
    )


def complete_model_class(
    cls: type[BaseModel],
    name: str,
    bases: tuple[type[Any], ...],
    *,
    raise_errors: bool = True,
    types_namespace: dict[str, Any] | None = None,
    typevars_map: dict[str, Any] | None = None,
) -> bool:
    """
    Collect bound validator functions, build the model validation schema and set the model signature.

    Returns `True` if the model is successfully completed, else `False`.

    This logic must be called after class has been created since validation functions must be bound
    and `get_type_hints` requires a class object.
    """
    validator_functions = cls.__pydantic_validator_functions__
    serializer_functions = cls.__pydantic_serializer_functions__
    validator_functions.set_bound_functions(cls)
    serializer_functions.set_bound_functions(cls)

    self_schema, model_ref = get_model_self_schema(cls)
    types_namespace = {**(types_namespace or {}), cls.__name__: PydanticForwardRef(self_schema, cls)}
    try:
        fields, class_vars = collect_fields(cls, bases, types_namespace, typevars_map=typevars_map)
<<<<<<< HEAD
        apply_alias_generator(cls.model_config, fields)
=======
        # this schema construction has to go here
        # since in some recursive generics it can raise a PydanticUndefinedAnnotation error
>>>>>>> 84d0acf6
        inner_schema = model_fields_schema(
            model_ref,
            fields,
            validator_functions,
            serializer_functions,
            cls.model_config['arbitrary_types_allowed'],
            types_namespace,
            typevars_map,
        )
    except PydanticUndefinedAnnotation as e:
        if raise_errors:
            raise
        if cls.model_config['undefined_types_warning']:
            config_warning_string = (
                f'`{name}` has an undefined annotation: `{e}`. '
                f'It may be possible to resolve this by setting '
                f'undefined_types_warning=False in the config for `{name}`.'
            )
            raise UserWarning(config_warning_string)
        usage_warning_string = (
            f'`{name}` is not fully defined; you should define `{e}`, then call `{name}.model_rebuild()` '
            f'before the first `{name}` instance is created.'
        )
        cls.__pydantic_validator__ = MockValidator(usage_warning_string)  # type: ignore[assignment]
        # here we have to set __get_pydantic_core_schema__ so we can try to rebuild the model later
        cls.__get_pydantic_core_schema__ = partial(  # type: ignore[attr-defined]
            deferred_model_get_pydantic_validation_schema, cls, typevars_map=typevars_map
        )
        return False

    inner_schema = consolidate_refs(inner_schema)
    inner_schema = define_expected_missing_refs(inner_schema, recursively_defined_type_refs())

    validator_functions.check_for_unused()
    serializer_functions.check_for_unused()

    core_config = generate_config(cls.model_config, cls)
    cls.model_fields = fields
    cls.__class_vars__.update(class_vars)
    model_post_init = '__pydantic_post_init__' if hasattr(cls, '__pydantic_post_init__') else None
    js_metadata = cls.model_json_schema_metadata()
    cls.__pydantic_core_schema__ = schema = core_schema.model_schema(
        cls,
        inner_schema,
        config=core_config,
        post_init=model_post_init,
        metadata=build_metadata_dict(js_metadata=js_metadata),
    )
    cls.__pydantic_validator__ = SchemaValidator(schema, core_config)
    cls.__pydantic_serializer__ = SchemaSerializer(schema, core_config)
    cls.__pydantic_model_complete__ = True

    # set __signature__ attr only for model class, but not for its instances
    cls.__signature__ = ClassAttribute(
        '__signature__', generate_model_signature(cls.__init__, fields, cls.model_config)
    )
    return True


def generate_model_signature(init: Callable[..., None], fields: dict[str, FieldInfo], config: ConfigDict) -> Signature:
    """
    Generate signature for model based on its fields
    """
    from inspect import Parameter, Signature, signature
    from itertools import islice

    from ..config import Extra

    present_params = signature(init).parameters.values()
    merged_params: dict[str, Parameter] = {}
    var_kw = None
    use_var_kw = False

    for param in islice(present_params, 1, None):  # skip self arg
        # inspect does "clever" things to show annotations as strings because we have
        # `from __future__ import annotations` in main, we don't want that
        if param.annotation == 'Any':
            param = param.replace(annotation=Any)
        if param.kind is param.VAR_KEYWORD:
            var_kw = param
            continue
        merged_params[param.name] = param

    if var_kw:  # if custom init has no var_kw, fields which are not declared in it cannot be passed through
        allow_names = config['populate_by_name']
        for field_name, field in fields.items():
            param_name = field.alias or field_name
            if field_name in merged_params or param_name in merged_params:
                continue
            elif not is_valid_identifier(param_name):
                if allow_names and is_valid_identifier(field_name):
                    param_name = field_name
                else:
                    use_var_kw = True
                    continue

            # TODO: replace annotation with actual expected types once #1055 solved
            kwargs = {} if field.is_required() else {'default': field.get_default()}
            merged_params[param_name] = Parameter(
                param_name, Parameter.KEYWORD_ONLY, annotation=field.rebuild_annotation(), **kwargs
            )

    if config['extra'] is Extra.allow:
        use_var_kw = True

    if var_kw and use_var_kw:
        # Make sure the parameter for extra kwargs
        # does not have the same name as a field
        default_model_signature = [
            ('__pydantic_self__', Parameter.POSITIONAL_OR_KEYWORD),
            ('data', Parameter.VAR_KEYWORD),
        ]
        if [(p.name, p.kind) for p in present_params] == default_model_signature:
            # if this is the standard model signature, use extra_data as the extra args name
            var_kw_name = 'extra_data'
        else:
            # else start from var_kw
            var_kw_name = var_kw.name

        # generate a name that's definitely unique
        while var_kw_name in fields:
            var_kw_name += '_'
        merged_params[var_kw_name] = var_kw.replace(name=var_kw_name)

    return Signature(parameters=list(merged_params.values()), return_annotation=None)


class MockValidator:
    """
    Mocker for `pydantic_core.SchemaValidator` which just raises an error when one of its methods is accessed.
    """

    __slots__ = ('_error_message',)

    def __init__(self, error_message: str) -> None:
        self._error_message = error_message

    def __getattr__(self, item: str) -> None:
        __tracebackhide__ = True
        # raise an AttributeError if `item` doesn't exist
        getattr(SchemaValidator, item)
        raise PydanticUserError(self._error_message)


def apply_alias_generator(config: ConfigDict, fields: dict[str, FieldInfo]) -> None:
    alias_generator = config['alias_generator']
    if alias_generator is None:
        return

    for name, field_info in fields.items():
        if field_info.alias_priority is None or field_info.alias_priority <= 1:
            alias = alias_generator(name)
            if not isinstance(alias, str):
                raise TypeError(f'alias_generator {alias_generator} must return str, not {alias.__class__}')
            field_info.alias = alias
            field_info.alias_priority = 1<|MERGE_RESOLUTION|>--- conflicted
+++ resolved
@@ -159,12 +159,9 @@
     types_namespace = {**(types_namespace or {}), cls.__name__: PydanticForwardRef(self_schema, cls)}
     try:
         fields, class_vars = collect_fields(cls, bases, types_namespace, typevars_map=typevars_map)
-<<<<<<< HEAD
         apply_alias_generator(cls.model_config, fields)
-=======
         # this schema construction has to go here
         # since in some recursive generics it can raise a PydanticUndefinedAnnotation error
->>>>>>> 84d0acf6
         inner_schema = model_fields_schema(
             model_ref,
             fields,
