"""Private logic for creating pydantic dataclasses."""
from __future__ import annotations as _annotations

import dataclasses
import inspect
import typing
import warnings
from functools import partial, wraps
from inspect import Parameter, Signature, signature
from typing import Any, Callable, ClassVar

from pydantic_core import (
    ArgsKwargs,
    PydanticUndefined,
    SchemaSerializer,
    SchemaValidator,
    core_schema,
    validate_core_schema,
)
from typing_extensions import TypeGuard

from ..errors import PydanticUndefinedAnnotation
from ..fields import FieldInfo
from ..plugin._schema_validator import create_schema_validator
from ..warnings import PydanticDeprecatedSince20
from . import _config, _decorators, _discriminated_union, _typing_extra
from ._core_utils import collect_invalid_schemas, simplify_schema_references
from ._fields import collect_dataclass_fields
from ._generate_schema import GenerateSchema
from ._generics import get_standard_typevars_map
from ._mock_val_ser import set_dataclass_mock_validator
from ._schema_generation_shared import CallbackGetCoreSchemaHandler
from ._utils import is_valid_identifier

if typing.TYPE_CHECKING:
    from ..config import ConfigDict

    class StandardDataclass(typing.Protocol):
        __dataclass_fields__: ClassVar[dict[str, Any]]
        __dataclass_params__: ClassVar[Any]  # in reality `dataclasses._DataclassParams`
        __post_init__: ClassVar[Callable[..., None]]

        def __init__(self, *args: object, **kwargs: object) -> None:
            pass

    class PydanticDataclass(StandardDataclass, typing.Protocol):
        """A protocol containing attributes only available once a class has been decorated as a Pydantic dataclass.

        Attributes:
            __pydantic_config__: Pydantic-specific configuration settings for the dataclass.
            __pydantic_complete__: Whether dataclass building is completed, or if there are still undefined fields.
            __pydantic_core_schema__: The pydantic-core schema used to build the SchemaValidator and SchemaSerializer.
            __pydantic_decorators__: Metadata containing the decorators defined on the dataclass.
            __pydantic_fields__: Metadata about the fields defined on the dataclass.
            __pydantic_serializer__: The pydantic-core SchemaSerializer used to dump instances of the dataclass.
            __pydantic_validator__: The pydantic-core SchemaValidator used to validate instances of the dataclass.
        """

        __pydantic_config__: ClassVar[ConfigDict]
        __pydantic_complete__: ClassVar[bool]
        __pydantic_core_schema__: ClassVar[core_schema.CoreSchema]
        __pydantic_decorators__: ClassVar[_decorators.DecoratorInfos]
        __pydantic_fields__: ClassVar[dict[str, FieldInfo]]
        __pydantic_serializer__: ClassVar[SchemaSerializer]
        __pydantic_validator__: ClassVar[SchemaValidator]

else:
    # See PyCharm issues https://youtrack.jetbrains.com/issue/PY-21915
    # and https://youtrack.jetbrains.com/issue/PY-51428
    DeprecationWarning = PydanticDeprecatedSince20


def set_dataclass_fields(cls: type[StandardDataclass], types_namespace: dict[str, Any] | None = None) -> None:
    """Collect and set `cls.__pydantic_fields__`.

    Args:
        cls: The class.
        types_namespace: The types namespace, defaults to `None`.
    """
    typevars_map = get_standard_typevars_map(cls)
    fields = collect_dataclass_fields(cls, types_namespace, typevars_map=typevars_map)

    cls.__pydantic_fields__ = fields  # type: ignore


def complete_dataclass(
    cls: type[Any],
    config_wrapper: _config.ConfigWrapper,
    *,
    raise_errors: bool = True,
    types_namespace: dict[str, Any] | None,
) -> bool:
    """Finish building a pydantic dataclass.

    This logic is called on a class which has already been wrapped in `dataclasses.dataclass()`.

    This is somewhat analogous to `pydantic._internal._model_construction.complete_model_class`.

    Args:
        cls: The class.
        config_wrapper: The config wrapper instance.
        raise_errors: Whether to raise errors, defaults to `True`.
        types_namespace: The types namespace.

    Returns:
        `True` if building a pydantic dataclass is successfully completed, `False` otherwise.

    Raises:
        PydanticUndefinedAnnotation: If `raise_error` is `True` and there is an undefined annotations.
    """
    if hasattr(cls, '__post_init_post_parse__'):
        warnings.warn(
            'Support for `__post_init_post_parse__` has been dropped, the method will not be called', DeprecationWarning
        )

    if types_namespace is None:
        types_namespace = _typing_extra.get_cls_types_namespace(cls)

    set_dataclass_fields(cls, types_namespace)

    typevars_map = get_standard_typevars_map(cls)
    gen_schema = GenerateSchema(
        config_wrapper,
        types_namespace,
        typevars_map,
    )

    # dataclass.__init__ must be defined here so its `__qualname__` can be changed since functions can't be copied.

    def __init__(__dataclass_self__: PydanticDataclass, *args: Any, **kwargs: Any) -> None:
        __tracebackhide__ = True
        s = __dataclass_self__
        s.__pydantic_validator__.validate_python(ArgsKwargs(args, kwargs), self_instance=s)

    __init__.__qualname__ = f'{cls.__qualname__}.__init__'
    sig = generate_dataclass_signature(cls)
    cls.__init__ = __init__  # type: ignore
    cls.__signature__ = sig  # type: ignore
    cls.__pydantic_config__ = config_wrapper.config_dict  # type: ignore

    get_core_schema = getattr(cls, '__get_pydantic_core_schema__', None)
    try:
        if get_core_schema:
            schema = get_core_schema(
                cls,
                CallbackGetCoreSchemaHandler(
                    partial(gen_schema.generate_schema, from_dunder_get_core_schema=False),
                    gen_schema,
                    ref_mode='unpack',
                ),
            )
        else:
            schema = gen_schema.generate_schema(cls, from_dunder_get_core_schema=False)
    except PydanticUndefinedAnnotation as e:
        if raise_errors:
            raise
        set_dataclass_mock_validator(cls, cls.__name__, f'`{e.name}`')
        return False

    core_config = config_wrapper.core_config(cls)

    schema = gen_schema.collect_definitions(schema)
    if collect_invalid_schemas(schema):
        set_dataclass_mock_validator(cls, cls.__name__, 'all referenced types')
        return False

    schema = _discriminated_union.apply_discriminators(simplify_schema_references(schema))

    # We are about to set all the remaining required properties expected for this cast;
    # __pydantic_decorators__ and __pydantic_fields__ should already be set
    cls = typing.cast('type[PydanticDataclass]', cls)
    # debug(schema)
<<<<<<< HEAD
    cls.__pydantic_core_schema__ = schema = _discriminated_union.apply_discriminators(flatten_schema_defs(schema))
    simplified_core_schema = inline_schema_defs(schema)
    cls.__pydantic_validator__ = validator = create_schema_validator(
        simplified_core_schema, core_config, config_wrapper.plugin_settings
    )
    cls.__pydantic_serializer__ = SchemaSerializer(simplified_core_schema, core_config)
=======
    cls.__pydantic_core_schema__ = schema = validate_core_schema(schema)
    cls.__pydantic_validator__ = validator = SchemaValidator(schema, core_config)
    cls.__pydantic_serializer__ = SchemaSerializer(schema, core_config)
>>>>>>> bca0e38c

    if config_wrapper.validate_assignment:

        @wraps(cls.__setattr__)
        def validated_setattr(instance: Any, __field: str, __value: str) -> None:
            validator.validate_assignment(instance, __field, __value)

        cls.__setattr__ = validated_setattr.__get__(None, cls)  # type: ignore

    return True


def generate_dataclass_signature(cls: type[StandardDataclass]) -> Signature:
    """Generate signature for a pydantic dataclass.

    This implementation assumes we do not support custom `__init__`, which is currently true for pydantic dataclasses.
    If we change this eventually, we should make this function's logic more closely mirror that from
    `pydantic._internal._model_construction.generate_model_signature`.

    Args:
        cls: The dataclass.

    Returns:
        The signature.
    """
    sig = signature(cls)
    final_params: dict[str, Parameter] = {}

    for param in sig.parameters.values():
        param_default = param.default
        if isinstance(param_default, FieldInfo):
            annotation = param.annotation
            # Replace the annotation if appropriate
            # inspect does "clever" things to show annotations as strings because we have
            # `from __future__ import annotations` in main, we don't want that
            if annotation == 'Any':
                annotation = Any

            # Replace the field name with the alias if present
            name = param.name
            alias = param_default.alias
            validation_alias = param_default.validation_alias
            if validation_alias is None and isinstance(alias, str) and is_valid_identifier(alias):
                name = alias
            elif isinstance(validation_alias, str) and is_valid_identifier(validation_alias):
                name = validation_alias

            # Replace the field default
            default = param_default.default
            if default is PydanticUndefined:
                if param_default.default_factory is PydanticUndefined:
                    default = inspect.Signature.empty
                else:
                    # this is used by dataclasses to indicate a factory exists:
                    default = dataclasses._HAS_DEFAULT_FACTORY  # type: ignore

            param = param.replace(annotation=annotation, name=name, default=default)
        final_params[param.name] = param

    return Signature(parameters=list(final_params.values()), return_annotation=None)


def is_builtin_dataclass(_cls: type[Any]) -> TypeGuard[type[StandardDataclass]]:
    """Returns True if a class is a stdlib dataclass and *not* a pydantic dataclass.

    We check that
    - `_cls` is a dataclass
    - `_cls` does not inherit from a processed pydantic dataclass (and thus have a `__pydantic_validator__`)
    - `_cls` does not have any annotations that are not dataclass fields
    e.g.
    ```py
    import dataclasses

    import pydantic.dataclasses

    @dataclasses.dataclass
    class A:
        x: int

    @pydantic.dataclasses.dataclass
    class B(A):
        y: int
    ```
    In this case, when we first check `B`, we make an extra check and look at the annotations ('y'),
    which won't be a superset of all the dataclass fields (only the stdlib fields i.e. 'x')

    Args:
        cls: The class.

    Returns:
        `True` if the class is a stdlib dataclass, `False` otherwise.
    """
    return (
        dataclasses.is_dataclass(_cls)
        and not hasattr(_cls, '__pydantic_validator__')
        and set(_cls.__dataclass_fields__).issuperset(set(getattr(_cls, '__annotations__', {})))
    )<|MERGE_RESOLUTION|>--- conflicted
+++ resolved
@@ -170,18 +170,12 @@
     # __pydantic_decorators__ and __pydantic_fields__ should already be set
     cls = typing.cast('type[PydanticDataclass]', cls)
     # debug(schema)
-<<<<<<< HEAD
-    cls.__pydantic_core_schema__ = schema = _discriminated_union.apply_discriminators(flatten_schema_defs(schema))
-    simplified_core_schema = inline_schema_defs(schema)
+
+    cls.__pydantic_core_schema__ = schema = validate_core_schema(schema)
     cls.__pydantic_validator__ = validator = create_schema_validator(
-        simplified_core_schema, core_config, config_wrapper.plugin_settings
+        schema, core_config, config_wrapper.plugin_settings
     )
-    cls.__pydantic_serializer__ = SchemaSerializer(simplified_core_schema, core_config)
-=======
-    cls.__pydantic_core_schema__ = schema = validate_core_schema(schema)
-    cls.__pydantic_validator__ = validator = SchemaValidator(schema, core_config)
     cls.__pydantic_serializer__ = SchemaSerializer(schema, core_config)
->>>>>>> bca0e38c
 
     if config_wrapper.validate_assignment:
 
