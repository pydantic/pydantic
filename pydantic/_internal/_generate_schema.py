--- conflicted
+++ resolved
@@ -906,10 +906,7 @@
         if not isinstance(obj, type):
             return None
 
-<<<<<<< HEAD
         # Import here to avoid the extra import time earlier since _std_validators imports lots of things globally
-=======
->>>>>>> df53aeac
         from ._std_types_schema import SCHEMA_LOOKUP
 
         # instead of iterating over a list and calling is_instance, this should be somewhat faster,
@@ -921,12 +918,6 @@
             except KeyError:
                 continue
             return encoder(self, obj)
-<<<<<<< HEAD
-=======
-
-        if dataclasses.is_dataclass(obj):
-            return self._dataclass_schema(obj)  # type: ignore
->>>>>>> df53aeac
         return None
 
     def _dataclass_schema(
