--- conflicted
+++ resolved
@@ -201,11 +201,7 @@
             if hasattr(obj, '__origin__'):
                 js_modify_function = _get_pydantic_modify_json_schema(obj.__origin__)
 
-<<<<<<< HEAD
-        CoreMetadataHandler(schema).combine_js_modify_functions(js_modify_function)
-=======
         CoreMetadataHandler(schema).compose_js_modify_functions(js_modify_function)
->>>>>>> b5b0daab
 
         if 'ref' in schema:
             # definitions and definition-ref schemas don't have 'ref', causing the type error ignored on the next line
@@ -1065,11 +1061,7 @@
         schema = apply_single_annotation(schema, metadata, definitions)
 
         metadata_js_modify_function = _get_pydantic_modify_json_schema(metadata)
-<<<<<<< HEAD
-        handler.combine_js_modify_functions(metadata_js_modify_function)
-=======
         handler.compose_js_modify_functions(metadata_js_modify_function)
->>>>>>> b5b0daab
 
     return schema
 
@@ -1118,11 +1110,7 @@
         return schema
 
     handler = CoreMetadataHandler(schema)
-<<<<<<< HEAD
-    update_schema_function = handler.cs_update_function
-=======
     update_schema_function = handler.metadata.get('pydantic_cs_update_function')
->>>>>>> b5b0daab
     if update_schema_function is not None:
         new_schema = update_schema_function(schema, **metadata_dict)
         if new_schema is not None:
