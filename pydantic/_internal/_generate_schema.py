"""Convert python types to pydantic-core schema."""

from __future__ import annotations as _annotations

import collections.abc
import dataclasses
import datetime
import inspect
import os
import pathlib
import re
import sys
import typing
import warnings
from collections.abc import Generator, Iterable, Iterator, Mapping
from contextlib import contextmanager
from copy import copy
from decimal import Decimal
from enum import Enum
from fractions import Fraction
from functools import partial
from inspect import Parameter, _ParameterKind, signature
from ipaddress import IPv4Address, IPv4Interface, IPv4Network, IPv6Address, IPv6Interface, IPv6Network
from itertools import chain
from operator import attrgetter
from types import FunctionType, GenericAlias, LambdaType, MethodType
from typing import (
    TYPE_CHECKING,
    Any,
    Callable,
    Final,
    ForwardRef,
    Literal,
    TypeVar,
    Union,
    cast,
    overload,
)
from uuid import UUID
from warnings import warn
from zoneinfo import ZoneInfo

import typing_extensions
from pydantic_core import (
    CoreSchema,
    MultiHostUrl,
    PydanticCustomError,
    PydanticSerializationUnexpectedValue,
    PydanticUndefined,
    Url,
    core_schema,
    to_jsonable_python,
)
from typing_extensions import TypeAlias, TypeAliasType, TypedDict, get_args, get_origin, is_typeddict
from typing_inspection import typing_objects
from typing_inspection.introspection import AnnotationSource, get_literal_values, is_union_origin

from ..aliases import AliasChoices, AliasGenerator, AliasPath
from ..annotated_handlers import GetCoreSchemaHandler, GetJsonSchemaHandler
from ..config import ConfigDict, JsonDict, JsonEncoder, JsonSchemaExtraCallable
from ..errors import PydanticSchemaGenerationError, PydanticUndefinedAnnotation, PydanticUserError
from ..functional_validators import AfterValidator, BeforeValidator, FieldValidatorModes, PlainValidator, WrapValidator
from ..json_schema import JsonSchemaValue
from ..version import version_short
from ..warnings import PydanticDeprecatedSince20
from . import _decorators, _discriminated_union, _known_annotated_metadata, _repr, _typing_extra
from ._config import ConfigWrapper, ConfigWrapperStack
from ._core_metadata import CoreMetadata, update_core_metadata
from ._core_utils import (
    get_ref,
    get_type_ref,
    is_list_like_schema_with_items_schema,
    validate_core_schema,
)
from ._decorators import (
    Decorator,
    DecoratorInfos,
    FieldSerializerDecoratorInfo,
    FieldValidatorDecoratorInfo,
    ModelSerializerDecoratorInfo,
    ModelValidatorDecoratorInfo,
    RootValidatorDecoratorInfo,
    ValidatorDecoratorInfo,
    get_attribute_from_bases,
    inspect_field_serializer,
    inspect_model_serializer,
    inspect_validator,
)
from ._docs_extraction import extract_docstrings_from_cls
from ._fields import (
    collect_dataclass_fields,
    rebuild_dataclass_fields,
    rebuild_model_fields,
    takes_validated_data_argument,
)
from ._forward_ref import PydanticRecursiveRef
from ._generics import get_standard_typevars_map, replace_types
from ._import_utils import import_cached_base_model, import_cached_field_info
from ._mock_val_ser import MockCoreSchema
from ._namespace_utils import NamespacesTuple, NsResolver
from ._schema_gather import MissingDefinitionError, gather_schemas_for_cleaning
from ._schema_generation_shared import CallbackGetCoreSchemaHandler
from ._utils import lenient_issubclass, smart_deepcopy

if TYPE_CHECKING:
    from ..fields import ComputedFieldInfo, FieldInfo
    from ..main import BaseModel
    from ..types import Discriminator
    from ._dataclasses import StandardDataclass
    from ._schema_generation_shared import GetJsonSchemaFunction

_SUPPORTS_TYPEDDICT = sys.version_info >= (3, 12)

FieldDecoratorInfo = Union[ValidatorDecoratorInfo, FieldValidatorDecoratorInfo, FieldSerializerDecoratorInfo]
FieldDecoratorInfoType = TypeVar('FieldDecoratorInfoType', bound=FieldDecoratorInfo)
AnyFieldDecorator = Union[
    Decorator[ValidatorDecoratorInfo],
    Decorator[FieldValidatorDecoratorInfo],
    Decorator[FieldSerializerDecoratorInfo],
]

ModifyCoreSchemaWrapHandler: TypeAlias = GetCoreSchemaHandler
GetCoreSchemaFunction: TypeAlias = Callable[[Any, ModifyCoreSchemaWrapHandler], core_schema.CoreSchema]
ParametersCallback: TypeAlias = "Callable[[int, str, Any], Literal['skip'] | None]"

TUPLE_TYPES: list[type] = [typing.Tuple, tuple]  # noqa: UP006
LIST_TYPES: list[type] = [typing.List, list, collections.abc.MutableSequence]  # noqa: UP006
SET_TYPES: list[type] = [typing.Set, set, collections.abc.MutableSet]  # noqa: UP006
FROZEN_SET_TYPES: list[type] = [typing.FrozenSet, frozenset, collections.abc.Set]  # noqa: UP006
DICT_TYPES: list[type] = [typing.Dict, dict]  # noqa: UP006
IP_TYPES: list[type] = [IPv4Address, IPv4Interface, IPv4Network, IPv6Address, IPv6Interface, IPv6Network]
SEQUENCE_TYPES: list[type] = [typing.Sequence, collections.abc.Sequence]
ITERABLE_TYPES: list[type] = [typing.Iterable, collections.abc.Iterable, typing.Generator, collections.abc.Generator]
TYPE_TYPES: list[type] = [typing.Type, type]  # noqa: UP006
PATTERN_TYPES: list[type] = [typing.Pattern, re.Pattern]
PATH_TYPES: list[type] = [
    os.PathLike,
    pathlib.Path,
    pathlib.PurePath,
    pathlib.PosixPath,
    pathlib.PurePosixPath,
    pathlib.PureWindowsPath,
]
MAPPING_TYPES = [
    typing.Mapping,
    typing.MutableMapping,
    collections.abc.Mapping,
    collections.abc.MutableMapping,
    collections.OrderedDict,
    typing_extensions.OrderedDict,
    typing.DefaultDict,  # noqa: UP006
    collections.defaultdict,
]
COUNTER_TYPES = [collections.Counter, typing.Counter]
DEQUE_TYPES: list[type] = [collections.deque, typing.Deque]  # noqa: UP006

# Note: This does not play very well with type checkers. For example,
# `a: LambdaType = lambda x: x` will raise a type error by Pyright.
ValidateCallSupportedTypes = Union[
    LambdaType,
    FunctionType,
    MethodType,
    partial,
]

VALIDATE_CALL_SUPPORTED_TYPES = get_args(ValidateCallSupportedTypes)

_mode_to_validator: dict[
    FieldValidatorModes, type[BeforeValidator | AfterValidator | PlainValidator | WrapValidator]
] = {'before': BeforeValidator, 'after': AfterValidator, 'plain': PlainValidator, 'wrap': WrapValidator}


def check_validator_fields_against_field_name(
    info: FieldDecoratorInfo,
    field: str,
) -> bool:
    """Check if field name is in validator fields.

    Args:
        info: The field info.
        field: The field name to check.

    Returns:
        `True` if field name is in validator fields, `False` otherwise.
    """
    fields = info.fields
    return '*' in fields or field in fields


def check_decorator_fields_exist(decorators: Iterable[AnyFieldDecorator], fields: Iterable[str]) -> None:
    """Check if the defined fields in decorators exist in `fields` param.

    It ignores the check for a decorator if the decorator has `*` as field or `check_fields=False`.

    Args:
        decorators: An iterable of decorators.
        fields: An iterable of fields name.

    Raises:
        PydanticUserError: If one of the field names does not exist in `fields` param.
    """
    fields = set(fields)
    for dec in decorators:
        if '*' in dec.info.fields:
            continue
        if dec.info.check_fields is False:
            continue
        for field in dec.info.fields:
            if field not in fields:
                raise PydanticUserError(
                    f'Decorators defined with incorrect fields: {dec.cls_ref}.{dec.cls_var_name}'
                    " (use check_fields=False if you're inheriting from the model and intended this)",
                    code='decorator-missing-field',
                )


def filter_field_decorator_info_by_field(
    validator_functions: Iterable[Decorator[FieldDecoratorInfoType]], field: str
) -> list[Decorator[FieldDecoratorInfoType]]:
    return [dec for dec in validator_functions if check_validator_fields_against_field_name(dec.info, field)]


def apply_each_item_validators(
    schema: core_schema.CoreSchema,
    each_item_validators: list[Decorator[ValidatorDecoratorInfo]],
    field_name: str | None,
) -> core_schema.CoreSchema:
    # This V1 compatibility shim should eventually be removed

    # fail early if each_item_validators is empty
    if not each_item_validators:
        return schema

    # push down any `each_item=True` validators
    # note that this won't work for any Annotated types that get wrapped by a function validator
    # but that's okay because that didn't exist in V1
    if schema['type'] == 'nullable':
        schema['schema'] = apply_each_item_validators(schema['schema'], each_item_validators, field_name)
        return schema
    elif schema['type'] == 'tuple':
        if (variadic_item_index := schema.get('variadic_item_index')) is not None:
            schema['items_schema'][variadic_item_index] = apply_validators(
                schema['items_schema'][variadic_item_index],
                each_item_validators,
                field_name,
            )
    elif is_list_like_schema_with_items_schema(schema):
        inner_schema = schema.get('items_schema', core_schema.any_schema())
        schema['items_schema'] = apply_validators(inner_schema, each_item_validators, field_name)
    elif schema['type'] == 'dict':
        inner_schema = schema.get('values_schema', core_schema.any_schema())
        schema['values_schema'] = apply_validators(inner_schema, each_item_validators, field_name)
    else:
        raise TypeError(
            f'`@validator(..., each_item=True)` cannot be applied to fields with a schema of {schema["type"]}'
        )
    return schema


def _extract_json_schema_info_from_field_info(
    info: FieldInfo | ComputedFieldInfo,
) -> tuple[JsonDict | None, JsonDict | JsonSchemaExtraCallable | None]:
    json_schema_updates = {
        'title': info.title,
        'description': info.description,
        'deprecated': bool(info.deprecated) or info.deprecated == '' or None,
        'examples': to_jsonable_python(info.examples),
    }
    json_schema_updates = {k: v for k, v in json_schema_updates.items() if v is not None}
    return (json_schema_updates or None, info.json_schema_extra)


JsonEncoders = dict[type[Any], JsonEncoder]


def _add_custom_serialization_from_json_encoders(
    json_encoders: JsonEncoders | None, tp: Any, schema: CoreSchema
) -> CoreSchema:
    """Iterate over the json_encoders and add the first matching encoder to the schema.

    Args:
        json_encoders: A dictionary of types and their encoder functions.
        tp: The type to check for a matching encoder.
        schema: The schema to add the encoder to.
    """
    if not json_encoders:
        return schema
    if 'serialization' in schema:
        return schema
    # Check the class type and its superclasses for a matching encoder
    # Decimal.__class__.__mro__ (and probably other cases) doesn't include Decimal itself
    # if the type is a GenericAlias (e.g. from list[int]) we need to use __class__ instead of .__mro__
    for base in (tp, *getattr(tp, '__mro__', tp.__class__.__mro__)[:-1]):
        encoder = json_encoders.get(base)
        if encoder is None:
            continue

        warnings.warn(
            f'`json_encoders` is deprecated. See https://docs.pydantic.dev/{version_short()}/concepts/serialization/#custom-serializers for alternatives',
            PydanticDeprecatedSince20,
        )

        # TODO: in theory we should check that the schema accepts a serialization key
        schema['serialization'] = core_schema.plain_serializer_function_ser_schema(encoder, when_used='json')
        return schema

    return schema


def _get_first_non_null(a: Any, b: Any) -> Any:
    """Return the first argument if it is not None, otherwise return the second argument.

    Use case: serialization_alias (argument a) and alias (argument b) are both defined, and serialization_alias is ''.
    This function will return serialization_alias, which is the first argument, even though it is an empty string.
    """
    return a if a is not None else b


class InvalidSchemaError(Exception):
    """The core schema is invalid."""


class GenerateSchema:
    """Generate core schema for a Pydantic model, dataclass and types like `str`, `datetime`, ... ."""

    __slots__ = (
        '_config_wrapper_stack',
        '_ns_resolver',
        '_typevars_map',
        'field_name_stack',
        'model_type_stack',
        'defs',
    )

    def __init__(
        self,
        config_wrapper: ConfigWrapper,
        ns_resolver: NsResolver | None = None,
        typevars_map: Mapping[TypeVar, Any] | None = None,
    ) -> None:
        # we need a stack for recursing into nested models
        self._config_wrapper_stack = ConfigWrapperStack(config_wrapper)
        self._ns_resolver = ns_resolver or NsResolver()
        self._typevars_map = typevars_map
        self.field_name_stack = _FieldNameStack()
        self.model_type_stack = _ModelTypeStack()
        self.defs = _Definitions()

    def __init_subclass__(cls) -> None:
        super().__init_subclass__()
        warnings.warn(
            'Subclassing `GenerateSchema` is not supported. The API is highly subject to change in minor versions.',
            UserWarning,
            stacklevel=2,
        )

    @property
    def _config_wrapper(self) -> ConfigWrapper:
        return self._config_wrapper_stack.tail

    @property
    def _types_namespace(self) -> NamespacesTuple:
        return self._ns_resolver.types_namespace

    @property
    def _arbitrary_types(self) -> bool:
        return self._config_wrapper.arbitrary_types_allowed

    # the following methods can be overridden but should be considered
    # unstable / private APIs
    def _list_schema(self, items_type: Any) -> CoreSchema:
        return core_schema.list_schema(self.generate_schema(items_type))

    def _dict_schema(self, keys_type: Any, values_type: Any) -> CoreSchema:
        return core_schema.dict_schema(self.generate_schema(keys_type), self.generate_schema(values_type))

    def _set_schema(self, items_type: Any) -> CoreSchema:
        return core_schema.set_schema(self.generate_schema(items_type))

    def _frozenset_schema(self, items_type: Any) -> CoreSchema:
        return core_schema.frozenset_schema(self.generate_schema(items_type))

    def _enum_schema(self, enum_type: type[Enum]) -> CoreSchema:
        cases: list[Any] = list(enum_type.__members__.values())

        enum_ref = get_type_ref(enum_type)
        description = None if not enum_type.__doc__ else inspect.cleandoc(enum_type.__doc__)
        if (
            description == 'An enumeration.'
        ):  # This is the default value provided by enum.EnumMeta.__new__; don't use it
            description = None
        js_updates = {'title': enum_type.__name__, 'description': description}
        js_updates = {k: v for k, v in js_updates.items() if v is not None}

        sub_type: Literal['str', 'int', 'float'] | None = None
        if issubclass(enum_type, int):
            sub_type = 'int'
            value_ser_type: core_schema.SerSchema = core_schema.simple_ser_schema('int')
        elif issubclass(enum_type, str):
            # this handles `StrEnum` (3.11 only), and also `Foobar(str, Enum)`
            sub_type = 'str'
            value_ser_type = core_schema.simple_ser_schema('str')
        elif issubclass(enum_type, float):
            sub_type = 'float'
            value_ser_type = core_schema.simple_ser_schema('float')
        else:
            # TODO this is an ugly hack, how do we trigger an Any schema for serialization?
            value_ser_type = core_schema.plain_serializer_function_ser_schema(lambda x: x)

        if cases:

            def get_json_schema(schema: CoreSchema, handler: GetJsonSchemaHandler) -> JsonSchemaValue:
                json_schema = handler(schema)
                original_schema = handler.resolve_ref_schema(json_schema)
                original_schema.update(js_updates)
                return json_schema

            # we don't want to add the missing to the schema if it's the default one
            default_missing = getattr(enum_type._missing_, '__func__', None) is Enum._missing_.__func__  # pyright: ignore[reportFunctionMemberAccess]
            enum_schema = core_schema.enum_schema(
                enum_type,
                cases,
                sub_type=sub_type,
                missing=None if default_missing else enum_type._missing_,
                ref=enum_ref,
                metadata={'pydantic_js_functions': [get_json_schema]},
            )

            if self._config_wrapper.use_enum_values:
                enum_schema = core_schema.no_info_after_validator_function(
                    attrgetter('value'), enum_schema, serialization=value_ser_type
                )

            return enum_schema

        else:

            def get_json_schema_no_cases(_, handler: GetJsonSchemaHandler) -> JsonSchemaValue:
                json_schema = handler(core_schema.enum_schema(enum_type, cases, sub_type=sub_type, ref=enum_ref))
                original_schema = handler.resolve_ref_schema(json_schema)
                original_schema.update(js_updates)
                return json_schema

            # Use an isinstance check for enums with no cases.
            # The most important use case for this is creating TypeVar bounds for generics that should
            # be restricted to enums. This is more consistent than it might seem at first, since you can only
            # subclass enum.Enum (or subclasses of enum.Enum) if all parent classes have no cases.
            # We use the get_json_schema function when an Enum subclass has been declared with no cases
            # so that we can still generate a valid json schema.
            return core_schema.is_instance_schema(
                enum_type,
                metadata={'pydantic_js_functions': [get_json_schema_no_cases]},
            )

    def _ip_schema(self, tp: Any) -> CoreSchema:
        from ._validators import IP_VALIDATOR_LOOKUP, IpType

        ip_type_json_schema_format: dict[type[IpType], str] = {
            IPv4Address: 'ipv4',
            IPv4Network: 'ipv4network',
            IPv4Interface: 'ipv4interface',
            IPv6Address: 'ipv6',
            IPv6Network: 'ipv6network',
            IPv6Interface: 'ipv6interface',
        }

        def ser_ip(ip: Any, info: core_schema.SerializationInfo) -> str | IpType:
            if not isinstance(ip, (tp, str)):
                raise PydanticSerializationUnexpectedValue(
                    f"Expected `{tp}` but got `{type(ip)}` with value `'{ip}'` - serialized value may not be as expected."
                )
            if info.mode == 'python':
                return ip
            return str(ip)

        return core_schema.lax_or_strict_schema(
            lax_schema=core_schema.no_info_plain_validator_function(IP_VALIDATOR_LOOKUP[tp]),
            strict_schema=core_schema.json_or_python_schema(
                json_schema=core_schema.no_info_after_validator_function(tp, core_schema.str_schema()),
                python_schema=core_schema.is_instance_schema(tp),
            ),
            serialization=core_schema.plain_serializer_function_ser_schema(ser_ip, info_arg=True, when_used='always'),
            metadata={
                'pydantic_js_functions': [lambda _1, _2: {'type': 'string', 'format': ip_type_json_schema_format[tp]}]
            },
        )

    def _path_schema(self, tp: Any, path_type: Any) -> CoreSchema:
        if tp is os.PathLike and (path_type not in {str, bytes} and not typing_objects.is_any(path_type)):
            raise PydanticUserError(
                '`os.PathLike` can only be used with `str`, `bytes` or `Any`', code='schema-for-unknown-type'
            )

        path_constructor = pathlib.PurePath if tp is os.PathLike else tp
        strict_inner_schema = (
            core_schema.bytes_schema(strict=True) if (path_type is bytes) else core_schema.str_schema(strict=True)
        )
        lax_inner_schema = core_schema.bytes_schema() if (path_type is bytes) else core_schema.str_schema()

        def path_validator(input_value: str | bytes) -> os.PathLike[Any]:  # type: ignore
            try:
                if path_type is bytes:
                    if isinstance(input_value, bytes):
                        try:
                            input_value = input_value.decode()
                        except UnicodeDecodeError as e:
                            raise PydanticCustomError('bytes_type', 'Input must be valid bytes') from e
                    else:
                        raise PydanticCustomError('bytes_type', 'Input must be bytes')
                elif not isinstance(input_value, str):
                    raise PydanticCustomError('path_type', 'Input is not a valid path')

                return path_constructor(input_value)  # type: ignore
            except TypeError as e:
                raise PydanticCustomError('path_type', 'Input is not a valid path') from e

        def ser_path(path: Any, info: core_schema.SerializationInfo) -> str | os.PathLike[Any]:
            if not isinstance(path, (tp, str)):
                raise PydanticSerializationUnexpectedValue(
                    f"Expected `{tp}` but got `{type(path)}` with value `'{path}'` - serialized value may not be as expected."
                )
            if info.mode == 'python':
                return path
            return str(path)

        instance_schema = core_schema.json_or_python_schema(
            json_schema=core_schema.no_info_after_validator_function(path_validator, lax_inner_schema),
            python_schema=core_schema.is_instance_schema(tp),
        )

        schema = core_schema.lax_or_strict_schema(
            lax_schema=core_schema.union_schema(
                [
                    instance_schema,
                    core_schema.no_info_after_validator_function(path_validator, strict_inner_schema),
                ],
                custom_error_type='path_type',
                custom_error_message=f'Input is not a valid path for {tp}',
            ),
            strict_schema=instance_schema,
            serialization=core_schema.plain_serializer_function_ser_schema(ser_path, info_arg=True, when_used='always'),
            metadata={'pydantic_js_functions': [lambda source, handler: {**handler(source), 'format': 'path'}]},
        )
        return schema

    def _deque_schema(self, items_type: Any) -> CoreSchema:
        from ._serializers import serialize_sequence_via_list
        from ._validators import deque_validator

        item_type_schema = self.generate_schema(items_type)

        # we have to use a lax list schema here, because we need to validate the deque's
        # items via a list schema, but it's ok if the deque itself is not a list
        list_schema = core_schema.list_schema(item_type_schema, strict=False)

        check_instance = core_schema.json_or_python_schema(
            json_schema=list_schema,
            python_schema=core_schema.is_instance_schema(collections.deque, cls_repr='Deque'),
        )

        lax_schema = core_schema.no_info_wrap_validator_function(deque_validator, list_schema)

        return core_schema.lax_or_strict_schema(
            lax_schema=lax_schema,
            strict_schema=core_schema.chain_schema([check_instance, lax_schema]),
            serialization=core_schema.wrap_serializer_function_ser_schema(
                serialize_sequence_via_list, schema=item_type_schema, info_arg=True
            ),
        )

    def _mapping_schema(self, tp: Any, keys_type: Any, values_type: Any) -> CoreSchema:
        from ._validators import MAPPING_ORIGIN_MAP, defaultdict_validator, get_defaultdict_default_default_factory

        mapped_origin = MAPPING_ORIGIN_MAP[tp]
        keys_schema = self.generate_schema(keys_type)
        values_schema = self.generate_schema(values_type)
        dict_schema = core_schema.dict_schema(keys_schema, values_schema, strict=False)

        if mapped_origin is dict:
            schema = dict_schema
        else:
            check_instance = core_schema.json_or_python_schema(
                json_schema=dict_schema,
                python_schema=core_schema.is_instance_schema(mapped_origin),
            )

            if tp is collections.defaultdict:
                default_default_factory = get_defaultdict_default_default_factory(values_type)
                coerce_instance_wrap = partial(
                    core_schema.no_info_wrap_validator_function,
                    partial(defaultdict_validator, default_default_factory=default_default_factory),
                )
            else:
                coerce_instance_wrap = partial(core_schema.no_info_after_validator_function, mapped_origin)

            lax_schema = coerce_instance_wrap(dict_schema)
            strict_schema = core_schema.chain_schema([check_instance, lax_schema])

            schema = core_schema.lax_or_strict_schema(
                lax_schema=lax_schema,
                strict_schema=strict_schema,
                serialization=core_schema.wrap_serializer_function_ser_schema(
                    lambda v, h: h(v), schema=dict_schema, info_arg=False
                ),
            )

        return schema

    def _fraction_schema(self) -> CoreSchema:
        """Support for [`fractions.Fraction`][fractions.Fraction]."""
        from ._validators import fraction_validator

        # TODO: note, this is a fairly common pattern, re lax / strict for attempted type coercion,
        # can we use a helper function to reduce boilerplate?
        return core_schema.lax_or_strict_schema(
            lax_schema=core_schema.no_info_plain_validator_function(fraction_validator),
            strict_schema=core_schema.json_or_python_schema(
                json_schema=core_schema.no_info_plain_validator_function(fraction_validator),
                python_schema=core_schema.is_instance_schema(Fraction),
            ),
            # use str serialization to guarantee round trip behavior
            serialization=core_schema.to_string_ser_schema(when_used='always'),
            metadata={'pydantic_js_functions': [lambda _1, _2: {'type': 'string', 'format': 'fraction'}]},
        )

    def _arbitrary_type_schema(self, tp: Any) -> CoreSchema:
        if not isinstance(tp, type):
            warn(
                f'{tp!r} is not a Python type (it may be an instance of an object),'
                ' Pydantic will allow any object with no validation since we cannot even'
                ' enforce that the input is an instance of the given type.'
                ' To get rid of this error wrap the type with `pydantic.SkipValidation`.',
                UserWarning,
            )
            return core_schema.any_schema()
        return core_schema.is_instance_schema(tp)

    def _unknown_type_schema(self, obj: Any) -> CoreSchema:
        raise PydanticSchemaGenerationError(
            f'Unable to generate pydantic-core schema for {obj!r}. '
            'Set `arbitrary_types_allowed=True` in the model_config to ignore this error'
            ' or implement `__get_pydantic_core_schema__` on your type to fully support it.'
            '\n\nIf you got this error by calling handler(<some type>) within'
            ' `__get_pydantic_core_schema__` then you likely need to call'
            ' `handler.generate_schema(<some type>)` since we do not call'
            ' `__get_pydantic_core_schema__` on `<some type>` otherwise to avoid infinite recursion.'
        )

    def _apply_discriminator_to_union(
        self, schema: CoreSchema, discriminator: str | Discriminator | None
    ) -> CoreSchema:
        if discriminator is None:
            return schema
        try:
            return _discriminated_union.apply_discriminator(
                schema,
                discriminator,
                self.defs._definitions,
            )
        except _discriminated_union.MissingDefinitionForUnionRef:
            # defer until defs are resolved
            _discriminated_union.set_discriminator_in_metadata(
                schema,
                discriminator,
            )
            return schema

    def clean_schema(self, schema: CoreSchema) -> CoreSchema:
        schema = self.defs.finalize_schema(schema)
        schema = validate_core_schema(schema)
        return schema

    def _add_js_function(self, metadata_schema: CoreSchema, js_function: Callable[..., Any]) -> None:
        metadata = metadata_schema.get('metadata', {})
        pydantic_js_functions = metadata.setdefault('pydantic_js_functions', [])
        # because of how we generate core schemas for nested generic models
        # we can end up adding `BaseModel.__get_pydantic_json_schema__` multiple times
        # this check may fail to catch duplicates if the function is a `functools.partial`
        # or something like that, but if it does it'll fail by inserting the duplicate
        if js_function not in pydantic_js_functions:
            pydantic_js_functions.append(js_function)
        metadata_schema['metadata'] = metadata

    def generate_schema(
        self,
        obj: Any,
    ) -> core_schema.CoreSchema:
        """Generate core schema.

        Args:
            obj: The object to generate core schema for.

        Returns:
            The generated core schema.

        Raises:
            PydanticUndefinedAnnotation:
                If it is not possible to evaluate forward reference.
            PydanticSchemaGenerationError:
                If it is not possible to generate pydantic-core schema.
            TypeError:
                - If `alias_generator` returns a disallowed type (must be str, AliasPath or AliasChoices).
                - If V1 style validator with `each_item=True` applied on a wrong field.
            PydanticUserError:
                - If `typing.TypedDict` is used instead of `typing_extensions.TypedDict` on Python < 3.12.
                - If `__modify_schema__` method is used instead of `__get_pydantic_json_schema__`.
        """
        schema = self._generate_schema_from_get_schema_method(obj, obj)

        if schema is None:
            schema = self._generate_schema_inner(obj)

        metadata_js_function = _extract_get_pydantic_json_schema(obj)
        if metadata_js_function is not None:
            metadata_schema = resolve_original_schema(schema, self.defs)
            if metadata_schema:
                self._add_js_function(metadata_schema, metadata_js_function)

        schema = _add_custom_serialization_from_json_encoders(self._config_wrapper.json_encoders, obj, schema)

        return schema

    def _model_schema(self, cls: type[BaseModel]) -> core_schema.CoreSchema:
        """Generate schema for a Pydantic model."""
        BaseModel_ = import_cached_base_model()

        with self.defs.get_schema_or_ref(cls) as (model_ref, maybe_schema):
            if maybe_schema is not None:
                return maybe_schema

            schema = cls.__dict__.get('__pydantic_core_schema__')
            if schema is not None and not isinstance(schema, MockCoreSchema):
                if schema['type'] == 'definitions':
                    schema = self.defs.unpack_definitions(schema)
                ref = get_ref(schema)
                if ref:
                    return self.defs.create_definition_reference_schema(schema)
                else:
                    return schema

            config_wrapper = ConfigWrapper(cls.model_config, check=False)

            with self._config_wrapper_stack.push(config_wrapper), self._ns_resolver.push(cls):
                core_config = self._config_wrapper.core_config(title=cls.__name__)

                if cls.__pydantic_fields_complete__ or cls is BaseModel_:
                    fields = getattr(cls, '__pydantic_fields__', {})
                else:
                    if not hasattr(cls, '__pydantic_fields__'):
                        # This happens when we have a loop in the schema generation:
                        # class Base[T](BaseModel):
                        #     t: T
                        #
                        # class Other(BaseModel):
                        #     b: 'Base[Other]'
                        # When we build fields for `Other`, we evaluate the forward annotation.
                        # At this point, `Other` doesn't have the model fields set. We create
                        # `Base[Other]`; model fields are successfully built, and we try to generate
                        # a schema for `t: Other`. As `Other.__pydantic_fields__` aren't set, we abort.
                        raise PydanticUndefinedAnnotation(
                            name=cls.__name__,
                            message=f'Class {cls.__name__!r} is not defined',
                        )
                    try:
                        fields = rebuild_model_fields(
                            cls,
                            ns_resolver=self._ns_resolver,
                            typevars_map=self._typevars_map or {},
                        )
                    except NameError as e:
                        raise PydanticUndefinedAnnotation.from_name_error(e) from e

                decorators = cls.__pydantic_decorators__
                computed_fields = decorators.computed_fields
                check_decorator_fields_exist(
                    chain(
                        decorators.field_validators.values(),
                        decorators.field_serializers.values(),
                        decorators.validators.values(),
                    ),
                    {*fields.keys(), *computed_fields.keys()},
                )

                model_validators = decorators.model_validators.values()

                extras_schema = None
                extras_keys_schema = None
                if core_config.get('extra_fields_behavior') == 'allow':
                    assert cls.__mro__[0] is cls
                    assert cls.__mro__[-1] is object
                    for candidate_cls in cls.__mro__[:-1]:
                        extras_annotation = getattr(candidate_cls, '__annotations__', {}).get(
                            '__pydantic_extra__', None
                        )
                        if extras_annotation is not None:
                            if isinstance(extras_annotation, str):
                                extras_annotation = _typing_extra.eval_type_backport(
                                    _typing_extra._make_forward_ref(
                                        extras_annotation, is_argument=False, is_class=True
                                    ),
                                    *self._types_namespace,
                                )
                            tp = get_origin(extras_annotation)
                            if tp not in DICT_TYPES:
                                raise PydanticSchemaGenerationError(
                                    'The type annotation for `__pydantic_extra__` must be `dict[str, ...]`'
                                )
                            extra_keys_type, extra_items_type = self._get_args_resolving_forward_refs(
                                extras_annotation,
                                required=True,
                            )
                            if extra_keys_type is not str:
                                extras_keys_schema = self.generate_schema(extra_keys_type)
                            if not typing_objects.is_any(extra_items_type):
                                extras_schema = self.generate_schema(extra_items_type)
                            if extras_keys_schema is not None or extras_schema is not None:
                                break

                generic_origin: type[BaseModel] | None = getattr(cls, '__pydantic_generic_metadata__', {}).get('origin')

                if cls.__pydantic_root_model__:
                    root_field = self._common_field_schema('root', fields['root'], decorators)
                    inner_schema = root_field['schema']
                    inner_schema = apply_model_validators(inner_schema, model_validators, 'inner')
                    model_schema = core_schema.model_schema(
                        cls,
                        inner_schema,
                        generic_origin=generic_origin,
                        custom_init=getattr(cls, '__pydantic_custom_init__', None),
                        root_model=True,
                        post_init=getattr(cls, '__pydantic_post_init__', None),
                        config=core_config,
                        ref=model_ref,
                    )
                else:
                    fields_schema: core_schema.CoreSchema = core_schema.model_fields_schema(
                        {k: self._generate_md_field_schema(k, v, decorators) for k, v in fields.items()},
                        computed_fields=[
                            self._computed_field_schema(d, decorators.field_serializers)
                            for d in computed_fields.values()
                        ],
                        extras_schema=extras_schema,
                        extras_keys_schema=extras_keys_schema,
                        model_name=cls.__name__,
                    )
                    inner_schema = apply_validators(fields_schema, decorators.root_validators.values(), None)
                    inner_schema = apply_model_validators(inner_schema, model_validators, 'inner')

                    model_schema = core_schema.model_schema(
                        cls,
                        inner_schema,
                        generic_origin=generic_origin,
                        custom_init=getattr(cls, '__pydantic_custom_init__', None),
                        root_model=False,
                        post_init=getattr(cls, '__pydantic_post_init__', None),
                        config=core_config,
                        ref=model_ref,
                    )

                schema = self._apply_model_serializers(model_schema, decorators.model_serializers.values())
                schema = apply_model_validators(schema, model_validators, 'outer')
                return self.defs.create_definition_reference_schema(schema)

    def _resolve_self_type(self, obj: Any) -> Any:
        obj = self.model_type_stack.get()
        if obj is None:
            raise PydanticUserError('`typing.Self` is invalid in this context', code='invalid-self-type')
        return obj

    def _generate_schema_from_get_schema_method(self, obj: Any, source: Any) -> core_schema.CoreSchema | None:
        BaseModel_ = import_cached_base_model()

        get_schema = getattr(obj, '__get_pydantic_core_schema__', None)
        is_base_model_get_schema = (
            getattr(get_schema, '__func__', None) is BaseModel_.__get_pydantic_core_schema__.__func__  # pyright: ignore[reportFunctionMemberAccess]
        )

        if (
            get_schema is not None
            # BaseModel.__get_pydantic_core_schema__ is defined for backwards compatibility,
            # to allow existing code to call `super().__get_pydantic_core_schema__` in Pydantic
            # model that overrides `__get_pydantic_core_schema__`. However, it raises a deprecation
            # warning stating that the method will be removed, and during the core schema gen we actually
            # don't call the method:
            and not is_base_model_get_schema
        ):
            # Some referenceable types might have a `__get_pydantic_core_schema__` method
            # defined on it by users (e.g. on a dataclass). This generally doesn't play well
            # as these types are already recognized by the `GenerateSchema` class and isn't ideal
            # as we might end up calling `get_schema_or_ref` (expensive) on types that are actually
            # not referenceable:
            with self.defs.get_schema_or_ref(obj) as (_, maybe_schema):
                if maybe_schema is not None:
                    return maybe_schema

            if obj is source:
                ref_mode = 'unpack'
            else:
                ref_mode = 'to-def'
            schema = get_schema(
                source, CallbackGetCoreSchemaHandler(self._generate_schema_inner, self, ref_mode=ref_mode)
            )
            if schema['type'] == 'definitions':
                schema = self.defs.unpack_definitions(schema)

            ref = get_ref(schema)
            if ref:
                return self.defs.create_definition_reference_schema(schema)

            # Note: if schema is of type `'definition-ref'`, we might want to copy it as a
            # safety measure (because these are inlined in place -- i.e. mutated directly)
            return schema

        if get_schema is None and (validators := getattr(obj, '__get_validators__', None)) is not None:
            from pydantic.v1 import BaseModel as BaseModelV1

            if issubclass(obj, BaseModelV1):
                warn(
                    f'Mixing V1 models and V2 models (or constructs, like `TypeAdapter`) is not supported. Please upgrade `{obj.__name__}` to V2.',
                    UserWarning,
                )
            else:
                warn(
                    '`__get_validators__` is deprecated and will be removed, use `__get_pydantic_core_schema__` instead.',
                    PydanticDeprecatedSince20,
                )
            return core_schema.chain_schema([core_schema.with_info_plain_validator_function(v) for v in validators()])

    def _resolve_forward_ref(self, obj: Any) -> Any:
        # we assume that types_namespace has the target of forward references in its scope,
        # but this could fail, for example, if calling Validator on an imported type which contains
        # forward references to other types only defined in the module from which it was imported
        # `Validator(SomeImportedTypeAliasWithAForwardReference)`
        # or the equivalent for BaseModel
        # class Model(BaseModel):
        #   x: SomeImportedTypeAliasWithAForwardReference
        try:
            obj = _typing_extra.eval_type_backport(obj, *self._types_namespace)
        except NameError as e:
            raise PydanticUndefinedAnnotation.from_name_error(e) from e

        # if obj is still a ForwardRef, it means we can't evaluate it, raise PydanticUndefinedAnnotation
        if isinstance(obj, ForwardRef):
            raise PydanticUndefinedAnnotation(obj.__forward_arg__, f'Unable to evaluate forward reference {obj}')

        if self._typevars_map:
            obj = replace_types(obj, self._typevars_map)

        return obj

    @overload
    def _get_args_resolving_forward_refs(self, obj: Any, required: Literal[True]) -> tuple[Any, ...]: ...

    @overload
    def _get_args_resolving_forward_refs(self, obj: Any) -> tuple[Any, ...] | None: ...

    def _get_args_resolving_forward_refs(self, obj: Any, required: bool = False) -> tuple[Any, ...] | None:
        args = get_args(obj)
        if args:
            if isinstance(obj, GenericAlias):
                # PEP 585 generic aliases don't convert args to ForwardRefs, unlike `typing.List/Dict` etc.
                args = (_typing_extra._make_forward_ref(a) if isinstance(a, str) else a for a in args)
            args = tuple(self._resolve_forward_ref(a) if isinstance(a, ForwardRef) else a for a in args)
        elif required:  # pragma: no cover
            raise TypeError(f'Expected {obj} to have generic parameters but it had none')
        return args

    def _get_first_arg_or_any(self, obj: Any) -> Any:
        args = self._get_args_resolving_forward_refs(obj)
        if not args:
            return Any
        return args[0]

    def _get_first_two_args_or_any(self, obj: Any) -> tuple[Any, Any]:
        args = self._get_args_resolving_forward_refs(obj)
        if not args:
            return (Any, Any)
        if len(args) < 2:
            origin = get_origin(obj)
            raise TypeError(f'Expected two type arguments for {origin}, got 1')
        return args[0], args[1]

    def _generate_schema_inner(self, obj: Any) -> core_schema.CoreSchema:
        if typing_objects.is_self(obj):
            obj = self._resolve_self_type(obj)

        if typing_objects.is_annotated(get_origin(obj)):
            return self._annotated_schema(obj)

        if isinstance(obj, dict):
            # we assume this is already a valid schema
            return obj  # type: ignore[return-value]

        if isinstance(obj, str):
            obj = ForwardRef(obj)

        if isinstance(obj, ForwardRef):
            return self.generate_schema(self._resolve_forward_ref(obj))

        BaseModel = import_cached_base_model()

        if lenient_issubclass(obj, BaseModel):
            with self.model_type_stack.push(obj):
                return self._model_schema(obj)

        if isinstance(obj, PydanticRecursiveRef):
            return core_schema.definition_reference_schema(schema_ref=obj.type_ref)

        return self.match_type(obj)

    def match_type(self, obj: Any) -> core_schema.CoreSchema:  # noqa: C901
        """Main mapping of types to schemas.

        The general structure is a series of if statements starting with the simple cases
        (non-generic primitive types) and then handling generics and other more complex cases.

        Each case either generates a schema directly, calls into a public user-overridable method
        (like `GenerateSchema.tuple_variable_schema`) or calls into a private method that handles some
        boilerplate before calling into the user-facing method (e.g. `GenerateSchema._tuple_schema`).

        The idea is that we'll evolve this into adding more and more user facing methods over time
        as they get requested and we figure out what the right API for them is.
        """
        if obj is str:
            return core_schema.str_schema()
        elif obj is bytes:
            return core_schema.bytes_schema()
        elif obj is int:
            return core_schema.int_schema()
        elif obj is float:
            return core_schema.float_schema()
        elif obj is bool:
            return core_schema.bool_schema()
        elif obj is complex:
            return core_schema.complex_schema()
        elif typing_objects.is_any(obj) or obj is object:
            return core_schema.any_schema()
        elif obj is datetime.date:
            return core_schema.date_schema()
        elif obj is datetime.datetime:
            return core_schema.datetime_schema()
        elif obj is datetime.time:
            return core_schema.time_schema()
        elif obj is datetime.timedelta:
            return core_schema.timedelta_schema()
        elif obj is Decimal:
            return core_schema.decimal_schema()
        elif obj is UUID:
            return core_schema.uuid_schema()
        elif obj is Url:
            return core_schema.url_schema()
        elif obj is Fraction:
            return self._fraction_schema()
        elif obj is MultiHostUrl:
            return core_schema.multi_host_url_schema()
        elif obj is None or obj is _typing_extra.NoneType:
            return core_schema.none_schema()
        elif obj in IP_TYPES:
            return self._ip_schema(obj)
        elif obj in TUPLE_TYPES:
            return self._tuple_schema(obj)
        elif obj in LIST_TYPES:
            return self._list_schema(Any)
        elif obj in SET_TYPES:
            return self._set_schema(Any)
        elif obj in FROZEN_SET_TYPES:
            return self._frozenset_schema(Any)
        elif obj in SEQUENCE_TYPES:
            return self._sequence_schema(Any)
        elif obj in ITERABLE_TYPES:
            return self._iterable_schema(obj)
        elif obj in DICT_TYPES:
            return self._dict_schema(Any, Any)
        elif obj in PATH_TYPES:
            return self._path_schema(obj, Any)
        elif obj in DEQUE_TYPES:
            return self._deque_schema(Any)
        elif obj in MAPPING_TYPES:
            return self._mapping_schema(obj, Any, Any)
        elif obj in COUNTER_TYPES:
            return self._mapping_schema(obj, Any, int)
        elif typing_objects.is_typealiastype(obj):
            return self._type_alias_type_schema(obj)
        elif obj is type:
            return self._type_schema()
        elif _typing_extra.is_callable(obj):
            return core_schema.callable_schema()
        elif typing_objects.is_literal(get_origin(obj)):
            return self._literal_schema(obj)
        elif is_typeddict(obj):
            return self._typed_dict_schema(obj, None)
        elif _typing_extra.is_namedtuple(obj):
            return self._namedtuple_schema(obj, None)
        elif typing_objects.is_newtype(obj):
            # NewType, can't use isinstance because it fails <3.10
            return self.generate_schema(obj.__supertype__)
        elif obj in PATTERN_TYPES:
            return self._pattern_schema(obj)
        elif _typing_extra.is_hashable(obj):
            return self._hashable_schema()
        elif isinstance(obj, typing.TypeVar):
            return self._unsubstituted_typevar_schema(obj)
        elif _typing_extra.is_finalvar(obj):
            if obj is Final:
                return core_schema.any_schema()
            return self.generate_schema(
                self._get_first_arg_or_any(obj),
            )
        elif isinstance(obj, VALIDATE_CALL_SUPPORTED_TYPES):
            return self._call_schema(obj)
        elif inspect.isclass(obj) and issubclass(obj, Enum):
            return self._enum_schema(obj)
        elif obj is ZoneInfo:
            return self._zoneinfo_schema()

        # dataclasses.is_dataclass coerces dc instances to types, but we only handle
        # the case of a dc type here
        if dataclasses.is_dataclass(obj):
            return self._dataclass_schema(obj, None)  # pyright: ignore[reportArgumentType]

        origin = get_origin(obj)
        if origin is not None:
            return self._match_generic_type(obj, origin)

        if self._arbitrary_types:
            return self._arbitrary_type_schema(obj)
        return self._unknown_type_schema(obj)

    def _match_generic_type(self, obj: Any, origin: Any) -> CoreSchema:  # noqa: C901
        # Need to handle generic dataclasses before looking for the schema properties because attribute accesses
        # on _GenericAlias delegate to the origin type, so lose the information about the concrete parametrization
        # As a result, currently, there is no way to cache the schema for generic dataclasses. This may be possible
        # to resolve by modifying the value returned by `Generic.__class_getitem__`, but that is a dangerous game.
        if dataclasses.is_dataclass(origin):
            return self._dataclass_schema(obj, origin)  # pyright: ignore[reportArgumentType]
        if _typing_extra.is_namedtuple(origin):
            return self._namedtuple_schema(obj, origin)

        schema = self._generate_schema_from_get_schema_method(origin, obj)
        if schema is not None:
            return schema

        if typing_objects.is_typealiastype(origin):
            return self._type_alias_type_schema(obj)
        elif is_union_origin(origin):
            return self._union_schema(obj)
        elif origin in TUPLE_TYPES:
            return self._tuple_schema(obj)
        elif origin in LIST_TYPES:
            return self._list_schema(self._get_first_arg_or_any(obj))
        elif origin in SET_TYPES:
            return self._set_schema(self._get_first_arg_or_any(obj))
        elif origin in FROZEN_SET_TYPES:
            return self._frozenset_schema(self._get_first_arg_or_any(obj))
        elif origin in DICT_TYPES:
            return self._dict_schema(*self._get_first_two_args_or_any(obj))
        elif origin in PATH_TYPES:
            return self._path_schema(origin, self._get_first_arg_or_any(obj))
        elif origin in DEQUE_TYPES:
            return self._deque_schema(self._get_first_arg_or_any(obj))
        elif origin in MAPPING_TYPES:
            return self._mapping_schema(origin, *self._get_first_two_args_or_any(obj))
        elif origin in COUNTER_TYPES:
            return self._mapping_schema(origin, self._get_first_arg_or_any(obj), int)
        elif is_typeddict(origin):
            return self._typed_dict_schema(obj, origin)
        elif origin in TYPE_TYPES:
            return self._subclass_schema(obj)
        elif origin in SEQUENCE_TYPES:
            return self._sequence_schema(self._get_first_arg_or_any(obj))
        elif origin in ITERABLE_TYPES:
            return self._iterable_schema(obj)
        elif origin in PATTERN_TYPES:
            return self._pattern_schema(obj)

        if self._arbitrary_types:
            return self._arbitrary_type_schema(origin)
        return self._unknown_type_schema(obj)

    def _generate_td_field_schema(
        self,
        name: str,
        field_info: FieldInfo,
        decorators: DecoratorInfos,
        *,
        required: bool = True,
    ) -> core_schema.TypedDictField:
        """Prepare a TypedDictField to represent a model or typeddict field."""
        common_field = self._common_field_schema(name, field_info, decorators)
        return core_schema.typed_dict_field(
            common_field['schema'],
            required=False if not field_info.is_required() else required,
            serialization_exclude=common_field['serialization_exclude'],
            validation_alias=common_field['validation_alias'],
            serialization_alias=common_field['serialization_alias'],
            metadata=common_field['metadata'],
        )

    def _generate_md_field_schema(
        self,
        name: str,
        field_info: FieldInfo,
        decorators: DecoratorInfos,
    ) -> core_schema.ModelField:
        """Prepare a ModelField to represent a model field."""
        common_field = self._common_field_schema(name, field_info, decorators)
        return core_schema.model_field(
            common_field['schema'],
            serialization_exclude=common_field['serialization_exclude'],
            validation_alias=common_field['validation_alias'],
            serialization_alias=common_field['serialization_alias'],
            frozen=common_field['frozen'],
            metadata=common_field['metadata'],
        )

    def _generate_dc_field_schema(
        self,
        name: str,
        field_info: FieldInfo,
        decorators: DecoratorInfos,
    ) -> core_schema.DataclassField:
        """Prepare a DataclassField to represent the parameter/field, of a dataclass."""
        common_field = self._common_field_schema(name, field_info, decorators)
        return core_schema.dataclass_field(
            name,
            common_field['schema'],
            init=field_info.init,
            init_only=field_info.init_var or None,
            kw_only=None if field_info.kw_only else False,
            serialization_exclude=common_field['serialization_exclude'],
            validation_alias=common_field['validation_alias'],
            serialization_alias=common_field['serialization_alias'],
            frozen=common_field['frozen'],
            metadata=common_field['metadata'],
        )

    @staticmethod
    def _apply_alias_generator_to_field_info(
        alias_generator: Callable[[str], str] | AliasGenerator, field_info: FieldInfo, field_name: str
    ) -> None:
        """Apply an alias_generator to aliases on a FieldInfo instance if appropriate.

        Args:
            alias_generator: A callable that takes a string and returns a string, or an AliasGenerator instance.
            field_info: The FieldInfo instance to which the alias_generator is (maybe) applied.
            field_name: The name of the field from which to generate the alias.
        """
        # Apply an alias_generator if
        # 1. An alias is not specified
        # 2. An alias is specified, but the priority is <= 1
        if (
            field_info.alias_priority is None
            or field_info.alias_priority <= 1
            or field_info.alias is None
            or field_info.validation_alias is None
            or field_info.serialization_alias is None
        ):
            alias, validation_alias, serialization_alias = None, None, None

            if isinstance(alias_generator, AliasGenerator):
                alias, validation_alias, serialization_alias = alias_generator.generate_aliases(field_name)
            elif isinstance(alias_generator, Callable):
                alias = alias_generator(field_name)
                if not isinstance(alias, str):
                    raise TypeError(f'alias_generator {alias_generator} must return str, not {alias.__class__}')

            # if priority is not set, we set to 1
            # which supports the case where the alias_generator from a child class is used
            # to generate an alias for a field in a parent class
            if field_info.alias_priority is None or field_info.alias_priority <= 1:
                field_info.alias_priority = 1

            # if the priority is 1, then we set the aliases to the generated alias
            if field_info.alias_priority == 1:
                field_info.serialization_alias = _get_first_non_null(serialization_alias, alias)
                field_info.validation_alias = _get_first_non_null(validation_alias, alias)
                field_info.alias = alias

            # if any of the aliases are not set, then we set them to the corresponding generated alias
            if field_info.alias is None:
                field_info.alias = alias
            if field_info.serialization_alias is None:
                field_info.serialization_alias = _get_first_non_null(serialization_alias, alias)
            if field_info.validation_alias is None:
                field_info.validation_alias = _get_first_non_null(validation_alias, alias)

    @staticmethod
    def _apply_alias_generator_to_computed_field_info(
        alias_generator: Callable[[str], str] | AliasGenerator,
        computed_field_info: ComputedFieldInfo,
        computed_field_name: str,
    ):
        """Apply an alias_generator to alias on a ComputedFieldInfo instance if appropriate.

        Args:
            alias_generator: A callable that takes a string and returns a string, or an AliasGenerator instance.
            computed_field_info: The ComputedFieldInfo instance to which the alias_generator is (maybe) applied.
            computed_field_name: The name of the computed field from which to generate the alias.
        """
        # Apply an alias_generator if
        # 1. An alias is not specified
        # 2. An alias is specified, but the priority is <= 1

        if (
            computed_field_info.alias_priority is None
            or computed_field_info.alias_priority <= 1
            or computed_field_info.alias is None
        ):
            alias, validation_alias, serialization_alias = None, None, None

            if isinstance(alias_generator, AliasGenerator):
                alias, validation_alias, serialization_alias = alias_generator.generate_aliases(computed_field_name)
            elif isinstance(alias_generator, Callable):
                alias = alias_generator(computed_field_name)
                if not isinstance(alias, str):
                    raise TypeError(f'alias_generator {alias_generator} must return str, not {alias.__class__}')

            # if priority is not set, we set to 1
            # which supports the case where the alias_generator from a child class is used
            # to generate an alias for a field in a parent class
            if computed_field_info.alias_priority is None or computed_field_info.alias_priority <= 1:
                computed_field_info.alias_priority = 1

            # if the priority is 1, then we set the aliases to the generated alias
            # note that we use the serialization_alias with priority over alias, as computed_field
            # aliases are used for serialization only (not validation)
            if computed_field_info.alias_priority == 1:
                computed_field_info.alias = _get_first_non_null(serialization_alias, alias)

    @staticmethod
    def _apply_field_title_generator_to_field_info(
        config_wrapper: ConfigWrapper, field_info: FieldInfo | ComputedFieldInfo, field_name: str
    ) -> None:
        """Apply a field_title_generator on a FieldInfo or ComputedFieldInfo instance if appropriate
        Args:
            config_wrapper: The config of the model
            field_info: The FieldInfo or ComputedField instance to which the title_generator is (maybe) applied.
            field_name: The name of the field from which to generate the title.
        """
        field_title_generator = field_info.field_title_generator or config_wrapper.field_title_generator

        if field_title_generator is None:
            return

        if field_info.title is None:
            title = field_title_generator(field_name, field_info)  # type: ignore
            if not isinstance(title, str):
                raise TypeError(f'field_title_generator {field_title_generator} must return str, not {title.__class__}')

            field_info.title = title

    def _common_field_schema(  # C901
        self, name: str, field_info: FieldInfo, decorators: DecoratorInfos
    ) -> _CommonField:
        source_type, annotations = field_info.annotation, field_info.metadata

        def set_discriminator(schema: CoreSchema) -> CoreSchema:
            schema = self._apply_discriminator_to_union(schema, field_info.discriminator)
            return schema

        # Convert `@field_validator` decorators to `Before/After/Plain/WrapValidator` instances:
        validators_from_decorators = []
        for decorator in filter_field_decorator_info_by_field(decorators.field_validators.values(), name):
            validators_from_decorators.append(_mode_to_validator[decorator.info.mode]._from_decorator(decorator))

        with self.field_name_stack.push(name):
            if field_info.discriminator is not None:
                schema = self._apply_annotations(
                    source_type, annotations + validators_from_decorators, transform_inner_schema=set_discriminator
                )
            else:
                schema = self._apply_annotations(
                    source_type,
                    annotations + validators_from_decorators,
                )

        # This V1 compatibility shim should eventually be removed
        # push down any `each_item=True` validators
        # note that this won't work for any Annotated types that get wrapped by a function validator
        # but that's okay because that didn't exist in V1
        this_field_validators = filter_field_decorator_info_by_field(decorators.validators.values(), name)
        if _validators_require_validate_default(this_field_validators):
            field_info.validate_default = True
        each_item_validators = [v for v in this_field_validators if v.info.each_item is True]
        this_field_validators = [v for v in this_field_validators if v not in each_item_validators]
        schema = apply_each_item_validators(schema, each_item_validators, name)

        schema = apply_validators(schema, this_field_validators, name)

        # the default validator needs to go outside of any other validators
        # so that it is the topmost validator for the field validator
        # which uses it to check if the field has a default value or not
        if not field_info.is_required():
            schema = wrap_default(field_info, schema)

        schema = self._apply_field_serializers(
            schema, filter_field_decorator_info_by_field(decorators.field_serializers.values(), name)
        )
        self._apply_field_title_generator_to_field_info(self._config_wrapper, field_info, name)

        pydantic_js_updates, pydantic_js_extra = _extract_json_schema_info_from_field_info(field_info)
        core_metadata: dict[str, Any] = {}
        update_core_metadata(
            core_metadata, pydantic_js_updates=pydantic_js_updates, pydantic_js_extra=pydantic_js_extra
        )

        alias_generator = self._config_wrapper.alias_generator
        if alias_generator is not None:
            self._apply_alias_generator_to_field_info(alias_generator, field_info, name)

        if isinstance(field_info.validation_alias, (AliasChoices, AliasPath)):
            validation_alias = field_info.validation_alias.convert_to_aliases()
        else:
            validation_alias = field_info.validation_alias

        return _common_field(
            schema,
            serialization_exclude=True if field_info.exclude else None,
            validation_alias=validation_alias,
            serialization_alias=field_info.serialization_alias,
            frozen=field_info.frozen,
            metadata=core_metadata,
        )

    def _union_schema(self, union_type: Any) -> core_schema.CoreSchema:
        """Generate schema for a Union."""
        args = self._get_args_resolving_forward_refs(union_type, required=True)
        choices: list[CoreSchema] = []
        nullable = False
        for arg in args:
            if arg is None or arg is _typing_extra.NoneType:
                nullable = True
            else:
                choices.append(self.generate_schema(arg))

        if len(choices) == 1:
            s = choices[0]
        else:
            choices_with_tags: list[CoreSchema | tuple[CoreSchema, str]] = []
            for choice in choices:
                tag = cast(CoreMetadata, choice.get('metadata', {})).get('pydantic_internal_union_tag_key')
                if tag is not None:
                    choices_with_tags.append((choice, tag))
                else:
                    choices_with_tags.append(choice)
            s = core_schema.union_schema(choices_with_tags)

        if nullable:
            s = core_schema.nullable_schema(s)
        return s

    def _type_alias_type_schema(self, obj: TypeAliasType) -> CoreSchema:
        with self.defs.get_schema_or_ref(obj) as (ref, maybe_schema):
            if maybe_schema is not None:
                return maybe_schema

            origin: TypeAliasType = get_origin(obj) or obj
            typevars_map = get_standard_typevars_map(obj)

            with self._ns_resolver.push(origin):
                try:
                    annotation = _typing_extra.eval_type(origin.__value__, *self._types_namespace)
                except NameError as e:
                    raise PydanticUndefinedAnnotation.from_name_error(e) from e
                annotation = replace_types(annotation, typevars_map)
                schema = self.generate_schema(annotation)
                assert schema['type'] != 'definitions'
                schema['ref'] = ref  # type: ignore
            return self.defs.create_definition_reference_schema(schema)

    def _literal_schema(self, literal_type: Any) -> CoreSchema:
        """Generate schema for a Literal."""
        expected = list(get_literal_values(literal_type, type_check=False, unpack_type_aliases='eager'))
        assert expected, f'literal "expected" cannot be empty, obj={literal_type}'
        schema = core_schema.literal_schema(expected)

        if self._config_wrapper.use_enum_values and any(isinstance(v, Enum) for v in expected):
            schema = core_schema.no_info_after_validator_function(
                lambda v: v.value if isinstance(v, Enum) else v, schema
            )

        return schema

    def _typed_dict_schema(self, typed_dict_cls: Any, origin: Any) -> core_schema.CoreSchema:
        """Generate a core schema for a `TypedDict` class.

        To be able to build a `DecoratorInfos` instance for the `TypedDict` class (which will include
        validators, serializers, etc.), we need to have access to the original bases of the class
        (see https://docs.python.org/3/library/types.html#types.get_original_bases).
        However, the `__orig_bases__` attribute was only added in 3.12 (https://github.com/python/cpython/pull/103698).

        For this reason, we require Python 3.12 (or using the `typing_extensions` backport).
        """
        FieldInfo = import_cached_field_info()

        with (
            self.model_type_stack.push(typed_dict_cls),
            self.defs.get_schema_or_ref(typed_dict_cls) as (
                typed_dict_ref,
                maybe_schema,
            ),
        ):
            if maybe_schema is not None:
                return maybe_schema

            typevars_map = get_standard_typevars_map(typed_dict_cls)
            if origin is not None:
                typed_dict_cls = origin

            if not _SUPPORTS_TYPEDDICT and type(typed_dict_cls).__module__ == 'typing':
                raise PydanticUserError(
                    'Please use `typing_extensions.TypedDict` instead of `typing.TypedDict` on Python < 3.12.',
                    code='typed-dict-version',
                )

            try:
                # if a typed dictionary class doesn't have config, we use the parent's config, hence a default of `None`
                # see https://github.com/pydantic/pydantic/issues/10917
                config: ConfigDict | None = get_attribute_from_bases(typed_dict_cls, '__pydantic_config__')
            except AttributeError:
                config = None

            with self._config_wrapper_stack.push(config):
                core_config = self._config_wrapper.core_config(title=typed_dict_cls.__name__)

                required_keys: frozenset[str] = typed_dict_cls.__required_keys__

                fields: dict[str, core_schema.TypedDictField] = {}

                decorators = DecoratorInfos.build(typed_dict_cls)

                if self._config_wrapper.use_attribute_docstrings:
                    field_docstrings = extract_docstrings_from_cls(typed_dict_cls, use_inspect=True)
                else:
                    field_docstrings = None

                try:
                    annotations = _typing_extra.get_cls_type_hints(typed_dict_cls, ns_resolver=self._ns_resolver)
                except NameError as e:
                    raise PydanticUndefinedAnnotation.from_name_error(e) from e

                readonly_fields: list[str] = []

                for field_name, annotation in annotations.items():
                    field_info = FieldInfo.from_annotation(annotation, _source=AnnotationSource.TYPED_DICT)
                    field_info.annotation = replace_types(field_info.annotation, typevars_map)

                    required = (
                        field_name in required_keys or 'required' in field_info._qualifiers
                    ) and 'not_required' not in field_info._qualifiers
                    if 'read_only' in field_info._qualifiers:
                        readonly_fields.append(field_name)

                    if (
                        field_docstrings is not None
                        and field_info.description is None
                        and field_name in field_docstrings
                    ):
                        field_info.description = field_docstrings[field_name]
                    self._apply_field_title_generator_to_field_info(self._config_wrapper, field_info, field_name)
                    fields[field_name] = self._generate_td_field_schema(
                        field_name, field_info, decorators, required=required
                    )

                if readonly_fields:
                    fields_repr = ', '.join(repr(f) for f in readonly_fields)
                    plural = len(readonly_fields) >= 2
                    warnings.warn(
                        f'Item{"s" if plural else ""} {fields_repr} on TypedDict class {typed_dict_cls.__name__!r} '
                        f'{"are" if plural else "is"} using the `ReadOnly` qualifier. Pydantic will not protect items '
                        'from any mutation on dictionary instances.',
                        UserWarning,
                    )

                td_schema = core_schema.typed_dict_schema(
                    fields,
                    cls=typed_dict_cls,
                    computed_fields=[
                        self._computed_field_schema(d, decorators.field_serializers)
                        for d in decorators.computed_fields.values()
                    ],
                    ref=typed_dict_ref,
                    config=core_config,
                )

                schema = self._apply_model_serializers(td_schema, decorators.model_serializers.values())
                schema = apply_model_validators(schema, decorators.model_validators.values(), 'all')
                return self.defs.create_definition_reference_schema(schema)

    def _namedtuple_schema(self, namedtuple_cls: Any, origin: Any) -> core_schema.CoreSchema:
        """Generate schema for a NamedTuple."""
        with (
            self.model_type_stack.push(namedtuple_cls),
            self.defs.get_schema_or_ref(namedtuple_cls) as (
                namedtuple_ref,
                maybe_schema,
            ),
        ):
            if maybe_schema is not None:
                return maybe_schema
            typevars_map = get_standard_typevars_map(namedtuple_cls)
            if origin is not None:
                namedtuple_cls = origin

<<<<<<< HEAD
            with self._types_namespace_stack.push(namedtuple_cls):
                annotations: dict[str, Any] = get_cls_type_hints_lenient(namedtuple_cls, self._types_namespace)
                if not annotations:
                    # annotations is empty, happens if namedtuple_cls defined via collections.namedtuple(...)
                    annotations = {k: Any for k in namedtuple_cls._fields}

                if typevars_map:
                    annotations = {
                        field_name: replace_types(annotation, typevars_map)
                        for field_name, annotation in annotations.items()
                    }

                arguments_schema = core_schema.arguments_schema(
                    [
                        self._generate_parameter_schema(
                            field_name,
                            annotation,
                            default=namedtuple_cls._field_defaults.get(field_name, Parameter.empty),
                        )
                        for field_name, annotation in annotations.items()
                    ],
                    metadata=build_metadata_dict(js_prefer_positional_arguments=True),
                )
                return core_schema.call_schema(arguments_schema, namedtuple_cls, ref=namedtuple_ref)
=======
            try:
                annotations = _typing_extra.get_cls_type_hints(namedtuple_cls, ns_resolver=self._ns_resolver)
            except NameError as e:
                raise PydanticUndefinedAnnotation.from_name_error(e) from e
            if not annotations:
                # annotations is empty, happens if namedtuple_cls defined via collections.namedtuple(...)
                annotations: dict[str, Any] = {k: Any for k in namedtuple_cls._fields}

            if typevars_map:
                annotations = {
                    field_name: replace_types(annotation, typevars_map)
                    for field_name, annotation in annotations.items()
                }

            arguments_schema = core_schema.arguments_schema(
                [
                    self._generate_parameter_schema(
                        field_name,
                        annotation,
                        source=AnnotationSource.NAMED_TUPLE,
                        default=namedtuple_cls._field_defaults.get(field_name, Parameter.empty),
                    )
                    for field_name, annotation in annotations.items()
                ],
                metadata={'pydantic_js_prefer_positional_arguments': True},
            )
            schema = core_schema.call_schema(arguments_schema, namedtuple_cls, ref=namedtuple_ref)
            return self.defs.create_definition_reference_schema(schema)
>>>>>>> 5f033e46

    def _generate_parameter_schema(
        self,
        name: str,
        annotation: type[Any],
        source: AnnotationSource,
        default: Any = Parameter.empty,
        mode: Literal['positional_only', 'positional_or_keyword', 'keyword_only'] | None = None,
    ) -> core_schema.ArgumentsParameter:
        """Generate the definition of a field in a namedtuple or a parameter in a function signature.

        This definition is meant to be used for the `'arguments'` core schema, which will be replaced
        in V3 by the `'arguments-v3`'.
        """
        FieldInfo = import_cached_field_info()

        if default is Parameter.empty:
            field = FieldInfo.from_annotation(annotation, _source=source)
        else:
            field = FieldInfo.from_annotated_attribute(annotation, default, _source=source)
        assert field.annotation is not None, 'field.annotation should not be None when generating a schema'
        with self.field_name_stack.push(name):
            schema = self._apply_annotations(field.annotation, [field])

        if not field.is_required():
            schema = wrap_default(field, schema)

        parameter_schema = core_schema.arguments_parameter(name, schema)
        if mode is not None:
            parameter_schema['mode'] = mode
        if field.alias is not None:
            parameter_schema['alias'] = field.alias
        else:
            alias_generator = self._config_wrapper.alias_generator
            if isinstance(alias_generator, AliasGenerator) and alias_generator.alias is not None:
                parameter_schema['alias'] = alias_generator.alias(name)
            elif callable(alias_generator):
                parameter_schema['alias'] = alias_generator(name)
        return parameter_schema

    def _generate_parameter_v3_schema(
        self,
        name: str,
        annotation: Any,
        source: AnnotationSource,
        mode: Literal[
            'positional_only',
            'positional_or_keyword',
            'keyword_only',
            'var_args',
            'var_kwargs_uniform',
            'var_kwargs_unpacked_typed_dict',
        ],
        default: Any = Parameter.empty,
    ) -> core_schema.ArgumentsV3Parameter:
        """Generate the definition of a parameter in a function signature.

        This definition is meant to be used for the `'arguments-v3'` core schema, which will replace
        the `'arguments`' schema in V3.
        """
        FieldInfo = import_cached_field_info()

        if default is Parameter.empty:
            field = FieldInfo.from_annotation(annotation, _source=source)
        else:
            field = FieldInfo.from_annotated_attribute(annotation, default, _source=source)

        with self.field_name_stack.push(name):
            schema = self._apply_annotations(field.annotation, [field])

        if not field.is_required():
            schema = wrap_default(field, schema)

        parameter_schema = core_schema.arguments_v3_parameter(
            name=name,
            schema=schema,
            mode=mode,
        )
        if field.alias is not None:
            parameter_schema['alias'] = field.alias
        else:
            alias_generator = self._config_wrapper.alias_generator
            if isinstance(alias_generator, AliasGenerator) and alias_generator.alias is not None:
                parameter_schema['alias'] = alias_generator.alias(name)
            elif callable(alias_generator):
                parameter_schema['alias'] = alias_generator(name)

        return parameter_schema

    def _tuple_schema(self, tuple_type: Any) -> core_schema.CoreSchema:
        """Generate schema for a Tuple, e.g. `tuple[int, str]` or `tuple[int, ...]`."""
        # TODO: do we really need to resolve type vars here?
        typevars_map = get_standard_typevars_map(tuple_type)
        params = self._get_args_resolving_forward_refs(tuple_type)

        if typevars_map and params:
            params = tuple(replace_types(param, typevars_map) for param in params)

        # NOTE: subtle difference: `tuple[()]` gives `params=()`, whereas `typing.Tuple[()]` gives `params=((),)`
        # This is only true for <3.11, on Python 3.11+ `typing.Tuple[()]` gives `params=()`
        if not params:
            if tuple_type in TUPLE_TYPES:
                return core_schema.tuple_schema([core_schema.any_schema()], variadic_item_index=0)
            else:
                # special case for `tuple[()]` which means `tuple[]` - an empty tuple
                return core_schema.tuple_schema([])
        elif params[-1] is Ellipsis:
            if len(params) == 2:
                return core_schema.tuple_schema([self.generate_schema(params[0])], variadic_item_index=0)
            else:
                # TODO: something like https://github.com/pydantic/pydantic/issues/5952
                raise ValueError('Variable tuples can only have one type')
        elif len(params) == 1 and params[0] == ():
            # special case for `tuple[()]` which means `tuple[]` - an empty tuple
            # NOTE: This conditional can be removed when we drop support for Python 3.10.
            return core_schema.tuple_schema([])
        else:
            return core_schema.tuple_schema([self.generate_schema(param) for param in params])

    def _type_schema(self) -> core_schema.CoreSchema:
        return core_schema.custom_error_schema(
            core_schema.is_instance_schema(type),
            custom_error_type='is_type',
            custom_error_message='Input should be a type',
        )

    def _zoneinfo_schema(self) -> core_schema.CoreSchema:
        """Generate schema for a zone_info.ZoneInfo object"""
        from ._validators import validate_str_is_valid_iana_tz

<<<<<<< HEAD
        # import in this path is safe
        from zoneinfo import ZoneInfo, ZoneInfoNotFoundError

        def validate_str_is_valid_iana_tz(value: Any, /) -> ZoneInfo:
            if isinstance(value, ZoneInfo):
                return value
            try:
                return ZoneInfo(value)
            except (ZoneInfoNotFoundError, ValueError, TypeError):
                raise PydanticCustomError('zoneinfo_str', 'invalid timezone: {value}', {'value': value})

        metadata = build_metadata_dict(js_functions=[lambda _1, _2: {'type': 'string', 'format': 'zoneinfo'}])
=======
        metadata = {'pydantic_js_functions': [lambda _1, _2: {'type': 'string', 'format': 'zoneinfo'}]}
>>>>>>> 5f033e46
        return core_schema.no_info_plain_validator_function(
            validate_str_is_valid_iana_tz,
            serialization=core_schema.to_string_ser_schema(),
            metadata=metadata,
        )

    def _union_is_subclass_schema(self, union_type: Any) -> core_schema.CoreSchema:
        """Generate schema for `type[Union[X, ...]]`."""
        args = self._get_args_resolving_forward_refs(union_type, required=True)
        return core_schema.union_schema([self.generate_schema(type[args]) for args in args])

    def _subclass_schema(self, type_: Any) -> core_schema.CoreSchema:
        """Generate schema for a type, e.g. `type[int]`."""
        type_param = self._get_first_arg_or_any(type_)

        # Assume `type[Annotated[<typ>, ...]]` is equivalent to `type[<typ>]`:
        type_param = _typing_extra.annotated_type(type_param) or type_param

        if typing_objects.is_any(type_param):
            return self._type_schema()
        elif typing_objects.is_typealiastype(type_param):
            return self.generate_schema(type[type_param.__value__])
        elif typing_objects.is_typevar(type_param):
            if type_param.__bound__:
                if is_union_origin(get_origin(type_param.__bound__)):
                    return self._union_is_subclass_schema(type_param.__bound__)
                return core_schema.is_subclass_schema(type_param.__bound__)
            elif type_param.__constraints__:
                return core_schema.union_schema([self.generate_schema(type[c]) for c in type_param.__constraints__])
            else:
                return self._type_schema()
        elif is_union_origin(get_origin(type_param)):
            return self._union_is_subclass_schema(type_param)
        else:
            if typing_objects.is_self(type_param):
                type_param = self._resolve_self_type(type_param)
            if _typing_extra.is_generic_alias(type_param):
                raise PydanticUserError(
                    'Subscripting `type[]` with an already parametrized type is not supported. '
                    f'Instead of using type[{type_param!r}], use type[{_repr.display_as_type(get_origin(type_param))}].',
                    code=None,
                )
            if not inspect.isclass(type_param):
                # when using type[None], this doesn't type convert to type[NoneType], and None isn't a class
                # so we handle it manually here
                if type_param is None:
                    return core_schema.is_subclass_schema(_typing_extra.NoneType)
                raise TypeError(f'Expected a class, got {type_param!r}')
            return core_schema.is_subclass_schema(type_param)

    def _sequence_schema(self, items_type: Any) -> core_schema.CoreSchema:
        """Generate schema for a Sequence, e.g. `Sequence[int]`."""
        from ._serializers import serialize_sequence_via_list

        item_type_schema = self.generate_schema(items_type)
        list_schema = core_schema.list_schema(item_type_schema)

        json_schema = smart_deepcopy(list_schema)
        python_schema = core_schema.is_instance_schema(typing.Sequence, cls_repr='Sequence')
        if not typing_objects.is_any(items_type):
            from ._validators import sequence_validator

            python_schema = core_schema.chain_schema(
                [python_schema, core_schema.no_info_wrap_validator_function(sequence_validator, list_schema)],
            )

        serialization = core_schema.wrap_serializer_function_ser_schema(
            serialize_sequence_via_list, schema=item_type_schema, info_arg=True
        )
        return core_schema.json_or_python_schema(
            json_schema=json_schema, python_schema=python_schema, serialization=serialization
        )

    def _iterable_schema(self, type_: Any) -> core_schema.GeneratorSchema:
        """Generate a schema for an `Iterable`."""
        item_type = self._get_first_arg_or_any(type_)

        return core_schema.generator_schema(self.generate_schema(item_type))

    def _pattern_schema(self, pattern_type: Any) -> core_schema.CoreSchema:
        from . import _validators

        metadata = {'pydantic_js_functions': [lambda _1, _2: {'type': 'string', 'format': 'regex'}]}
        ser = core_schema.plain_serializer_function_ser_schema(
            attrgetter('pattern'), when_used='json', return_schema=core_schema.str_schema()
        )
        if pattern_type is typing.Pattern or pattern_type is re.Pattern:
            # bare type
            return core_schema.no_info_plain_validator_function(
                _validators.pattern_either_validator, serialization=ser, metadata=metadata
            )

        param = self._get_args_resolving_forward_refs(
            pattern_type,
            required=True,
        )[0]
        if param is str:
            return core_schema.no_info_plain_validator_function(
                _validators.pattern_str_validator, serialization=ser, metadata=metadata
            )
        elif param is bytes:
            return core_schema.no_info_plain_validator_function(
                _validators.pattern_bytes_validator, serialization=ser, metadata=metadata
            )
        else:
            raise PydanticSchemaGenerationError(f'Unable to generate pydantic-core schema for {pattern_type!r}.')

    def _hashable_schema(self) -> core_schema.CoreSchema:
        return core_schema.custom_error_schema(
            schema=core_schema.json_or_python_schema(
                json_schema=core_schema.chain_schema(
                    [core_schema.any_schema(), core_schema.is_instance_schema(collections.abc.Hashable)]
                ),
                python_schema=core_schema.is_instance_schema(collections.abc.Hashable),
            ),
            custom_error_type='is_hashable',
            custom_error_message='Input should be hashable',
        )

    def _dataclass_schema(
        self, dataclass: type[StandardDataclass], origin: type[StandardDataclass] | None
    ) -> core_schema.CoreSchema:
        """Generate schema for a dataclass."""
        with (
            self.model_type_stack.push(dataclass),
            self.defs.get_schema_or_ref(dataclass) as (
                dataclass_ref,
                maybe_schema,
            ),
        ):
            if maybe_schema is not None:
                return maybe_schema

            schema = dataclass.__dict__.get('__pydantic_core_schema__')
            if schema is not None and not isinstance(schema, MockCoreSchema):
                if schema['type'] == 'definitions':
                    schema = self.defs.unpack_definitions(schema)
                ref = get_ref(schema)
                if ref:
                    return self.defs.create_definition_reference_schema(schema)
                else:
                    return schema

            typevars_map = get_standard_typevars_map(dataclass)
            if origin is not None:
                dataclass = origin

            # if (plain) dataclass doesn't have config, we use the parent's config, hence a default of `None`
            # (Pydantic dataclasses have an empty dict config by default).
            # see https://github.com/pydantic/pydantic/issues/10917
            config = getattr(dataclass, '__pydantic_config__', None)

            from ..dataclasses import is_pydantic_dataclass

            with self._ns_resolver.push(dataclass), self._config_wrapper_stack.push(config):
                if is_pydantic_dataclass(dataclass):
                    if dataclass.__pydantic_fields_complete__():
                        # Copy the field info instances to avoid mutating the `FieldInfo` instances
                        # of the generic dataclass generic origin (e.g. `apply_typevars_map` below).
                        # Note that we don't apply `deepcopy` on `__pydantic_fields__` because we
                        # don't want to copy the `FieldInfo` attributes:
                        fields = {
                            f_name: copy(field_info) for f_name, field_info in dataclass.__pydantic_fields__.items()
                        }
                        if typevars_map:
                            for field in fields.values():
                                field.apply_typevars_map(typevars_map, *self._types_namespace)
                    else:
                        try:
                            fields = rebuild_dataclass_fields(
                                dataclass,
                                config_wrapper=self._config_wrapper,
                                ns_resolver=self._ns_resolver,
                                typevars_map=typevars_map or {},
                            )
                        except NameError as e:
                            raise PydanticUndefinedAnnotation.from_name_error(e) from e
                else:
                    fields = collect_dataclass_fields(
                        dataclass,
                        typevars_map=typevars_map,
                        config_wrapper=self._config_wrapper,
                    )

                if self._config_wrapper.extra == 'allow':
                    # disallow combination of init=False on a dataclass field and extra='allow' on a dataclass
                    for field_name, field in fields.items():
                        if field.init is False:
                            raise PydanticUserError(
                                f'Field {field_name} has `init=False` and dataclass has config setting `extra="allow"`. '
                                f'This combination is not allowed.',
                                code='dataclass-init-false-extra-allow',
                            )

                decorators = dataclass.__dict__.get('__pydantic_decorators__') or DecoratorInfos.build(dataclass)
                # Move kw_only=False args to the start of the list, as this is how vanilla dataclasses work.
                # Note that when kw_only is missing or None, it is treated as equivalent to kw_only=True
                args = sorted(
                    (self._generate_dc_field_schema(k, v, decorators) for k, v in fields.items()),
                    key=lambda a: a.get('kw_only') is not False,
                )
                has_post_init = hasattr(dataclass, '__post_init__')
                has_slots = hasattr(dataclass, '__slots__')

                args_schema = core_schema.dataclass_args_schema(
                    dataclass.__name__,
                    args,
                    computed_fields=[
                        self._computed_field_schema(d, decorators.field_serializers)
                        for d in decorators.computed_fields.values()
                    ],
                    collect_init_only=has_post_init,
                )

                inner_schema = apply_validators(args_schema, decorators.root_validators.values(), None)

                model_validators = decorators.model_validators.values()
                inner_schema = apply_model_validators(inner_schema, model_validators, 'inner')

                core_config = self._config_wrapper.core_config(title=dataclass.__name__)

                dc_schema = core_schema.dataclass_schema(
                    dataclass,
                    inner_schema,
                    generic_origin=origin,
                    post_init=has_post_init,
                    ref=dataclass_ref,
                    fields=[field.name for field in dataclasses.fields(dataclass)],
                    slots=has_slots,
                    config=core_config,
                    # we don't use a custom __setattr__ for dataclasses, so we must
                    # pass along the frozen config setting to the pydantic-core schema
                    frozen=self._config_wrapper_stack.tail.frozen,
                )
                schema = self._apply_model_serializers(dc_schema, decorators.model_serializers.values())
                schema = apply_model_validators(schema, model_validators, 'outer')
                return self.defs.create_definition_reference_schema(schema)

    def _call_schema(self, function: ValidateCallSupportedTypes) -> core_schema.CallSchema:
        """Generate schema for a Callable.

        TODO support functional validators once we support them in Config
        """
        arguments_schema = self._arguments_schema(function)

        return_schema: core_schema.CoreSchema | None = None
        config_wrapper = self._config_wrapper
        if config_wrapper.validate_return:
            sig = signature(function)
            return_hint = sig.return_annotation
            if return_hint is not sig.empty:
                globalns, localns = self._types_namespace
                type_hints = _typing_extra.get_function_type_hints(
                    function, globalns=globalns, localns=localns, include_keys={'return'}
                )
                return_schema = self.generate_schema(type_hints['return'])

        return core_schema.call_schema(
            arguments_schema,
            function,
            return_schema=return_schema,
        )

    def _arguments_schema(
        self, function: ValidateCallSupportedTypes, parameters_callback: ParametersCallback | None = None
    ) -> core_schema.ArgumentsSchema:
        """Generate schema for a Signature."""
        mode_lookup: dict[_ParameterKind, Literal['positional_only', 'positional_or_keyword', 'keyword_only']] = {
            Parameter.POSITIONAL_ONLY: 'positional_only',
            Parameter.POSITIONAL_OR_KEYWORD: 'positional_or_keyword',
            Parameter.KEYWORD_ONLY: 'keyword_only',
        }

        sig = signature(function)
        globalns, localns = self._types_namespace
        type_hints = _typing_extra.get_function_type_hints(function, globalns=globalns, localns=localns)

        arguments_list: list[core_schema.ArgumentsParameter] = []
        var_args_schema: core_schema.CoreSchema | None = None
        var_kwargs_schema: core_schema.CoreSchema | None = None
        var_kwargs_mode: core_schema.VarKwargsMode | None = None

        for i, (name, p) in enumerate(sig.parameters.items()):
            if p.annotation is sig.empty:
                annotation = typing.cast(Any, Any)
            else:
                annotation = type_hints[name]

            if parameters_callback is not None:
                result = parameters_callback(i, name, annotation)
                if result == 'skip':
                    continue

            parameter_mode = mode_lookup.get(p.kind)
            if parameter_mode is not None:
                arg_schema = self._generate_parameter_schema(
                    name, annotation, AnnotationSource.FUNCTION, p.default, parameter_mode
                )
                arguments_list.append(arg_schema)
            elif p.kind == Parameter.VAR_POSITIONAL:
                var_args_schema = self.generate_schema(annotation)
            else:
                assert p.kind == Parameter.VAR_KEYWORD, p.kind

                unpack_type = _typing_extra.unpack_type(annotation)
                if unpack_type is not None:
                    origin = get_origin(unpack_type) or unpack_type
                    if not is_typeddict(origin):
                        raise PydanticUserError(
                            f'Expected a `TypedDict` class inside `Unpack[...]`, got {unpack_type!r}',
                            code='unpack-typed-dict',
                        )
                    non_pos_only_param_names = {
                        name for name, p in sig.parameters.items() if p.kind != Parameter.POSITIONAL_ONLY
                    }
                    overlapping_params = non_pos_only_param_names.intersection(origin.__annotations__)
                    if overlapping_params:
                        raise PydanticUserError(
                            f'Typed dictionary {origin.__name__!r} overlaps with parameter'
                            f'{"s" if len(overlapping_params) >= 2 else ""} '
                            f'{", ".join(repr(p) for p in sorted(overlapping_params))}',
                            code='overlapping-unpack-typed-dict',
                        )

                    var_kwargs_mode = 'unpacked-typed-dict'
                    var_kwargs_schema = self._typed_dict_schema(unpack_type, get_origin(unpack_type))
                else:
                    var_kwargs_mode = 'uniform'
                    var_kwargs_schema = self.generate_schema(annotation)

        return core_schema.arguments_schema(
            arguments_list,
            var_args_schema=var_args_schema,
            var_kwargs_mode=var_kwargs_mode,
            var_kwargs_schema=var_kwargs_schema,
            validate_by_name=self._config_wrapper.validate_by_name,
        )

    def _arguments_v3_schema(
        self, function: ValidateCallSupportedTypes, parameters_callback: ParametersCallback | None = None
    ) -> core_schema.ArgumentsV3Schema:
        mode_lookup: dict[
            _ParameterKind, Literal['positional_only', 'positional_or_keyword', 'var_args', 'keyword_only']
        ] = {
            Parameter.POSITIONAL_ONLY: 'positional_only',
            Parameter.POSITIONAL_OR_KEYWORD: 'positional_or_keyword',
            Parameter.VAR_POSITIONAL: 'var_args',
            Parameter.KEYWORD_ONLY: 'keyword_only',
        }

        sig = signature(function)
        globalns, localns = self._types_namespace
        type_hints = _typing_extra.get_function_type_hints(function, globalns=globalns, localns=localns)

        parameters_list: list[core_schema.ArgumentsV3Parameter] = []

        for i, (name, p) in enumerate(sig.parameters.items()):
            if parameters_callback is not None:
                result = parameters_callback(i, name, p.annotation)
                if result == 'skip':
                    continue

            if p.annotation is Parameter.empty:
                annotation = typing.cast(Any, Any)
            else:
                annotation = type_hints[name]

            parameter_mode = mode_lookup.get(p.kind)
            if parameter_mode is None:
                assert p.kind == Parameter.VAR_KEYWORD, p.kind

                unpack_type = _typing_extra.unpack_type(annotation)
                if unpack_type is not None:
                    origin = get_origin(unpack_type) or unpack_type
                    if not is_typeddict(origin):
                        raise PydanticUserError(
                            f'Expected a `TypedDict` class inside `Unpack[...]`, got {unpack_type!r}',
                            code='unpack-typed-dict',
                        )
                    non_pos_only_param_names = {
                        name for name, p in sig.parameters.items() if p.kind != Parameter.POSITIONAL_ONLY
                    }
                    overlapping_params = non_pos_only_param_names.intersection(origin.__annotations__)
                    if overlapping_params:
                        raise PydanticUserError(
                            f'Typed dictionary {origin.__name__!r} overlaps with parameter'
                            f'{"s" if len(overlapping_params) >= 2 else ""} '
                            f'{", ".join(repr(p) for p in sorted(overlapping_params))}',
                            code='overlapping-unpack-typed-dict',
                        )
                    parameter_mode = 'var_kwargs_unpacked_typed_dict'
                    annotation = unpack_type
                else:
                    parameter_mode = 'var_kwargs_uniform'

            parameters_list.append(
                self._generate_parameter_v3_schema(
                    name, annotation, AnnotationSource.FUNCTION, parameter_mode, default=p.default
                )
            )

        return core_schema.arguments_v3_schema(
            parameters_list,
            validate_by_name=self._config_wrapper.validate_by_name,
        )

    def _unsubstituted_typevar_schema(self, typevar: typing.TypeVar) -> core_schema.CoreSchema:
        try:
            has_default = typevar.has_default()
        except AttributeError:
            # Happens if using `typing.TypeVar` (and not `typing_extensions`) on Python < 3.13
            pass
        else:
            if has_default:
                return self.generate_schema(typevar.__default__)

        if constraints := typevar.__constraints__:
            return self._union_schema(typing.Union[constraints])

        if bound := typevar.__bound__:
            schema = self.generate_schema(bound)
            schema['serialization'] = core_schema.wrap_serializer_function_ser_schema(
                lambda x, h: h(x),
                schema=core_schema.any_schema(),
            )
            return schema

        return core_schema.any_schema()

    def _computed_field_schema(
        self,
        d: Decorator[ComputedFieldInfo],
        field_serializers: dict[str, Decorator[FieldSerializerDecoratorInfo]],
    ) -> core_schema.ComputedField:
        if d.info.return_type is not PydanticUndefined:
            return_type = d.info.return_type
        else:
            try:
                # Do not pass in globals as the function could be defined in a different module.
                # Instead, let `get_callable_return_type` infer the globals to use, but still pass
                # in locals that may contain a parent/rebuild namespace:
                return_type = _decorators.get_callable_return_type(d.func, localns=self._types_namespace.locals)
            except NameError as e:
                raise PydanticUndefinedAnnotation.from_name_error(e) from e
        if return_type is PydanticUndefined:
            raise PydanticUserError(
                'Computed field is missing return type annotation or specifying `return_type`'
                ' to the `@computed_field` decorator (e.g. `@computed_field(return_type=int | str)`)',
                code='model-field-missing-annotation',
            )

        return_type = replace_types(return_type, self._typevars_map)
        # Create a new ComputedFieldInfo so that different type parametrizations of the same
        # generic model's computed field can have different return types.
        d.info = dataclasses.replace(d.info, return_type=return_type)
        return_type_schema = self.generate_schema(return_type)
        # Apply serializers to computed field if there exist
        return_type_schema = self._apply_field_serializers(
            return_type_schema,
            filter_field_decorator_info_by_field(field_serializers.values(), d.cls_var_name),
        )

        alias_generator = self._config_wrapper.alias_generator
        if alias_generator is not None:
            self._apply_alias_generator_to_computed_field_info(
                alias_generator=alias_generator, computed_field_info=d.info, computed_field_name=d.cls_var_name
            )
        self._apply_field_title_generator_to_field_info(self._config_wrapper, d.info, d.cls_var_name)

        pydantic_js_updates, pydantic_js_extra = _extract_json_schema_info_from_field_info(d.info)
        core_metadata: dict[str, Any] = {}
        update_core_metadata(
            core_metadata,
            pydantic_js_updates={'readOnly': True, **(pydantic_js_updates if pydantic_js_updates else {})},
            pydantic_js_extra=pydantic_js_extra,
        )
        return core_schema.computed_field(
            d.cls_var_name, return_schema=return_type_schema, alias=d.info.alias, metadata=core_metadata
        )

    def _annotated_schema(self, annotated_type: Any) -> core_schema.CoreSchema:
        """Generate schema for an Annotated type, e.g. `Annotated[int, Field(...)]` or `Annotated[int, Gt(0)]`."""
        FieldInfo = import_cached_field_info()
        source_type, *annotations = self._get_args_resolving_forward_refs(
            annotated_type,
            required=True,
        )
        schema = self._apply_annotations(source_type, annotations)
        # put the default validator last so that TypeAdapter.get_default_value() works
        # even if there are function validators involved
        for annotation in annotations:
            if isinstance(annotation, FieldInfo):
                schema = wrap_default(annotation, schema)
        return schema

    def _apply_annotations(
        self,
        source_type: Any,
        annotations: list[Any],
        transform_inner_schema: Callable[[CoreSchema], CoreSchema] = lambda x: x,
    ) -> CoreSchema:
        """Apply arguments from `Annotated` or from `FieldInfo` to a schema.

        This gets called by `GenerateSchema._annotated_schema` but differs from it in that it does
        not expect `source_type` to be an `Annotated` object, it expects it to be  the first argument of that
        (in other words, `GenerateSchema._annotated_schema` just unpacks `Annotated`, this process it).
        """
        annotations = list(_known_annotated_metadata.expand_grouped_metadata(annotations))

        pydantic_js_annotation_functions: list[GetJsonSchemaFunction] = []

        def inner_handler(obj: Any) -> CoreSchema:
            schema = self._generate_schema_from_get_schema_method(obj, source_type)

            if schema is None:
                schema = self._generate_schema_inner(obj)

            metadata_js_function = _extract_get_pydantic_json_schema(obj)
            if metadata_js_function is not None:
                metadata_schema = resolve_original_schema(schema, self.defs)
                if metadata_schema is not None:
                    self._add_js_function(metadata_schema, metadata_js_function)
            return transform_inner_schema(schema)

        get_inner_schema = CallbackGetCoreSchemaHandler(inner_handler, self)

        for annotation in annotations:
            if annotation is None:
                continue
            get_inner_schema = self._get_wrapped_inner_schema(
                get_inner_schema, annotation, pydantic_js_annotation_functions
            )

        schema = get_inner_schema(source_type)
        if pydantic_js_annotation_functions:
            core_metadata = schema.setdefault('metadata', {})
            update_core_metadata(core_metadata, pydantic_js_annotation_functions=pydantic_js_annotation_functions)
        return _add_custom_serialization_from_json_encoders(self._config_wrapper.json_encoders, source_type, schema)

    def _apply_single_annotation(self, schema: core_schema.CoreSchema, metadata: Any) -> core_schema.CoreSchema:
        FieldInfo = import_cached_field_info()

        if isinstance(metadata, FieldInfo):
            for field_metadata in metadata.metadata:
                schema = self._apply_single_annotation(schema, field_metadata)

            if metadata.discriminator is not None:
                schema = self._apply_discriminator_to_union(schema, metadata.discriminator)
            return schema

        if schema['type'] == 'nullable':
            # for nullable schemas, metadata is automatically applied to the inner schema
            inner = schema.get('schema', core_schema.any_schema())
            inner = self._apply_single_annotation(inner, metadata)
            if inner:
                schema['schema'] = inner
            return schema

        original_schema = schema
        ref = schema.get('ref')
        if ref is not None:
            schema = schema.copy()
            new_ref = ref + f'_{repr(metadata)}'
            if (existing := self.defs.get_schema_from_ref(new_ref)) is not None:
                return existing
            schema['ref'] = new_ref  # pyright: ignore[reportGeneralTypeIssues]
        elif schema['type'] == 'definition-ref':
            ref = schema['schema_ref']
            if (referenced_schema := self.defs.get_schema_from_ref(ref)) is not None:
                schema = referenced_schema.copy()
                new_ref = ref + f'_{repr(metadata)}'
                if (existing := self.defs.get_schema_from_ref(new_ref)) is not None:
                    return existing
                schema['ref'] = new_ref  # pyright: ignore[reportGeneralTypeIssues]

        maybe_updated_schema = _known_annotated_metadata.apply_known_metadata(metadata, schema)

        if maybe_updated_schema is not None:
            return maybe_updated_schema
        return original_schema

    def _apply_single_annotation_json_schema(
        self, schema: core_schema.CoreSchema, metadata: Any
    ) -> core_schema.CoreSchema:
        FieldInfo = import_cached_field_info()

        if isinstance(metadata, FieldInfo):
            for field_metadata in metadata.metadata:
                schema = self._apply_single_annotation_json_schema(schema, field_metadata)

            pydantic_js_updates, pydantic_js_extra = _extract_json_schema_info_from_field_info(metadata)
            core_metadata = schema.setdefault('metadata', {})
            update_core_metadata(
                core_metadata, pydantic_js_updates=pydantic_js_updates, pydantic_js_extra=pydantic_js_extra
            )
        return schema

    def _get_wrapped_inner_schema(
        self,
        get_inner_schema: GetCoreSchemaHandler,
        annotation: Any,
        pydantic_js_annotation_functions: list[GetJsonSchemaFunction],
    ) -> CallbackGetCoreSchemaHandler:
        annotation_get_schema: GetCoreSchemaFunction | None = getattr(annotation, '__get_pydantic_core_schema__', None)

        def new_handler(source: Any) -> core_schema.CoreSchema:
            if annotation_get_schema is not None:
                schema = annotation_get_schema(source, get_inner_schema)
            else:
                schema = get_inner_schema(source)
                schema = self._apply_single_annotation(schema, annotation)
                schema = self._apply_single_annotation_json_schema(schema, annotation)

            metadata_js_function = _extract_get_pydantic_json_schema(annotation)
            if metadata_js_function is not None:
                pydantic_js_annotation_functions.append(metadata_js_function)
            return schema

        return CallbackGetCoreSchemaHandler(new_handler, self)

    def _apply_field_serializers(
        self,
        schema: core_schema.CoreSchema,
        serializers: list[Decorator[FieldSerializerDecoratorInfo]],
    ) -> core_schema.CoreSchema:
        """Apply field serializers to a schema."""
        if serializers:
            schema = copy(schema)
            if schema['type'] == 'definitions':
                inner_schema = schema['schema']
                schema['schema'] = self._apply_field_serializers(inner_schema, serializers)
                return schema
            elif 'ref' in schema:
                schema = self.defs.create_definition_reference_schema(schema)

            # use the last serializer to make it easy to override a serializer set on a parent model
            serializer = serializers[-1]
            is_field_serializer, info_arg = inspect_field_serializer(serializer.func, serializer.info.mode)

            if serializer.info.return_type is not PydanticUndefined:
                return_type = serializer.info.return_type
            else:
                try:
                    # Do not pass in globals as the function could be defined in a different module.
                    # Instead, let `get_callable_return_type` infer the globals to use, but still pass
                    # in locals that may contain a parent/rebuild namespace:
                    return_type = _decorators.get_callable_return_type(
                        serializer.func, localns=self._types_namespace.locals
                    )
                except NameError as e:
                    raise PydanticUndefinedAnnotation.from_name_error(e) from e

            if return_type is PydanticUndefined:
                return_schema = None
            else:
                return_schema = self.generate_schema(return_type)

            if serializer.info.mode == 'wrap':
                schema['serialization'] = core_schema.wrap_serializer_function_ser_schema(
                    serializer.func,
                    is_field_serializer=is_field_serializer,
                    info_arg=info_arg,
                    return_schema=return_schema,
                    when_used=serializer.info.when_used,
                )
            else:
                assert serializer.info.mode == 'plain'
                schema['serialization'] = core_schema.plain_serializer_function_ser_schema(
                    serializer.func,
                    is_field_serializer=is_field_serializer,
                    info_arg=info_arg,
                    return_schema=return_schema,
                    when_used=serializer.info.when_used,
                )
        return schema

    def _apply_model_serializers(
        self, schema: core_schema.CoreSchema, serializers: Iterable[Decorator[ModelSerializerDecoratorInfo]]
    ) -> core_schema.CoreSchema:
        """Apply model serializers to a schema."""
        ref: str | None = schema.pop('ref', None)  # type: ignore
        if serializers:
            serializer = list(serializers)[-1]
            info_arg = inspect_model_serializer(serializer.func, serializer.info.mode)

            if serializer.info.return_type is not PydanticUndefined:
                return_type = serializer.info.return_type
            else:
                try:
                    # Do not pass in globals as the function could be defined in a different module.
                    # Instead, let `get_callable_return_type` infer the globals to use, but still pass
                    # in locals that may contain a parent/rebuild namespace:
                    return_type = _decorators.get_callable_return_type(
                        serializer.func, localns=self._types_namespace.locals
                    )
                except NameError as e:
                    raise PydanticUndefinedAnnotation.from_name_error(e) from e

            if return_type is PydanticUndefined:
                return_schema = None
            else:
                return_schema = self.generate_schema(return_type)

            if serializer.info.mode == 'wrap':
                ser_schema: core_schema.SerSchema = core_schema.wrap_serializer_function_ser_schema(
                    serializer.func,
                    info_arg=info_arg,
                    return_schema=return_schema,
                    when_used=serializer.info.when_used,
                )
            else:
                # plain
                ser_schema = core_schema.plain_serializer_function_ser_schema(
                    serializer.func,
                    info_arg=info_arg,
                    return_schema=return_schema,
                    when_used=serializer.info.when_used,
                )
            schema['serialization'] = ser_schema
        if ref:
            schema['ref'] = ref  # type: ignore
        return schema


_VALIDATOR_F_MATCH: Mapping[
    tuple[FieldValidatorModes, Literal['no-info', 'with-info']],
    Callable[[Callable[..., Any], core_schema.CoreSchema, str | None], core_schema.CoreSchema],
] = {
    ('before', 'no-info'): lambda f, schema, _: core_schema.no_info_before_validator_function(f, schema),
    ('after', 'no-info'): lambda f, schema, _: core_schema.no_info_after_validator_function(f, schema),
    ('plain', 'no-info'): lambda f, _1, _2: core_schema.no_info_plain_validator_function(f),
    ('wrap', 'no-info'): lambda f, schema, _: core_schema.no_info_wrap_validator_function(f, schema),
    ('before', 'with-info'): lambda f, schema, field_name: core_schema.with_info_before_validator_function(
        f, schema, field_name=field_name
    ),
    ('after', 'with-info'): lambda f, schema, field_name: core_schema.with_info_after_validator_function(
        f, schema, field_name=field_name
    ),
    ('plain', 'with-info'): lambda f, _, field_name: core_schema.with_info_plain_validator_function(
        f, field_name=field_name
    ),
    ('wrap', 'with-info'): lambda f, schema, field_name: core_schema.with_info_wrap_validator_function(
        f, schema, field_name=field_name
    ),
}


# TODO V3: this function is only used for deprecated decorators. It should
# be removed once we drop support for those.
def apply_validators(
    schema: core_schema.CoreSchema,
    validators: Iterable[Decorator[RootValidatorDecoratorInfo]]
    | Iterable[Decorator[ValidatorDecoratorInfo]]
    | Iterable[Decorator[FieldValidatorDecoratorInfo]],
    field_name: str | None,
) -> core_schema.CoreSchema:
    """Apply validators to a schema.

    Args:
        schema: The schema to apply validators on.
        validators: An iterable of validators.
        field_name: The name of the field if validators are being applied to a model field.

    Returns:
        The updated schema.
    """
    for validator in validators:
        info_arg = inspect_validator(validator.func, validator.info.mode)
        val_type = 'with-info' if info_arg else 'no-info'

        schema = _VALIDATOR_F_MATCH[(validator.info.mode, val_type)](validator.func, schema, field_name)
    return schema


def _validators_require_validate_default(validators: Iterable[Decorator[ValidatorDecoratorInfo]]) -> bool:
    """In v1, if any of the validators for a field had `always=True`, the default value would be validated.

    This serves as an auxiliary function for re-implementing that logic, by looping over a provided
    collection of (v1-style) ValidatorDecoratorInfo's and checking if any of them have `always=True`.

    We should be able to drop this function and the associated logic calling it once we drop support
    for v1-style validator decorators. (Or we can extend it and keep it if we add something equivalent
    to the v1-validator `always` kwarg to `field_validator`.)
    """
    for validator in validators:
        if validator.info.always:
            return True
    return False


def apply_model_validators(
    schema: core_schema.CoreSchema,
    validators: Iterable[Decorator[ModelValidatorDecoratorInfo]],
    mode: Literal['inner', 'outer', 'all'],
) -> core_schema.CoreSchema:
    """Apply model validators to a schema.

    If mode == 'inner', only "before" validators are applied
    If mode == 'outer', validators other than "before" are applied
    If mode == 'all', all validators are applied

    Args:
        schema: The schema to apply validators on.
        validators: An iterable of validators.
        mode: The validator mode.

    Returns:
        The updated schema.
    """
    ref: str | None = schema.pop('ref', None)  # type: ignore
    for validator in validators:
        if mode == 'inner' and validator.info.mode != 'before':
            continue
        if mode == 'outer' and validator.info.mode == 'before':
            continue
        info_arg = inspect_validator(validator.func, validator.info.mode)
        if validator.info.mode == 'wrap':
            if info_arg:
                schema = core_schema.with_info_wrap_validator_function(function=validator.func, schema=schema)
            else:
                schema = core_schema.no_info_wrap_validator_function(function=validator.func, schema=schema)
        elif validator.info.mode == 'before':
            if info_arg:
                schema = core_schema.with_info_before_validator_function(function=validator.func, schema=schema)
            else:
                schema = core_schema.no_info_before_validator_function(function=validator.func, schema=schema)
        else:
            assert validator.info.mode == 'after'
            if info_arg:
                schema = core_schema.with_info_after_validator_function(function=validator.func, schema=schema)
            else:
                schema = core_schema.no_info_after_validator_function(function=validator.func, schema=schema)
    if ref:
        schema['ref'] = ref  # type: ignore
    return schema


def wrap_default(field_info: FieldInfo, schema: core_schema.CoreSchema) -> core_schema.CoreSchema:
    """Wrap schema with default schema if default value or `default_factory` are available.

    Args:
        field_info: The field info object.
        schema: The schema to apply default on.

    Returns:
        Updated schema by default value or `default_factory`.
    """
    if field_info.default_factory:
        return core_schema.with_default_schema(
            schema,
            default_factory=field_info.default_factory,
            default_factory_takes_data=takes_validated_data_argument(field_info.default_factory),
            validate_default=field_info.validate_default,
        )
    elif field_info.default is not PydanticUndefined:
        return core_schema.with_default_schema(
            schema, default=field_info.default, validate_default=field_info.validate_default
        )
    else:
        return schema


def _extract_get_pydantic_json_schema(tp: Any) -> GetJsonSchemaFunction | None:
    """Extract `__get_pydantic_json_schema__` from a type, handling the deprecated `__modify_schema__`."""
    js_modify_function = getattr(tp, '__get_pydantic_json_schema__', None)

    if hasattr(tp, '__modify_schema__'):
        BaseModel = import_cached_base_model()

        has_custom_v2_modify_js_func = (
            js_modify_function is not None
            and BaseModel.__get_pydantic_json_schema__.__func__  # type: ignore
            not in (js_modify_function, getattr(js_modify_function, '__func__', None))
        )

        if not has_custom_v2_modify_js_func:
            cls_name = getattr(tp, '__name__', None)
            raise PydanticUserError(
                f'The `__modify_schema__` method is not supported in Pydantic v2. '
                f'Use `__get_pydantic_json_schema__` instead{f" in class `{cls_name}`" if cls_name else ""}.',
                code='custom-json-schema',
            )

    if (origin := get_origin(tp)) is not None:
        # Generic aliases proxy attribute access to the origin, *except* dunder attributes,
        # such as `__get_pydantic_json_schema__`, hence the explicit check.
        return _extract_get_pydantic_json_schema(origin)

    if js_modify_function is None:
        return None

    return js_modify_function


class _CommonField(TypedDict):
    schema: core_schema.CoreSchema
    validation_alias: str | list[str | int] | list[list[str | int]] | None
    serialization_alias: str | None
    serialization_exclude: bool | None
    frozen: bool | None
    metadata: dict[str, Any]


def _common_field(
    schema: core_schema.CoreSchema,
    *,
    validation_alias: str | list[str | int] | list[list[str | int]] | None = None,
    serialization_alias: str | None = None,
    serialization_exclude: bool | None = None,
    frozen: bool | None = None,
    metadata: Any = None,
) -> _CommonField:
    return {
        'schema': schema,
        'validation_alias': validation_alias,
        'serialization_alias': serialization_alias,
        'serialization_exclude': serialization_exclude,
        'frozen': frozen,
        'metadata': metadata,
    }


def resolve_original_schema(schema: CoreSchema, definitions: _Definitions) -> CoreSchema | None:
    if schema['type'] == 'definition-ref':
        return definitions.get_schema_from_ref(schema['schema_ref'])
    elif schema['type'] == 'definitions':
        return schema['schema']
    else:
        return schema


def _inlining_behavior(
    def_ref: core_schema.DefinitionReferenceSchema,
) -> Literal['inline', 'keep', 'preserve_metadata']:
    """Determine the inlining behavior of the `'definition-ref'` schema.

    - If no `'serialization'` schema and no metadata is attached, the schema can safely be inlined.
    - If it has metadata but only related to the deferred discriminator application, it can be inlined
      provided that such metadata is kept.
    - Otherwise, the schema should not be inlined. Doing so would remove the `'serialization'` schema or metadata.
    """
    if 'serialization' in def_ref:
        return 'keep'
    metadata = def_ref.get('metadata')
    if not metadata:
        return 'inline'
    if len(metadata) == 1 and 'pydantic_internal_union_discriminator' in metadata:
        return 'preserve_metadata'
    return 'keep'


class _Definitions:
    """Keeps track of references and definitions."""

    _recursively_seen: set[str]
    """A set of recursively seen references.

    When a referenceable type is encountered, the `get_schema_or_ref` context manager is
    entered to compute the reference. If the type references itself by some way (e.g. for
    a dataclass a Pydantic model, the class can be referenced as a field annotation),
    entering the context manager again will yield a `'definition-ref'` schema that should
    short-circuit the normal generation process, as the reference was already in this set.
    """

    _definitions: dict[str, core_schema.CoreSchema]
    """A mapping of references to their corresponding schema.

    When a schema for a referenceable type is generated, it is stored in this mapping. If the
    same type is encountered again, the reference is yielded by the `get_schema_or_ref` context
    manager.
    """

    def __init__(self) -> None:
        self._recursively_seen = set()
        self._definitions = {}

    @contextmanager
    def get_schema_or_ref(self, tp: Any, /) -> Generator[tuple[str, core_schema.DefinitionReferenceSchema | None]]:
        """Get a definition for `tp` if one exists.

        If a definition exists, a tuple of `(ref_string, CoreSchema)` is returned.
        If no definition exists yet, a tuple of `(ref_string, None)` is returned.

        Note that the returned `CoreSchema` will always be a `DefinitionReferenceSchema`,
        not the actual definition itself.

        This should be called for any type that can be identified by reference.
        This includes any recursive types.

        At present the following types can be named/recursive:

        - Pydantic model
        - Pydantic and stdlib dataclasses
        - Typed dictionaries
        - Named tuples
        - `TypeAliasType` instances
        - Enums
        """
        ref = get_type_ref(tp)
        # return the reference if we're either (1) in a cycle or (2) it the reference was already encountered:
        if ref in self._recursively_seen or ref in self._definitions:
            yield (ref, core_schema.definition_reference_schema(ref))
        else:
            self._recursively_seen.add(ref)
            try:
                yield (ref, None)
            finally:
                self._recursively_seen.discard(ref)

    def get_schema_from_ref(self, ref: str) -> CoreSchema | None:
        """Resolve the schema from the given reference."""
        return self._definitions.get(ref)

    def create_definition_reference_schema(self, schema: CoreSchema) -> core_schema.DefinitionReferenceSchema:
        """Store the schema as a definition and return a `'definition-reference'` schema pointing to it.

        The schema must have a reference attached to it.
        """
        ref = schema['ref']  # pyright: ignore
        self._definitions[ref] = schema
        return core_schema.definition_reference_schema(ref)

    def unpack_definitions(self, schema: core_schema.DefinitionsSchema) -> CoreSchema:
        """Store the definitions of the `'definitions'` core schema and return the inner core schema."""
        for def_schema in schema['definitions']:
            self._definitions[def_schema['ref']] = def_schema  # pyright: ignore
        return schema['schema']

    def finalize_schema(self, schema: CoreSchema) -> CoreSchema:
        """Finalize the core schema.

        This traverses the core schema and referenced definitions, replaces `'definition-ref'` schemas
        by the referenced definition if possible, and applies deferred discriminators.
        """
        definitions = self._definitions
        try:
            gather_result = gather_schemas_for_cleaning(
                schema,
                definitions=definitions,
            )
        except MissingDefinitionError as e:
            raise InvalidSchemaError from e

        remaining_defs: dict[str, CoreSchema] = {}

        # Note: this logic doesn't play well when core schemas with deferred discriminator metadata
        # and references are encountered. See the `test_deferred_discriminated_union_and_references()` test.
        for ref, inlinable_def_ref in gather_result['collected_references'].items():
            if inlinable_def_ref is not None and (inlining_behavior := _inlining_behavior(inlinable_def_ref)) != 'keep':
                if inlining_behavior == 'inline':
                    # `ref` was encountered, and only once:
                    #  - `inlinable_def_ref` is a `'definition-ref'` schema and is guaranteed to be
                    #    the only one. Transform it into the definition it points to.
                    #  - Do not store the definition in the `remaining_defs`.
                    inlinable_def_ref.clear()  # pyright: ignore[reportAttributeAccessIssue]
                    inlinable_def_ref.update(self._resolve_definition(ref, definitions))  # pyright: ignore
                elif inlining_behavior == 'preserve_metadata':
                    # `ref` was encountered, and only once, but contains discriminator metadata.
                    # We will do the same thing as if `inlining_behavior` was `'inline'`, but make
                    # sure to keep the metadata for the deferred discriminator application logic below.
                    meta = inlinable_def_ref.pop('metadata')
                    inlinable_def_ref.clear()  # pyright: ignore[reportAttributeAccessIssue]
                    inlinable_def_ref.update(self._resolve_definition(ref, definitions))  # pyright: ignore
                    inlinable_def_ref['metadata'] = meta
            else:
                # `ref` was encountered, at least two times (or only once, but with metadata or a serialization schema):
                # - Do not inline the `'definition-ref'` schemas (they are not provided in the gather result anyway).
                # - Store the the definition in the `remaining_defs`
                remaining_defs[ref] = self._resolve_definition(ref, definitions)

        for cs in gather_result['deferred_discriminator_schemas']:
            discriminator: str | None = cs['metadata'].pop('pydantic_internal_union_discriminator', None)  # pyright: ignore[reportTypedDictNotRequiredAccess]
            if discriminator is None:
                # This can happen in rare scenarios, when a deferred schema is present multiple times in the
                # gather result (e.g. when using the `Sequence` type -- see `test_sequence_discriminated_union()`).
                # In this case, a previous loop iteration applied the discriminator and so we can just skip it here.
                continue
            applied = _discriminated_union.apply_discriminator(cs.copy(), discriminator, remaining_defs)
            # Mutate the schema directly to have the discriminator applied
            cs.clear()  # pyright: ignore[reportAttributeAccessIssue]
            cs.update(applied)  # pyright: ignore

        if remaining_defs:
            schema = core_schema.definitions_schema(schema=schema, definitions=[*remaining_defs.values()])
        return schema

    def _resolve_definition(self, ref: str, definitions: dict[str, CoreSchema]) -> CoreSchema:
        definition = definitions[ref]
        if definition['type'] != 'definition-ref':
            return definition

        # Some `'definition-ref'` schemas might act as "intermediate" references (e.g. when using
        # a PEP 695 type alias (which is referenceable) that references another PEP 695 type alias):
        visited: set[str] = set()
        while definition['type'] == 'definition-ref' and _inlining_behavior(definition) == 'inline':
            schema_ref = definition['schema_ref']
            if schema_ref in visited:
                raise PydanticUserError(
                    f'{ref} contains a circular reference to itself.', code='circular-reference-schema'
                )
            visited.add(schema_ref)
            definition = definitions[schema_ref]
        return {**definition, 'ref': ref}  # pyright: ignore[reportReturnType]


class _FieldNameStack:
    __slots__ = ('_stack',)

    def __init__(self) -> None:
        self._stack: list[str] = []

    @contextmanager
    def push(self, field_name: str) -> Iterator[None]:
        self._stack.append(field_name)
        yield
        self._stack.pop()

    def get(self) -> str | None:
        if self._stack:
            return self._stack[-1]
        else:
            return None


class _ModelTypeStack:
    __slots__ = ('_stack',)

    def __init__(self) -> None:
        self._stack: list[type] = []

    @contextmanager
    def push(self, type_obj: type) -> Iterator[None]:
        self._stack.append(type_obj)
        yield
        self._stack.pop()

    def get(self) -> type | None:
        if self._stack:
            return self._stack[-1]
        else:
            return None<|MERGE_RESOLUTION|>--- conflicted
+++ resolved
@@ -1602,32 +1602,6 @@
             if origin is not None:
                 namedtuple_cls = origin
 
-<<<<<<< HEAD
-            with self._types_namespace_stack.push(namedtuple_cls):
-                annotations: dict[str, Any] = get_cls_type_hints_lenient(namedtuple_cls, self._types_namespace)
-                if not annotations:
-                    # annotations is empty, happens if namedtuple_cls defined via collections.namedtuple(...)
-                    annotations = {k: Any for k in namedtuple_cls._fields}
-
-                if typevars_map:
-                    annotations = {
-                        field_name: replace_types(annotation, typevars_map)
-                        for field_name, annotation in annotations.items()
-                    }
-
-                arguments_schema = core_schema.arguments_schema(
-                    [
-                        self._generate_parameter_schema(
-                            field_name,
-                            annotation,
-                            default=namedtuple_cls._field_defaults.get(field_name, Parameter.empty),
-                        )
-                        for field_name, annotation in annotations.items()
-                    ],
-                    metadata=build_metadata_dict(js_prefer_positional_arguments=True),
-                )
-                return core_schema.call_schema(arguments_schema, namedtuple_cls, ref=namedtuple_ref)
-=======
             try:
                 annotations = _typing_extra.get_cls_type_hints(namedtuple_cls, ns_resolver=self._ns_resolver)
             except NameError as e:
@@ -1656,7 +1630,6 @@
             )
             schema = core_schema.call_schema(arguments_schema, namedtuple_cls, ref=namedtuple_ref)
             return self.defs.create_definition_reference_schema(schema)
->>>>>>> 5f033e46
 
     def _generate_parameter_schema(
         self,
@@ -1787,22 +1760,7 @@
         """Generate schema for a zone_info.ZoneInfo object"""
         from ._validators import validate_str_is_valid_iana_tz
 
-<<<<<<< HEAD
-        # import in this path is safe
-        from zoneinfo import ZoneInfo, ZoneInfoNotFoundError
-
-        def validate_str_is_valid_iana_tz(value: Any, /) -> ZoneInfo:
-            if isinstance(value, ZoneInfo):
-                return value
-            try:
-                return ZoneInfo(value)
-            except (ZoneInfoNotFoundError, ValueError, TypeError):
-                raise PydanticCustomError('zoneinfo_str', 'invalid timezone: {value}', {'value': value})
-
-        metadata = build_metadata_dict(js_functions=[lambda _1, _2: {'type': 'string', 'format': 'zoneinfo'}])
-=======
         metadata = {'pydantic_js_functions': [lambda _1, _2: {'type': 'string', 'format': 'zoneinfo'}]}
->>>>>>> 5f033e46
         return core_schema.no_info_plain_validator_function(
             validate_str_is_valid_iana_tz,
             serialization=core_schema.to_string_ser_schema(),
