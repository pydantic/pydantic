"""
Convert python types to pydantic-core schema.
"""
from __future__ import annotations as _annotations

import collections.abc
import inspect
import re
import sys
import typing
import warnings
from functools import partial
from inspect import Parameter, _ParameterKind, signature
from itertools import chain
from types import FunctionType, LambdaType, MethodType
from typing import TYPE_CHECKING, Any, Callable, ForwardRef, Iterable, Mapping, TypeVar, Union

from pydantic_core import CoreSchema, core_schema
from typing_extensions import Annotated, Final, Literal, TypedDict, get_args, get_origin, is_typeddict

from ..errors import PydanticSchemaGenerationError, PydanticUndefinedAnnotation, PydanticUserError
from ..fields import AliasChoices, AliasPath, FieldInfo
from . import _discriminated_union, _known_annotated_metadata, _typing_extra
from ._config import ConfigWrapper
from ._core_metadata import (
    CoreMetadataHandler,
    build_metadata_dict,
)
from ._core_utils import (
    consolidate_refs,
    define_expected_missing_refs,
    get_type_ref,
    is_list_like_schema_with_items_schema,
    remove_unnecessary_invalid_definitions,
)
from ._decorators import (
    ComputedFieldInfo,
    Decorator,
    DecoratorInfos,
    FieldSerializerDecoratorInfo,
    FieldValidatorDecoratorInfo,
    ModelSerializerDecoratorInfo,
    ModelValidatorDecoratorInfo,
    RootValidatorDecoratorInfo,
    ValidatorDecoratorInfo,
    inspect_field_serializer,
    inspect_model_serializer,
    inspect_validator,
)
from ._fields import (
    Undefined,
    collect_dataclass_fields,
    get_type_hints_infer_globalns,
)
from ._forward_ref import PydanticForwardRef, PydanticRecursiveRef
from ._generics import get_standard_typevars_map, recursively_defined_type_refs, replace_types
from ._schema_generation_shared import (
    CallbackGetCoreSchemaHandler,
    CoreSchemaOrField,
    GetCoreSchemaHandler,
    GetJsonSchemaFunction,
    GetJsonSchemaHandler,
    JsonSchemaValue,
    UnpackedRefJsonSchemaHandler,
    wrap_json_schema_fn_for_model_or_custom_type_with_ref_unpacking,
)
from ._typing_extra import is_finalvar
from ._utils import lenient_issubclass

if TYPE_CHECKING:
    from ..main import BaseModel
    from ..validators import FieldValidatorModes
    from ._dataclasses import StandardDataclass

_SUPPORTS_TYPEDDICT = sys.version_info >= (3, 11)

FieldDecoratorInfo = Union[ValidatorDecoratorInfo, FieldValidatorDecoratorInfo, FieldSerializerDecoratorInfo]
FieldDecoratorInfoType = TypeVar('FieldDecoratorInfoType', bound=FieldDecoratorInfo)
AnyFieldDecorator = Union[
    Decorator[ValidatorDecoratorInfo],
    Decorator[FieldValidatorDecoratorInfo],
    Decorator[FieldSerializerDecoratorInfo],
]

ModifyCoreSchemaWrapHandler = GetCoreSchemaHandler
GetCoreSchemaFunction = Callable[[Any, ModifyCoreSchemaWrapHandler], core_schema.CoreSchema]


def check_validator_fields_against_field_name(
    info: FieldDecoratorInfo,
    field: str,
) -> bool:
    if isinstance(info, (ValidatorDecoratorInfo, FieldValidatorDecoratorInfo)):
        if '*' in info.fields:
            return True
    for v_field_name in info.fields:
        if v_field_name == field:
            return True
    return False


def check_decorator_fields_exist(decorators: Iterable[AnyFieldDecorator], fields: Iterable[str]) -> None:
    fields = set(fields)
    for dec in decorators:
        if isinstance(dec.info, (ValidatorDecoratorInfo, FieldValidatorDecoratorInfo)) and '*' in dec.info.fields:
            continue
        if dec.info.check_fields is False:
            continue
        for field in dec.info.fields:
            if field not in fields:
                raise PydanticUserError(
                    f'Decorators defined with incorrect fields: {dec.cls_ref}.{dec.cls_var_name}'
                    " (use check_fields=False if you're inheriting from the model and intended this)",
                    code='decorator-missing-field',
                )


def filter_field_decorator_info_by_field(
    validator_functions: Iterable[Decorator[FieldDecoratorInfoType]], field: str
) -> list[Decorator[FieldDecoratorInfoType]]:
    return [dec for dec in validator_functions if check_validator_fields_against_field_name(dec.info, field)]


def apply_each_item_validators(
    schema: core_schema.CoreSchema, each_item_validators: list[Decorator[ValidatorDecoratorInfo]]
) -> core_schema.CoreSchema:
    # This V1 compatibility shim should eventually be removed

    # push down any `each_item=True` validators
    # note that this won't work for any Annotated types that get wrapped by a function validator
    # but that's okay because that didn't exist in V1
    if schema['type'] == 'nullable':
        schema['schema'] = apply_each_item_validators(schema['schema'], each_item_validators)
        return schema
    elif is_list_like_schema_with_items_schema(schema):
        inner_schema = schema.get('items_schema', None)
        if inner_schema is None:
            inner_schema = core_schema.any_schema()
        schema['items_schema'] = apply_validators(inner_schema, each_item_validators)
    elif schema['type'] == 'dict':
        # push down any `each_item=True` validators onto dict _values_
        # this is super arbitrary but it's the V1 behavior
        inner_schema = schema.get('values_schema', None)
        if inner_schema is None:
            inner_schema = core_schema.any_schema()
        schema['values_schema'] = apply_validators(inner_schema, each_item_validators)
    elif each_item_validators:
        raise TypeError(
            f"`@validator(..., each_item=True)` cannot be applied to fields with a schema of {schema['type']}"
        )
    return schema


def modify_model_json_schema(
    schema_or_field: CoreSchemaOrField, handler: GetJsonSchemaHandler, *, cls: Any
) -> JsonSchemaValue:
    """Add title and description for model-like classes' JSON schema"""
    wrapped_handler = UnpackedRefJsonSchemaHandler(handler)

    json_schema = handler(schema_or_field)
    original_schema = wrapped_handler.resolve_ref_schema(json_schema)
    if 'title' not in original_schema:
        original_schema['title'] = cls.__name__
    docstring = cls.__doc__
    if docstring and 'description' not in original_schema:
        original_schema['description'] = docstring
    return json_schema


class GenerateSchema:
    __slots__ = '_config_wrapper_stack', 'types_namespace', 'typevars_map', 'recursion_cache', 'definitions'

    def __init__(
        self,
        config_wrapper: ConfigWrapper,
        types_namespace: dict[str, Any] | None,
        typevars_map: dict[Any, Any] | None = None,
    ):
        # we need a stack for recursing into child models
        self._config_wrapper_stack: list[ConfigWrapper] = [config_wrapper]
        self.types_namespace = types_namespace
        self.typevars_map = typevars_map

        self.recursion_cache: dict[str, core_schema.DefinitionReferenceSchema] = {}
        self.definitions: dict[str, core_schema.CoreSchema] = {}

    @property
    def config_wrapper(self) -> ConfigWrapper:
        return self._config_wrapper_stack[-1]

    @property
    def arbitrary_types(self) -> bool:
        return self.config_wrapper.arbitrary_types_allowed

    def generate_schema(
        self, obj: Any, from_dunder_get_core_schema: bool = True, from_prepare_args: bool = True
    ) -> core_schema.CoreSchema:
        schema: CoreSchema | None = None

        if from_prepare_args:
            schema = self._generate_schema_from_prepare_annotations(obj)

        if from_dunder_get_core_schema:
            from_property = self._generate_schema_from_property(obj, obj)
            if from_property is not None:
                schema = from_property

        if schema is None:
            schema = self._generate_schema(obj)

        schema = remove_unnecessary_invalid_definitions(schema)

        metadata_js_function = _extract_get_pydantic_json_schema(obj)
        if metadata_js_function is None:
            # Need to do this to handle custom generics
            # Skip Annotated because Annotated.__origin__ will be analyzed in the next recursion
            if hasattr(obj, '__origin__') and not isinstance(obj, type(Annotated[int, 123])):
                metadata_js_function = _extract_get_pydantic_json_schema(obj.__origin__)
        if metadata_js_function is not None:
            metadata = CoreMetadataHandler(schema).metadata
            # wrap the schema so that we unpack ref schemas and always call metadata_js_function with the full schema
            if schema['type'] != 'definition-ref':
                # we would fail to unpack recursive ref schemas!
                metadata_js_function = wrap_json_schema_fn_for_model_or_custom_type_with_ref_unpacking(
                    metadata_js_function
                )
            metadata.setdefault('pydantic_js_functions', []).append(metadata_js_function)

        if 'ref' in schema:
            # definitions and definition-ref schemas don't have 'ref', causing the type error ignored on the next line
            schema_ref = schema['ref']  # type: ignore[typeddict-item]
            self.definitions[schema_ref] = schema

        return schema

    def model_schema(self, cls: type[BaseModel]) -> core_schema.CoreSchema:
        """
        Generate schema for a pydantic model.

        Since models generate schemas for themselves this method is public and can be called
        from within BaseModel's metaclass.
        """
        model_ref, schema = self._get_or_cache_recursive_ref(cls)
        if schema is not None:
            return schema

        fields = cls.model_fields
        decorators = cls.__pydantic_decorators__
        check_decorator_fields_exist(
            chain(
                decorators.field_validators.values(),
                decorators.field_serializers.values(),
                decorators.validators.values(),
            ),
            fields.keys(),
        )
        config_wrapper = ConfigWrapper(cls.model_config, check=False)
        core_config = config_wrapper.core_config(cls)
        metadata = build_metadata_dict(js_functions=[partial(modify_model_json_schema, cls=cls)])

        if cls.__pydantic_root_model__:
            root_field = self._common_field_schema('root', fields['root'], decorators)
            model_schema = core_schema.model_schema(
                cls,
                root_field['schema'],
                custom_init=getattr(cls, '__pydantic_custom_init__', None),
                root_model=True,
                post_init=getattr(cls, '__pydantic_post_init__', None),
                config=core_config,
                ref=model_ref,
                metadata={**metadata, **root_field['metadata']},
            )
        else:
            self._config_wrapper_stack.append(config_wrapper)
            try:
                fields_schema: core_schema.CoreSchema = core_schema.model_fields_schema(
                    {k: self._generate_md_field_schema(k, v, decorators) for k, v in fields.items()},
                    computed_fields=[self._computed_field_schema(d) for d in decorators.computed_fields.values()],
                )
            finally:
                self._config_wrapper_stack.pop()

            inner_schema = apply_validators(fields_schema, decorators.root_validators.values())
            inner_schema = define_expected_missing_refs(inner_schema, recursively_defined_type_refs())

            model_schema = core_schema.model_schema(
                cls,
                inner_schema,
                custom_init=getattr(cls, '__pydantic_custom_init__', None),
                root_model=False,
                post_init=getattr(cls, '__pydantic_post_init__', None),
                config=core_config,
                ref=model_ref,
                metadata=metadata,
            )

        model_schema = consolidate_refs(model_schema)
        schema = apply_model_serializers(model_schema, decorators.model_serializers.values())
        return apply_model_validators(schema, decorators.model_validators.values())

    def _generate_schema_from_prepare_annotations(self, obj: Any) -> core_schema.CoreSchema | None:
        """
        Try to generate schema from either the `__get_pydantic_core_schema__` function or
        `__pydantic_core_schema__` property.

        Note: `__get_pydantic_core_schema__` takes priority so it can
        decide whether to use a `__pydantic_core_schema__` attribute, or generate a fresh schema.
        """
        obj, new_annotations = self._prepare_annotations(obj, [])
        if new_annotations:
            return self._apply_annotations(
                CallbackGetCoreSchemaHandler(
                    partial(self.generate_schema, from_prepare_args=False), self.generate_schema
                ),
                obj,
                new_annotations,
            )
        return None

    def _generate_schema_from_property(self, obj: Any, source: Any) -> core_schema.CoreSchema | None:
        """
        Try to generate schema from either the `__get_pydantic_core_schema__` function or
        `__pydantic_core_schema__` property.

        Note: `__get_pydantic_core_schema__` takes priority so it can
        decide whether to use a `__pydantic_core_schema__` attribute, or generate a fresh schema.
        """
        get_schema = getattr(obj, '__get_pydantic_core_schema__', None)
        if get_schema is None:
            return None

        if len(inspect.signature(get_schema).parameters) == 1:
            # (source) -> CoreSchema
            return get_schema(source)

        return get_schema(source, partial(self.generate_schema, from_dunder_get_core_schema=False))

    def _generate_schema(self, obj: Any) -> core_schema.CoreSchema:  # noqa: C901
        """
        Recursively generate a pydantic-core schema for any supported python type.
        """
        if isinstance(obj, dict):
            # we assume this is already a valid schema
            return obj  # type: ignore[return-value]

        if isinstance(obj, str):
            obj = ForwardRef(obj)

        if isinstance(obj, ForwardRef):
            # we assume that types_namespace has the target of forward references in its scope,
            # but this could fail, for example, if calling Validator on an imported type which contains
            # forward references to other types only defined in the module from which it was imported
            # `Validator(SomeImportedTypeAliasWithAForwardReference)`
            # or the equivalent for BaseModel
            # class Model(BaseModel):
            #   x: SomeImportedTypeAliasWithAForwardReference
            try:
                obj = _typing_extra.evaluate_fwd_ref(obj, globalns=self.types_namespace)
            except NameError as e:
                raise PydanticUndefinedAnnotation.from_name_error(e) from e

            # if obj is still a ForwardRef, it means we can't evaluate it, raise PydanticUndefinedAnnotation
            if isinstance(obj, ForwardRef):
                raise PydanticUndefinedAnnotation(obj.__forward_arg__, f'Unable to evaluate forward reference {obj}')

            if self.typevars_map:
                obj = replace_types(obj, self.typevars_map)

            return self.generate_schema(obj)

        from ..main import BaseModel

        if lenient_issubclass(obj, BaseModel):
            return self.model_schema(obj)

        if isinstance(obj, PydanticRecursiveRef):
            return core_schema.definition_reference_schema(schema_ref=obj.type_ref)

        if isinstance(obj, PydanticForwardRef):
            if not obj.deferred_actions:
                return obj.schema
            resolved_model = obj.resolve_model()
            if isinstance(resolved_model, PydanticForwardRef):
                # If you still have a PydanticForwardRef after resolving, it should be deeply nested enough that it will
                # eventually be substituted out. So it is safe to return an invalid schema here.
                # TODO: Replace this with a (new) CoreSchema that, if present at any level, makes validation fail
                #   Issue: https://github.com/pydantic/pydantic-core/issues/619
                return core_schema.none_schema(
                    metadata={'invalid': True, 'pydantic_debug_self_schema': resolved_model.schema}
                )
            else:
                model_ref = get_type_ref(resolved_model)
                return core_schema.definition_reference_schema(model_ref)

        try:
            if obj in {bool, int, float, str, bytes, list, set, frozenset, dict}:
                # Note: obj may fail to be hashable if it has an unhashable annotation
                return {'type': obj.__name__}
            elif obj is tuple:
                return {'type': 'tuple-variable'}
        except TypeError:  # obj not hashable; can happen due to unhashable annotations
            pass

        if obj is Any or obj is object:
            return core_schema.AnySchema(type='any')
        elif obj is None or obj is _typing_extra.NoneType:
            return core_schema.NoneSchema(type='none')
        elif obj == type:
            return self._type_schema()
        elif _typing_extra.is_callable_type(obj):
            return core_schema.CallableSchema(type='callable')
        elif _typing_extra.is_literal_type(obj):
            return self._literal_schema(obj)
        elif is_typeddict(obj):
            return self._typed_dict_schema(obj, None)
        elif _typing_extra.is_namedtuple(obj):
            return self._namedtuple_schema(obj)
        elif _typing_extra.is_new_type(obj):
            # NewType, can't use isinstance because it fails <3.7
            return self.generate_schema(obj.__supertype__)
        elif obj == re.Pattern:
            return self._pattern_schema(obj)
        elif obj is collections.abc.Hashable or obj is typing.Hashable:
            return self._hashable_schema()
        elif isinstance(obj, typing.TypeVar):
            return self._unsubstituted_typevar_schema(obj)
        elif is_finalvar(obj):
            if obj is Final:
                return core_schema.AnySchema(type='any')
            return self.generate_schema(get_args(obj)[0])
        elif isinstance(obj, (FunctionType, LambdaType, MethodType, partial)):
            return self._callable_schema(obj)

        if _typing_extra.is_dataclass(obj):
            return self._dataclass_schema(obj, None)

        origin = get_origin(obj)
        if origin is None:
            return self._arbitrary_type_schema(obj, obj)

        # Need to handle generic dataclasses before looking for the schema properties because attribute accesses
        # on _GenericAlias delegate to the origin type, so lose the information about the concrete parametrization
        # As a result, currently, there is no way to cache the schema for generic dataclasses. This may be possible
        # to resolve by modifying the value returned by `Generic.__class_getitem__`, but that is a dangerous game.
        if _typing_extra.is_dataclass(origin):
            return self._dataclass_schema(obj, origin)

        from_property = self._generate_schema_from_property(origin, obj)
        if from_property is not None:
            return from_property

        if _typing_extra.origin_is_union(origin):
            return self._union_schema(obj)
        elif issubclass(origin, Annotated):  # type: ignore[arg-type]
            return self._annotated_schema(obj)
        elif issubclass(origin, typing.Tuple):  # type: ignore[arg-type]
            return self._tuple_schema(obj)
        elif is_typeddict(origin):
            return self._typed_dict_schema(obj, origin)
        elif issubclass(origin, typing.Type):  # type: ignore[arg-type]
            return self._subclass_schema(obj)
        elif issubclass(origin, typing.Sequence):
            if origin in {typing.Sequence, collections.abc.Sequence}:
                return self._sequence_schema(obj)
            else:
                return self._arbitrary_type_schema(obj, origin)
        elif issubclass(origin, (typing.Iterable, collections.abc.Iterable)):
            # Because typing.Iterable does not have a specified `__init__` signature, we don't validate into subclasses
            if origin in {typing.Iterable, collections.abc.Iterable, typing.Generator, collections.abc.Generator}:
                return self._iterable_schema(obj)
            else:
                return self._arbitrary_type_schema(obj, origin)
        elif issubclass(origin, (re.Pattern, typing.Pattern)):
            return self._pattern_schema(obj)
        else:
            return self._arbitrary_type_schema(obj, origin)

    def _arbitrary_type_schema(self, obj: Any, type_: Any) -> CoreSchema:
        if self.arbitrary_types and isinstance(type_, type):
            return core_schema.is_instance_schema(type_)
        else:
            raise PydanticSchemaGenerationError(
                f'Unable to generate pydantic-core schema for {obj!r}. '
                f'Set `arbitrary_types_allowed=True` in the model_config to ignore this error'
                f' or implement `__get_pydantic_core_schema__` on your type to fully support it.'
            )

    def _generate_td_field_schema(
        self,
        name: str,
        field_info: FieldInfo,
        decorators: DecoratorInfos,
        *,
        required: bool = True,
    ) -> core_schema.TypedDictField:
        """
        Prepare a TypedDictField to represent a model or typeddict field.
        """
        common_field = self._common_field_schema(name, field_info, decorators)
        return core_schema.typed_dict_field(
            common_field['schema'],
            required=False if not field_info.is_required() else required,
            serialization_exclude=common_field['serialization_exclude'],
            validation_alias=common_field['validation_alias'],
            serialization_alias=common_field['serialization_alias'],
            metadata=common_field['metadata'],
        )

    def _generate_md_field_schema(
        self,
        name: str,
        field_info: FieldInfo,
        decorators: DecoratorInfos,
        *,
        required: bool = True,
    ) -> core_schema.ModelField:
        """
        Prepare a ModelField to represent a model field.
        """
        common_field = self._common_field_schema(name, field_info, decorators)
        return core_schema.model_field(
            common_field['schema'],
            serialization_exclude=common_field['serialization_exclude'],
            validation_alias=common_field['validation_alias'],
            serialization_alias=common_field['serialization_alias'],
            frozen=common_field['frozen'],
            metadata=common_field['metadata'],
        )

    def _generate_dc_field_schema(
        self,
        name: str,
        field_info: FieldInfo,
        decorators: DecoratorInfos,
    ) -> core_schema.DataclassField:
        """
        Prepare a DataclassField to represent the parameter/field, of a dataclass
        """
        common_field = self._common_field_schema(name, field_info, decorators)
        return core_schema.dataclass_field(
            name,
            common_field['schema'],
            init_only=field_info.init_var or None,
            kw_only=None if field_info.kw_only else False,
            serialization_exclude=common_field['serialization_exclude'],
            validation_alias=common_field['validation_alias'],
            serialization_alias=common_field['serialization_alias'],
            frozen=common_field['frozen'],
            metadata=common_field['metadata'],
        )

    def _common_field_schema(self, name: str, field_info: FieldInfo, decorators: DecoratorInfos) -> _CommonField:
        assert field_info.annotation is not None, 'field_info.annotation should not be None when generating a schema'

        def generate_schema(source: Any) -> CoreSchema:
            schema = self.generate_schema(source, from_prepare_args=False)
            if field_info.discriminator is not None:
                schema = _discriminated_union.apply_discriminator(schema, field_info.discriminator, self.definitions)
            return schema

        source_type, annotations = field_info.annotation, field_info.metadata
        schema = self._apply_annotations(
            CallbackGetCoreSchemaHandler(generate_schema, self.generate_schema),
            source_type,
            annotations,
        )

        # This V1 compatibility shim should eventually be removed
        # push down any `each_item=True` validators
        # note that this won't work for any Annotated types that get wrapped by a function validator
        # but that's okay because that didn't exist in V1
        this_field_validators = filter_field_decorator_info_by_field(decorators.validators.values(), name)
        if _validators_require_validate_default(this_field_validators):
            field_info.validate_default = True
        each_item_validators = [v for v in this_field_validators if v.info.each_item is True]
        this_field_validators = [v for v in this_field_validators if v not in each_item_validators]
        schema = apply_each_item_validators(schema, each_item_validators)

        schema = apply_validators(schema, filter_field_decorator_info_by_field(this_field_validators, name))
        schema = apply_validators(
            schema, filter_field_decorator_info_by_field(decorators.field_validators.values(), name)
        )

        # the default validator needs to go outside of any other validators
        # so that it is the topmost validator for the field validator
        # which uses it to check if the field has a default value or not
        if not field_info.is_required():
            schema = wrap_default(field_info, schema)

        schema = apply_field_serializers(
            schema, filter_field_decorator_info_by_field(decorators.field_serializers.values(), name)
        )
        json_schema_updates = {
            'title': field_info.title,
            'description': field_info.description,
            'examples': field_info.examples,
        }
        json_schema_updates = {k: v for k, v in json_schema_updates.items() if v is not None}
        json_schema_updates.update(field_info.json_schema_extra or {})

        def json_schema_update_func(schema: CoreSchemaOrField, handler: GetJsonSchemaHandler) -> JsonSchemaValue:
            return {**handler(schema), **json_schema_updates}

        metadata = build_metadata_dict(js_functions=[json_schema_update_func])

        # apply alias generator
        alias_generator = self.config_wrapper.alias_generator
        if alias_generator and (field_info.alias_priority is None or field_info.alias_priority <= 1):
            alias = alias_generator(name)
            if not isinstance(alias, str):
                raise TypeError(f'alias_generator {alias_generator} must return str, not {alias.__class__}')
            field_info.alias = alias
            field_info.validation_alias = alias
            field_info.serialization_alias = alias
            field_info.alias_priority = 1

        if isinstance(field_info.validation_alias, (AliasChoices, AliasPath)):
            validation_alias = field_info.validation_alias.convert_to_aliases()
        else:
            validation_alias = field_info.validation_alias

        return _common_field(
            schema,
            serialization_exclude=True if field_info.exclude else None,
            validation_alias=validation_alias,
            serialization_alias=field_info.serialization_alias,
            frozen=field_info.frozen or field_info.final,
            metadata=metadata,
        )

    def _union_schema(self, union_type: Any) -> core_schema.CoreSchema:
        """
        Generate schema for a Union.
        """
        args = get_args(union_type)
        choices: list[core_schema.CoreSchema] = []
        nullable = False
        for arg in args:
            if arg is None or arg is _typing_extra.NoneType:
                nullable = True
            else:
                choices.append(self.generate_schema(arg))

        if len(choices) == 1:
            s = choices[0]
        else:
            s = core_schema.union_schema(choices)

        if nullable:
            s = core_schema.nullable_schema(s)
        return s

    def _literal_schema(self, literal_type: Any) -> core_schema.LiteralSchema:
        """
        Generate schema for a Literal.
        """
        expected = _typing_extra.all_literal_values(literal_type)
        assert expected, f'literal "expected" cannot be empty, obj={literal_type}'
        return core_schema.literal_schema(expected)

    def _typed_dict_schema(
        self, typed_dict_cls: Any, origin: Any
    ) -> core_schema.TypedDictSchema | core_schema.DefinitionReferenceSchema:
        """
        Generate schema for a TypedDict.

        It is not possible to track required/optional keys in TypedDict without __required_keys__
        since TypedDict.__new__ erases the base classes (it replaces them with just `dict`)
        and thus we can track usage of total=True/False
        __required_keys__ was added in Python 3.9
        (https://github.com/miss-islington/cpython/blob/1e9939657dd1f8eb9f596f77c1084d2d351172fc/Doc/library/typing.rst?plain=1#L1546-L1548)
        however it is buggy
        (https://github.com/python/typing_extensions/blob/ac52ac5f2cb0e00e7988bae1e2a1b8257ac88d6d/src/typing_extensions.py#L657-L666).
        Hence to avoid creating validators that do not do what users expect we only
        support typing.TypedDict on Python >= 3.11 or typing_extension.TypedDict on all versions
        """
        typed_dict_ref, schema = self._get_or_cache_recursive_ref(typed_dict_cls)
        if schema is not None:
            return schema

        typevars_map = get_standard_typevars_map(typed_dict_cls)
        if origin is not None:
            typed_dict_cls = origin

        if not _SUPPORTS_TYPEDDICT and type(typed_dict_cls).__module__ == 'typing':
            raise PydanticUserError(
                'Please use `typing_extensions.TypedDict` instead of `typing.TypedDict` on Python < 3.11.',
                code='typed-dict-version',
            )

        required_keys: frozenset[str] = typed_dict_cls.__required_keys__

        fields: dict[str, core_schema.TypedDictField] = {}

        for field_name, annotation in get_type_hints_infer_globalns(
            typed_dict_cls, localns=self.types_namespace, include_extras=True
        ).items():
            annotation = replace_types(annotation, typevars_map)
            required = field_name in required_keys

            if get_origin(annotation) == _typing_extra.Required:
                required = True
                annotation = get_args(annotation)[0]
            elif get_origin(annotation) == _typing_extra.NotRequired:
                required = False
                annotation = get_args(annotation)[0]

            field_info = FieldInfo.from_annotation(annotation)
            fields[field_name] = self._generate_td_field_schema(
                field_name, field_info, DecoratorInfos(), required=required
            )

        metadata = build_metadata_dict(js_functions=[partial(modify_model_json_schema, cls=typed_dict_cls)])

        return core_schema.typed_dict_schema(
            fields,
            extra_behavior='forbid',
            ref=typed_dict_ref,
            metadata=metadata,
        )

    def _namedtuple_schema(self, namedtuple_cls: Any) -> core_schema.CallSchema:
        """
        Generate schema for a NamedTuple.
        """
        annotations: dict[str, Any] = get_type_hints_infer_globalns(
            namedtuple_cls, include_extras=True, localns=self.types_namespace
        )
        if not annotations:
            # annotations is empty, happens if namedtuple_cls defined via collections.namedtuple(...)
            annotations = {k: Any for k in namedtuple_cls._fields}

        arguments_schema = core_schema.ArgumentsSchema(
            type='arguments',
            arguments_schema=[
                self._generate_parameter_schema(field_name, annotation)
                for field_name, annotation in annotations.items()
            ],
            metadata=build_metadata_dict(js_prefer_positional_arguments=True),
        )
        return core_schema.call_schema(arguments_schema, namedtuple_cls)

    def _generate_parameter_schema(
        self,
        name: str,
        annotation: type[Any],
        default: Any = Parameter.empty,
        mode: Literal['positional_only', 'positional_or_keyword', 'keyword_only'] | None = None,
    ) -> core_schema.ArgumentsParameter:
        """
        Prepare a ArgumentsParameter to represent a field in a namedtuple or function signature.
        """
        if default is Parameter.empty:
            field = FieldInfo.from_annotation(annotation)
        else:
            field = FieldInfo.from_annotated_attribute(annotation, default)
        assert field.annotation is not None, 'field.annotation should not be None when generating a schema'
        source_type, annotations = field.annotation, field.metadata
        source_type, annotations = self._prepare_annotations(source_type, annotations)
        schema = self._apply_annotations(
            CallbackGetCoreSchemaHandler(self.generate_schema, self.generate_schema), source_type, annotations
        )

        if not field.is_required():
            schema = wrap_default(field, schema)

        parameter_schema = core_schema.arguments_parameter(name, schema)
        if mode is not None:
            parameter_schema['mode'] = mode
        if field.alias is not None:
            parameter_schema['alias'] = field.alias
        else:
            alias_generator = self.config_wrapper.alias_generator
            if alias_generator:
                parameter_schema['alias'] = alias_generator(name)
        return parameter_schema

    def _tuple_schema(self, tuple_type: Any) -> core_schema.CoreSchema:
        """
        Generate schema for a Tuple, e.g. `tuple[int, str]` or `tuple[int, ...]`.
        """
        params = get_args(tuple_type)
        # NOTE: subtle difference: `tuple[()]` gives `params=()`, whereas `typing.Tuple[()]` gives `params=((),)`
        if not params:
            if tuple_type == typing.Tuple:
                return core_schema.tuple_variable_schema()
            else:
                # special case for `tuple[()]` which means `tuple[]` - an empty tuple
                return core_schema.tuple_positional_schema([])
        elif params[-1] is Ellipsis:
            if len(params) == 2:
                sv = core_schema.tuple_variable_schema(self.generate_schema(params[0]))
                return sv

            # not sure this case is valid in python, but may as well support it here since pydantic-core does
            *items_schema, extra_schema = params
            return core_schema.tuple_positional_schema(
                [self.generate_schema(p) for p in items_schema], extra_schema=self.generate_schema(extra_schema)
            )
        elif len(params) == 1 and params[0] == ():
            # special case for `Tuple[()]` which means `Tuple[]` - an empty tuple
            return core_schema.tuple_positional_schema([])
        else:
            return core_schema.tuple_positional_schema([self.generate_schema(p) for p in params])

    def _type_schema(self) -> core_schema.CoreSchema:
        return core_schema.custom_error_schema(
            core_schema.is_instance_schema(type),
            custom_error_type='is_type',
            custom_error_message='Input should be a type',
        )

    def _subclass_schema(self, type_: Any) -> core_schema.CoreSchema:
        """
        Generate schema for a Type, e.g. `Type[int]`.
        """
        type_param = get_first_arg(type_)
        if type_param == Any:
            return self._type_schema()
        elif isinstance(type_param, typing.TypeVar):
            if type_param.__bound__:
                return core_schema.is_subclass_schema(type_param.__bound__)
            elif type_param.__constraints__:
                return core_schema.union_schema(
                    [self.generate_schema(typing.Type[c]) for c in type_param.__constraints__]
                )
            else:
                return self._type_schema()
        else:
            return core_schema.is_subclass_schema(type_param)

    def _sequence_schema(self, sequence_type: Any) -> core_schema.CoreSchema:
        """
        Generate schema for a Sequence, e.g. `Sequence[int]`.
        """
        item_type = get_first_arg(sequence_type)

        def json_schema_func(_schema: CoreSchemaOrField, handler: GetJsonSchemaHandler) -> JsonSchemaValue:
            items_schema = self._generate_schema(item_type)
            return handler(core_schema.list_schema(items_schema))

        metadata = build_metadata_dict(js_functions=[json_schema_func])

        list_schema = core_schema.list_schema(self.generate_schema(item_type))
        python_schema = core_schema.is_instance_schema(typing.Sequence, cls_repr='Sequence')
        if item_type != Any:
            from ._validators import sequence_validator

            python_schema = core_schema.chain_schema(
                [python_schema, core_schema.no_info_wrap_validator_function(sequence_validator, list_schema)],
            )
        return core_schema.json_or_python_schema(
            json_schema=list_schema, python_schema=python_schema, metadata=metadata
        )

    def _iterable_schema(self, type_: Any) -> core_schema.GeneratorSchema:
        """
        Generate a schema for an `Iterable`.
        """
        item_type = get_first_arg(type_)

        return core_schema.generator_schema(self.generate_schema(item_type))

    def _pattern_schema(self, pattern_type: Any) -> core_schema.CoreSchema:
        from . import _serializers, _validators

        metadata = build_metadata_dict(js_functions=[lambda _1, _2: {'type': 'string', 'format': 'regex'}])
        ser = core_schema.plain_serializer_function_ser_schema(
            _serializers.pattern_serializer, info_arg=True, json_return_type='str'
        )
        if pattern_type == typing.Pattern or pattern_type == re.Pattern:
            # bare type
            return core_schema.no_info_plain_validator_function(
                _validators.pattern_either_validator, serialization=ser, metadata=metadata
            )

        param = get_args(pattern_type)[0]
        if param == str:
            return core_schema.no_info_plain_validator_function(
                _validators.pattern_str_validator, serialization=ser, metadata=metadata
            )
        elif param == bytes:
            return core_schema.no_info_plain_validator_function(
                _validators.pattern_bytes_validator, serialization=ser, metadata=metadata
            )
        else:
            raise PydanticSchemaGenerationError(f'Unable to generate pydantic-core schema for {pattern_type!r}.')

    def _hashable_schema(self) -> core_schema.CoreSchema:
        return core_schema.custom_error_schema(
            core_schema.is_instance_schema(collections.abc.Hashable),
            custom_error_type='is_hashable',
            custom_error_message='Input should be hashable',
        )

    def _dataclass_schema(
        self, dataclass: type[StandardDataclass], origin: type[StandardDataclass] | None
    ) -> core_schema.CoreSchema:
        """
        Generate schema for a dataclass.
        """
        dataclass_ref, schema = self._get_or_cache_recursive_ref(dataclass)
        if schema is not None:
            return schema

        typevars_map = get_standard_typevars_map(dataclass)
        if origin is not None:
            dataclass = origin

        from ._dataclasses import is_pydantic_dataclass

        if is_pydantic_dataclass(dataclass):
            fields = dataclass.__pydantic_fields__
            if typevars_map:
                for field in fields.values():
                    field.apply_typevars_map(typevars_map, self.types_namespace)
        else:
            fields = collect_dataclass_fields(
                dataclass,
                self.types_namespace,
                typevars_map=typevars_map,
            )
<<<<<<< HEAD
        decorators = dataclass.__dict__.get('__pydantic_decorators__') or DecoratorInfos.build(dataclass)
        args = [self._generate_dc_field_schema(k, v, decorators) for k, v in fields.items()]
=======
        decorators = getattr(dataclass, '__pydantic_decorators__', None) or DecoratorInfos.build(dataclass)
        # Move kw_only=False args to the start of the list, as this is how vanilla dataclasses work.
        # Note that when kw_only is missing or None, it is treated as equivalent to kw_only=True
        args = sorted(
            (self._generate_dc_field_schema(k, v, decorators) for k, v in fields.items()),
            key=lambda a: a.get('kw_only') is not False,
        )
>>>>>>> db73d380
        has_post_init = hasattr(dataclass, '__post_init__')

        config = getattr(dataclass, '__pydantic_config__', None)
        if config is not None:
            config_wrapper = ConfigWrapper(config, check=False)
            self._config_wrapper_stack.append(config_wrapper)

        try:
            args_schema = core_schema.dataclass_args_schema(
                dataclass.__name__,
                args,
                computed_fields=[self._computed_field_schema(d) for d in decorators.computed_fields.values()],
                collect_init_only=has_post_init,
            )
        finally:
            if config is not None:
                self._config_wrapper_stack.pop()

        inner_schema = apply_validators(args_schema, decorators.root_validators.values())
        dc_schema = core_schema.dataclass_schema(dataclass, inner_schema, post_init=has_post_init, ref=dataclass_ref)
        schema = apply_model_serializers(dc_schema, decorators.model_serializers.values())
        return apply_model_validators(schema, decorators.model_validators.values())

    def _callable_schema(self, function: Callable[..., Any]) -> core_schema.CallSchema:
        """
        Generate schema for a Callable.

        TODO support functional validators once we support them in Config
        """
        sig = signature(function)

        type_hints = _typing_extra.get_function_type_hints(function)

        mode_lookup: dict[_ParameterKind, Literal['positional_only', 'positional_or_keyword', 'keyword_only']] = {
            Parameter.POSITIONAL_ONLY: 'positional_only',
            Parameter.POSITIONAL_OR_KEYWORD: 'positional_or_keyword',
            Parameter.KEYWORD_ONLY: 'keyword_only',
        }

        arguments_list: list[core_schema.ArgumentsParameter] = []
        var_args_schema: core_schema.CoreSchema | None = None
        var_kwargs_schema: core_schema.CoreSchema | None = None

        for name, p in sig.parameters.items():
            if p.annotation is sig.empty:
                annotation = Any
            else:
                annotation = type_hints[name]

            parameter_mode = mode_lookup.get(p.kind)
            if parameter_mode is not None:
                arg_schema = self._generate_parameter_schema(name, annotation, p.default, parameter_mode)
                arguments_list.append(arg_schema)
            elif p.kind == Parameter.VAR_POSITIONAL:
                var_args_schema = self.generate_schema(annotation)
            else:
                assert p.kind == Parameter.VAR_KEYWORD, p.kind
                var_kwargs_schema = self.generate_schema(annotation)

        return_schema: core_schema.CoreSchema | None = None
        config_wrapper = self.config_wrapper
        if config_wrapper.validate_return:
            return_hint = type_hints.get('return')
            if return_hint is not None:
                return_schema = self.generate_schema(return_hint)

        return core_schema.call_schema(
            core_schema.arguments_schema(
                arguments_list,
                var_args_schema=var_args_schema,
                var_kwargs_schema=var_kwargs_schema,
                populate_by_name=config_wrapper.populate_by_name,
            ),
            function,
            return_schema=return_schema,
        )

    def _unsubstituted_typevar_schema(self, typevar: typing.TypeVar) -> core_schema.CoreSchema:
        assert isinstance(typevar, typing.TypeVar)

        if typevar.__bound__:
            return self.generate_schema(typevar.__bound__)
        elif typevar.__constraints__:
            return self._union_schema(typing.Union[typevar.__constraints__])  # type: ignore
        else:
            return core_schema.AnySchema(type='any')

    def _get_or_cache_recursive_ref(self, cls: type[Any]) -> tuple[str, core_schema.DefinitionReferenceSchema | None]:
        obj_ref = get_type_ref(cls)
        if obj_ref in self.recursion_cache:
            return obj_ref, self.recursion_cache[obj_ref]
        else:
            self.recursion_cache[obj_ref] = core_schema.definition_reference_schema(obj_ref)
            return obj_ref, None

    def _computed_field_schema(self, d: Decorator[ComputedFieldInfo]) -> core_schema.ComputedField:
        return_type_schema = self.generate_schema(d.info.return_type)

        # Handle alias_generator using similar logic to that from
        # pydantic._internal._generate_schema.GenerateSchema._common_field_schema,
        # with field_info -> d.info and name -> d.cls_var_name
        alias_generator = self.config_wrapper.alias_generator
        if alias_generator and (d.info.alias_priority is None or d.info.alias_priority <= 1):
            alias = alias_generator(d.cls_var_name)
            if not isinstance(alias, str):
                raise TypeError(f'alias_generator {alias_generator} must return str, not {alias.__class__}')
            d.info.alias = alias
            d.info.alias_priority = 1

        return core_schema.computed_field(d.cls_var_name, return_schema=return_type_schema, alias=d.info.alias)

    def _annotated_schema(self, annotated_type: Any) -> core_schema.CoreSchema:
        """
        Generate schema for an Annotated type, e.g. `Annotated[int, Field(...)]` or `Annotated[int, Gt(0)]`.
        """
        first_arg, *other_args = get_args(annotated_type)

        source_type, annotations = self._prepare_annotations(first_arg, other_args)

        return self._apply_annotations(
            CallbackGetCoreSchemaHandler(self.generate_schema, self.generate_schema), source_type, annotations
        )

    def _get_prepare_pydantic_annotations_for_known_type(
        self, obj: Any, annotations: tuple[Any, ...]
    ) -> tuple[Any, list[Any]] | None:
        from . import _std_types_schema as std_types

        for gen in (
            std_types.decimal_prepare_pydantic_annotations,
            std_types.sequence_like_prepare_pydantic_annotations,
            std_types.datetime_prepare_pydantic_annotations,
            std_types.uuid_prepare_pydantic_annotations,
            std_types.path_schema_prepare_pydantic_annotations,
            std_types.mapping_like_prepare_pydantic_annotations,
            std_types.enum_prepare_pydantic_annotations,
            std_types.ip_prepare_pydantic_annotations,
            std_types.url_prepare_pydantic_annotations,
        ):
            res = gen(obj, annotations)
            if res is not None:
                return res

        return None

    def _prepare_annotations(self, source_type: Any, annotations: Iterable[Any]) -> tuple[Any, list[Any]]:
        """
        Call `__prepare_pydantic_annotations__` if it exists and return a tuple of (new_source_type, new_annotations).

        This should be treated conceptually similar to the transformation
        `Annotated[source_type, *annotations]` -> `Annotated[new_source_type, *new_annotations]`
        """

        prepare = getattr(source_type, '__prepare_pydantic_annotations__', None)

        annotations = tuple(annotations)  # make them immutable to avoid confusion over mutating them

        if prepare is not None:
            source_type, annotations = prepare(source_type, tuple(annotations))
        else:
            res = self._get_prepare_pydantic_annotations_for_known_type(source_type, annotations)
            if res is not None:
                source_type, annotations = res

        return (source_type, list(annotations))

    def _apply_annotations(
        self,
        get_inner_schema: GetCoreSchemaHandler,
        source_type: Any,
        annotations: list[Any],
        check_prepare_on_source: bool = True,
    ) -> CoreSchema:
        """
        Apply arguments from `Annotated` or from `FieldInfo` to a schema.

        This gets called by `GenerateSchema._annotated_schema` but differs from it in that it does
        not expect `source_type` to be an `Annotated` object, it expects it to be  the first argument of that
        (in other words, `GenerateSchema._annotated_schema` just unpacks `Annotated`, this process it).
        """
        idx = -1
        prepare = getattr(source_type, '__prepare_pydantic_annotations__', None)
        if prepare:
            source_type, annotations = prepare(source_type, tuple(annotations))
            annotations = list(annotations)
        else:
            res = self._get_prepare_pydantic_annotations_for_known_type(source_type, tuple(annotations))
            if res is not None:
                source_type, annotations = res
        while True:
            idx += 1
            if idx == len(annotations):
                break
            annotation = annotations[idx]
            if annotation is None:
                continue
            prepare = getattr(annotation, '__prepare_pydantic_annotations__', None)
            if prepare is not None:
                previous = annotations[:idx]
                remaining = annotations[idx + 1 :]
                new_source_type, remaining = prepare(source_type, tuple(remaining))
                annotations = previous + remaining
                if new_source_type is not source_type:
                    return self._apply_annotations(
                        get_inner_schema,
                        new_source_type,
                        annotations,
                        check_prepare_on_source=check_prepare_on_source,
                    )
            annotation = annotations[idx]
            get_inner_schema = self._get_wrapped_inner_schema(get_inner_schema, annotation, self.definitions)

        return get_inner_schema(source_type)

    def _get_wrapped_inner_schema(
        self, get_inner_schema: GetCoreSchemaHandler, annotation: Any, definitions: dict[str, core_schema.CoreSchema]
    ) -> CallbackGetCoreSchemaHandler:
        metadata_get_schema: GetCoreSchemaFunction = getattr(annotation, '__get_pydantic_core_schema__', None) or (
            lambda source, handler: handler(source)
        )

        def new_handler(source: Any) -> core_schema.CoreSchema:
            schema = metadata_get_schema(source, get_inner_schema)
            schema = apply_single_annotation(schema, annotation, definitions)

            metadata_js_function = _extract_get_pydantic_json_schema(annotation)
            if metadata_js_function is not None:
                metadata = CoreMetadataHandler(schema).metadata
                metadata.setdefault('pydantic_js_functions', []).append(metadata_js_function)
            return schema

        return CallbackGetCoreSchemaHandler(new_handler, self.generate_schema)


_VALIDATOR_F_MATCH: Mapping[
    tuple[FieldValidatorModes, Literal['no-info', 'general', 'field']],
    Callable[[Callable[..., Any], core_schema.CoreSchema], core_schema.CoreSchema],
] = {
    ('before', 'no-info'): core_schema.no_info_before_validator_function,
    ('after', 'no-info'): core_schema.no_info_after_validator_function,
    ('plain', 'no-info'): lambda f, _: core_schema.no_info_plain_validator_function(f),
    ('wrap', 'no-info'): core_schema.no_info_wrap_validator_function,
    ('before', 'general'): core_schema.general_before_validator_function,
    ('after', 'general'): core_schema.general_after_validator_function,
    ('plain', 'general'): lambda f, _: core_schema.general_plain_validator_function(f),
    ('wrap', 'general'): core_schema.general_wrap_validator_function,
    ('before', 'field'): core_schema.field_before_validator_function,
    ('after', 'field'): core_schema.field_after_validator_function,
    ('plain', 'field'): lambda f, _: core_schema.field_plain_validator_function(f),
    ('wrap', 'field'): core_schema.field_wrap_validator_function,
}


def apply_validators(
    schema: core_schema.CoreSchema,
    validators: Iterable[Decorator[RootValidatorDecoratorInfo]]
    | Iterable[Decorator[ValidatorDecoratorInfo]]
    | Iterable[Decorator[FieldValidatorDecoratorInfo]],
) -> core_schema.CoreSchema:
    """
    Apply validators to a schema.
    """
    for validator in validators:
        info_arg = inspect_validator(validator.func, validator.info.mode)
        if not info_arg:
            val_type: Literal['no-info', 'general', 'field'] = 'no-info'
        elif isinstance(validator.info, (FieldValidatorDecoratorInfo, ValidatorDecoratorInfo)):
            val_type = 'field'
        else:
            val_type = 'general'
        schema = _VALIDATOR_F_MATCH[(validator.info.mode, val_type)](validator.func, schema)
    return schema


def _validators_require_validate_default(validators: Iterable[Decorator[ValidatorDecoratorInfo]]) -> bool:
    """
    In v1, if any of the validators for a field had `always=True`, the default value would be validated.

    This serves as an auxiliary function for re-implementing that logic, by looping over a provided
    collection of (v1-style) ValidatorDecoratorInfo's and checking if any of them have `always=True`.

    We should be able to drop this function and the associated logic calling it once we drop support
    for v1-style validator decorators. (Or we can extend it and keep it if we add something equivalent
    to the v1-validator `always` kwarg to `field_validator`.)
    """
    for validator in validators:
        if validator.info.always:
            return True
    return False


def apply_field_serializers(
    schema: core_schema.CoreSchema, serializers: list[Decorator[FieldSerializerDecoratorInfo]]
) -> core_schema.CoreSchema:
    """
    Apply field serializers to a schema.
    """
    if serializers:
        # use the last serializer to make it easy to override a serializer set on a parent model
        serializer = serializers[-1]
        is_field_serializer, info_arg = inspect_field_serializer(serializer.func, serializer.info.mode)
        if serializer.info.mode == 'wrap':
            schema['serialization'] = core_schema.wrap_serializer_function_ser_schema(
                serializer.func,
                is_field_serializer=is_field_serializer,
                info_arg=info_arg,
                json_return_type=serializer.info.json_return_type,
                when_used=serializer.info.when_used,
            )
        else:
            assert serializer.info.mode == 'plain'
            schema['serialization'] = core_schema.plain_serializer_function_ser_schema(
                serializer.func,
                is_field_serializer=is_field_serializer,
                info_arg=info_arg,
                json_return_type=serializer.info.json_return_type,
                when_used=serializer.info.when_used,
            )
    return schema


def apply_model_serializers(
    schema: core_schema.CoreSchema, serializers: Iterable[Decorator[ModelSerializerDecoratorInfo]]
) -> core_schema.CoreSchema:
    """
    Apply model serializers to a schema.
    """
    if serializers:
        serializer = list(serializers)[-1]
        info_arg = inspect_model_serializer(serializer.func, serializer.info.mode)
        if serializer.info.mode == 'wrap':
            ser_schema: core_schema.SerSchema = core_schema.wrap_serializer_function_ser_schema(
                serializer.func,
                info_arg=info_arg,
                json_return_type=serializer.info.json_return_type,
            )
        else:
            # plain
            ser_schema = core_schema.plain_serializer_function_ser_schema(
                serializer.func,
                info_arg=info_arg,
                json_return_type=serializer.info.json_return_type,
            )
        schema['serialization'] = ser_schema
    return schema


def apply_model_validators(
    schema: core_schema.CoreSchema, validators: Iterable[Decorator[ModelValidatorDecoratorInfo]]
) -> core_schema.CoreSchema:
    """
    Apply model validators to a schema.
    """
    for validator in validators:
        info_arg = inspect_validator(validator.func, validator.info.mode)
        if validator.info.mode == 'wrap':
            if info_arg:
                schema = core_schema.general_wrap_validator_function(function=validator.func, schema=schema)
            else:
                schema = core_schema.no_info_wrap_validator_function(function=validator.func, schema=schema)
        elif validator.info.mode == 'before':
            if info_arg:
                schema = core_schema.general_before_validator_function(function=validator.func, schema=schema)
            else:
                schema = core_schema.no_info_before_validator_function(function=validator.func, schema=schema)
        else:
            assert validator.info.mode == 'after'
            if info_arg:
                schema = core_schema.general_after_validator_function(function=validator.func, schema=schema)
            else:
                schema = core_schema.no_info_after_validator_function(function=validator.func, schema=schema)
    return schema


def apply_single_annotation(
    schema: core_schema.CoreSchema, metadata: Any, definitions: dict[str, core_schema.CoreSchema]
) -> core_schema.CoreSchema:
    if isinstance(metadata, FieldInfo):
        for field_metadata in metadata.metadata:
            schema = apply_single_annotation(schema, field_metadata, definitions)
        if metadata.discriminator is not None:
            schema = _discriminated_union.apply_discriminator(schema, metadata.discriminator, definitions)
        # TODO setting a default here needs to be tested
        return wrap_default(metadata, schema)
    # note that we ignore any unrecognized metadata
    # PEP 593: "If a library (or tool) encounters a typehint Annotated[T, x] and has no
    # special logic for metadata x, it should ignore it and simply treat the type as T."
    # Allow, but ignore, any unknown metadata.
    metadata_dict, _ = _known_annotated_metadata.collect_known_metadata([metadata])

    if not metadata_dict:
        return schema

    if schema['type'] == 'nullable':
        # for nullable schemas, metadata is automatically applied to the inner schema
        # TODO need to do the same for lists, tuples and more
        schema['schema'].update(metadata_dict)
    else:
        schema.update(metadata_dict)  # type: ignore[typeddict-item]
    return schema


def wrap_default(field_info: FieldInfo, schema: core_schema.CoreSchema) -> core_schema.CoreSchema:
    if field_info.default_factory:
        return core_schema.with_default_schema(
            schema, default_factory=field_info.default_factory, validate_default=field_info.validate_default
        )
    elif field_info.default is not Undefined:
        return core_schema.with_default_schema(
            schema, default=field_info.default, validate_default=field_info.validate_default
        )
    else:
        return schema


def get_first_arg(type_: Any) -> Any:
    """
    Get the first argument from a typing object, e.g. `List[int]` -> `int`, or `Any` if no argument.
    """
    try:
        return get_args(type_)[0]
    except IndexError:
        return Any


def _extract_get_pydantic_json_schema(tp: Any) -> GetJsonSchemaFunction | None:
    """Extract `__get_pydantic_json_schema__` from a type, handling the deprecated `__modify_schema__`"""
    js_modify_function = getattr(tp, '__get_pydantic_json_schema__', None)

    if js_modify_function is None and hasattr(tp, '__modify_schema__'):
        warnings.warn(
            'The __modify_schema__ method is deprecated, use __get_pydantic_json_schema__ instead',
            DeprecationWarning,
        )
        return lambda c, h: tp.__modify_schema__(h(c))

    return js_modify_function


class _CommonField(TypedDict):
    schema: core_schema.CoreSchema
    validation_alias: str | list[str | int] | list[list[str | int]] | None
    serialization_alias: str | None
    serialization_exclude: bool | None
    frozen: bool | None
    metadata: dict[str, Any]


def _common_field(
    schema: core_schema.CoreSchema,
    *,
    validation_alias: str | list[str | int] | list[list[str | int]] | None = None,
    serialization_alias: str | None = None,
    serialization_exclude: bool | None = None,
    frozen: bool | None = None,
    metadata: Any = None,
) -> _CommonField:
    return {
        'schema': schema,
        'validation_alias': validation_alias,
        'serialization_alias': serialization_alias,
        'serialization_exclude': serialization_exclude,
        'frozen': frozen,
        'metadata': metadata,
    }<|MERGE_RESOLUTION|>--- conflicted
+++ resolved
@@ -920,18 +920,13 @@
                 self.types_namespace,
                 typevars_map=typevars_map,
             )
-<<<<<<< HEAD
         decorators = dataclass.__dict__.get('__pydantic_decorators__') or DecoratorInfos.build(dataclass)
-        args = [self._generate_dc_field_schema(k, v, decorators) for k, v in fields.items()]
-=======
-        decorators = getattr(dataclass, '__pydantic_decorators__', None) or DecoratorInfos.build(dataclass)
         # Move kw_only=False args to the start of the list, as this is how vanilla dataclasses work.
         # Note that when kw_only is missing or None, it is treated as equivalent to kw_only=True
         args = sorted(
             (self._generate_dc_field_schema(k, v, decorators) for k, v in fields.items()),
             key=lambda a: a.get('kw_only') is not False,
         )
->>>>>>> db73d380
         has_post_init = hasattr(dataclass, '__post_init__')
 
         config = getattr(dataclass, '__pydantic_config__', None)
