--- conflicted
+++ resolved
@@ -55,7 +55,6 @@
     """
     config = cls.model_config
     return core_schema.CoreConfig(
-<<<<<<< HEAD
         title=config['title'] or cls.__name__,
         typed_dict_extra_behavior=config['extra'].value,
         allow_inf_nan=config['allow_inf_nan'],
@@ -64,18 +63,8 @@
         str_to_lower=config['str_to_lower'],
         str_to_upper=config['str_to_upper'],
         strict=config['strict'],
-=======
-        title=config.title or cls.__name__,
-        typed_dict_extra_behavior=config.extra.value,
-        allow_inf_nan=config.allow_inf_nan,
-        populate_by_name=config.allow_population_by_field_name,
-        str_strip_whitespace=config.anystr_strip_whitespace,
-        str_to_lower=config.anystr_lower,
-        str_to_upper=config.anystr_upper,
-        strict=config.strict,
-        ser_json_timedelta=config.ser_json_timedelta,
-        ser_json_bytes=config.ser_json_bytes,
->>>>>>> ef3cc495
+        ser_json_timedelta=config['ser_json_timedelta'],
+        ser_json_bytes=config['ser_json_bytes'],
     )
 
 
