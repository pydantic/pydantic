"""
Convert python types to pydantic-core schema.
"""
from __future__ import annotations as _annotations

import collections.abc
import dataclasses
import re
import sys
import typing
import warnings
from inspect import Parameter, _ParameterKind, signature
from itertools import chain
from types import FunctionType, LambdaType, MethodType
from typing import TYPE_CHECKING, Any, Callable, ForwardRef, Iterable, Mapping, TypeVar, Union

from annotated_types import BaseMetadata, GroupedMetadata
from pydantic_core import SchemaError, SchemaValidator, core_schema
from typing_extensions import Annotated, Final, Literal, TypedDict, get_args, get_origin, is_typeddict

from ..errors import PydanticSchemaGenerationError, PydanticUndefinedAnnotation, PydanticUserError
from ..fields import FieldInfo
from ..json_schema import JsonSchemaValue, update_json_schema
from . import _discriminated_union, _typing_extra
from ._config import ConfigWrapper
from ._core_metadata import CoreMetadataHandler, build_metadata_dict
from ._core_utils import (
    consolidate_refs,
    define_expected_missing_refs,
    get_type_ref,
    is_list_like_schema_with_items_schema,
    remove_unnecessary_invalid_definitions,
)
from ._decorators import (
    Decorator,
    DecoratorInfos,
    FieldSerializerDecoratorInfo,
    FieldValidatorDecoratorInfo,
    ModelSerializerDecoratorInfo,
    RootValidatorDecoratorInfo,
    ValidatorDecoratorInfo,
)
from ._fields import PydanticGeneralMetadata, PydanticMetadata, Undefined, collect_fields, get_type_hints_infer_globalns
from ._forward_ref import PydanticForwardRef, PydanticRecursiveRef
from ._generics import recursively_defined_type_refs, replace_types
from ._typing_extra import is_finalvar

if TYPE_CHECKING:
    from ..main import BaseModel
    from ._dataclasses import StandardDataclass

__all__ = 'dataclass_schema', 'GenerateSchema'

_SUPPORTS_TYPEDDICT = sys.version_info >= (3, 11)

FieldDecoratorInfo = Union[ValidatorDecoratorInfo, FieldValidatorDecoratorInfo, FieldSerializerDecoratorInfo]
FieldDecoratorInfoType = TypeVar('FieldDecoratorInfoType', bound=FieldDecoratorInfo)
AnyFieldDecorator = Union[
    Decorator[ValidatorDecoratorInfo],
    Decorator[FieldValidatorDecoratorInfo],
    Decorator[FieldSerializerDecoratorInfo],
]


def check_validator_fields_against_field_name(
    info: FieldDecoratorInfo,
    field: str,
) -> bool:
    if isinstance(info, ValidatorDecoratorInfo):
        # V1 compat: accept `'*'` as a wildcard that matches all fields
        if info.fields == ('*',):
            return True
    for v_field_name in info.fields:
        if v_field_name == field:
            return True
    return False


def check_decorator_fields_exist(decorators: Iterable[AnyFieldDecorator], fields: Iterable[str]) -> None:
    fields = set(fields)
    for dec in decorators:
        if isinstance(dec.info, ValidatorDecoratorInfo) and dec.info.fields == ('*',):
            # V1 compat: accept `'*'` as a wildcard that matches all fields
            continue
        if dec.info.check_fields is False:
            continue
        for field in dec.info.fields:
            if field not in fields:
                raise PydanticUserError(
                    f'Validators defined with incorrect fields: {dec.cls_ref}.{dec.cls_var_name}'
                    " (use check_fields=False if you're inheriting from the model and intended this)",
                    code='decorator-missing-field',
                )


def filter_field_decorator_info_by_field(
    validator_functions: Iterable[Decorator[FieldDecoratorInfoType]], field: str
) -> list[Decorator[FieldDecoratorInfoType]]:
    return [dec for dec in validator_functions if check_validator_fields_against_field_name(dec.info, field)]


def apply_each_item_validators(
    schema: core_schema.CoreSchema, each_item_validators: list[Decorator[ValidatorDecoratorInfo]]
) -> core_schema.CoreSchema:
    # TODO: remove this V1 compatibility shim once it's deprecated
    # push down any `each_item=True` validators
    # note that this won't work for any Annotated types that get wrapped by a function validator
    # but that's okay because that didn't exist in V1
    if schema['type'] == 'nullable':
        schema['schema'] = apply_each_item_validators(schema['schema'], each_item_validators)
        return schema
    elif is_list_like_schema_with_items_schema(schema):
        inner_schema = schema.get('items_schema', None)
        if inner_schema is None:
            inner_schema = core_schema.any_schema()
        schema['items_schema'] = apply_validators(inner_schema, each_item_validators)
    elif schema['type'] == 'dict':
        # push down any `each_item=True` validators onto dict _values_
        # this is super arbitrary but it's the V1 behavior
        inner_schema = schema.get('values_schema', None)
        if inner_schema is None:
            inner_schema = core_schema.any_schema()
        schema['values_schema'] = apply_validators(inner_schema, each_item_validators)
    elif each_item_validators:
        raise TypeError(
            f"`@validator(..., each_item=True)` cannot be applied to fields with a schema of {schema['type']}"
        )
    return schema


def dataclass_schema(
    cls: type[Any],
    ref: str,
    fields: dict[str, FieldInfo],
    decorators: DecoratorInfos,
    config_wrapper: ConfigWrapper,
    types_namespace: dict[str, Any] | None,
) -> core_schema.CoreSchema:
    """
    Generate schema for a dataclass.
    """
    # TODO add typevars_map argument when we support generic dataclasses
    schema_generator = GenerateSchema(config_wrapper, types_namespace)
    args = [schema_generator.generate_dc_field_schema(k, v, decorators) for k, v in fields.items()]
    has_post_init = hasattr(cls, '__post_init__')
    args_schema = core_schema.dataclass_args_schema(cls.__name__, args, collect_init_only=has_post_init)
    inner_schema = apply_validators(args_schema, decorators.root_validator.values())
    dc_schema = core_schema.dataclass_schema(cls, inner_schema, post_init=has_post_init, ref=ref)
    return apply_model_serializers(dc_schema, decorators.model_serializer.values())


<<<<<<< HEAD
def generate_config(config: ConfigDict, cls: Any) -> core_schema.CoreConfig:
    """
    Create a pydantic-core config from a pydantic config.
    """
    extra = None if config['extra'] is None else config['extra'].value
    core_config = core_schema.CoreConfig(  # type: ignore[misc]
        **core_schema.dict_not_none(
            title=config['title'] or cls.__name__,
            extra_fields_behavior=extra,
            allow_inf_nan=config['allow_inf_nan'],
            populate_by_name=config['populate_by_name'],
            str_strip_whitespace=config['str_strip_whitespace'],
            str_to_lower=config['str_to_lower'],
            str_to_upper=config['str_to_upper'],
            strict=config['strict'],
            ser_json_timedelta=config['ser_json_timedelta'],
            ser_json_bytes=config['ser_json_bytes'],
            from_attributes=config['from_attributes'],
            loc_by_alias=config['loc_by_alias'],
            revalidate_instances=config['revalidate_instances'],
            validate_default=config['validate_default'],
            str_max_length=config.get('str_max_length'),
            str_min_length=config.get('str_min_length'),
        )
    )
    return core_config


class GenerateSchema:
    __slots__ = '_config_stack', 'types_namespace', 'typevars_map', 'recursion_cache', 'definitions'

    def __init__(
        self,
        config: ConfigDict | None,
        types_namespace: dict[str, Any] | None,
        typevars_map: dict[Any, Any] | None = None,
    ):
        self._config_stack: list[ConfigDict] = [config or {}]  # we need a stack for recursing into child models
=======
class GenerateSchema:
    __slots__ = '_config_wrapper_stack', 'types_namespace', 'typevars_map', 'recursion_cache', 'definitions'

    def __init__(
        self,
        config_wrapper: ConfigWrapper,
        types_namespace: dict[str, Any] | None,
        typevars_map: dict[Any, Any] | None = None,
    ):
        # we need a stack for recursing into child models
        self._config_wrapper_stack: list[ConfigWrapper] = [config_wrapper]
>>>>>>> 6ac397c0
        self.types_namespace = types_namespace
        self.typevars_map = typevars_map

        self.recursion_cache: dict[str, core_schema.DefinitionReferenceSchema] = {}
        self.definitions: dict[str, core_schema.CoreSchema] = {}

    @property
<<<<<<< HEAD
    def config(self) -> ConfigDict:
        return self._config_stack[-1]

    @property
    def arbitrary_types(self) -> bool:
        return self.config.get('arbitrary_types_allowed', False)
=======
    def config_wrapper(self) -> ConfigWrapper:
        return self._config_wrapper_stack[-1]

    @property
    def arbitrary_types(self) -> bool:
        return self.config_wrapper.arbitrary_types_allowed
>>>>>>> 6ac397c0

    def generate_schema(self, obj: Any) -> core_schema.CoreSchema:
        schema = self._generate_schema(obj)

        schema = remove_unnecessary_invalid_definitions(schema)

        js_modify_function = _get_pydantic_modify_json_schema(obj)
        if js_modify_function is None:
            # Need to do this to handle custom generics:
            if hasattr(obj, '__origin__'):
                js_modify_function = _get_pydantic_modify_json_schema(obj.__origin__)

        CoreMetadataHandler(schema).compose_js_modify_functions(js_modify_function)

        if 'ref' in schema:
            # definitions and definition-ref schemas don't have 'ref', causing the type error ignored on the next line
            schema_ref = schema['ref']  # type: ignore[typeddict-item]
            self.definitions[schema_ref] = schema

        return schema

    def model_schema(self, cls: type[BaseModel]) -> core_schema.CoreSchema:
        """
        Generate schema for a pydantic model.
        """
        from pydantic.main import BaseModel

        model_ref = get_type_ref(cls)
        cached_def = self.recursion_cache.get(model_ref)
        if cached_def is not None:
            return cached_def

        self.recursion_cache[model_ref] = core_schema.definition_reference_schema(model_ref)
        fields = cls.model_fields
        decorators = cls.__pydantic_decorators__
        check_decorator_fields_exist(
            chain(
                decorators.field_validator.values(),
                decorators.field_serializer.values(),
                decorators.validator.values(),
            ),
            fields.keys(),
        )
        # TODO: we need to do something similar to this for pydantic dataclasses
        #   This should be straight forward once we expose the pydantic config on the dataclass;
        #   I have done this in my PR for dataclasses JSON schema
<<<<<<< HEAD
        self._config_stack.append(cls.model_config)
=======
        config_wrapper = ConfigWrapper(cls.model_config, check=False)
        self._config_wrapper_stack.append(config_wrapper)
>>>>>>> 6ac397c0
        try:
            fields_schema: core_schema.CoreSchema = core_schema.typed_dict_schema(
                {k: self.generate_td_field_schema(k, v, decorators) for k, v in fields.items()},
                return_fields_set=True,
            )
        finally:
<<<<<<< HEAD
            self._config_stack.pop()
=======
            self._config_wrapper_stack.pop()
>>>>>>> 6ac397c0
        inner_schema = apply_validators(fields_schema, decorators.root_validator.values())

        inner_schema = consolidate_refs(inner_schema)
        inner_schema = define_expected_missing_refs(inner_schema, recursively_defined_type_refs())

        core_config = config_wrapper.core_config()
        model_post_init = None if cls.model_post_init is BaseModel.model_post_init else 'model_post_init'

        model_schema = core_schema.model_schema(
            cls,
            inner_schema,
            ref=model_ref,
            config=core_config,
            post_init=model_post_init,
            metadata=build_metadata_dict(js_modify_function=cls.model_modify_json_schema),
        )
        return apply_model_serializers(model_schema, decorators.model_serializer.values())

    def _generate_schema_from_property(self, obj: Any, source: Any) -> core_schema.CoreSchema | None:
        """
        Try to generate schema from either the `__get_pydantic_core_schema__` function or
        `__pydantic_core_schema__` property.

        Note: `__get_pydantic_core_schema__` takes priority so it can decide whether to use a `__pydantic_core_schema__`
        attribute, or generate a fresh schema.
        """
        get_schema = getattr(obj, '__get_pydantic_core_schema__', None)
        if get_schema is not None:
            # Can return None to tell pydantic not to override
            return get_schema(source=source, gen_schema=self)

        schema_property = getattr(obj, '__pydantic_core_schema__', None)
        if schema_property is not None:
            return schema_property

        return None

    def _generate_schema(self, obj: Any) -> core_schema.CoreSchema:  # noqa: C901
        """
        Recursively generate a pydantic-core schema for any supported python type.
        """
        if isinstance(obj, str):
            return {'type': obj}  # type: ignore[return-value,misc]
        elif isinstance(obj, dict):
            # we assume this is already a valid schema
            return obj  # type: ignore[return-value]
        elif isinstance(obj, ForwardRef):
            # we assume that types_namespace has the target of forward references in its scope,
            # but this could fail, for example, if calling Validator on an imported type which contains
            # forward references to other types only defined in the module from which it was imported
            # `Validator(SomeImportedTypeAliasWithAForwardReference)`
            # or the equivalent for BaseModel
            # class Model(BaseModel):
            #   x: SomeImportedTypeAliasWithAForwardReference
            try:
                obj = _typing_extra.evaluate_fwd_ref(obj, globalns=self.types_namespace)
            except NameError as e:
                raise PydanticUndefinedAnnotation.from_name_error(e) from e

            # if obj is still a ForwardRef, it means we can't evaluate it, raise PydanticUndefinedAnnotation
            if isinstance(obj, ForwardRef):
                raise PydanticUndefinedAnnotation(obj.__forward_arg__, f'Unable to evaluate forward reference {obj}')

            if self.typevars_map is not None:
                obj = replace_types(obj, self.typevars_map)

        from_property = self._generate_schema_from_property(obj, obj)
        if from_property is not None:
            return from_property

        if isinstance(obj, PydanticRecursiveRef):
            return core_schema.definition_reference_schema(schema_ref=obj.type_ref)

        if isinstance(obj, PydanticForwardRef):
            if not obj.deferred_actions:
                return obj.schema
            resolved_model = obj.resolve_model()
            if isinstance(resolved_model, PydanticForwardRef):
                # If you still have a PydanticForwardRef after resolving, it should be deeply nested enough that it will
                # eventually be substituted out. So it is safe to return an invalid schema here.
                # TODO: Replace this with a (new) CoreSchema that, if present at any level, makes validation fail
                return core_schema.none_schema(
                    metadata={'invalid': True, 'pydantic_debug_self_schema': resolved_model.schema}
                )
            else:
                model_ref = get_type_ref(resolved_model)
                return core_schema.definition_reference_schema(model_ref)

        try:
            if obj in {bool, int, float, str, bytes, list, set, frozenset, dict}:
                # Note: obj may fail to be hashable if it has an unhashable annotation
                return {'type': obj.__name__}
            elif obj is tuple:
                return {'type': 'tuple-variable'}
        except TypeError:  # obj not hashable; can happen due to unhashable annotations
            pass

        if obj is Any or obj is object:
            return core_schema.AnySchema(type='any')
        elif obj is None or obj is _typing_extra.NoneType:
            return core_schema.NoneSchema(type='none')
        elif obj == type:
            return self._type_schema()
        elif _typing_extra.is_callable_type(obj):
            return core_schema.CallableSchema(type='callable')
        elif _typing_extra.is_literal_type(obj):
            return self._literal_schema(obj)
        elif is_typeddict(obj):
            return self._typed_dict_schema(obj, None)
        elif _typing_extra.is_namedtuple(obj):
            return self._namedtuple_schema(obj)
        elif _typing_extra.is_new_type(obj):
            # NewType, can't use isinstance because it fails <3.7
            return self.generate_schema(obj.__supertype__)
        elif obj == re.Pattern:
            return self._pattern_schema(obj)
        elif isinstance(obj, type):
            if obj is dict:
                return self._dict_schema(obj)
            if issubclass(obj, dict):
                # TODO: We would need to handle generic subclasses of certain typing dict subclasses here
                #   This includes subclasses of typing.Counter, typing.DefaultDict, and typing.OrderedDict
                #   Note also that we may do a better job of handling typing.DefaultDict by inspecting its arguments.
                return self._dict_subclass_schema(obj)
            # probably need to take care of other subclasses here
        elif isinstance(obj, typing.TypeVar):
            return self._unsubstituted_typevar_schema(obj)
        elif is_finalvar(obj):
            if obj is Final:
                return core_schema.AnySchema(type='any')
            return self.generate_schema(get_args(obj)[0])
        elif dataclasses.is_dataclass(obj):
            return self._dataclass_schema(obj)
        elif isinstance(obj, (FunctionType, LambdaType, MethodType)):
            return self._callable_schema(obj)

        # TODO: _std_types_schema iterates over the __mro__ looking for an expected schema.
        #   This will catch subclasses of typing.Deque, preventing us from properly supporting user-defined
        #   generic subclasses. (In principle this would also catch typing.OrderedDict, but that is currently
        #   already getting caught in the `issubclass(obj, dict):` check above.
        std_schema = self._std_types_schema(obj)
        if std_schema is not None:
            return std_schema

        origin = get_origin(obj)
        if origin is None:
            if self.arbitrary_types:
                return core_schema.is_instance_schema(obj)
            else:
                raise PydanticSchemaGenerationError(
                    f'Unable to generate pydantic-core schema for {obj!r}. '
                    f'Setting `arbitrary_types_allowed=True` in the model_config may prevent this error.'
                )

        from_property = self._generate_schema_from_property(origin, obj)
        if from_property is not None:
            return from_property

        if _typing_extra.origin_is_union(origin):
            return self._union_schema(obj)
        elif issubclass(origin, Annotated):  # type: ignore[arg-type]
            return self._annotated_schema(obj)
        elif issubclass(origin, typing.List):
            return self._generic_collection_schema(list, obj, origin)
        elif issubclass(origin, typing.Set):
            return self._generic_collection_schema(set, obj, origin)
        elif issubclass(origin, typing.FrozenSet):
            return self._generic_collection_schema(frozenset, obj, origin)
        elif issubclass(origin, typing.Tuple):  # type: ignore[arg-type]
            # TODO: To support generic subclasses of typing.Tuple, we need to better-introspect the args to origin
            return self._tuple_schema(obj)
        elif issubclass(origin, typing.Counter):
            # Subclasses of typing.Counter may be handled as subclasses of dict; see note above
            return self._counter_schema(obj)
        elif origin in (typing.Dict, dict):
            return self._dict_schema(obj)
        elif is_typeddict(origin):
            return self._typed_dict_schema(obj, origin)
        elif issubclass(origin, typing.Dict):
            # Subclasses of typing.Dict may be handled as subclasses of dict; see note above
            return self._dict_subclass_schema(obj)
        elif issubclass(origin, typing.Mapping):
            # Because typing.Mapping does not have a specified `__init__` signature, we don't validate into subclasses
            return self._mapping_schema(obj)
        elif issubclass(origin, typing.Type):  # type: ignore[arg-type]
            return self._subclass_schema(obj)
        elif issubclass(origin, typing.Deque):
            from ._std_types_schema import deque_schema

            return deque_schema(self, obj)
        elif issubclass(origin, typing.OrderedDict):
            # Subclasses of typing.OrderedDict may be handled as subclasses of dict; see note above
            from ._std_types_schema import ordered_dict_schema

            return ordered_dict_schema(self, obj)
        elif issubclass(origin, typing.Sequence):
            # Because typing.Sequence does not have a specified `__init__` signature, we don't validate into subclasses
            return self._sequence_schema(obj)
        elif issubclass(origin, typing.MutableSet):
            raise PydanticSchemaGenerationError('Unable to generate pydantic-core schema MutableSet TODO.')
        elif issubclass(origin, (typing.Iterable, collections.abc.Iterable)):
            # Because typing.Iterable does not have a specified `__init__` signature, we don't validate into subclasses
            return self._iterable_schema(obj)
        elif issubclass(origin, (re.Pattern, typing.Pattern)):
            return self._pattern_schema(obj)
        else:
            if self.arbitrary_types and isinstance(origin, type):
                return core_schema.is_instance_schema(origin)
            else:
                raise PydanticSchemaGenerationError(
                    f'Unable to generate pydantic-core schema for {obj!r} (origin={origin!r}). '
                    f'Setting `arbitrary_types_allowed=True` in the model_config may prevent this error.'
                )

    def generate_td_field_schema(
        self,
        name: str,
        field_info: FieldInfo,
        decorators: DecoratorInfos,
        *,
        required: bool = True,
    ) -> core_schema.TypedDictField:
        """
        Prepare a TypedDictField to represent a model or typeddict field.
        """
        common_field = self._common_field_schema(name, field_info, decorators)
        return core_schema.typed_dict_field(
            common_field['schema'],
            required=False if not field_info.is_required() else required,
            serialization_exclude=common_field['serialization_exclude'],
            validation_alias=common_field['validation_alias'],
            serialization_alias=common_field['serialization_alias'],
            frozen=common_field['frozen'],
            metadata=common_field['metadata'],
        )

    def generate_dc_field_schema(
        self,
        name: str,
        field_info: FieldInfo,
        decorators: DecoratorInfos,
    ) -> core_schema.DataclassField:
        """
        Prepare a DataclassField to represent the parameter/field, of a dataclass
        """
        common_field = self._common_field_schema(name, field_info, decorators)
        return core_schema.dataclass_field(
            name,
            common_field['schema'],
            init_only=field_info.init_var or None,
            kw_only=None if field_info.kw_only else False,
            serialization_exclude=common_field['serialization_exclude'],
            validation_alias=common_field['validation_alias'],
            serialization_alias=common_field['serialization_alias'],
            frozen=common_field['frozen'],
            metadata=common_field['metadata'],
        )

    def _common_field_schema(self, name: str, field_info: FieldInfo, decorators: DecoratorInfos) -> _CommonField:
        assert field_info.annotation is not None, 'field_info.annotation should not be None when generating a schema'

        schema = self.generate_schema(field_info.annotation)

        if field_info.discriminator is not None:
            schema = _discriminated_union.apply_discriminator(schema, field_info.discriminator, self.definitions)
        schema = apply_annotations(schema, field_info.metadata, self.definitions)

        # TODO: remove this V1 compatibility shim once it's deprecated
        # push down any `each_item=True` validators
        # note that this won't work for any Annotated types that get wrapped by a function validator
        # but that's okay because that didn't exist in V1
        this_field_validators = filter_field_decorator_info_by_field(decorators.validator.values(), name)
        if _validators_require_validate_default(this_field_validators):
            field_info.validate_default = True
        each_item_validators = [v for v in this_field_validators if v.info.each_item is True]
        this_field_validators = [v for v in this_field_validators if v not in each_item_validators]
        schema = apply_each_item_validators(schema, each_item_validators)

        schema = apply_validators(schema, filter_field_decorator_info_by_field(this_field_validators, name))
        schema = apply_validators(
            schema, filter_field_decorator_info_by_field(decorators.field_validator.values(), name)
        )

        # the default validator needs to go outside of any other validators
        # so that it is the topmost validator for the typed-dict-field validator
        # which uses it to check if the field has a default value or not
        if not field_info.is_required():
            schema = wrap_default(field_info, schema)

        schema = apply_field_serializers(
            schema, filter_field_decorator_info_by_field(decorators.field_serializer.values(), name)
        )
        json_schema_updates = {
            'title': field_info.title,
            'description': field_info.description,
            'examples': field_info.examples,
        }
        json_schema_updates = {k: v for k, v in json_schema_updates.items() if v is not None}
        json_schema_updates.update(field_info.json_schema_extra or {})
        metadata = build_metadata_dict(js_modify_function=lambda s: update_json_schema(s, json_schema_updates))
        return _common_field(
            schema,
            serialization_exclude=True if field_info.exclude else None,
            validation_alias=field_info.alias,
            serialization_alias=field_info.alias,
            frozen=field_info.frozen or field_info.final,
            metadata=metadata,
        )

    def _union_schema(self, union_type: Any) -> core_schema.CoreSchema:
        """
        Generate schema for a Union.
        """
        args = get_args(union_type)
        choices: list[core_schema.CoreSchema] = []
        nullable = False
        for arg in args:
            if arg is None or arg is _typing_extra.NoneType:
                nullable = True
            else:
                choices.append(self.generate_schema(arg))

        if len(choices) == 1:
            s = choices[0]
        else:
            s = core_schema.union_schema(choices)

        if nullable:
            s = core_schema.nullable_schema(s)
        return s

    def _annotated_schema(self, annotated_type: Any) -> core_schema.CoreSchema:
        """
        Generate schema for an Annotated type, e.g. `Annotated[int, Field(...)]` or `Annotated[int, Gt(0)]`.
        """
        first_arg, *other_args = get_args(annotated_type)
        schema = self.generate_schema(first_arg)
        return apply_annotations(schema, other_args, self.definitions)

    def _literal_schema(self, literal_type: Any) -> core_schema.LiteralSchema:
        """
        Generate schema for a Literal.
        """
        expected = _typing_extra.all_literal_values(literal_type)
        assert expected, f'literal "expected" cannot be empty, obj={literal_type}'
        return core_schema.literal_schema(expected)

    def _typed_dict_schema(
        self, typed_dict_cls: Any, origin: Any
    ) -> core_schema.TypedDictSchema | core_schema.DefinitionReferenceSchema:
        """
        Generate schema for a TypedDict.

        It is not possible to track required/optional keys in TypedDict without __required_keys__
        since TypedDict.__new__ erases the base classes (it replaces them with just `dict`)
        and thus we can track usage of total=True/False
        __required_keys__ was added in Python 3.9
        (https://github.com/miss-islington/cpython/blob/1e9939657dd1f8eb9f596f77c1084d2d351172fc/Doc/library/typing.rst?plain=1#L1546-L1548)
        however it is buggy
        (https://github.com/python/typing_extensions/blob/ac52ac5f2cb0e00e7988bae1e2a1b8257ac88d6d/src/typing_extensions.py#L657-L666).
        Hence to avoid creating validators that do not do what users expect we only
        support typing.TypedDict on Python >= 3.11 or typing_extension.TypedDict on all versions
        """
        if origin is not None:
            typeddict_typevars_map = dict(zip(origin.__parameters__, typed_dict_cls.__args__))
            typed_dict_cls = origin
        else:
            typeddict_typevars_map = {}

        if not _SUPPORTS_TYPEDDICT and type(typed_dict_cls).__module__ == 'typing':
            raise PydanticUserError(
                'Please use `typing_extensions.TypedDict` instead of `typing.TypedDict` on Python < 3.11.',
                code='typed-dict-version',
            )

        required_keys: frozenset[str] = typed_dict_cls.__required_keys__

        fields: dict[str, core_schema.TypedDictField] = {}

        obj_ref = f'{typed_dict_cls.__module__}.{typed_dict_cls.__qualname__}:{id(typed_dict_cls)}'
        if obj_ref in self.recursion_cache:
            return self.recursion_cache[obj_ref]
        else:
            self.recursion_cache[obj_ref] = core_schema.definition_reference_schema(obj_ref)

        for field_name, annotation in get_type_hints_infer_globalns(
            typed_dict_cls, localns=self.types_namespace, include_extras=True
        ).items():
            annotation = replace_types(annotation, typeddict_typevars_map)
            required = field_name in required_keys

            if get_origin(annotation) == _typing_extra.Required:
                required = True
                annotation = get_args(annotation)[0]
            elif get_origin(annotation) == _typing_extra.NotRequired:
                required = False
                annotation = get_args(annotation)[0]

            field_info = FieldInfo.from_annotation(annotation)
            fields[field_name] = self.generate_td_field_schema(
                field_name, field_info, DecoratorInfos(), required=required
            )

        typed_dict_ref = get_type_ref(typed_dict_cls)
        return core_schema.typed_dict_schema(
            fields,
            extra_behavior='forbid',
            ref=typed_dict_ref,
            metadata=build_metadata_dict(
                js_modify_function=lambda s: update_json_schema(s, {'title': typed_dict_cls.__name__}),
            ),
        )

    def _namedtuple_schema(self, namedtuple_cls: Any) -> core_schema.CallSchema:
        """
        Generate schema for a NamedTuple.
        """
        annotations: dict[str, Any] = get_type_hints_infer_globalns(
            namedtuple_cls, include_extras=True, localns=self.types_namespace
        )
        if not annotations:
            # annotations is empty, happens if namedtuple_cls defined via collections.namedtuple(...)
            annotations = {k: Any for k in namedtuple_cls._fields}

        arguments_schema = core_schema.ArgumentsSchema(
            type='arguments',
            arguments_schema=[
                self._generate_parameter_schema(field_name, annotation)
                for field_name, annotation in annotations.items()
            ],
            metadata=build_metadata_dict(js_prefer_positional_arguments=True),
        )
        return core_schema.call_schema(arguments_schema, namedtuple_cls)

    def _generate_parameter_schema(
        self,
        name: str,
        annotation: type[Any],
        default: Any = Parameter.empty,
        mode: Literal['positional_only', 'positional_or_keyword', 'keyword_only'] | None = None,
    ) -> core_schema.ArgumentsParameter:
        """
        Prepare a ArgumentsParameter to represent a field in a namedtuple or function signature.
        """
        if default is Parameter.empty:
            field = FieldInfo.from_annotation(annotation)
        else:
            field = FieldInfo.from_annotated_attribute(annotation, default)
        assert field.annotation is not None, 'field.annotation should not be None when generating a schema'
        schema = self.generate_schema(field.annotation)
        schema = apply_annotations(schema, field.metadata, self.definitions)

        if not field.is_required():
            schema = wrap_default(field, schema)

        parameter_schema = core_schema.arguments_parameter(name, schema)
        if mode is not None:
            parameter_schema['mode'] = mode
        if field.alias is not None:
            parameter_schema['alias'] = field.alias
        else:
            alias_generator = self.config.get('alias_generator')
            if alias_generator:
                parameter_schema['alias'] = alias_generator(name)
        return parameter_schema

    def _generic_collection_schema(
        self, parent_type: type[Any], type_: type[Any], origin: type[Any]
    ) -> core_schema.CoreSchema:
        """
        Generate schema for List, Set, and FrozenSet, possibly parameterized.

        :param parent_type: Either `list`, `set` or `frozenset` - the builtin type
        :param type_: The type of the collection, e.g. `List[int]` or `List`, or a subclass of one of them
        :param origin: The origin type
        """
        schema: core_schema.CoreSchema = {  # type: ignore[misc,assignment]
            'type': parent_type.__name__.lower(),
            'items_schema': self.generate_schema(get_first_arg(type_)),
        }

        if origin == parent_type:
            return schema
        else:
            # Ensure the validated value is converted back to the specific subclass type
            # NOTE: we might have better performance by using a tuple or list validator for the schema here,
            # but if you care about performance, you can define your own schema.
            # We should optimize for compatibility, not performance in this case
            return core_schema.general_after_validator_function(
                lambda __input_value, __info: type_(__input_value), schema
            )

    def _tuple_schema(self, tuple_type: Any) -> core_schema.CoreSchema:
        """
        Generate schema for a Tuple, e.g. `tuple[int, str]` or `tuple[int, ...]`.
        """
        params = get_args(tuple_type)
        # NOTE: subtle difference: `tuple[()]` gives `params=()`, whereas `typing.Tuple[()]` gives `params=((),)`
        if not params:
            if tuple_type == typing.Tuple:
                return core_schema.tuple_variable_schema()
            else:
                # special case for `tuple[()]` which means `tuple[]` - an empty tuple
                return core_schema.tuple_positional_schema([])
        elif params[-1] is Ellipsis:
            if len(params) == 2:
                sv = core_schema.tuple_variable_schema(self.generate_schema(params[0]))
                return sv

            # not sure this case is valid in python, but may as well support it here since pydantic-core does
            *items_schema, extra_schema = params
            return core_schema.tuple_positional_schema(
                [self.generate_schema(p) for p in items_schema], extra_schema=self.generate_schema(extra_schema)
            )
        elif len(params) == 1 and params[0] == ():
            # special case for `Tuple[()]` which means `Tuple[]` - an empty tuple
            return core_schema.tuple_positional_schema([])
        else:
            return core_schema.tuple_positional_schema([self.generate_schema(p) for p in params])

    def _dict_schema(self, dict_type: Any) -> core_schema.DictSchema:
        """
        Generate schema for a Dict, e.g. `dict[str, int]`.
        """
        try:
            arg0, arg1 = get_args(dict_type)
        except ValueError:
            return core_schema.dict_schema()
        else:
            return core_schema.dict_schema(
                keys_schema=self.generate_schema(arg0),
                values_schema=self.generate_schema(arg1),
            )

    def _dict_subclass_schema(self, dict_subclass: Any) -> core_schema.CoreSchema:
        """
        Generate schema for a subclass of dict or Dict
        """
        try:
            arg0, arg1 = get_args(dict_subclass)
        except ValueError:
            arg0, arg1 = Any, Any

        from ._validators import mapping_validator

        # TODO could do `core_schema.chain_schema(core_schema.is_instance_schema(dict_subclass), ...` in strict mode
        return core_schema.general_wrap_validator_function(
            mapping_validator,
            core_schema.dict_schema(
                keys_schema=self.generate_schema(arg0),
                values_schema=self.generate_schema(arg1),
            ),
        )

    def _counter_schema(self, counter_type: Any) -> core_schema.CoreSchema:
        """
        Generate schema for `typing.Counter`
        """
        arg = get_first_arg(counter_type)

        from ._validators import construct_counter

        # TODO could do `core_schema.chain_schema(core_schema.is_instance_schema(Counter), ...` in strict mode
        return core_schema.general_after_validator_function(
            construct_counter,
            core_schema.dict_schema(
                keys_schema=self.generate_schema(arg),
                values_schema=core_schema.int_schema(),
            ),
        )

    def _mapping_schema(self, mapping_type: Any) -> core_schema.CoreSchema:
        """
        Generate schema for a Dict, e.g. `dict[str, int]`.
        """
        try:
            arg0, arg1 = get_args(mapping_type)
        except ValueError:
            return core_schema.is_instance_schema(typing.Mapping, cls_repr='Mapping')
        else:
            from ._validators import mapping_validator

            return core_schema.general_wrap_validator_function(
                mapping_validator,
                core_schema.dict_schema(
                    keys_schema=self.generate_schema(arg0),
                    values_schema=self.generate_schema(arg1),
                ),
            )

    def _type_schema(self) -> core_schema.CoreSchema:
        return core_schema.custom_error_schema(
            core_schema.is_instance_schema(type),
            custom_error_type='is_type',
            custom_error_message='Input should be a type',
        )

    def _subclass_schema(self, type_: Any) -> core_schema.CoreSchema:
        """
        Generate schema for a Type, e.g. `Type[int]`.
        """
        type_param = get_first_arg(type_)
        if type_param == Any:
            return self._type_schema()
        elif isinstance(type_param, typing.TypeVar):
            if type_param.__bound__:
                return core_schema.is_subclass_schema(type_param.__bound__)
            elif type_param.__constraints__:
                return core_schema.union_schema(
                    [self.generate_schema(typing.Type[c]) for c in type_param.__constraints__]
                )
            else:
                return self._type_schema()
        else:
            return core_schema.is_subclass_schema(type_param)

    def _sequence_schema(self, sequence_type: Any) -> core_schema.CoreSchema:
        """
        Generate schema for a Sequence, e.g. `Sequence[int]`.
        """
        item_type = get_first_arg(sequence_type)

        if item_type == Any:
            return core_schema.is_instance_schema(typing.Sequence, cls_repr='Sequence')
        else:
            from ._validators import sequence_validator

            return core_schema.chain_schema(
                [
                    core_schema.is_instance_schema(typing.Sequence, cls_repr='Sequence'),
                    core_schema.general_wrap_validator_function(
                        sequence_validator,
                        core_schema.list_schema(self.generate_schema(item_type), allow_any_iter=True),
                    ),
                ]
            )

    def _iterable_schema(self, type_: Any) -> core_schema.GeneratorSchema:
        """
        Generate a schema for an `Iterable`.

        TODO replace with pydantic-core's generator validator.
        """
        item_type = get_first_arg(type_)

        return core_schema.generator_schema(self.generate_schema(item_type))

    def _pattern_schema(self, pattern_type: Any) -> core_schema.CoreSchema:
        from . import _serializers, _validators

        metadata = build_metadata_dict(js_override={'type': 'string', 'format': 'regex'})
        ser = core_schema.general_plain_serializer_function_ser_schema(
            _serializers.pattern_serializer, json_return_type='str'
        )
        if pattern_type == typing.Pattern or pattern_type == re.Pattern:
            # bare type
            return core_schema.general_plain_validator_function(
                _validators.pattern_either_validator, serialization=ser, metadata=metadata
            )

        param = get_args(pattern_type)[0]
        if param == str:
            return core_schema.general_plain_validator_function(
                _validators.pattern_str_validator, serialization=ser, metadata=metadata
            )
        elif param == bytes:
            return core_schema.general_plain_validator_function(
                _validators.pattern_bytes_validator, serialization=ser, metadata=metadata
            )
        else:
            raise PydanticSchemaGenerationError(f'Unable to generate pydantic-core schema for {pattern_type!r}.')

    def _std_types_schema(self, obj: Any) -> core_schema.CoreSchema | None:
        """
        Generate schema for types in the standard library.
        """
        if not isinstance(obj, type):
            return None

        from ._std_types_schema import SCHEMA_LOOKUP

        # instead of iterating over a list and calling is_instance, this should be somewhat faster,
        # especially as it should catch most types on the first iteration
        # (same as we do/used to do in json encoding)
        for base in obj.__mro__[:-1]:
            try:
                encoder = SCHEMA_LOOKUP[base]
            except KeyError:
                continue
            return encoder(self, obj)
<<<<<<< HEAD
=======
        if dataclasses.is_dataclass(obj):
            return self._dataclass_schema(obj)  # type: ignore
>>>>>>> 6ac397c0
        return None

    def _dataclass_schema(self, dataclass: type[StandardDataclass]) -> core_schema.CoreSchema:
        """
        Generate schema for a dataclass.
        """
        # FIXME we need a way to make sure kw_only info is propagated through to fields
        fields, _ = collect_fields(
            dataclass, dataclass.__bases__, self.types_namespace, dc_kw_only=True, is_dataclass=True
        )

        return dataclass_schema(
            dataclass,
            get_type_ref(dataclass),
            fields,
            # FIXME we need to get validators and serializers from the dataclasses
            DecoratorInfos(),
            self.config_wrapper,
            self.types_namespace,
        )

    def _callable_schema(self, function: Callable[..., Any]) -> core_schema.CallSchema:
        """
        Generate schema for a Callable.

        TODO support functional validators once we support them in Config
        """
        sig = signature(function)

        type_hints = _typing_extra.get_type_hints(function, include_extras=True)
        mode_lookup: dict[_ParameterKind, str] = {
            Parameter.POSITIONAL_ONLY: 'positional_only',
            Parameter.POSITIONAL_OR_KEYWORD: 'positional_or_keyword',
            Parameter.KEYWORD_ONLY: 'keyword_only',
        }

        arguments_list: list[core_schema.ArgumentsParameter] = []
        var_args_schema: core_schema.CoreSchema | None = None
        var_kwargs_schema: core_schema.CoreSchema | None = None

        for i, (name, p) in enumerate(sig.parameters.items()):
            if p.annotation is sig.empty:
                annotation = Any
            else:
                annotation = type_hints[name]

            parameter_mode = mode_lookup.get(p.kind)
            if parameter_mode is not None:
                arg_schema = self._generate_parameter_schema(name, annotation, p.default, parameter_mode)
                arguments_list.append(arg_schema)
            elif p.kind == Parameter.VAR_POSITIONAL:
                var_args_schema = self.generate_schema(annotation)
            else:
                assert p.kind == Parameter.VAR_KEYWORD, p.kind
                var_kwargs_schema = self.generate_schema(annotation)

        return_schema: core_schema.CoreSchema | None = None
        config = self.config
        if config.get('validate_return', False):
            return_hint = type_hints.get('return')
            if return_hint is not None:
                return_schema = self.generate_schema(return_hint)

        return core_schema.call_schema(
            core_schema.arguments_schema(
                arguments_list,
                var_args_schema=var_args_schema,
                var_kwargs_schema=var_kwargs_schema,
                populate_by_name=config.get('populate_by_name'),
            ),
            function,
            return_schema=return_schema,
        )

    def _unsubstituted_typevar_schema(self, typevar: typing.TypeVar) -> core_schema.CoreSchema:
        assert isinstance(typevar, typing.TypeVar)

        if typevar.__bound__:
            return self.generate_schema(typevar.__bound__)
        elif typevar.__constraints__:
            return self._union_schema(typing.Union[typevar.__constraints__])  # type: ignore
        else:
            return core_schema.AnySchema(type='any')


_VALIDATOR_F_MATCH: Mapping[
    tuple[str, bool], Callable[[Callable[..., Any], core_schema.CoreSchema], core_schema.CoreSchema]
] = {
    ('before', True): core_schema.field_before_validator_function,
    ('after', True): core_schema.field_after_validator_function,
    ('plain', True): lambda f, _: core_schema.field_plain_validator_function(f),
    ('wrap', True): core_schema.field_wrap_validator_function,
    ('before', False): core_schema.general_before_validator_function,
    ('after', False): core_schema.general_after_validator_function,
    ('plain', False): lambda f, _: core_schema.general_plain_validator_function(f),
    ('wrap', False): core_schema.general_wrap_validator_function,
}


def apply_validators(
    schema: core_schema.CoreSchema,
    validators: Iterable[Decorator[RootValidatorDecoratorInfo]]
    | Iterable[Decorator[ValidatorDecoratorInfo]]
    | Iterable[Decorator[FieldValidatorDecoratorInfo]],
) -> core_schema.CoreSchema:
    """
    Apply validators to a schema.
    """
    for validator in validators:
        is_field = isinstance(validator.info, (FieldValidatorDecoratorInfo, ValidatorDecoratorInfo))
        schema = _VALIDATOR_F_MATCH[(validator.info.mode, is_field)](validator.func, schema)
    return schema


def _validators_require_validate_default(validators: Iterable[Decorator[ValidatorDecoratorInfo]]) -> bool:
    """
    In v1, if any of the validators for a field had `always=True`, the default value would be validated.

    This serves as an auxiliary function for re-implementing that logic, by looping over a provided
    collection of (v1-style) ValidatorDecoratorInfo's and checking if any of them have `always=True`.

    We should be able to drop this function and the associated logic calling it once we drop support
    for v1-style validator decorators. (Or we can extend it and keep it if we add something equivalent
    to the v1-validator `always` kwarg to `field_validator`.)
    """
    for validator in validators:
        if validator.info.always:
            return True
    return False


def apply_field_serializers(
    schema: core_schema.CoreSchema, serializers: list[Decorator[FieldSerializerDecoratorInfo]]
) -> core_schema.CoreSchema:
    """
    Apply field serializers to a schema.
    """
    if serializers:
        # use the last serializer to make it easy to override a serializer set on a parent model
        serializer = serializers[-1]
        if serializer.info.mode == 'wrap':
            sf = (
                core_schema.field_wrap_serializer_function_ser_schema
                if serializer.info.type == 'field'
                else core_schema.general_wrap_serializer_function_ser_schema
            )
            schema['serialization'] = sf(  # type: ignore[operator]
                serializer.func,
                json_return_type=serializer.info.json_return_type,
                when_used=serializer.info.when_used,
            )
        else:
            assert serializer.info.mode == 'plain'
            sf = (
                core_schema.field_plain_serializer_function_ser_schema
                if serializer.info.type == 'field'
                else core_schema.general_plain_serializer_function_ser_schema
            )
            schema['serialization'] = sf(  # type: ignore[operator]
                serializer.func,
                json_return_type=serializer.info.json_return_type,
                when_used=serializer.info.when_used,
            )
    return schema


def apply_model_serializers(
    schema: core_schema.CoreSchema, serializers: Iterable[Decorator[ModelSerializerDecoratorInfo]]
) -> core_schema.CoreSchema:
    """
    Apply model serializers to a schema.
    """
    if serializers:
        serializer = list(serializers)[-1]

        if serializer.info.mode == 'wrap':
            ser_schema: core_schema.SerSchema = core_schema.general_wrap_serializer_function_ser_schema(
                serializer.func,
                json_return_type=serializer.info.json_return_type,
            )
        else:
            # plain
            ser_schema = core_schema.general_plain_serializer_function_ser_schema(
                serializer.func,
                json_return_type=serializer.info.json_return_type,
            )
        schema['serialization'] = ser_schema
    return schema


def apply_annotations(
    schema: core_schema.CoreSchema, annotations: typing.Iterable[Any], definitions: dict[str, core_schema.CoreSchema]
) -> core_schema.CoreSchema:
    """
    Apply arguments from `Annotated` or from `FieldInfo` to a schema.
    """
    handler = CoreMetadataHandler(schema)
    for metadata in annotations:
        schema = apply_single_annotation(schema, metadata, definitions)

        metadata_js_modify_function = _get_pydantic_modify_json_schema(metadata)
        handler.compose_js_modify_functions(metadata_js_modify_function)

    return schema


def apply_single_annotation(  # noqa C901
    schema: core_schema.CoreSchema, metadata: Any, definitions: dict[str, core_schema.CoreSchema]
) -> core_schema.CoreSchema:
    if metadata is None:
        return schema

    metadata_schema = getattr(metadata, '__pydantic_core_schema__', None)
    if metadata_schema is not None:
        return metadata_schema

    metadata_get_schema = getattr(metadata, '__get_pydantic_core_schema__', None)
    if metadata_get_schema is not None:
        return metadata_get_schema(schema)

    if isinstance(metadata, GroupedMetadata):
        # GroupedMetadata yields `BaseMetadata`s
        return apply_annotations(schema, metadata, definitions)
    elif isinstance(metadata, FieldInfo):
        schema = apply_annotations(schema, metadata.metadata, definitions)
        if metadata.discriminator is not None:
            schema = _discriminated_union.apply_discriminator(schema, metadata.discriminator, definitions)
        # TODO setting a default here needs to be tested
        return wrap_default(metadata, schema)

    if isinstance(metadata, PydanticGeneralMetadata):
        metadata_dict = metadata.__dict__
    elif isinstance(metadata, (BaseMetadata, PydanticMetadata)):
        metadata_dict = dataclasses.asdict(metadata)  # type: ignore[call-overload]
    elif isinstance(metadata, type) and issubclass(metadata, PydanticMetadata):
        # also support PydanticMetadata classes being used without initialisation,
        # e.g. `Annotated[int, Strict]` as well as `Annotated[int, Strict()]`
        metadata_dict = {k: v for k, v in vars(metadata).items() if not k.startswith('_')}
    else:
        # PEP 593: "If a library (or tool) encounters a typehint Annotated[T, x] and has no
        # special logic for metadata x, it should ignore it and simply treat the type as T."
        # Allow, but ignore, any unknown metadata.
        return schema

    # TODO we need a way to remove metadata which this line currently prevents
    metadata_dict = {k: v for k, v in metadata_dict.items() if v is not None}
    if not metadata_dict:
        return schema

    handler = CoreMetadataHandler(schema)
    update_schema_function = handler.metadata.get('pydantic_cs_update_function')
    if update_schema_function is not None:
        new_schema = update_schema_function(schema, **metadata_dict)
        if new_schema is not None:
            schema = new_schema
    else:
        if schema['type'] == 'nullable':
            # for nullable schemas, metadata is automatically applied to the inner schema
            # TODO need to do the same for lists, tuples and more
            schema['schema'].update(metadata_dict)
        else:
            schema.update(metadata_dict)  # type: ignore[typeddict-item]
        try:
            SchemaValidator(schema)
        except SchemaError as e:
            # TODO: Generate an easier-to-understand ValueError here saying the field constraints are not enforced
            # The relevant test is: `tests.test_schema.test_unenforced_constraints_schema
            raise e
    return schema


def wrap_default(field_info: FieldInfo, schema: core_schema.CoreSchema) -> core_schema.CoreSchema:
    if field_info.default_factory:
        return core_schema.with_default_schema(
            schema, default_factory=field_info.default_factory, validate_default=field_info.validate_default
        )
    elif field_info.default is not Undefined:
        return core_schema.with_default_schema(
            schema, default=field_info.default, validate_default=field_info.validate_default
        )
    else:
        return schema


def get_first_arg(type_: Any) -> Any:
    """
    Get the first argument from a typing object, e.g. `List[int]` -> `int`, or `Any` if no argument.
    """
    try:
        return get_args(type_)[0]
    except IndexError:
        return Any


def _get_pydantic_modify_json_schema(obj: Any) -> typing.Callable[[JsonSchemaValue], JsonSchemaValue] | None:
    js_modify_function = getattr(obj, '__pydantic_modify_json_schema__', None)

    if js_modify_function is None and hasattr(obj, '__modify_schema__'):
        warnings.warn(
            'The __modify_schema__ method is deprecated, use __pydantic_modify_json_schema__ instead',
            DeprecationWarning,
        )
        return obj.__modify_schema__

    return js_modify_function


class _CommonField(TypedDict):
    schema: core_schema.CoreSchema
    validation_alias: str | list[str | int] | list[list[str | int]] | None
    serialization_alias: str | None
    serialization_exclude: bool | None
    frozen: bool | None
    metadata: Any


def _common_field(
    schema: core_schema.CoreSchema,
    *,
    validation_alias: str | list[str | int] | list[list[str | int]] | None = None,
    serialization_alias: str | None = None,
    serialization_exclude: bool | None = None,
    frozen: bool | None = None,
    metadata: Any = None,
) -> _CommonField:
    return {
        'schema': schema,
        'validation_alias': validation_alias,
        'serialization_alias': serialization_alias,
        'serialization_exclude': serialization_exclude,
        'frozen': frozen,
        'metadata': metadata,
    }<|MERGE_RESOLUTION|>--- conflicted
+++ resolved
@@ -149,46 +149,6 @@
     return apply_model_serializers(dc_schema, decorators.model_serializer.values())
 
 
-<<<<<<< HEAD
-def generate_config(config: ConfigDict, cls: Any) -> core_schema.CoreConfig:
-    """
-    Create a pydantic-core config from a pydantic config.
-    """
-    extra = None if config['extra'] is None else config['extra'].value
-    core_config = core_schema.CoreConfig(  # type: ignore[misc]
-        **core_schema.dict_not_none(
-            title=config['title'] or cls.__name__,
-            extra_fields_behavior=extra,
-            allow_inf_nan=config['allow_inf_nan'],
-            populate_by_name=config['populate_by_name'],
-            str_strip_whitespace=config['str_strip_whitespace'],
-            str_to_lower=config['str_to_lower'],
-            str_to_upper=config['str_to_upper'],
-            strict=config['strict'],
-            ser_json_timedelta=config['ser_json_timedelta'],
-            ser_json_bytes=config['ser_json_bytes'],
-            from_attributes=config['from_attributes'],
-            loc_by_alias=config['loc_by_alias'],
-            revalidate_instances=config['revalidate_instances'],
-            validate_default=config['validate_default'],
-            str_max_length=config.get('str_max_length'),
-            str_min_length=config.get('str_min_length'),
-        )
-    )
-    return core_config
-
-
-class GenerateSchema:
-    __slots__ = '_config_stack', 'types_namespace', 'typevars_map', 'recursion_cache', 'definitions'
-
-    def __init__(
-        self,
-        config: ConfigDict | None,
-        types_namespace: dict[str, Any] | None,
-        typevars_map: dict[Any, Any] | None = None,
-    ):
-        self._config_stack: list[ConfigDict] = [config or {}]  # we need a stack for recursing into child models
-=======
 class GenerateSchema:
     __slots__ = '_config_wrapper_stack', 'types_namespace', 'typevars_map', 'recursion_cache', 'definitions'
 
@@ -200,7 +160,6 @@
     ):
         # we need a stack for recursing into child models
         self._config_wrapper_stack: list[ConfigWrapper] = [config_wrapper]
->>>>>>> 6ac397c0
         self.types_namespace = types_namespace
         self.typevars_map = typevars_map
 
@@ -208,21 +167,12 @@
         self.definitions: dict[str, core_schema.CoreSchema] = {}
 
     @property
-<<<<<<< HEAD
-    def config(self) -> ConfigDict:
-        return self._config_stack[-1]
-
-    @property
-    def arbitrary_types(self) -> bool:
-        return self.config.get('arbitrary_types_allowed', False)
-=======
     def config_wrapper(self) -> ConfigWrapper:
         return self._config_wrapper_stack[-1]
 
     @property
     def arbitrary_types(self) -> bool:
         return self.config_wrapper.arbitrary_types_allowed
->>>>>>> 6ac397c0
 
     def generate_schema(self, obj: Any) -> core_schema.CoreSchema:
         schema = self._generate_schema(obj)
@@ -269,23 +219,15 @@
         # TODO: we need to do something similar to this for pydantic dataclasses
         #   This should be straight forward once we expose the pydantic config on the dataclass;
         #   I have done this in my PR for dataclasses JSON schema
-<<<<<<< HEAD
-        self._config_stack.append(cls.model_config)
-=======
         config_wrapper = ConfigWrapper(cls.model_config, check=False)
         self._config_wrapper_stack.append(config_wrapper)
->>>>>>> 6ac397c0
         try:
             fields_schema: core_schema.CoreSchema = core_schema.typed_dict_schema(
                 {k: self.generate_td_field_schema(k, v, decorators) for k, v in fields.items()},
                 return_fields_set=True,
             )
         finally:
-<<<<<<< HEAD
-            self._config_stack.pop()
-=======
             self._config_wrapper_stack.pop()
->>>>>>> 6ac397c0
         inner_schema = apply_validators(fields_schema, decorators.root_validator.values())
 
         inner_schema = consolidate_refs(inner_schema)
@@ -976,11 +918,6 @@
             except KeyError:
                 continue
             return encoder(self, obj)
-<<<<<<< HEAD
-=======
-        if dataclasses.is_dataclass(obj):
-            return self._dataclass_schema(obj)  # type: ignore
->>>>>>> 6ac397c0
         return None
 
     def _dataclass_schema(self, dataclass: type[StandardDataclass]) -> core_schema.CoreSchema:
