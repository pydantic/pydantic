"""Logic for generating pydantic-core schemas for standard library types.

Import of this module is deferred since it contains imports of many standard library modules.
"""
from __future__ import annotations as _annotations

import collections
import collections.abc
import dataclasses
import decimal
import inspect
import os
import typing
from enum import Enum
from functools import partial
from ipaddress import IPv4Address, IPv4Interface, IPv4Network, IPv6Address, IPv6Interface, IPv6Network
from operator import attrgetter
from typing import Any, Callable, Iterable, TypeVar

import typing_extensions
from pydantic_core import (
    CoreSchema,
    MultiHostUrl,
    PydanticCustomError,
    PydanticOmit,
    Url,
    core_schema,
)
from typing_extensions import get_args, get_origin

from pydantic.errors import PydanticSchemaGenerationError
from pydantic.fields import FieldInfo
from pydantic.types import Strict

from ..config import ConfigDict
from ..json_schema import JsonSchemaValue, update_json_schema
from . import _known_annotated_metadata, _typing_extra, _validators
from ._core_utils import get_type_ref
from ._internal_dataclass import slots_true
from ._schema_generation_shared import GetCoreSchemaHandler, GetJsonSchemaHandler

if typing.TYPE_CHECKING:
    from ._generate_schema import GenerateSchema

    StdSchemaFunction = Callable[[GenerateSchema, type[Any]], core_schema.CoreSchema]


@dataclasses.dataclass(**slots_true)
class SchemaTransformer:
    get_core_schema: Callable[[Any, GetCoreSchemaHandler], CoreSchema]
    get_json_schema: Callable[[CoreSchema, GetJsonSchemaHandler], JsonSchemaValue]

    def __get_pydantic_core_schema__(self, source_type: Any, handler: GetCoreSchemaHandler) -> CoreSchema:
        return self.get_core_schema(source_type, handler)

    def __get_pydantic_json_schema__(self, schema: CoreSchema, handler: GetJsonSchemaHandler) -> JsonSchemaValue:
        return self.get_json_schema(schema, handler)


def get_enum_core_schema(enum_type: type[Enum], config: ConfigDict) -> CoreSchema:
    cases: list[Any] = list(enum_type.__members__.values())

    enum_ref = get_type_ref(enum_type)
    description = None if not enum_type.__doc__ else inspect.cleandoc(enum_type.__doc__)
    if description == 'An enumeration.':  # This is the default value provided by enum.EnumMeta.__new__; don't use it
        description = None
    js_updates = {'title': enum_type.__name__, 'description': description}
    js_updates = {k: v for k, v in js_updates.items() if v is not None}

    def get_json_schema(_, handler: GetJsonSchemaHandler) -> JsonSchemaValue:
        json_schema = handler(core_schema.literal_schema([x.value for x in cases], ref=enum_ref))
        original_schema = handler.resolve_ref_schema(json_schema)
        update_json_schema(original_schema, js_updates)
        return json_schema

    if not cases:
        # Use an isinstance check for enums with no cases.
        # The most important use case for this is creating TypeVar bounds for generics that should
        # be restricted to enums. This is more consistent than it might seem at first, since you can only
        # subclass enum.Enum (or subclasses of enum.Enum) if all parent classes have no cases.
        # We use the get_json_schema function when an Enum subclass has been declared with no cases
        # so that we can still generate a valid json schema.
        return core_schema.is_instance_schema(enum_type, metadata={'pydantic_js_functions': [get_json_schema]})

    if len(cases) == 1:
        expected = repr(cases[0].value)
    else:
        expected = ', '.join([repr(case.value) for case in cases[:-1]]) + f' or {cases[-1].value!r}'

<<<<<<< HEAD
    if use_enum_values:

        def to_enum(__input_value: Any) -> Enum:
            try:
                return enum_type(__input_value).value
            except ValueError:
                raise PydanticCustomError('enum', 'Input should be {expected}', {'expected': expected})
    else:

        def to_enum(__input_value: Any) -> Enum:
            try:
                return enum_type(__input_value)
            except ValueError:
                raise PydanticCustomError('enum', 'Input should be {expected}', {'expected': expected})
=======
    def to_enum(input_value: Any, /) -> Enum:
        try:
            return enum_type(input_value)
        except ValueError:
            # The type: ignore on the next line is to ignore the requirement of LiteralString
            raise PydanticCustomError('enum', f'Input should be {expected}', {'expected': expected})  # type: ignore

    strict_python_schema = core_schema.is_instance_schema(enum_type)
>>>>>>> 09f4456c

    to_enum_validator = core_schema.no_info_plain_validator_function(to_enum)

    if issubclass(enum_type, int):
        # this handles `IntEnum`, and also `Foobar(int, Enum)`
        js_updates['type'] = 'integer'
        lax_schema = core_schema.no_info_after_validator_function(to_enum, core_schema.int_schema())
    elif issubclass(enum_type, str):
        # this handles `StrEnum` (3.11 only), and also `Foobar(str, Enum)`
        js_updates['type'] = 'string'
        lax_schema = core_schema.no_info_after_validator_function(to_enum, core_schema.str_schema())
    elif issubclass(enum_type, float):
        js_updates['type'] = 'numeric'
        lax_schema = core_schema.no_info_after_validator_function(to_enum, core_schema.float_schema())
    else:
<<<<<<< HEAD
        lax_schema = to_enum_validator

    strict_python_schema = core_schema.is_instance_schema(enum_type)
    if use_enum_values:
        strict_python_schema = core_schema.no_info_after_validator_function(attrgetter('value'), strict_python_schema)

    strict = core_schema.json_or_python_schema(json_schema=lax_schema, python_schema=strict_python_schema)
    return core_schema.lax_or_strict_schema(
        lax_schema=lax_schema, strict_schema=strict, ref=enum_ref, metadata={'pydantic_js_functions': [get_json_schema]}
=======
        lax = to_enum_validator
        strict = core_schema.json_or_python_schema(json_schema=to_enum_validator, python_schema=strict_python_schema)
    enum_schema = core_schema.lax_or_strict_schema(
        lax_schema=lax, strict_schema=strict, ref=enum_ref, metadata={'pydantic_js_functions': [get_json_schema]}
>>>>>>> 09f4456c
    )
    use_enum_values = config.get('use_enum_values', False)
    if use_enum_values:
        enum_schema = core_schema.chain_schema(
            [enum_schema, core_schema.no_info_plain_validator_function(lambda x: x.value)]
        )

    return enum_schema


@dataclasses.dataclass(**slots_true)
class InnerSchemaValidator:
    """Use a fixed CoreSchema, avoiding interference from outward annotations."""

    core_schema: CoreSchema
    js_schema: JsonSchemaValue | None = None
    js_core_schema: CoreSchema | None = None
    js_schema_update: JsonSchemaValue | None = None

    def __get_pydantic_json_schema__(self, _schema: CoreSchema, handler: GetJsonSchemaHandler) -> JsonSchemaValue:
        if self.js_schema is not None:
            return self.js_schema
        js_schema = handler(self.js_core_schema or self.core_schema)
        if self.js_schema_update is not None:
            js_schema.update(self.js_schema_update)
        return js_schema

    def __get_pydantic_core_schema__(self, _source_type: Any, _handler: GetCoreSchemaHandler) -> CoreSchema:
        return self.core_schema


def decimal_prepare_pydantic_annotations(
    source: Any, annotations: Iterable[Any], config: ConfigDict
) -> tuple[Any, list[Any]] | None:
    if source is not decimal.Decimal:
        return None

    metadata, remaining_annotations = _known_annotated_metadata.collect_known_metadata(annotations)

    config_allow_inf_nan = config.get('allow_inf_nan')
    if config_allow_inf_nan is not None:
        metadata.setdefault('allow_inf_nan', config_allow_inf_nan)

    _known_annotated_metadata.check_metadata(
        metadata, {*_known_annotated_metadata.FLOAT_CONSTRAINTS, 'max_digits', 'decimal_places'}, decimal.Decimal
    )
    return source, [InnerSchemaValidator(core_schema.decimal_schema(**metadata)), *remaining_annotations]


def datetime_prepare_pydantic_annotations(
    source_type: Any, annotations: Iterable[Any], _config: ConfigDict
) -> tuple[Any, list[Any]] | None:
    import datetime

    metadata, remaining_annotations = _known_annotated_metadata.collect_known_metadata(annotations)
    if source_type is datetime.date:
        sv = InnerSchemaValidator(core_schema.date_schema(**metadata))
    elif source_type is datetime.datetime:
        sv = InnerSchemaValidator(core_schema.datetime_schema(**metadata))
    elif source_type is datetime.time:
        sv = InnerSchemaValidator(core_schema.time_schema(**metadata))
    elif source_type is datetime.timedelta:
        sv = InnerSchemaValidator(core_schema.timedelta_schema(**metadata))
    else:
        return None
    # check now that we know the source type is correct
    _known_annotated_metadata.check_metadata(metadata, _known_annotated_metadata.DATE_TIME_CONSTRAINTS, source_type)
    return (source_type, [sv, *remaining_annotations])


def uuid_prepare_pydantic_annotations(
    source_type: Any, annotations: Iterable[Any], _config: ConfigDict
) -> tuple[Any, list[Any]] | None:
    # UUIDs have no constraints - they are fixed length, constructing a UUID instance checks the length

    from uuid import UUID

    if source_type is not UUID:
        return None

    return (source_type, [InnerSchemaValidator(core_schema.uuid_schema()), *annotations])


def path_schema_prepare_pydantic_annotations(
    source_type: Any, annotations: Iterable[Any], _config: ConfigDict
) -> tuple[Any, list[Any]] | None:
    import pathlib

    if source_type not in {
        os.PathLike,
        pathlib.Path,
        pathlib.PurePath,
        pathlib.PosixPath,
        pathlib.PurePosixPath,
        pathlib.PureWindowsPath,
    }:
        return None

    metadata, remaining_annotations = _known_annotated_metadata.collect_known_metadata(annotations)
    _known_annotated_metadata.check_metadata(metadata, _known_annotated_metadata.STR_CONSTRAINTS, source_type)

    construct_path = pathlib.PurePath if source_type is os.PathLike else source_type

    def path_validator(input_value: str) -> os.PathLike[Any]:
        try:
            return construct_path(input_value)
        except TypeError as e:
            raise PydanticCustomError('path_type', 'Input is not a valid path') from e

    constrained_str_schema = core_schema.str_schema(**metadata)

    instance_schema = core_schema.json_or_python_schema(
        json_schema=core_schema.no_info_after_validator_function(path_validator, constrained_str_schema),
        python_schema=core_schema.is_instance_schema(source_type),
    )

    strict: bool | None = None
    for annotation in annotations:
        if isinstance(annotation, Strict):
            strict = annotation.strict

    schema = core_schema.lax_or_strict_schema(
        lax_schema=core_schema.union_schema(
            [
                instance_schema,
                core_schema.no_info_after_validator_function(path_validator, constrained_str_schema),
            ],
            custom_error_type='path_type',
            custom_error_message='Input is not a valid path',
            strict=True,
        ),
        strict_schema=instance_schema,
        serialization=core_schema.to_string_ser_schema(),
        strict=strict,
    )

    return (
        source_type,
        [
            InnerSchemaValidator(schema, js_core_schema=constrained_str_schema, js_schema_update={'format': 'path'}),
            *remaining_annotations,
        ],
    )


def dequeue_validator(
    input_value: Any, handler: core_schema.ValidatorFunctionWrapHandler, maxlen: None | int
) -> collections.deque[Any]:
    if isinstance(input_value, collections.deque):
        maxlens = [v for v in (input_value.maxlen, maxlen) if v is not None]
        if maxlens:
            maxlen = min(maxlens)
        return collections.deque(handler(input_value), maxlen=maxlen)
    else:
        return collections.deque(handler(input_value), maxlen=maxlen)


@dataclasses.dataclass(**slots_true)
class SequenceValidator:
    mapped_origin: type[Any]
    item_source_type: type[Any]
    min_length: int | None = None
    max_length: int | None = None
    strict: bool = False

    def serialize_sequence_via_list(
        self, v: Any, handler: core_schema.SerializerFunctionWrapHandler, info: core_schema.SerializationInfo
    ) -> Any:
        items: list[Any] = []
        for index, item in enumerate(v):
            try:
                v = handler(item, index)
            except PydanticOmit:
                pass
            else:
                items.append(v)

        if info.mode_is_json():
            return items
        else:
            return self.mapped_origin(items)

    def __get_pydantic_core_schema__(self, source_type: Any, handler: GetCoreSchemaHandler) -> CoreSchema:
        if self.item_source_type is Any:
            items_schema = None
        else:
            items_schema = handler.generate_schema(self.item_source_type)

        metadata = {'min_length': self.min_length, 'max_length': self.max_length, 'strict': self.strict}

        if self.mapped_origin in (list, set, frozenset):
            if self.mapped_origin is list:
                constrained_schema = core_schema.list_schema(items_schema, **metadata)
            elif self.mapped_origin is set:
                constrained_schema = core_schema.set_schema(items_schema, **metadata)
            else:
                assert self.mapped_origin is frozenset  # safety check in case we forget to add a case
                constrained_schema = core_schema.frozenset_schema(items_schema, **metadata)

            schema = constrained_schema
        else:
            # safety check in case we forget to add a case
            assert self.mapped_origin in (collections.deque, collections.Counter)

            if self.mapped_origin is collections.deque:
                # if we have a MaxLen annotation might as well set that as the default maxlen on the deque
                # this lets us re-use existing metadata annotations to let users set the maxlen on a dequeue
                # that e.g. comes from JSON
                coerce_instance_wrap = partial(
                    core_schema.no_info_wrap_validator_function,
                    partial(dequeue_validator, maxlen=metadata.get('max_length', None)),
                )
            else:
                coerce_instance_wrap = partial(core_schema.no_info_after_validator_function, self.mapped_origin)

            constrained_schema = core_schema.list_schema(items_schema, **metadata)

            check_instance = core_schema.json_or_python_schema(
                json_schema=core_schema.list_schema(),
                python_schema=core_schema.is_instance_schema(self.mapped_origin),
            )

            serialization = core_schema.wrap_serializer_function_ser_schema(
                self.serialize_sequence_via_list, schema=items_schema or core_schema.any_schema(), info_arg=True
            )

            strict = core_schema.chain_schema([check_instance, coerce_instance_wrap(constrained_schema)])

            if metadata.get('strict', False):
                schema = strict
            else:
                lax = coerce_instance_wrap(constrained_schema)
                schema = core_schema.lax_or_strict_schema(lax_schema=lax, strict_schema=strict)
            schema['serialization'] = serialization

        return schema


SEQUENCE_ORIGIN_MAP: dict[Any, Any] = {
    typing.Deque: collections.deque,
    collections.deque: collections.deque,
    list: list,
    typing.List: list,
    set: set,
    typing.AbstractSet: set,
    typing.Set: set,
    frozenset: frozenset,
    typing.FrozenSet: frozenset,
    typing.Sequence: list,
    typing.MutableSequence: list,
    typing.MutableSet: set,
    # this doesn't handle subclasses of these
    # parametrized typing.Set creates one of these
    collections.abc.MutableSet: set,
    collections.abc.Set: frozenset,
}


def identity(s: CoreSchema) -> CoreSchema:
    return s


def sequence_like_prepare_pydantic_annotations(
    source_type: Any, annotations: Iterable[Any], _config: ConfigDict
) -> tuple[Any, list[Any]] | None:
    origin: Any = get_origin(source_type)

    mapped_origin = SEQUENCE_ORIGIN_MAP.get(origin, None) if origin else SEQUENCE_ORIGIN_MAP.get(source_type, None)
    if mapped_origin is None:
        return None

    args = get_args(source_type)

    if not args:
        args = (Any,)
    elif len(args) != 1:
        raise ValueError('Expected sequence to have exactly 1 generic parameter')

    item_source_type = args[0]

    metadata, remaining_annotations = _known_annotated_metadata.collect_known_metadata(annotations)
    _known_annotated_metadata.check_metadata(metadata, _known_annotated_metadata.SEQUENCE_CONSTRAINTS, source_type)

    return (source_type, [SequenceValidator(mapped_origin, item_source_type, **metadata), *remaining_annotations])


MAPPING_ORIGIN_MAP: dict[Any, Any] = {
    typing.DefaultDict: collections.defaultdict,
    collections.defaultdict: collections.defaultdict,
    collections.OrderedDict: collections.OrderedDict,
    typing_extensions.OrderedDict: collections.OrderedDict,
    dict: dict,
    typing.Dict: dict,
    collections.Counter: collections.Counter,
    typing.Counter: collections.Counter,
    # this doesn't handle subclasses of these
    typing.Mapping: dict,
    typing.MutableMapping: dict,
    # parametrized typing.{Mutable}Mapping creates one of these
    collections.abc.MutableMapping: dict,
    collections.abc.Mapping: dict,
}


def defaultdict_validator(
    input_value: Any, handler: core_schema.ValidatorFunctionWrapHandler, default_default_factory: Callable[[], Any]
) -> collections.defaultdict[Any, Any]:
    if isinstance(input_value, collections.defaultdict):
        default_factory = input_value.default_factory
        return collections.defaultdict(default_factory, handler(input_value))
    else:
        return collections.defaultdict(default_default_factory, handler(input_value))


def get_defaultdict_default_default_factory(values_source_type: Any) -> Callable[[], Any]:
    def infer_default() -> Callable[[], Any]:
        allowed_default_types: dict[Any, Any] = {
            typing.Tuple: tuple,
            tuple: tuple,
            collections.abc.Sequence: tuple,
            collections.abc.MutableSequence: list,
            typing.List: list,
            list: list,
            typing.Sequence: list,
            typing.Set: set,
            set: set,
            typing.MutableSet: set,
            collections.abc.MutableSet: set,
            collections.abc.Set: frozenset,
            typing.MutableMapping: dict,
            typing.Mapping: dict,
            collections.abc.Mapping: dict,
            collections.abc.MutableMapping: dict,
            float: float,
            int: int,
            str: str,
            bool: bool,
        }
        values_type_origin = get_origin(values_source_type) or values_source_type
        instructions = 'set using `DefaultDict[..., Annotated[..., Field(default_factory=...)]]`'
        if isinstance(values_type_origin, TypeVar):

            def type_var_default_factory() -> None:
                raise RuntimeError(
                    'Generic defaultdict cannot be used without a concrete value type or an'
                    ' explicit default factory, ' + instructions
                )

            return type_var_default_factory
        elif values_type_origin not in allowed_default_types:
            # a somewhat subjective set of types that have reasonable default values
            allowed_msg = ', '.join([t.__name__ for t in set(allowed_default_types.values())])
            raise PydanticSchemaGenerationError(
                f'Unable to infer a default factory for keys of type {values_source_type}.'
                f' Only {allowed_msg} are supported, other types require an explicit default factory'
                ' ' + instructions
            )
        return allowed_default_types[values_type_origin]

    # Assume Annotated[..., Field(...)]
    if _typing_extra.is_annotated(values_source_type):
        field_info = next((v for v in get_args(values_source_type) if isinstance(v, FieldInfo)), None)
    else:
        field_info = None
    if field_info and field_info.default_factory:
        default_default_factory = field_info.default_factory
    else:
        default_default_factory = infer_default()
    return default_default_factory


@dataclasses.dataclass(**slots_true)
class MappingValidator:
    mapped_origin: type[Any]
    keys_source_type: type[Any]
    values_source_type: type[Any]
    min_length: int | None = None
    max_length: int | None = None
    strict: bool = False

    def serialize_mapping_via_dict(self, v: Any, handler: core_schema.SerializerFunctionWrapHandler) -> Any:
        return handler(v)

    def __get_pydantic_core_schema__(self, source_type: Any, handler: GetCoreSchemaHandler) -> CoreSchema:
        if self.keys_source_type is Any:
            keys_schema = None
        else:
            keys_schema = handler.generate_schema(self.keys_source_type)
        if self.values_source_type is Any:
            values_schema = None
        else:
            values_schema = handler.generate_schema(self.values_source_type)

        metadata = {'min_length': self.min_length, 'max_length': self.max_length, 'strict': self.strict}

        if self.mapped_origin is dict:
            schema = core_schema.dict_schema(keys_schema, values_schema, **metadata)
        else:
            constrained_schema = core_schema.dict_schema(keys_schema, values_schema, **metadata)
            check_instance = core_schema.json_or_python_schema(
                json_schema=core_schema.dict_schema(),
                python_schema=core_schema.is_instance_schema(self.mapped_origin),
            )

            if self.mapped_origin is collections.defaultdict:
                default_default_factory = get_defaultdict_default_default_factory(self.values_source_type)
                coerce_instance_wrap = partial(
                    core_schema.no_info_wrap_validator_function,
                    partial(defaultdict_validator, default_default_factory=default_default_factory),
                )
            else:
                coerce_instance_wrap = partial(core_schema.no_info_after_validator_function, self.mapped_origin)

            serialization = core_schema.wrap_serializer_function_ser_schema(
                self.serialize_mapping_via_dict,
                schema=core_schema.dict_schema(
                    keys_schema or core_schema.any_schema(), values_schema or core_schema.any_schema()
                ),
                info_arg=False,
            )

            strict = core_schema.chain_schema([check_instance, coerce_instance_wrap(constrained_schema)])

            if metadata.get('strict', False):
                schema = strict
            else:
                lax = coerce_instance_wrap(constrained_schema)
                schema = core_schema.lax_or_strict_schema(lax_schema=lax, strict_schema=strict)
                schema['serialization'] = serialization

        return schema


def mapping_like_prepare_pydantic_annotations(
    source_type: Any, annotations: Iterable[Any], _config: ConfigDict
) -> tuple[Any, list[Any]] | None:
    origin: Any = get_origin(source_type)

    mapped_origin = MAPPING_ORIGIN_MAP.get(origin, None) if origin else MAPPING_ORIGIN_MAP.get(source_type, None)
    if mapped_origin is None:
        return None

    args = get_args(source_type)

    if not args:
        args = (Any, Any)
    elif mapped_origin is collections.Counter:
        # a single generic
        if len(args) != 1:
            raise ValueError('Expected Counter to have exactly 1 generic parameter')
        args = (args[0], int)  # keys are always an int
    elif len(args) != 2:
        raise ValueError('Expected mapping to have exactly 2 generic parameters')

    keys_source_type, values_source_type = args

    metadata, remaining_annotations = _known_annotated_metadata.collect_known_metadata(annotations)
    _known_annotated_metadata.check_metadata(metadata, _known_annotated_metadata.SEQUENCE_CONSTRAINTS, source_type)

    return (
        source_type,
        [
            MappingValidator(mapped_origin, keys_source_type, values_source_type, **metadata),
            *remaining_annotations,
        ],
    )


def ip_prepare_pydantic_annotations(
    source_type: Any, annotations: Iterable[Any], _config: ConfigDict
) -> tuple[Any, list[Any]] | None:
    def make_strict_ip_schema(tp: type[Any]) -> CoreSchema:
        return core_schema.json_or_python_schema(
            json_schema=core_schema.no_info_after_validator_function(tp, core_schema.str_schema()),
            python_schema=core_schema.is_instance_schema(tp),
        )

    if source_type is IPv4Address:
        return source_type, [
            SchemaTransformer(
                lambda _1, _2: core_schema.lax_or_strict_schema(
                    lax_schema=core_schema.no_info_plain_validator_function(_validators.ip_v4_address_validator),
                    strict_schema=make_strict_ip_schema(IPv4Address),
                    serialization=core_schema.to_string_ser_schema(),
                ),
                lambda _1, _2: {'type': 'string', 'format': 'ipv4'},
            ),
            *annotations,
        ]
    if source_type is IPv4Network:
        return source_type, [
            SchemaTransformer(
                lambda _1, _2: core_schema.lax_or_strict_schema(
                    lax_schema=core_schema.no_info_plain_validator_function(_validators.ip_v4_network_validator),
                    strict_schema=make_strict_ip_schema(IPv4Network),
                    serialization=core_schema.to_string_ser_schema(),
                ),
                lambda _1, _2: {'type': 'string', 'format': 'ipv4network'},
            ),
            *annotations,
        ]
    if source_type is IPv4Interface:
        return source_type, [
            SchemaTransformer(
                lambda _1, _2: core_schema.lax_or_strict_schema(
                    lax_schema=core_schema.no_info_plain_validator_function(_validators.ip_v4_interface_validator),
                    strict_schema=make_strict_ip_schema(IPv4Interface),
                    serialization=core_schema.to_string_ser_schema(),
                ),
                lambda _1, _2: {'type': 'string', 'format': 'ipv4interface'},
            ),
            *annotations,
        ]

    if source_type is IPv6Address:
        return source_type, [
            SchemaTransformer(
                lambda _1, _2: core_schema.lax_or_strict_schema(
                    lax_schema=core_schema.no_info_plain_validator_function(_validators.ip_v6_address_validator),
                    strict_schema=make_strict_ip_schema(IPv6Address),
                    serialization=core_schema.to_string_ser_schema(),
                ),
                lambda _1, _2: {'type': 'string', 'format': 'ipv6'},
            ),
            *annotations,
        ]
    if source_type is IPv6Network:
        return source_type, [
            SchemaTransformer(
                lambda _1, _2: core_schema.lax_or_strict_schema(
                    lax_schema=core_schema.no_info_plain_validator_function(_validators.ip_v6_network_validator),
                    strict_schema=make_strict_ip_schema(IPv6Network),
                    serialization=core_schema.to_string_ser_schema(),
                ),
                lambda _1, _2: {'type': 'string', 'format': 'ipv6network'},
            ),
            *annotations,
        ]
    if source_type is IPv6Interface:
        return source_type, [
            SchemaTransformer(
                lambda _1, _2: core_schema.lax_or_strict_schema(
                    lax_schema=core_schema.no_info_plain_validator_function(_validators.ip_v6_interface_validator),
                    strict_schema=make_strict_ip_schema(IPv6Interface),
                    serialization=core_schema.to_string_ser_schema(),
                ),
                lambda _1, _2: {'type': 'string', 'format': 'ipv6interface'},
            ),
            *annotations,
        ]

    return None


def url_prepare_pydantic_annotations(
    source_type: Any, annotations: Iterable[Any], _config: ConfigDict
) -> tuple[Any, list[Any]] | None:
    if source_type is Url:
        return source_type, [
            SchemaTransformer(
                lambda _1, _2: core_schema.url_schema(),
                lambda cs, handler: handler(cs),
            ),
            *annotations,
        ]
    if source_type is MultiHostUrl:
        return source_type, [
            SchemaTransformer(
                lambda _1, _2: core_schema.multi_host_url_schema(),
                lambda cs, handler: handler(cs),
            ),
            *annotations,
        ]


PREPARE_METHODS: tuple[Callable[[Any, Iterable[Any], ConfigDict], tuple[Any, list[Any]] | None], ...] = (
    decimal_prepare_pydantic_annotations,
    sequence_like_prepare_pydantic_annotations,
    datetime_prepare_pydantic_annotations,
    uuid_prepare_pydantic_annotations,
    path_schema_prepare_pydantic_annotations,
    mapping_like_prepare_pydantic_annotations,
    ip_prepare_pydantic_annotations,
    url_prepare_pydantic_annotations,
)<|MERGE_RESOLUTION|>--- conflicted
+++ resolved
@@ -87,31 +87,11 @@
     else:
         expected = ', '.join([repr(case.value) for case in cases[:-1]]) + f' or {cases[-1].value!r}'
 
-<<<<<<< HEAD
-    if use_enum_values:
-
-        def to_enum(__input_value: Any) -> Enum:
-            try:
-                return enum_type(__input_value).value
-            except ValueError:
-                raise PydanticCustomError('enum', 'Input should be {expected}', {'expected': expected})
-    else:
-
-        def to_enum(__input_value: Any) -> Enum:
-            try:
-                return enum_type(__input_value)
-            except ValueError:
-                raise PydanticCustomError('enum', 'Input should be {expected}', {'expected': expected})
-=======
-    def to_enum(input_value: Any, /) -> Enum:
+    def to_enum(__input_value: Any) -> Enum:
         try:
-            return enum_type(input_value)
+            return enum_type(__input_value)
         except ValueError:
-            # The type: ignore on the next line is to ignore the requirement of LiteralString
-            raise PydanticCustomError('enum', f'Input should be {expected}', {'expected': expected})  # type: ignore
-
-    strict_python_schema = core_schema.is_instance_schema(enum_type)
->>>>>>> 09f4456c
+            raise PydanticCustomError('enum', 'Input should be {expected}', {'expected': expected})
 
     to_enum_validator = core_schema.no_info_plain_validator_function(to_enum)
 
@@ -127,28 +107,18 @@
         js_updates['type'] = 'numeric'
         lax_schema = core_schema.no_info_after_validator_function(to_enum, core_schema.float_schema())
     else:
-<<<<<<< HEAD
         lax_schema = to_enum_validator
 
-    strict_python_schema = core_schema.is_instance_schema(enum_type)
-    if use_enum_values:
-        strict_python_schema = core_schema.no_info_after_validator_function(attrgetter('value'), strict_python_schema)
-
-    strict = core_schema.json_or_python_schema(json_schema=lax_schema, python_schema=strict_python_schema)
-    return core_schema.lax_or_strict_schema(
-        lax_schema=lax_schema, strict_schema=strict, ref=enum_ref, metadata={'pydantic_js_functions': [get_json_schema]}
-=======
-        lax = to_enum_validator
-        strict = core_schema.json_or_python_schema(json_schema=to_enum_validator, python_schema=strict_python_schema)
     enum_schema = core_schema.lax_or_strict_schema(
-        lax_schema=lax, strict_schema=strict, ref=enum_ref, metadata={'pydantic_js_functions': [get_json_schema]}
->>>>>>> 09f4456c
+        lax_schema=lax_schema,
+        strict_schema=core_schema.json_or_python_schema(
+            json_schema=lax_schema, python_schema=core_schema.is_instance_schema(enum_type)
+        ),
+        ref=enum_ref,
+        metadata={'pydantic_js_functions': [get_json_schema]},
     )
-    use_enum_values = config.get('use_enum_values', False)
-    if use_enum_values:
-        enum_schema = core_schema.chain_schema(
-            [enum_schema, core_schema.no_info_plain_validator_function(lambda x: x.value)]
-        )
+    if config.get('use_enum_values', False):
+        enum_schema = core_schema.no_info_after_validator_function(attrgetter('value'), enum_schema)
 
     return enum_schema
 
