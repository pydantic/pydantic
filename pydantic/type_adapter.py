"""Type adapter specification."""

from __future__ import annotations as _annotations

import sys
from dataclasses import is_dataclass
from typing import (
    Any,
    Generic,
    Iterable,
    Literal,
    TypeVar,
    cast,
    final,
    overload,
)

from pydantic_core import CoreSchema, SchemaSerializer, SchemaValidator, Some
from typing_extensions import ParamSpec, is_typeddict

from pydantic.errors import PydanticUserError
from pydantic.main import BaseModel, IncEx

from ._internal import _config, _generate_schema, _mock_val_ser, _namespace_utils, _typing_extra, _utils
from .config import ConfigDict
from .json_schema import (
    DEFAULT_REF_TEMPLATE,
    GenerateJsonSchema,
    JsonSchemaKeyT,
    JsonSchemaMode,
    JsonSchemaValue,
)
from .plugin._schema_validator import PluggableSchemaValidator, create_schema_validator

T = TypeVar('T')
R = TypeVar('R')
P = ParamSpec('P')
TypeAdapterT = TypeVar('TypeAdapterT', bound='TypeAdapter')


def _get_schema(type_: Any, config_wrapper: _config.ConfigWrapper, types_namespace: dict[str, Any]) -> CoreSchema:
    """`BaseModel` uses its own `__module__` to find out where it was defined
    and then looks for symbols to resolve forward references in those globals.
    On the other hand this function can be called with arbitrary objects,
    including type aliases, where `__module__` (always `typing.py`) is not useful.
    So instead we look at the globals in our parent stack frame.

    This works for the case where this function is called in a module that
    has the target of forward references in its scope, but
    does not always work for more complex cases.

    For example, take the following:

    a.py
    ```python
    from typing import Dict, List

    IntList = List[int]
    OuterDict = Dict[str, 'IntList']
    ```

    b.py
    ```python test="skip"
    from a import OuterDict

    from pydantic import TypeAdapter

    IntList = int  # replaces the symbol the forward reference is looking for
    v = TypeAdapter(OuterDict)
    v({'x': 1})  # should fail but doesn't
    ```

    If `OuterDict` were a `BaseModel`, this would work because it would resolve
    the forward reference within the `a.py` namespace.
    But `TypeAdapter(OuterDict)` can't determine what module `OuterDict` came from.

    In other words, the assumption that _all_ forward references exist in the
    module we are being called from is not technically always true.
    Although most of the time it is and it works fine for recursive models and such,
    `BaseModel`'s behavior isn't perfect either and _can_ break in similar ways,
    so there is no right or wrong between the two.

    But at the very least this behavior is _subtly_ different from `BaseModel`'s.
    """
<<<<<<< HEAD
    gen = _generate_schema.GenerateSchema(config_wrapper, types_namespace=types_namespace, typevars_map={})
=======
    localns = _typing_extra.parent_frame_namespace(parent_depth=parent_depth)
    globalns = sys._getframe(max(parent_depth - 1, 1)).f_globals
    ns_resolver = _namespace_utils.NsResolver(
        namespaces_tuple=_namespace_utils.NamespacesTuple(globalns, localns or {}),
        parent_namespace=localns,
    )
    gen = _generate_schema.GenerateSchema(config_wrapper, ns_resolver=ns_resolver, typevars_map={})
>>>>>>> c772b43e
    schema = gen.generate_schema(type_)
    schema = gen.clean_schema(schema)
    return schema


def _getattr_no_parents(obj: Any, attribute: str) -> Any:
    """Returns the attribute value without attempting to look up attributes from parent types."""
    if hasattr(obj, '__dict__'):
        try:
            return obj.__dict__[attribute]
        except KeyError:
            pass

    slots = getattr(obj, '__slots__', None)
    if slots is not None and attribute in slots:
        return getattr(obj, attribute)
    else:
        raise AttributeError(attribute)


def _type_has_config(type_: Any) -> bool:
    """Returns whether the type has config."""
    type_ = _typing_extra.annotated_type(type_) or type_
    try:
        return issubclass(type_, BaseModel) or is_dataclass(type_) or is_typeddict(type_)
    except TypeError:
        # type is not a class
        return False


@final
class TypeAdapter(Generic[T]):
    """Usage docs: https://docs.pydantic.dev/2.10/concepts/type_adapter/

    Type adapters provide a flexible way to perform validation and serialization based on a Python type.

    A `TypeAdapter` instance exposes some of the functionality from `BaseModel` instance methods
    for types that do not have such methods (such as dataclasses, primitive types, and more).

    **Note:** `TypeAdapter` instances are not types, and cannot be used as type annotations for fields.

    Attributes:
        core_schema: The core schema for the type.
        validator (SchemaValidator): The schema validator for the type.
        serializer: The schema serializer for the type.
    """

    @overload
    def __init__(
        self,
        type: type[T],
        *,
        config: ConfigDict | None = ...,
        _parent_depth: int = ...,
        module: str | None = ...,
    ) -> None: ...

    # This second overload is for unsupported special forms (such as Annotated, Union, etc.)
    # Currently there is no way to type this correctly
    # See https://github.com/python/typing/pull/1618
    @overload
    def __init__(
        self,
        type: Any,
        *,
        config: ConfigDict | None = ...,
        _parent_depth: int = ...,
        module: str | None = ...,
    ) -> None: ...

    def __init__(
        self,
        type: Any,
        *,
        config: ConfigDict | None = None,
        _parent_depth: int = 2,
        module: str | None = None,
    ) -> None:
        """Initializes the TypeAdapter object.

        Args:
            type: The type associated with the `TypeAdapter`.
            config: Configuration for the `TypeAdapter`, should be a dictionary conforming to [`ConfigDict`][pydantic.config.ConfigDict].
            _parent_depth: depth at which to search the parent namespace to construct the local namespace.
            module: The module that passes to plugin if provided.

        !!! note
            You cannot use the `config` argument when instantiating a `TypeAdapter` if the type you're using has its own
            config that cannot be overridden (ex: `BaseModel`, `TypedDict`, and `dataclass`). A
            [`type-adapter-config-unused`](../errors/usage_errors.md#type-adapter-config-unused) error will be raised in this case.

        !!! note
            The `_parent_depth` argument is named with an underscore to suggest its private nature and discourage use.
            It may be deprecated in a minor version, so we only recommend using it if you're
            comfortable with potential change in behavior / support.

        ??? tip "Compatibility with `mypy`"
            Depending on the type used, `mypy` might raise an error when instantiating a `TypeAdapter`. As a workaround, you can explicitly
            annotate your variable:

            ```py
            from typing import Union

            from pydantic import TypeAdapter

            ta: TypeAdapter[Union[str, int]] = TypeAdapter(Union[str, int])  # type: ignore[arg-type]
            ```

        Returns:
            A type adapter configured for the specified `type`.
        """
        if _type_has_config(type) and config is not None:
            raise PydanticUserError(
                'Cannot use `config` when the type is a BaseModel, dataclass or TypedDict.'
                ' These types can have their own config and setting the config via the `config`'
                ' parameter to TypeAdapter will not override it, thus the `config` you passed to'
                ' TypeAdapter becomes meaningless, which is probably not what you want.',
                code='type-adapter-config-unused',
            )

        self._type = type
        self._config = config
        self._parent_depth = _parent_depth

        if module is None:
            f = sys._getframe(1)
            self._module_name = cast(str, f.f_globals.get('__name__', ''))
        else:
            self._module_name = module

        self.core_schema: CoreSchema
        self.validator: SchemaValidator | PluggableSchemaValidator
        self.serializer: SchemaSerializer

        # TODO: we should probably do this differently, cc @Viicos
        local_ns = _typing_extra.parent_frame_namespace(parent_depth=self._parent_depth)
        global_ns = sys._getframe(max(self._parent_depth - 2, 1)).f_globals.copy()
        global_ns.update(local_ns or {})

        self._init_core_attrs(types_namespace=global_ns, force=False)

    def _init_core_attrs(self, types_namespace: dict[str, Any], force: bool) -> bool:
        """Initialize the core schema, validator, and serializer for the type.

        If `force` is set to `False` and `_defer_build` is `True`, the core schema, validator, and serializer will be set to mocks.

        Args:
            types_namespace: The types namespace to use for the schema build.
            force: Whether to force the initialization of the core schema, validator, and serializer.

        Returns:
            `True` if the core schema, validator, and serializer were successfully initialized, otherwise `False`.
        """
        if not force and self._defer_build:
            _mock_val_ser.set_type_adapter_mocks(self, str(self._type))
            self._pydantic_complete = False
            return False

        try:
            self.core_schema = _getattr_no_parents(self._type, '__pydantic_core_schema__')
            self.validator = _getattr_no_parents(self._type, '__pydantic_validator__')
            self.serializer = _getattr_no_parents(self._type, '__pydantic_serializer__')
        except AttributeError:
            config_wrapper = _config.ConfigWrapper(self._config)
            core_config = config_wrapper.core_config(None)

            self.core_schema = _get_schema(self._type, config_wrapper, types_namespace=types_namespace)
            self.validator = create_schema_validator(
                schema=self.core_schema,
                schema_type=self._type,
                schema_type_module=self._module_name,
                schema_type_name=str(self._type),
                schema_kind='TypeAdapter',
                config=core_config,
                plugin_settings=config_wrapper.plugin_settings,
            )
            self.serializer = SchemaSerializer(self.core_schema, core_config)

        if isinstance(self.core_schema, _mock_val_ser.MockCoreSchema):
            self.core_schema = self.core_schema.rebuild()  # type: ignore[assignment]
            self._init_core_attrs(types_namespace=types_namespace, force=False)

            # TODO: can we remove these asserts?
            assert not isinstance(self.core_schema, _mock_val_ser.MockCoreSchema)
            assert not isinstance(self.validator, _mock_val_ser.MockValSer)
            assert not isinstance(self.serializer, _mock_val_ser.MockValSer)

        self._pydantic_complete = True
        return True

    @property
    def _defer_build(self) -> bool:
        config = self._config if self._config is not None else self._model_config
        if config:
            return config.get('defer_build') is True
        return False

    @property
    def _model_config(self) -> ConfigDict | None:
        type_: Any = _typing_extra.annotated_type(self._type) or self._type  # Eg FastAPI heavily uses Annotated
        if _utils.lenient_issubclass(type_, BaseModel):
            return type_.model_config
        return getattr(type_, '__pydantic_config__', None)

    def rebuild(
        self,
        *,
        force: bool = False,
        _parent_namespace_depth: int = 2,
        _types_namespace: dict[str, Any] | None = None,
    ) -> bool | None:
        """Try to rebuild the pydantic-core schema for the adapter's type.

        This may be necessary when one of the annotations is a ForwardRef which could not be resolved during
        the initial attempt to build the schema, and automatic rebuilding fails.

        Args:
            force: Whether to force the rebuilding of the type adapter's schema, defaults to `False`.
            _parent_namespace_depth: The depth level of the parent namespace, defaults to 2.
            _types_namespace: The types namespace, defaults to `None`.

        Returns:
            Returns `None` if the schema is already "complete" and rebuilding was not required.
            If rebuilding _was_ required, returns `True` if rebuilding was successful, otherwise `False`.
        """
        if not force and self._pydantic_complete:
            return None
        else:
            if '_core_schema' in self.__dict__:
                delattr(self, '_core_schema')  # delete cached value to ensure full rebuild happens

            if _types_namespace is not None:
                types_namespace: dict[str, Any] = _types_namespace.copy()
            else:
                types_namespace = _typing_extra.parent_frame_namespace(parent_depth=_parent_namespace_depth) or {}

            return self._init_core_attrs(types_namespace=types_namespace, force=True)

    def validate_python(
        self,
        object: Any,
        /,
        *,
        strict: bool | None = None,
        from_attributes: bool | None = None,
        context: dict[str, Any] | None = None,
    ) -> T:
        """Validate a Python object against the model.

        Args:
            object: The Python object to validate against the model.
            strict: Whether to strictly check types.
            from_attributes: Whether to extract data from object attributes.
            context: Additional context to pass to the validator.

        !!! note
            When using `TypeAdapter` with a Pydantic `dataclass`, the use of the `from_attributes`
            argument is not supported.

        Returns:
            The validated object.
        """
        return self.validator.validate_python(object, strict=strict, from_attributes=from_attributes, context=context)

    def validate_json(
        self, data: str | bytes, /, *, strict: bool | None = None, context: dict[str, Any] | None = None
    ) -> T:
        """Usage docs: https://docs.pydantic.dev/2.10/concepts/json/#json-parsing

        Validate a JSON string or bytes against the model.

        Args:
            data: The JSON data to validate against the model.
            strict: Whether to strictly check types.
            context: Additional context to use during validation.

        Returns:
            The validated object.
        """
        return self.validator.validate_json(data, strict=strict, context=context)

    def validate_strings(self, obj: Any, /, *, strict: bool | None = None, context: dict[str, Any] | None = None) -> T:
        """Validate object contains string data against the model.

        Args:
            obj: The object contains string data to validate.
            strict: Whether to strictly check types.
            context: Additional context to use during validation.

        Returns:
            The validated object.
        """
        return self.validator.validate_strings(obj, strict=strict, context=context)

    def get_default_value(self, *, strict: bool | None = None, context: dict[str, Any] | None = None) -> Some[T] | None:
        """Get the default value for the wrapped type.

        Args:
            strict: Whether to strictly check types.
            context: Additional context to pass to the validator.

        Returns:
            The default value wrapped in a `Some` if there is one or None if not.
        """
        return self.validator.get_default_value(strict=strict, context=context)

    def dump_python(
        self,
        instance: T,
        /,
        *,
        mode: Literal['json', 'python'] = 'python',
        include: IncEx | None = None,
        exclude: IncEx | None = None,
        by_alias: bool = False,
        exclude_unset: bool = False,
        exclude_defaults: bool = False,
        exclude_none: bool = False,
        round_trip: bool = False,
        warnings: bool | Literal['none', 'warn', 'error'] = True,
        serialize_as_any: bool = False,
        context: dict[str, Any] | None = None,
    ) -> Any:
        """Dump an instance of the adapted type to a Python object.

        Args:
            instance: The Python object to serialize.
            mode: The output format.
            include: Fields to include in the output.
            exclude: Fields to exclude from the output.
            by_alias: Whether to use alias names for field names.
            exclude_unset: Whether to exclude unset fields.
            exclude_defaults: Whether to exclude fields with default values.
            exclude_none: Whether to exclude fields with None values.
            round_trip: Whether to output the serialized data in a way that is compatible with deserialization.
            warnings: How to handle serialization errors. False/"none" ignores them, True/"warn" logs errors,
                "error" raises a [`PydanticSerializationError`][pydantic_core.PydanticSerializationError].
            serialize_as_any: Whether to serialize fields with duck-typing serialization behavior.
            context: Additional context to pass to the serializer.

        Returns:
            The serialized object.
        """
        return self.serializer.to_python(
            instance,
            mode=mode,
            by_alias=by_alias,
            include=include,
            exclude=exclude,
            exclude_unset=exclude_unset,
            exclude_defaults=exclude_defaults,
            exclude_none=exclude_none,
            round_trip=round_trip,
            warnings=warnings,
            serialize_as_any=serialize_as_any,
            context=context,
        )

    def dump_json(
        self,
        instance: T,
        /,
        *,
        indent: int | None = None,
        include: IncEx | None = None,
        exclude: IncEx | None = None,
        by_alias: bool = False,
        exclude_unset: bool = False,
        exclude_defaults: bool = False,
        exclude_none: bool = False,
        round_trip: bool = False,
        warnings: bool | Literal['none', 'warn', 'error'] = True,
        serialize_as_any: bool = False,
        context: dict[str, Any] | None = None,
    ) -> bytes:
        """Usage docs: https://docs.pydantic.dev/2.10/concepts/json/#json-serialization

        Serialize an instance of the adapted type to JSON.

        Args:
            instance: The instance to be serialized.
            indent: Number of spaces for JSON indentation.
            include: Fields to include.
            exclude: Fields to exclude.
            by_alias: Whether to use alias names for field names.
            exclude_unset: Whether to exclude unset fields.
            exclude_defaults: Whether to exclude fields with default values.
            exclude_none: Whether to exclude fields with a value of `None`.
            round_trip: Whether to serialize and deserialize the instance to ensure round-tripping.
            warnings: How to handle serialization errors. False/"none" ignores them, True/"warn" logs errors,
                "error" raises a [`PydanticSerializationError`][pydantic_core.PydanticSerializationError].
            serialize_as_any: Whether to serialize fields with duck-typing serialization behavior.
            context: Additional context to pass to the serializer.

        Returns:
            The JSON representation of the given instance as bytes.
        """
        return self.serializer.to_json(
            instance,
            indent=indent,
            include=include,
            exclude=exclude,
            by_alias=by_alias,
            exclude_unset=exclude_unset,
            exclude_defaults=exclude_defaults,
            exclude_none=exclude_none,
            round_trip=round_trip,
            warnings=warnings,
            serialize_as_any=serialize_as_any,
            context=context,
        )

    def json_schema(
        self,
        *,
        by_alias: bool = True,
        ref_template: str = DEFAULT_REF_TEMPLATE,
        schema_generator: type[GenerateJsonSchema] = GenerateJsonSchema,
        mode: JsonSchemaMode = 'validation',
    ) -> dict[str, Any]:
        """Generate a JSON schema for the adapted type.

        Args:
            by_alias: Whether to use alias names for field names.
            ref_template: The format string used for generating $ref strings.
            schema_generator: The generator class used for creating the schema.
            mode: The mode to use for schema generation.

        Returns:
            The JSON schema for the model as a dictionary.
        """
        schema_generator_instance = schema_generator(by_alias=by_alias, ref_template=ref_template)
        if isinstance(self.core_schema, _mock_val_ser.MockCoreSchema):
            self.core_schema.rebuild()
            assert not isinstance(self.core_schema, _mock_val_ser.MockCoreSchema), 'this is a bug! please report it'
        return schema_generator_instance.generate(self.core_schema, mode=mode)

    @staticmethod
    def json_schemas(
        inputs: Iterable[tuple[JsonSchemaKeyT, JsonSchemaMode, TypeAdapter[Any]]],
        /,
        *,
        by_alias: bool = True,
        title: str | None = None,
        description: str | None = None,
        ref_template: str = DEFAULT_REF_TEMPLATE,
        schema_generator: type[GenerateJsonSchema] = GenerateJsonSchema,
    ) -> tuple[dict[tuple[JsonSchemaKeyT, JsonSchemaMode], JsonSchemaValue], JsonSchemaValue]:
        """Generate a JSON schema including definitions from multiple type adapters.

        Args:
            inputs: Inputs to schema generation. The first two items will form the keys of the (first)
                output mapping; the type adapters will provide the core schemas that get converted into
                definitions in the output JSON schema.
            by_alias: Whether to use alias names.
            title: The title for the schema.
            description: The description for the schema.
            ref_template: The format string used for generating $ref strings.
            schema_generator: The generator class used for creating the schema.

        Returns:
            A tuple where:

                - The first element is a dictionary whose keys are tuples of JSON schema key type and JSON mode, and
                    whose values are the JSON schema corresponding to that pair of inputs. (These schemas may have
                    JsonRef references to definitions that are defined in the second returned element.)
                - The second element is a JSON schema containing all definitions referenced in the first returned
                    element, along with the optional title and description keys.

        """
        schema_generator_instance = schema_generator(by_alias=by_alias, ref_template=ref_template)

        inputs_ = []
        for key, mode, adapter in inputs:
            # This is the same pattern we follow for model json schemas - we attempt a core schema rebuild if we detect a mock
            if isinstance(adapter.core_schema, _mock_val_ser.MockCoreSchema):
                adapter.core_schema.rebuild()
                assert not isinstance(
                    adapter.core_schema, _mock_val_ser.MockCoreSchema
                ), 'this is a bug! please report it'
            inputs_.append((key, mode, adapter.core_schema))

        json_schemas_map, definitions = schema_generator_instance.generate_definitions(inputs_)

        json_schema: dict[str, Any] = {}
        if definitions:
            json_schema['$defs'] = definitions
        if title:
            json_schema['title'] = title
        if description:
            json_schema['description'] = description

        return json_schemas_map, json_schema<|MERGE_RESOLUTION|>--- conflicted
+++ resolved
@@ -82,9 +82,6 @@
 
     But at the very least this behavior is _subtly_ different from `BaseModel`'s.
     """
-<<<<<<< HEAD
-    gen = _generate_schema.GenerateSchema(config_wrapper, types_namespace=types_namespace, typevars_map={})
-=======
     localns = _typing_extra.parent_frame_namespace(parent_depth=parent_depth)
     globalns = sys._getframe(max(parent_depth - 1, 1)).f_globals
     ns_resolver = _namespace_utils.NsResolver(
@@ -92,7 +89,6 @@
         parent_namespace=localns,
     )
     gen = _generate_schema.GenerateSchema(config_wrapper, ns_resolver=ns_resolver, typevars_map={})
->>>>>>> c772b43e
     schema = gen.generate_schema(type_)
     schema = gen.clean_schema(schema)
     return schema
