--- conflicted
+++ resolved
@@ -183,15 +183,9 @@
 
         Args:
             __object: The Python object to validate against the model.
-<<<<<<< HEAD
             strict: Whether to strictly check types. Defaults to `None`.
             from_attributes: Whether to extract data from object attributes. Defaults to `None`.
             context: Additional context to use during validation. Defaults to `None`.
-=======
-            strict: Whether to strictly check types. Defaults to None.
-            from_attributes: Whether to extract data from object attributes. Defaults to None.
-            context: Additional context to use during validation. Defaults to None.
->>>>>>> 31a4ac3f
 
         Returns:
             The validated object.
@@ -206,13 +200,8 @@
 
         Args:
             __data: The JSON data to validate against the model.
-<<<<<<< HEAD
             strict: Whether to strictly check types. Defaults to `None`.
             context: Additional context to use during validation. Defaults to `None`.
-=======
-            strict: Whether to strictly check types. Defaults to None.
-            context: Additional context to use during validation. Defaults to None.
->>>>>>> 31a4ac3f
 
         Returns:
             The validated object.
@@ -224,19 +213,11 @@
         Get the default value for the model.
 
         Args:
-<<<<<<< HEAD
             strict: Whether to strictly check types. Defaults to `None`.
             context: Additional context to use during validation. Defaults to `None`.
 
         Returns:
             The default value wrapped in a `Some` if there is one, or `None` if not.
-=======
-            strict: Whether to strictly check types. Defaults to None.
-            context: Additional context to use during validation. Defaults to None.
-
-        Returns:
-            The default value wrapped in a Some if there is one or None if not.
->>>>>>> 31a4ac3f
         """
         return self.validator.get_default_value(strict=strict, context=context)
 
@@ -259,11 +240,7 @@
 
         Args:
             __instance: The Python object to serialize.
-<<<<<<< HEAD
-            mode: The output format. Defaults to 'python'.
-=======
             mode: The output format. Defaults to `'python'`.
->>>>>>> 31a4ac3f
             include: Fields to include in the output. Defaults to `None`.
             exclude: Fields to exclude from the output. Defaults to `None`.
             by_alias: Whether to use alias names for field names. Defaults to `False`.
@@ -312,11 +289,7 @@
             indent: Number of spaces for JSON indentation. Defaults to `None`.
             include: Fields to include. Defaults to `None`.
             exclude: Fields to exclude. Defaults to `None`.
-<<<<<<< HEAD
-            by_alias: Whether to use alias names. Defaults to `None`.
-=======
             by_alias: Whether to use alias names for field names. Defaults to `False`.
->>>>>>> 31a4ac3f
             exclude_unset: Whether to exclude unset fields. Defaults to `False`.
             exclude_defaults: Whether to exclude fields with default values. Defaults to `False`.
             exclude_none: Whether to exclude fields with a value of `None`. Defaults to `False`.
@@ -352,13 +325,8 @@
         Generate a JSON schema for the model.
 
         Args:
-<<<<<<< HEAD
-            by_alias: Whether to use alias names. Defaults to `False`.
-            ref_template: The format string used for generating `$ref` strings. Defaults to `DEFAULT_REF_TEMPLATE`.
-=======
             by_alias: Whether to use alias names for field names. Defaults to `True`.
             ref_template: The format string used for generating $ref strings. Defaults to `DEFAULT_REF_TEMPLATE`.
->>>>>>> 31a4ac3f
             schema_generator: The generator class used for creating the schema. Defaults to `GenerateJsonSchema`.
 
         Returns:
@@ -381,15 +349,9 @@
         Generate JSON schemas for multiple type adapters.
 
         Args:
-<<<<<<< HEAD
-            __inputs: Inputs to schema generation.
-                The first two items will form the keys of the (first) output mapping; the type adapters will provide
-                the core schemas that get converted into definitions in the output JSON schema.
-=======
             __inputs: Inputs to schema generation. The first two items will form the keys of the (first)
                 output mapping; the type adapters will provide the core schemas that get converted into
                 definitions in the output JSON schema.
->>>>>>> 31a4ac3f
             by_alias: Whether to use alias names. Defaults to `True`.
             title: The title for the schema. Defaults to `None`.
             description: The description for the schema. Defaults to `None`.
@@ -398,11 +360,7 @@
 
         Returns:
             The first item contains the mapping of key + mode to a definitions reference, which will be a key
-<<<<<<< HEAD
-                of the `$def`s mapping in the JSON schema included as the second member of the returned tuple.
-=======
                 of the $defs mapping in the JSON schema included as the second member of the returned tuple.
->>>>>>> 31a4ac3f
         """
         schema_generator_instance = schema_generator(by_alias=by_alias, ref_template=ref_template)
 
