"""Type adapter specification."""

from __future__ import annotations as _annotations

import sys
from dataclasses import is_dataclass
from typing import (
    Any,
    Generic,
    Iterable,
    Literal,
    TypeVar,
    cast,
    final,
    overload,
)

from pydantic_core import CoreSchema, SchemaSerializer, SchemaValidator, Some
from typing_extensions import ParamSpec, is_typeddict

from pydantic.errors import PydanticUserError
from pydantic.main import BaseModel, IncEx

from ._internal import _config, _generate_schema, _mock_val_ser, _namespace_utils, _typing_extra, _utils
from .config import ConfigDict
from .json_schema import (
    DEFAULT_REF_TEMPLATE,
    GenerateJsonSchema,
    JsonSchemaKeyT,
    JsonSchemaMode,
    JsonSchemaValue,
)
from .plugin._schema_validator import PluggableSchemaValidator, create_schema_validator

T = TypeVar('T')
R = TypeVar('R')
P = ParamSpec('P')
TypeAdapterT = TypeVar('TypeAdapterT', bound='TypeAdapter')


def _get_schema(
    type_: Any, config_wrapper: _config.ConfigWrapper, ns_resolver: _namespace_utils.NsResolver
) -> CoreSchema:
    """`BaseModel` uses its own `__module__` to find out where it was defined
    and then looks for symbols to resolve forward references in those globals.
    On the other hand this function can be called with arbitrary objects,
    including type aliases, where `__module__` (always `typing.py`) is not useful.
    So instead we look at the globals in our parent stack frame.

    This works for the case where this function is called in a module that
    has the target of forward references in its scope, but
    does not always work for more complex cases.

    For example, take the following:

    a.py
    ```python
    from typing import Dict, List

    IntList = List[int]
    OuterDict = Dict[str, 'IntList']
    ```

    b.py
    ```python test="skip"
    from a import OuterDict

    from pydantic import TypeAdapter

    IntList = int  # replaces the symbol the forward reference is looking for
    v = TypeAdapter(OuterDict)
    v({'x': 1})  # should fail but doesn't
    ```

    If `OuterDict` were a `BaseModel`, this would work because it would resolve
    the forward reference within the `a.py` namespace.
    But `TypeAdapter(OuterDict)` can't determine what module `OuterDict` came from.

    In other words, the assumption that _all_ forward references exist in the
    module we are being called from is not technically always true.
    Although most of the time it is and it works fine for recursive models and such,
    `BaseModel`'s behavior isn't perfect either and _can_ break in similar ways,
    so there is no right or wrong between the two.

    But at the very least this behavior is _subtly_ different from `BaseModel`'s.
    """
    gen = _generate_schema.GenerateSchema(config_wrapper, ns_resolver=ns_resolver)
    schema = gen.generate_schema(type_)
    schema = gen.clean_schema(schema)
    return schema


def _getattr_no_parents(obj: Any, attribute: str) -> Any:
    """Returns the attribute value without attempting to look up attributes from parent types."""
    if hasattr(obj, '__dict__'):
        try:
            return obj.__dict__[attribute]
        except KeyError:
            pass

    slots = getattr(obj, '__slots__', None)
    if slots is not None and attribute in slots:
        return getattr(obj, attribute)
    else:
        raise AttributeError(attribute)


def _type_has_config(type_: Any) -> bool:
    """Returns whether the type has config."""
    type_ = _typing_extra.annotated_type(type_) or type_
    try:
        return issubclass(type_, BaseModel) or is_dataclass(type_) or is_typeddict(type_)
    except TypeError:
        # type is not a class
        return False


@final
class TypeAdapter(Generic[T]):
    """Usage docs: https://docs.pydantic.dev/2.10/concepts/type_adapter/

    Type adapters provide a flexible way to perform validation and serialization based on a Python type.

    A `TypeAdapter` instance exposes some of the functionality from `BaseModel` instance methods
    for types that do not have such methods (such as dataclasses, primitive types, and more).

    **Note:** `TypeAdapter` instances are not types, and cannot be used as type annotations for fields.

    Attributes:
        core_schema: The core schema for the type.
        validator (SchemaValidator): The schema validator for the type.
        serializer: The schema serializer for the type.
    """

    @overload
    def __init__(
        self,
        type: type[T],
        *,
        config: ConfigDict | None = ...,
        _parent_depth: int = ...,
        module: str | None = ...,
    ) -> None: ...

    # This second overload is for unsupported special forms (such as Annotated, Union, etc.)
    # Currently there is no way to type this correctly
    # See https://github.com/python/typing/pull/1618
    @overload
    def __init__(
        self,
        type: Any,
        *,
        config: ConfigDict | None = ...,
        _parent_depth: int = ...,
        module: str | None = ...,
    ) -> None: ...

    def __init__(
        self,
        type: Any,
        *,
        config: ConfigDict | None = None,
        _parent_depth: int = 2,
        module: str | None = None,
    ) -> None:
        """Initializes the TypeAdapter object.

        Args:
            type: The type associated with the `TypeAdapter`.
            config: Configuration for the `TypeAdapter`, should be a dictionary conforming to [`ConfigDict`][pydantic.config.ConfigDict].
            _parent_depth: depth at which to search the parent namespace to construct the local namespace.
            module: The module that passes to plugin if provided.

        !!! note
            You cannot use the `config` argument when instantiating a `TypeAdapter` if the type you're using has its own
            config that cannot be overridden (ex: `BaseModel`, `TypedDict`, and `dataclass`). A
            [`type-adapter-config-unused`](../errors/usage_errors.md#type-adapter-config-unused) error will be raised in this case.

        !!! note
            The `_parent_depth` argument is named with an underscore to suggest its private nature and discourage use.
            It may be deprecated in a minor version, so we only recommend using it if you're
            comfortable with potential change in behavior / support.

        ??? tip "Compatibility with `mypy`"
            Depending on the type used, `mypy` might raise an error when instantiating a `TypeAdapter`. As a workaround, you can explicitly
            annotate your variable:

            ```py
            from typing import Union

            from pydantic import TypeAdapter

            ta: TypeAdapter[Union[str, int]] = TypeAdapter(Union[str, int])  # type: ignore[arg-type]
            ```

        Returns:
            A type adapter configured for the specified `type`.
        """
        if _type_has_config(type) and config is not None:
            raise PydanticUserError(
                'Cannot use `config` when the type is a BaseModel, dataclass or TypedDict.'
                ' These types can have their own config and setting the config via the `config`'
                ' parameter to TypeAdapter will not override it, thus the `config` you passed to'
                ' TypeAdapter becomes meaningless, which is probably not what you want.',
                code='type-adapter-config-unused',
            )

        self._type = type
        self._config = config
        self._parent_depth = _parent_depth

        if module is None:
            f = sys._getframe(1)
            self._module_name = cast(str, f.f_globals.get('__name__', ''))
        else:
            self._module_name = module

        self.core_schema: CoreSchema
        self.validator: SchemaValidator | PluggableSchemaValidator
        self.serializer: SchemaSerializer

        localns: _namespace_utils.MappingNamespace = (
            _typing_extra.parent_frame_namespace(parent_depth=self._parent_depth) or {}
        )
        globalns: _namespace_utils.GlobalsNamespace = sys._getframe(max(self._parent_depth - 1, 1)).f_globals.copy()
        ns_resolver = _namespace_utils.NsResolver(
            namespaces_tuple=_namespace_utils.NamespacesTuple(locals=localns, globals=globalns)
        )
        self._init_core_attrs(ns_resolver=ns_resolver, force=False)

    def _init_core_attrs(self, ns_resolver: _namespace_utils.NsResolver, force: bool) -> bool:
        """Initialize the core schema, validator, and serializer for the type.

        If `force` is set to `False` and `_defer_build` is `True`, the core schema, validator, and serializer will be set to mocks.

        Args:
            ns_resolver: The namespace resolver to use when building the core schema for the adapted type.
            force: Whether to force the initialization of the core schema, validator, and serializer.

        Returns:
            `True` if the core schema, validator, and serializer were successfully initialized, otherwise `False`.
        """
        if not force and self._defer_build:
            _mock_val_ser.set_type_adapter_mocks(self, str(self._type))
            self._pydantic_complete = False
            return False

        try:
            self.core_schema = _getattr_no_parents(self._type, '__pydantic_core_schema__')
            self.validator = _getattr_no_parents(self._type, '__pydantic_validator__')
            self.serializer = _getattr_no_parents(self._type, '__pydantic_serializer__')
        except AttributeError:
            config_wrapper = _config.ConfigWrapper(self._config)
            core_config = config_wrapper.core_config(None)

            self.core_schema = _get_schema(self._type, config_wrapper, ns_resolver=ns_resolver)
            self.validator = create_schema_validator(
                schema=self.core_schema,
                schema_type=self._type,
                schema_type_module=self._module_name,
                schema_type_name=str(self._type),
                schema_kind='TypeAdapter',
                config=core_config,
                plugin_settings=config_wrapper.plugin_settings,
            )
            self.serializer = SchemaSerializer(self.core_schema, core_config)

        # TODO: I think we should move this to the rebuild pattern?
        if isinstance(self.core_schema, _mock_val_ser.MockCoreSchema):
            self.core_schema = self.core_schema.rebuild()  # type: ignore[assignment]
            self._init_core_attrs(ns_resolver=ns_resolver, force=True)

        self._pydantic_complete = True
        return True

    @property
    def _defer_build(self) -> bool:
        config = self._config if self._config is not None else self._model_config
        if config:
            return config.get('defer_build') is True
        return False

    @property
    def _model_config(self) -> ConfigDict | None:
        type_: Any = _typing_extra.annotated_type(self._type) or self._type  # Eg FastAPI heavily uses Annotated
        if _utils.lenient_issubclass(type_, BaseModel):
            return type_.model_config
        return getattr(type_, '__pydantic_config__', None)

    def rebuild(
        self,
        *,
        force: bool = False,
        _parent_namespace_depth: int = 2,
        _types_namespace: dict[str, Any] | None = None,
    ) -> bool | None:
        """Try to rebuild the pydantic-core schema for the adapter's type.

        This may be necessary when one of the annotations is a ForwardRef which could not be resolved during
        the initial attempt to build the schema, and automatic rebuilding fails.

        Args:
            force: Whether to force the rebuilding of the type adapter's schema, defaults to `False`.
            _parent_namespace_depth: The depth level of the parent namespace, defaults to 2.
            _types_namespace: The types namespace, defaults to `None`.

        Returns:
            Returns `None` if the schema is already "complete" and rebuilding was not required.
            If rebuilding _was_ required, returns `True` if rebuilding was successful, otherwise `False`.
        """
        if not force and self._pydantic_complete:
            return None
        else:
            if '_core_schema' in self.__dict__:
                delattr(self, '_core_schema')  # delete cached value to ensure full rebuild happens

            if _types_namespace is not None:
                rebuild_ns = _types_namespace
            elif _parent_namespace_depth > 0:
                rebuild_ns = (
                    _typing_extra.parent_frame_namespace(parent_depth=_parent_namespace_depth, force=True) or {}
                )
            else:
                rebuild_ns = {}

            ns_resolver = _namespace_utils.NsResolver(parent_namespace=rebuild_ns)
            return self._init_core_attrs(ns_resolver=ns_resolver, force=True)

    def validate_python(
        self,
        object: Any,
        /,
        *,
        strict: bool | None = None,
        from_attributes: bool | None = None,
        context: dict[str, Any] | None = None,
        experimental_allow_partial: bool = False,
    ) -> T:
        """Validate a Python object against the model.

        Args:
            object: The Python object to validate against the model.
            strict: Whether to strictly check types.
            from_attributes: Whether to extract data from object attributes.
            context: Additional context to pass to the validator.
            experimental_allow_partial: **Experimental** whether to enable
                [partial validation](../concepts/experimental.md#partial-validation), e.g. to process streams.

        !!! note
            When using `TypeAdapter` with a Pydantic `dataclass`, the use of the `from_attributes`
            argument is not supported.

        Returns:
            The validated object.
        """
        return self.validator.validate_python(
            object,
            strict=strict,
            from_attributes=from_attributes,
            context=context,
            allow_partial=experimental_allow_partial,
        )

    def validate_json(
        self,
        data: str | bytes | bytearray,
        /,
        *,
        strict: bool | None = None,
        context: dict[str, Any] | None = None,
        experimental_allow_partial: bool = False,
    ) -> T:
        """Usage docs: https://docs.pydantic.dev/2.10/concepts/json/#json-parsing

        Validate a JSON string or bytes against the model.

        Args:
            data: The JSON data to validate against the model.
            strict: Whether to strictly check types.
            context: Additional context to use during validation.
            experimental_allow_partial: **Experimental** whether to enable
                [partial validation](../concepts/experimental.md#partial-validation), e.g. to process streams.

        Returns:
            The validated object.
        """
        return self.validator.validate_json(
            data, strict=strict, context=context, allow_partial=experimental_allow_partial
        )

<<<<<<< HEAD
    def validate_strings(self, obj: Any, /, *, strict: bool | None = None, context: dict[str, Any] | None = None) -> T:
=======
    @_frame_depth(1)
    def validate_strings(
        self,
        obj: Any,
        /,
        *,
        strict: bool | None = None,
        context: dict[str, Any] | None = None,
        experimental_allow_partial: bool = False,
    ) -> T:
>>>>>>> c7a3d5ca
        """Validate object contains string data against the model.

        Args:
            obj: The object contains string data to validate.
            strict: Whether to strictly check types.
            context: Additional context to use during validation.
            experimental_allow_partial: **Experimental** whether to enable
                [partial validation](../concepts/experimental.md#partial-validation), e.g. to process streams.

        Returns:
            The validated object.
        """
        return self.validator.validate_strings(
            obj, strict=strict, context=context, allow_partial=experimental_allow_partial
        )

    def get_default_value(self, *, strict: bool | None = None, context: dict[str, Any] | None = None) -> Some[T] | None:
        """Get the default value for the wrapped type.

        Args:
            strict: Whether to strictly check types.
            context: Additional context to pass to the validator.

        Returns:
            The default value wrapped in a `Some` if there is one or None if not.
        """
        return self.validator.get_default_value(strict=strict, context=context)

    def dump_python(
        self,
        instance: T,
        /,
        *,
        mode: Literal['json', 'python'] = 'python',
        include: IncEx | None = None,
        exclude: IncEx | None = None,
        by_alias: bool = False,
        exclude_unset: bool = False,
        exclude_defaults: bool = False,
        exclude_none: bool = False,
        round_trip: bool = False,
        warnings: bool | Literal['none', 'warn', 'error'] = True,
        serialize_as_any: bool = False,
        context: dict[str, Any] | None = None,
    ) -> Any:
        """Dump an instance of the adapted type to a Python object.

        Args:
            instance: The Python object to serialize.
            mode: The output format.
            include: Fields to include in the output.
            exclude: Fields to exclude from the output.
            by_alias: Whether to use alias names for field names.
            exclude_unset: Whether to exclude unset fields.
            exclude_defaults: Whether to exclude fields with default values.
            exclude_none: Whether to exclude fields with None values.
            round_trip: Whether to output the serialized data in a way that is compatible with deserialization.
            warnings: How to handle serialization errors. False/"none" ignores them, True/"warn" logs errors,
                "error" raises a [`PydanticSerializationError`][pydantic_core.PydanticSerializationError].
            serialize_as_any: Whether to serialize fields with duck-typing serialization behavior.
            context: Additional context to pass to the serializer.

        Returns:
            The serialized object.
        """
        return self.serializer.to_python(
            instance,
            mode=mode,
            by_alias=by_alias,
            include=include,
            exclude=exclude,
            exclude_unset=exclude_unset,
            exclude_defaults=exclude_defaults,
            exclude_none=exclude_none,
            round_trip=round_trip,
            warnings=warnings,
            serialize_as_any=serialize_as_any,
            context=context,
        )

    def dump_json(
        self,
        instance: T,
        /,
        *,
        indent: int | None = None,
        include: IncEx | None = None,
        exclude: IncEx | None = None,
        by_alias: bool = False,
        exclude_unset: bool = False,
        exclude_defaults: bool = False,
        exclude_none: bool = False,
        round_trip: bool = False,
        warnings: bool | Literal['none', 'warn', 'error'] = True,
        serialize_as_any: bool = False,
        context: dict[str, Any] | None = None,
    ) -> bytes:
        """Usage docs: https://docs.pydantic.dev/2.10/concepts/json/#json-serialization

        Serialize an instance of the adapted type to JSON.

        Args:
            instance: The instance to be serialized.
            indent: Number of spaces for JSON indentation.
            include: Fields to include.
            exclude: Fields to exclude.
            by_alias: Whether to use alias names for field names.
            exclude_unset: Whether to exclude unset fields.
            exclude_defaults: Whether to exclude fields with default values.
            exclude_none: Whether to exclude fields with a value of `None`.
            round_trip: Whether to serialize and deserialize the instance to ensure round-tripping.
            warnings: How to handle serialization errors. False/"none" ignores them, True/"warn" logs errors,
                "error" raises a [`PydanticSerializationError`][pydantic_core.PydanticSerializationError].
            serialize_as_any: Whether to serialize fields with duck-typing serialization behavior.
            context: Additional context to pass to the serializer.

        Returns:
            The JSON representation of the given instance as bytes.
        """
        return self.serializer.to_json(
            instance,
            indent=indent,
            include=include,
            exclude=exclude,
            by_alias=by_alias,
            exclude_unset=exclude_unset,
            exclude_defaults=exclude_defaults,
            exclude_none=exclude_none,
            round_trip=round_trip,
            warnings=warnings,
            serialize_as_any=serialize_as_any,
            context=context,
        )

    def json_schema(
        self,
        *,
        by_alias: bool = True,
        ref_template: str = DEFAULT_REF_TEMPLATE,
        schema_generator: type[GenerateJsonSchema] = GenerateJsonSchema,
        mode: JsonSchemaMode = 'validation',
    ) -> dict[str, Any]:
        """Generate a JSON schema for the adapted type.

        Args:
            by_alias: Whether to use alias names for field names.
            ref_template: The format string used for generating $ref strings.
            schema_generator: The generator class used for creating the schema.
            mode: The mode to use for schema generation.

        Returns:
            The JSON schema for the model as a dictionary.
        """
        schema_generator_instance = schema_generator(by_alias=by_alias, ref_template=ref_template)
        if isinstance(self.core_schema, _mock_val_ser.MockCoreSchema):
            self.core_schema.rebuild()
            assert not isinstance(self.core_schema, _mock_val_ser.MockCoreSchema), 'this is a bug! please report it'
        return schema_generator_instance.generate(self.core_schema, mode=mode)

    @staticmethod
    def json_schemas(
        inputs: Iterable[tuple[JsonSchemaKeyT, JsonSchemaMode, TypeAdapter[Any]]],
        /,
        *,
        by_alias: bool = True,
        title: str | None = None,
        description: str | None = None,
        ref_template: str = DEFAULT_REF_TEMPLATE,
        schema_generator: type[GenerateJsonSchema] = GenerateJsonSchema,
    ) -> tuple[dict[tuple[JsonSchemaKeyT, JsonSchemaMode], JsonSchemaValue], JsonSchemaValue]:
        """Generate a JSON schema including definitions from multiple type adapters.

        Args:
            inputs: Inputs to schema generation. The first two items will form the keys of the (first)
                output mapping; the type adapters will provide the core schemas that get converted into
                definitions in the output JSON schema.
            by_alias: Whether to use alias names.
            title: The title for the schema.
            description: The description for the schema.
            ref_template: The format string used for generating $ref strings.
            schema_generator: The generator class used for creating the schema.

        Returns:
            A tuple where:

                - The first element is a dictionary whose keys are tuples of JSON schema key type and JSON mode, and
                    whose values are the JSON schema corresponding to that pair of inputs. (These schemas may have
                    JsonRef references to definitions that are defined in the second returned element.)
                - The second element is a JSON schema containing all definitions referenced in the first returned
                    element, along with the optional title and description keys.

        """
        schema_generator_instance = schema_generator(by_alias=by_alias, ref_template=ref_template)

        inputs_ = []
        for key, mode, adapter in inputs:
            # This is the same pattern we follow for model json schemas - we attempt a core schema rebuild if we detect a mock
            if isinstance(adapter.core_schema, _mock_val_ser.MockCoreSchema):
                adapter.core_schema.rebuild()
                assert not isinstance(
                    adapter.core_schema, _mock_val_ser.MockCoreSchema
                ), 'this is a bug! please report it'
            inputs_.append((key, mode, adapter.core_schema))

        json_schemas_map, definitions = schema_generator_instance.generate_definitions(inputs_)

        json_schema: dict[str, Any] = {}
        if definitions:
            json_schema['$defs'] = definitions
        if title:
            json_schema['title'] = title
        if description:
            json_schema['description'] = description

        return json_schemas_map, json_schema<|MERGE_RESOLUTION|>--- conflicted
+++ resolved
@@ -388,20 +388,7 @@
             data, strict=strict, context=context, allow_partial=experimental_allow_partial
         )
 
-<<<<<<< HEAD
-    def validate_strings(self, obj: Any, /, *, strict: bool | None = None, context: dict[str, Any] | None = None) -> T:
-=======
-    @_frame_depth(1)
-    def validate_strings(
-        self,
-        obj: Any,
-        /,
-        *,
-        strict: bool | None = None,
-        context: dict[str, Any] | None = None,
-        experimental_allow_partial: bool = False,
-    ) -> T:
->>>>>>> c7a3d5ca
+    def validate_strings(self, obj: Any, /, *, strict: bool | None = None, context: dict[str, Any] | None = None, experimental_allow_partial: bool = False,) -> T:
         """Validate object contains string data against the model.
 
         Args:
