--- conflicted
+++ resolved
@@ -455,12 +455,8 @@
         /,
         *,
         strict: bool | None = None,
-<<<<<<< HEAD
+        extra: ExtraValues | None = None,
         context: Any | None = None,
-=======
-        extra: ExtraValues | None = None,
-        context: dict[str, Any] | None = None,
->>>>>>> 9b939b22
         experimental_allow_partial: bool | Literal['off', 'on', 'trailing-strings'] = False,
         by_alias: bool | None = None,
         by_name: bool | None = None,
@@ -509,12 +505,8 @@
         /,
         *,
         strict: bool | None = None,
-<<<<<<< HEAD
+        extra: ExtraValues | None = None,
         context: Any | None = None,
-=======
-        extra: ExtraValues | None = None,
-        context: dict[str, Any] | None = None,
->>>>>>> 9b939b22
         experimental_allow_partial: bool | Literal['off', 'on', 'trailing-strings'] = False,
         by_alias: bool | None = None,
         by_name: bool | None = None,
