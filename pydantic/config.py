from __future__ import annotations as _annotations

import json
import warnings
from enum import Enum
from typing import TYPE_CHECKING, Any, Callable, Dict, ForwardRef, Optional, Tuple, Type, Union

from typing_extensions import Literal, Protocol, TypedDict

from pydantic.errors import PydanticUserError

if TYPE_CHECKING:
    from typing import overload

    from .main import BaseModel

    class SchemaExtraCallable(Protocol):
        @overload
        def __call__(self, schema: Dict[str, Any]) -> None:
            pass

        @overload
        def __call__(self, schema: Dict[str, Any], model_class: Type[BaseModel]) -> None:
            pass

else:
    SchemaExtraCallable = Callable[..., None]

__all__ = 'BaseConfig', 'ConfigDict', 'Extra', 'build_config', 'prepare_config'


class Extra(str, Enum):
    allow = 'allow'
    ignore = 'ignore'
    forbid = 'forbid'


class _ConfigDict(TypedDict, total=False):
    title: Optional[str]
    str_to_lower: bool
    str_to_upper: bool
    str_strip_whitespace: bool
    str_min_length: int
    str_max_length: Optional[int]
    extra: Extra
    frozen: bool
    populate_by_name: bool
    use_enum_values: bool
    validate_assignment: bool
    arbitrary_types_allowed: bool  # TODO default True, or remove
    undefined_types_warning: bool  # TODO review docs
    from_attributes: bool
    alias_generator: Optional[Callable[[str], str]]
    keep_untouched: Tuple[type, ...]  # TODO remove??
    schema_extra: Union[Dict[str, Any], 'SchemaExtraCallable']  # TODO remove, new model method
    json_loads: Callable[[str], Any]  # TODO decide
    json_dumps: Callable[..., str]  # TODO decide
    json_encoders: Dict[Union[Type[Any], str, ForwardRef], Callable[..., Any]]  # TODO decide
    allow_inf_nan: bool

    strict: bool

    # whether inherited models as fields should be reconstructed as base model,
    # and whether such a copy should be shallow or deep
    copy_on_model_validation: Literal['none', 'deep', 'shallow']  # TODO remove???

    # whether dataclass `__post_init__` should be run before or after validation
    post_init_call: Literal['before_validation', 'after_validation']  # TODO remove


config_keys = set(_ConfigDict.__annotations__.keys())


if TYPE_CHECKING:

    class ConfigDict(_ConfigDict):
        ...

else:

    class ConfigDict(dict):
        def __missing__(self, key):
            return _default_config[key]


_default_config = ConfigDict(
    title=None,
    str_to_lower=False,
    str_to_upper=False,
    str_strip_whitespace=False,
    str_min_length=0,
    str_max_length=None,
    extra=Extra.ignore,
    frozen=False,
    populate_by_name=False,
    use_enum_values=False,
    validate_assignment=False,
    arbitrary_types_allowed=False,
    undefined_types_warning=True,
    from_attributes=False,
    alias_generator=None,
    keep_untouched=(),
    json_loads=json.loads,
    json_dumps=json.dumps,
    json_encoders={},
    allow_inf_nan=True,
    strict=False,
    copy_on_model_validation='shallow',
    post_init_call='before_validation',
)


class BaseConfig:
    title: Optional[str] = None
    str_to_lower: bool = False
    str_to_upper: bool = False
    str_strip_whitespace: bool = False
    str_min_length: int = 0
    str_max_length: Optional[int] = None
    extra: Extra = Extra.ignore
    frozen: bool = False
    populate_by_name: bool = False
    use_enum_values: bool = False
    validate_assignment: bool = False
    arbitrary_types_allowed: bool = False
    undefined_types_warning: bool = True
    from_attributes: bool = False
    alias_generator: Optional[Callable[[str], str]] = None
    keep_untouched: Tuple[type, ...] = ()
    json_loads: Callable[[str], Any] = json.loads
    json_dumps: Callable[..., str] = json.dumps
    json_encoders: Dict[Union[Type[Any], str, ForwardRef], Callable[..., Any]] = {}
    allow_inf_nan: bool = True
    strict: bool = False
    copy_on_model_validation: Literal['none', 'deep', 'shallow'] = 'shallow'
    post_init_call: Literal['before_validation', 'after_validation'] = 'before_validation'


<<<<<<< HEAD
def get_config(config: Union[ConfigDict, Dict[str, Any], Type[Any], None]) -> ConfigDict:
=======
    # whether `Union` should check all allowed types before even trying to coerce
    smart_union: bool = False  # TODO remove
    # whether dataclass `__post_init__` should be run before or after validation
    post_init_call: Literal['before_validation', 'after_validation'] = 'before_validation'  # TODO remove

    # new in V2
    ser_json_timedelta: Literal['iso8601', 'float'] = 'iso8601'
    ser_json_bytes: Literal['utf8', 'base64'] = 'utf8'

    @classmethod
    def get_field_info(cls, name: str) -> Dict[str, Any]:
        """
        Get properties of FieldInfo from the `fields` property of the config class.
        """

        fields_value = cls.fields.get(name)

        if isinstance(fields_value, str):
            field_info: Dict[str, Any] = {'alias': fields_value}
        elif isinstance(fields_value, dict):
            field_info = fields_value
        else:
            field_info = {}

        if 'alias' in field_info:
            field_info.setdefault('alias_priority', 2)

        if field_info.get('alias_priority', 0) <= 1 and cls.alias_generator:
            alias = cls.alias_generator(name)
            if not isinstance(alias, str):
                raise TypeError(f'Config.alias_generator must return str, not {alias.__class__}')
            field_info.update(alias=alias, alias_priority=1)
        return field_info

    @classmethod
    def prepare_field(cls, field: Any) -> None:
        """
        Optional hook to check or modify fields during model creation.
        """
        pass


def get_config(config: Union[ConfigDict, Type[object], None]) -> Type[BaseConfig]:
>>>>>>> ef3cc495
    if config is None:
        return ConfigDict()

    if isinstance(config, dict):
        config_dict = config
    else:
        warnings.warn(
            f'Support for "config" as "{type(config)}" is deprecated and will be removed in a future version"',
            DeprecationWarning,
        )
        config_dict = {k: getattr(config, k) for k in dir(config) if not k.startswith('__')}

    return ConfigDict(config_dict)  # type: ignore


def build_config(
    cls_name: str, bases: tuple[type[Any], ...], namespace: dict[str, Any], kwargs: dict[str, Any]
) -> ConfigDict:
    """
    Build a new ConfigDict instance based on (from lowest to highest)
    - options defined in base
    - options defined in namespace
    - options defined via kwargs
    """
    config_kwargs = {k: kwargs.pop(k) for k in list(kwargs.keys()) if k in config_keys}

    config_bases = {}
    configs_ordered = []
    # collect all config options from bases
    for base in bases:
        config = getattr(base, 'model_config', None)
        if config:
            configs_ordered.append(config)
            config_bases.update({key: value for key, value in config.items()})
    config_new = dict(config_bases.items())

    config_class_from_namespace = namespace.get('Config')
    config_dict_from_namespace = namespace.get('model_config')

    if config_class_from_namespace and config_dict_from_namespace:
        raise PydanticUserError('"Config" and "model_config" cannot be used together')

    config_from_namespace = config_dict_from_namespace or get_config(config_class_from_namespace)

    if config_from_namespace:
        configs_ordered.append(config_from_namespace)
        config_new.update(config_from_namespace)
    configs_ordered.append(config_kwargs)

    config_new.update(config_kwargs)
    new_model_config = ConfigDict(config_new)  # type: ignore
    # merge `json_encoders`-dict in correct order
    json_encoders = {}
    for c in configs_ordered:
        json_encoders.update(c.get('json_encoders', {}))

    if json_encoders:
        new_model_config['json_encoders'] = json_encoders

    prepare_config(new_model_config, cls_name)
    return new_model_config


def prepare_config(config: ConfigDict, cls_name: str) -> None:
    if not isinstance(config['extra'], Extra):
        try:
            config['extra'] = Extra(config['extra'])
        except ValueError:
            raise ValueError(f'"{cls_name}": {config["extra"]} is not a valid value for "extra"')<|MERGE_RESOLUTION|>--- conflicted
+++ resolved
@@ -66,6 +66,10 @@
 
     # whether dataclass `__post_init__` should be run before or after validation
     post_init_call: Literal['before_validation', 'after_validation']  # TODO remove
+
+    # new in V2
+    ser_json_timedelta: Literal['iso8601', 'float']
+    ser_json_bytes: Literal['utf8', 'base64']
 
 
 config_keys = set(_ConfigDict.__annotations__.keys())
@@ -107,6 +111,8 @@
     strict=False,
     copy_on_model_validation='shallow',
     post_init_call='before_validation',
+    ser_json_timedelta='iso8601',
+    ser_json_bytes='utf8',
 )
 
 
@@ -135,54 +141,12 @@
     copy_on_model_validation: Literal['none', 'deep', 'shallow'] = 'shallow'
     post_init_call: Literal['before_validation', 'after_validation'] = 'before_validation'
 
-
-<<<<<<< HEAD
-def get_config(config: Union[ConfigDict, Dict[str, Any], Type[Any], None]) -> ConfigDict:
-=======
-    # whether `Union` should check all allowed types before even trying to coerce
-    smart_union: bool = False  # TODO remove
-    # whether dataclass `__post_init__` should be run before or after validation
-    post_init_call: Literal['before_validation', 'after_validation'] = 'before_validation'  # TODO remove
-
     # new in V2
     ser_json_timedelta: Literal['iso8601', 'float'] = 'iso8601'
     ser_json_bytes: Literal['utf8', 'base64'] = 'utf8'
 
-    @classmethod
-    def get_field_info(cls, name: str) -> Dict[str, Any]:
-        """
-        Get properties of FieldInfo from the `fields` property of the config class.
-        """
-
-        fields_value = cls.fields.get(name)
-
-        if isinstance(fields_value, str):
-            field_info: Dict[str, Any] = {'alias': fields_value}
-        elif isinstance(fields_value, dict):
-            field_info = fields_value
-        else:
-            field_info = {}
-
-        if 'alias' in field_info:
-            field_info.setdefault('alias_priority', 2)
-
-        if field_info.get('alias_priority', 0) <= 1 and cls.alias_generator:
-            alias = cls.alias_generator(name)
-            if not isinstance(alias, str):
-                raise TypeError(f'Config.alias_generator must return str, not {alias.__class__}')
-            field_info.update(alias=alias, alias_priority=1)
-        return field_info
-
-    @classmethod
-    def prepare_field(cls, field: Any) -> None:
-        """
-        Optional hook to check or modify fields during model creation.
-        """
-        pass
-
-
-def get_config(config: Union[ConfigDict, Type[object], None]) -> Type[BaseConfig]:
->>>>>>> ef3cc495
+
+def get_config(config: Union[ConfigDict, Dict[str, Any], Type[Any], None]) -> ConfigDict:
     if config is None:
         return ConfigDict()
 
