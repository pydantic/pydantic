import json
from enum import Enum
<<<<<<< HEAD
from typing import TYPE_CHECKING, Any, Callable, Dict, ForwardRef, Literal, Optional, Tuple, Type, Union
=======
from typing import TYPE_CHECKING, Any, Callable, Dict, Optional, Tuple, Type, Union
>>>>>>> a5edcb35

from .typing import AnyCallable
from .utils import GetterDict

if TYPE_CHECKING:
    from typing import overload

    import typing_extensions

    from .fields import ModelField
    from .main import BaseModel

    ConfigType = Type['BaseConfig']

    class SchemaExtraCallable(typing_extensions.Protocol):
        @overload
        def __call__(self, schema: Dict[str, Any]) -> None:
            pass

        @overload
        def __call__(self, schema: Dict[str, Any], model_class: Type[BaseModel]) -> None:
            pass

else:
    SchemaExtraCallable = Callable[..., None]

__all__ = 'BaseConfig', 'Extra', 'inherit_config', 'prepare_config'


class Extra(str, Enum):
    allow = 'allow'
    ignore = 'ignore'
    forbid = 'forbid'


Copy = Literal["none", "deep", "shallow"]


class BaseConfig:
    title: Optional[str] = None
    anystr_lower: bool = False
    anystr_strip_whitespace: bool = False
    min_anystr_length: int = 0
    max_anystr_length: Optional[int] = None
    validate_all: bool = False
    extra: Extra = Extra.ignore
    allow_mutation: bool = True
    frozen: bool = False
    allow_population_by_field_name: bool = False
    use_enum_values: bool = False
    fields: Dict[str, Union[str, Dict[str, str]]] = {}
    validate_assignment: bool = False
    error_msg_templates: Dict[str, str] = {}
    arbitrary_types_allowed: bool = False
    orm_mode: bool = False
    getter_dict: Type[GetterDict] = GetterDict
    alias_generator: Optional[Callable[[str], str]] = None
    keep_untouched: Tuple[type, ...] = ()
    schema_extra: Union[Dict[str, Any], 'SchemaExtraCallable'] = {}
    json_loads: Callable[[str], Any] = json.loads
    json_dumps: Callable[..., str] = json.dumps
    # key type should include ForwardRef, but that breaks with python3.6
    json_encoders: Dict[Union[Type[Any], str], AnyCallable] = {}
    underscore_attrs_are_private: bool = False

    # whether inherited models as fields should be reconstructed as base model,
    # and whether such a copy should be shallow or deep
    copy_on_model_validation: Copy = "deep"

    # whether `Union` should check all allowed types before even trying to coerce
    smart_union: bool = False

    @classmethod
    def get_field_info(cls, name: str) -> Dict[str, Any]:
        """
        Get properties of FieldInfo from the `fields` property of the config class.
        """

        fields_value = cls.fields.get(name)

        if isinstance(fields_value, str):
            field_info: Dict[str, Any] = {'alias': fields_value}
        elif isinstance(fields_value, dict):
            field_info = fields_value
        else:
            field_info = {}

        if 'alias' in field_info:
            field_info.setdefault('alias_priority', 2)

        if field_info.get('alias_priority', 0) <= 1 and cls.alias_generator:
            alias = cls.alias_generator(name)
            if not isinstance(alias, str):
                raise TypeError(f'Config.alias_generator must return str, not {alias.__class__}')
            field_info.update(alias=alias, alias_priority=1)
        return field_info

    @classmethod
    def prepare_field(cls, field: 'ModelField') -> None:
        """
        Optional hook to check or modify fields during model creation.
        """
        pass


def inherit_config(self_config: 'ConfigType', parent_config: 'ConfigType', **namespace: Any) -> 'ConfigType':
    if not self_config:
        base_classes: Tuple['ConfigType', ...] = (parent_config,)
    elif self_config == parent_config:
        base_classes = (self_config,)
    else:
        base_classes = self_config, parent_config

    namespace['json_encoders'] = {
        **getattr(parent_config, 'json_encoders', {}),
        **getattr(self_config, 'json_encoders', {}),
        **namespace.get('json_encoders', {}),
    }

    return type('Config', base_classes, namespace)


def prepare_config(config: Type[BaseConfig], cls_name: str) -> None:
    if not isinstance(config.extra, Extra):
        try:
            config.extra = Extra(config.extra)
        except ValueError:
            raise ValueError(f'"{cls_name}": {config.extra} is not a valid value for "extra"')<|MERGE_RESOLUTION|>--- conflicted
+++ resolved
@@ -1,10 +1,6 @@
 import json
 from enum import Enum
-<<<<<<< HEAD
-from typing import TYPE_CHECKING, Any, Callable, Dict, ForwardRef, Literal, Optional, Tuple, Type, Union
-=======
-from typing import TYPE_CHECKING, Any, Callable, Dict, Optional, Tuple, Type, Union
->>>>>>> a5edcb35
+from typing import TYPE_CHECKING, Any, Callable, Dict, Literal, Optional, Tuple, Type, Union
 
 from .typing import AnyCallable
 from .utils import GetterDict
