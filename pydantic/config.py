"""Configuration for Pydantic models."""

from __future__ import annotations as _annotations

from re import Pattern
from typing import TYPE_CHECKING, Any, Callable, Dict, List, Type, TypeVar, Union

from typing_extensions import Literal, TypeAlias, TypedDict

from ._migration import getattr_migration
from .aliases import AliasGenerator
from .errors import PydanticUserError

if TYPE_CHECKING:
    from ._internal._generate_schema import GenerateSchema as _GenerateSchema
    from .fields import ComputedFieldInfo, FieldInfo

__all__ = ('ConfigDict', 'with_config')


JsonValue: TypeAlias = Union[int, float, str, bool, None, List['JsonValue'], 'JsonDict']
JsonDict: TypeAlias = Dict[str, JsonValue]

JsonEncoder = Callable[[Any], Any]

JsonSchemaExtraCallable: TypeAlias = Union[
    Callable[[JsonDict], None],
    Callable[[JsonDict, Type[Any]], None],
]

ExtraValues = Literal['allow', 'ignore', 'forbid']


class ConfigDict(TypedDict, total=False):
    """A TypedDict for configuring Pydantic behaviour."""

    title: str | None
    """The title for the generated JSON schema, defaults to the model's name"""

    model_title_generator: Callable[[type], str] | None
    """A callable that takes a model class and returns the title for it. Defaults to `None`."""

    field_title_generator: Callable[[str, FieldInfo | ComputedFieldInfo], str] | None
    """A callable that takes a field's name and info and returns title for it. Defaults to `None`."""

    str_to_lower: bool
    """Whether to convert all characters to lowercase for str types. Defaults to `False`."""

    str_to_upper: bool
    """Whether to convert all characters to uppercase for str types. Defaults to `False`."""

    str_strip_whitespace: bool
    """Whether to strip leading and trailing whitespace for str types."""

    str_min_length: int
    """The minimum length for str types. Defaults to `None`."""

    str_max_length: int | None
    """The maximum length for str types. Defaults to `None`."""

    extra: ExtraValues | None
    """
    Whether to ignore, allow, or forbid extra attributes during model initialization. Defaults to `'ignore'`.

    You can configure how pydantic handles the attributes that are not defined in the model:

    * `allow` - Allow any extra attributes.
    * `forbid` - Forbid any extra attributes.
    * `ignore` - Ignore any extra attributes.

    ```py
    from pydantic import BaseModel, ConfigDict


    class User(BaseModel):
        model_config = ConfigDict(extra='ignore')  # (1)!

        name: str


    user = User(name='John Doe', age=20)  # (2)!
    print(user)
    #> name='John Doe'
    ```

    1. This is the default behaviour.
    2. The `age` argument is ignored.

    Instead, with `extra='allow'`, the `age` argument is included:

    ```py
    from pydantic import BaseModel, ConfigDict


    class User(BaseModel):
        model_config = ConfigDict(extra='allow')

        name: str


    user = User(name='John Doe', age=20)  # (1)!
    print(user)
    #> name='John Doe' age=20
    ```

    1. The `age` argument is included.

    With `extra='forbid'`, an error is raised:

    ```py
    from pydantic import BaseModel, ConfigDict, ValidationError


    class User(BaseModel):
        model_config = ConfigDict(extra='forbid')

        name: str


    try:
        User(name='John Doe', age=20)
    except ValidationError as e:
        print(e)
        '''
        1 validation error for User
        age
        Extra inputs are not permitted [type=extra_forbidden, input_value=20, input_type=int]
        '''
    ```
    """

    frozen: bool
    """
    Whether models are faux-immutable, i.e. whether `__setattr__` is allowed, and also generates
    a `__hash__()` method for the model. This makes instances of the model potentially hashable if all the
    attributes are hashable. Defaults to `False`.

    Note:
        On V1, the inverse of this setting was called `allow_mutation`, and was `True` by default.
    """

    populate_by_name: bool
    """
    Whether an aliased field may be populated by its name as given by the model
    attribute, as well as the alias. Defaults to `False`.

    Note:
        The name of this configuration setting was changed in **v2.0** from
        `allow_population_by_field_name` to `populate_by_name`.

    ```py
    from pydantic import BaseModel, ConfigDict, Field


    class User(BaseModel):
        model_config = ConfigDict(populate_by_name=True)

        name: str = Field(alias='full_name')  # (1)!
        age: int


    user = User(full_name='John Doe', age=20)  # (2)!
    print(user)
    #> name='John Doe' age=20
    user = User(name='John Doe', age=20)  # (3)!
    print(user)
    #> name='John Doe' age=20
    ```

    1. The field `'name'` has an alias `'full_name'`.
    2. The model is populated by the alias `'full_name'`.
    3. The model is populated by the field name `'name'`.
    """

    use_enum_values: bool
    """
    Whether to populate models with the `value` property of enums, rather than the raw enum.
    This may be useful if you want to serialize `model.model_dump()` later. Defaults to `False`.

    !!! note
        If you have an `Optional[Enum]` value that you set a default for, you need to use `validate_default=True`
        for said Field to ensure that the `use_enum_values` flag takes effect on the default, as extracting an
        enum's value occurs during validation, not serialization.

    ```py
    from enum import Enum
    from typing import Optional

    from pydantic import BaseModel, ConfigDict, Field


    class SomeEnum(Enum):
        FOO = 'foo'
        BAR = 'bar'
        BAZ = 'baz'


    class SomeModel(BaseModel):
        model_config = ConfigDict(use_enum_values=True)

        some_enum: SomeEnum
        another_enum: Optional[SomeEnum] = Field(default=SomeEnum.FOO, validate_default=True)


    model1 = SomeModel(some_enum=SomeEnum.BAR)
    print(model1.model_dump())
    # {'some_enum': 'bar', 'another_enum': 'foo'}

    model2 = SomeModel(some_enum=SomeEnum.BAR, another_enum=SomeEnum.BAZ)
    print(model2.model_dump())
    #> {'some_enum': 'bar', 'another_enum': 'baz'}
    ```
    """

    validate_assignment: bool
    """
    Whether to validate the data when the model is changed. Defaults to `False`.

    The default behavior of Pydantic is to validate the data when the model is created.

    In case the user changes the data after the model is created, the model is _not_ revalidated.

    ```py
    from pydantic import BaseModel

    class User(BaseModel):
        name: str

    user = User(name='John Doe')  # (1)!
    print(user)
    #> name='John Doe'
    user.name = 123  # (1)!
    print(user)
    #> name=123
    ```

    1. The validation happens only when the model is created.
    2. The validation does not happen when the data is changed.

    In case you want to revalidate the model when the data is changed, you can use `validate_assignment=True`:

    ```py
    from pydantic import BaseModel, ValidationError

    class User(BaseModel, validate_assignment=True):  # (1)!
        name: str

    user = User(name='John Doe')  # (2)!
    print(user)
    #> name='John Doe'
    try:
        user.name = 123  # (3)!
    except ValidationError as e:
        print(e)
        '''
        1 validation error for User
        name
          Input should be a valid string [type=string_type, input_value=123, input_type=int]
        '''
    ```

    1. You can either use class keyword arguments, or `model_config` to set `validate_assignment=True`.
    2. The validation happens when the model is created.
    3. The validation _also_ happens when the data is changed.
    """

    arbitrary_types_allowed: bool
    """
    Whether arbitrary types are allowed for field types. Defaults to `False`.

    ```py
    from pydantic import BaseModel, ConfigDict, ValidationError

    # This is not a pydantic model, it's an arbitrary class
    class Pet:
        def __init__(self, name: str):
            self.name = name

    class Model(BaseModel):
        model_config = ConfigDict(arbitrary_types_allowed=True)

        pet: Pet
        owner: str

    pet = Pet(name='Hedwig')
    # A simple check of instance type is used to validate the data
    model = Model(owner='Harry', pet=pet)
    print(model)
    #> pet=<__main__.Pet object at 0x0123456789ab> owner='Harry'
    print(model.pet)
    #> <__main__.Pet object at 0x0123456789ab>
    print(model.pet.name)
    #> Hedwig
    print(type(model.pet))
    #> <class '__main__.Pet'>
    try:
        # If the value is not an instance of the type, it's invalid
        Model(owner='Harry', pet='Hedwig')
    except ValidationError as e:
        print(e)
        '''
        1 validation error for Model
        pet
          Input should be an instance of Pet [type=is_instance_of, input_value='Hedwig', input_type=str]
        '''

    # Nothing in the instance of the arbitrary type is checked
    # Here name probably should have been a str, but it's not validated
    pet2 = Pet(name=42)
    model2 = Model(owner='Harry', pet=pet2)
    print(model2)
    #> pet=<__main__.Pet object at 0x0123456789ab> owner='Harry'
    print(model2.pet)
    #> <__main__.Pet object at 0x0123456789ab>
    print(model2.pet.name)
    #> 42
    print(type(model2.pet))
    #> <class '__main__.Pet'>
    ```
    """

    from_attributes: bool
    """
    Whether to build models and look up discriminators of tagged unions using python object attributes.
    """

    loc_by_alias: bool
    """Whether to use the actual key provided in the data (e.g. alias) for error `loc`s rather than the field's name. Defaults to `True`."""

    alias_generator: Callable[[str], str] | AliasGenerator | None
    """
    A callable that takes a field name and returns an alias for it
    or an instance of [`AliasGenerator`][pydantic.aliases.AliasGenerator]. Defaults to `None`.

    When using a callable, the alias generator is used for both validation and serialization.
    If you want to use different alias generators for validation and serialization, you can use
    [`AliasGenerator`][pydantic.aliases.AliasGenerator] instead.

    If data source field names do not match your code style (e. g. CamelCase fields),
    you can automatically generate aliases using `alias_generator`. Here's an example with
    a basic callable:

    ```py
    from pydantic import BaseModel, ConfigDict
    from pydantic.alias_generators import to_pascal

    class Voice(BaseModel):
        model_config = ConfigDict(alias_generator=to_pascal)

        name: str
        language_code: str

    voice = Voice(Name='Filiz', LanguageCode='tr-TR')
    print(voice.language_code)
    #> tr-TR
    print(voice.model_dump(by_alias=True))
    #> {'Name': 'Filiz', 'LanguageCode': 'tr-TR'}
    ```

    If you want to use different alias generators for validation and serialization, you can use
    [`AliasGenerator`][pydantic.aliases.AliasGenerator].

    ```py
    from pydantic import AliasGenerator, BaseModel, ConfigDict
    from pydantic.alias_generators import to_camel, to_pascal

    class Athlete(BaseModel):
        first_name: str
        last_name: str
        sport: str

        model_config = ConfigDict(
            alias_generator=AliasGenerator(
                validation_alias=to_camel,
                serialization_alias=to_pascal,
            )
        )

    athlete = Athlete(firstName='John', lastName='Doe', sport='track')
    print(athlete.model_dump(by_alias=True))
    #> {'FirstName': 'John', 'LastName': 'Doe', 'Sport': 'track'}
    ```

    Note:
        Pydantic offers three built-in alias generators: [`to_pascal`][pydantic.alias_generators.to_pascal],
        [`to_camel`][pydantic.alias_generators.to_camel], and [`to_snake`][pydantic.alias_generators.to_snake].
    """

    ignored_types: tuple[type, ...]
    """A tuple of types that may occur as values of class attributes without annotations. This is
    typically used for custom descriptors (classes that behave like `property`). If an attribute is set on a
    class without an annotation and has a type that is not in this tuple (or otherwise recognized by
    _pydantic_), an error will be raised. Defaults to `()`.
    """

    allow_inf_nan: bool
    """Whether to allow infinity (`+inf` an `-inf`) and NaN values to float and decimal fields. Defaults to `True`."""

    json_schema_extra: JsonDict | JsonSchemaExtraCallable | None
    """A dict or callable to provide extra JSON schema properties. Defaults to `None`."""

    json_encoders: dict[type[object], JsonEncoder] | None
    """
    A `dict` of custom JSON encoders for specific types. Defaults to `None`.

    !!! warning "Deprecated"
        This config option is a carryover from v1.
        We originally planned to remove it in v2 but didn't have a 1:1 replacement so we are keeping it for now.
        It is still deprecated and will likely be removed in the future.
    """

    # new in V2
    strict: bool
    """
    _(new in V2)_ If `True`, strict validation is applied to all fields on the model.

    By default, Pydantic attempts to coerce values to the correct type, when possible.

    There are situations in which you may want to disable this behavior, and instead raise an error if a value's type
    does not match the field's type annotation.

    To configure strict mode for all fields on a model, you can set `strict=True` on the model.

    ```py
    from pydantic import BaseModel, ConfigDict

    class Model(BaseModel):
        model_config = ConfigDict(strict=True)

        name: str
        age: int
    ```

    See [Strict Mode](../concepts/strict_mode.md) for more details.

    See the [Conversion Table](../concepts/conversion_table.md) for more details on how Pydantic converts data in both
    strict and lax modes.
    """
    # whether instances of models and dataclasses (including subclass instances) should re-validate, default 'never'
    revalidate_instances: Literal['always', 'never', 'subclass-instances']
    """
    When and how to revalidate models and dataclasses during validation. Accepts the string
    values of `'never'`, `'always'` and `'subclass-instances'`. Defaults to `'never'`.

    - `'never'` will not revalidate models and dataclasses during validation
    - `'always'` will revalidate models and dataclasses during validation
    - `'subclass-instances'` will revalidate models and dataclasses during validation if the instance is a
        subclass of the model or dataclass

    By default, model and dataclass instances are not revalidated during validation.

    ```py
    from typing import List

    from pydantic import BaseModel

    class User(BaseModel, revalidate_instances='never'):  # (1)!
        hobbies: List[str]

    class SubUser(User):
        sins: List[str]

    class Transaction(BaseModel):
        user: User

    my_user = User(hobbies=['reading'])
    t = Transaction(user=my_user)
    print(t)
    #> user=User(hobbies=['reading'])

    my_user.hobbies = [1]  # (2)!
    t = Transaction(user=my_user)  # (3)!
    print(t)
    #> user=User(hobbies=[1])

    my_sub_user = SubUser(hobbies=['scuba diving'], sins=['lying'])
    t = Transaction(user=my_sub_user)
    print(t)
    #> user=SubUser(hobbies=['scuba diving'], sins=['lying'])
    ```

    1. `revalidate_instances` is set to `'never'` by **default.
    2. The assignment is not validated, unless you set `validate_assignment` to `True` in the model's config.
    3. Since `revalidate_instances` is set to `never`, this is not revalidated.

    If you want to revalidate instances during validation, you can set `revalidate_instances` to `'always'`
    in the model's config.

    ```py
    from typing import List

    from pydantic import BaseModel, ValidationError

    class User(BaseModel, revalidate_instances='always'):  # (1)!
        hobbies: List[str]

    class SubUser(User):
        sins: List[str]

    class Transaction(BaseModel):
        user: User

    my_user = User(hobbies=['reading'])
    t = Transaction(user=my_user)
    print(t)
    #> user=User(hobbies=['reading'])

    my_user.hobbies = [1]
    try:
        t = Transaction(user=my_user)  # (2)!
    except ValidationError as e:
        print(e)
        '''
        1 validation error for Transaction
        user.hobbies.0
          Input should be a valid string [type=string_type, input_value=1, input_type=int]
        '''

    my_sub_user = SubUser(hobbies=['scuba diving'], sins=['lying'])
    t = Transaction(user=my_sub_user)
    print(t)  # (3)!
    #> user=User(hobbies=['scuba diving'])
    ```

    1. `revalidate_instances` is set to `'always'`.
    2. The model is revalidated, since `revalidate_instances` is set to `'always'`.
    3. Using `'never'` we would have gotten `user=SubUser(hobbies=['scuba diving'], sins=['lying'])`.

    It's also possible to set `revalidate_instances` to `'subclass-instances'` to only revalidate instances
    of subclasses of the model.

    ```py
    from typing import List

    from pydantic import BaseModel

    class User(BaseModel, revalidate_instances='subclass-instances'):  # (1)!
        hobbies: List[str]

    class SubUser(User):
        sins: List[str]

    class Transaction(BaseModel):
        user: User

    my_user = User(hobbies=['reading'])
    t = Transaction(user=my_user)
    print(t)
    #> user=User(hobbies=['reading'])

    my_user.hobbies = [1]
    t = Transaction(user=my_user)  # (2)!
    print(t)
    #> user=User(hobbies=[1])

    my_sub_user = SubUser(hobbies=['scuba diving'], sins=['lying'])
    t = Transaction(user=my_sub_user)
    print(t)  # (3)!
    #> user=User(hobbies=['scuba diving'])
    ```

    1. `revalidate_instances` is set to `'subclass-instances'`.
    2. This is not revalidated, since `my_user` is not a subclass of `User`.
    3. Using `'never'` we would have gotten `user=SubUser(hobbies=['scuba diving'], sins=['lying'])`.
    """

    ser_json_timedelta: Literal['iso8601', 'seconds_float', 'milliseconds_float']
    """
    The format of JSON serialized timedeltas. Accepts the string values of `'iso8601'`,
    `'seconds_float'`, and `'milliseconds_float'`. Defaults to `'iso8601'`.

    - `'iso8601'` will serialize timedeltas to ISO 8601 durations.
    - `'seconds_float'` will serialize timedeltas to the total number of seconds.
    - `'milliseconds_float'` will serialize timedeltas to the total number of milliseconds.

    !!! warning
        `'float' is deprecated in v2.10 in favour of `'milliseconds_float'`
    """

    ser_json_bytes: Literal['utf8', 'base64', 'hex']
    """
    The encoding of JSON serialized bytes. Defaults to `'utf8'`.
    Set equal to `val_json_bytes` to get back an equal value after serialization round trip.

    - `'utf8'` will serialize bytes to UTF-8 strings.
    - `'base64'` will serialize bytes to URL safe base64 strings.
    - `'hex'` will serialize bytes to hexadecimal strings.
    """

    val_json_bytes: Literal['utf8', 'base64', 'hex']
    """
    The encoding of JSON serialized bytes to decode. Defaults to `'utf8'`.
    Set equal to `ser_json_bytes` to get back an equal value after serialization round trip.

    - `'utf8'` will deserialize UTF-8 strings to bytes.
    - `'base64'` will deserialize URL safe base64 strings to bytes.
    - `'hex'` will deserialize hexadecimal strings to bytes.
    """

    ser_json_inf_nan: Literal['null', 'constants', 'strings']
    """
    The encoding of JSON serialized infinity and NaN float values. Defaults to `'null'`.

    - `'null'` will serialize infinity and NaN values as `null`.
    - `'constants'` will serialize infinity and NaN values as `Infinity` and `NaN`.
    - `'strings'` will serialize infinity as string `"Infinity"` and NaN as string `"NaN"`.
    """

    # whether to validate default values during validation, default False
    validate_default: bool
    """Whether to validate default values during validation. Defaults to `False`."""

    validate_return: bool
    """whether to validate the return value from call validators. Defaults to `False`."""

    protected_namespaces: tuple[str | Pattern[str], ...]
    """
<<<<<<< HEAD
    A `tuple` of strings that prevent model to have field which conflict with them.
    Defaults to `('model_validate', 'model_dump')`).
=======
    A `tuple` of strings and/or patterns that prevent models from having fields with names that conflict with them.
    For strings, we match on a prefix basis. Ex, if 'dog' is in the protected namespace, 'dog_name' will be protected.
    For patterns, we match on the entire field name. Ex, if `re.compile(r'^dog$')` is in the protected namespace, 'dog' will be protected, but 'dog_name' will not be.
    Defaults to `('model_', )`).
>>>>>>> 296f2cac

    The reason we've selected these is to prevent collisions with other validation / dumping formats
    in the future - ex, model_validate_{some_newly_supported_format}.

    Before v2.10, Pydantic used `('model_',)` as the default value for this setting to
    prevent collisions between model attributes and `BaseModel`'s own methods. This was changed
    in v2.10 given feedback that this restriction was limiting in AI and data science contexts,
    where it is common to have fields with names like `model_id`, `model_input`, `model_output`, etc.

    For more details, see https://github.com/pydantic/pydantic/issues/10315.

    ```py
    import warnings

    from pydantic import BaseModel

    warnings.filterwarnings('error')  # Raise warnings as errors

    try:

        class Model(BaseModel):
            model_dump_something: str

    except UserWarning as e:
        print(e)
        '''
        Field "model_dump_something" in Model has conflict with protected namespace "model_dump".

        You may be able to resolve this warning by setting `model_config['protected_namespaces'] = ('model_validate',)`.
        '''
    ```

    You can customize this behavior using the `protected_namespaces` setting:

    ```py test="skip"
    import re
    import warnings

    from pydantic import BaseModel, ConfigDict

    with warnings.catch_warnings(record=True) as caught_warnings:
        warnings.simplefilter('always')  # Catch all warnings

        class Model(BaseModel):
            safe_field: str
            also_protect_field: str
            protect_this: str

            model_config = ConfigDict(
                protected_namespaces=(
                    'protect_me_',
                    'also_protect_',
                    re.compile('^protect_this$'),
                )
            )

    for warning in caught_warnings:
        print(f'{warning.message}\n')
        '''
        Field "also_protect_field" in Model has conflict with protected namespace "also_protect_".

        You may be able to resolve this warning by setting `model_config['protected_namespaces'] = ('protect_me_', re.compile('^protect_this$'))`.

        Field "protect_this" in Model has conflict with protected namespace "re.compile('^protect_this$')".

        You may be able to resolve this warning by setting `model_config['protected_namespaces'] = ('protect_me_', 'also_protect_')`.
        '''
    ```

    While Pydantic will only emit a warning when an item is in a protected namespace but does not actually have a collision,
    an error _is_ raised if there is an actual collision with an existing attribute:

    ```py
    from pydantic import BaseModel, ConfigDict

    try:

        class Model(BaseModel):
            model_validate: str

            model_config = ConfigDict(protected_namespaces=('model_',))

    except NameError as e:
        print(e)
        '''
        Field "model_validate" conflicts with member <bound method BaseModel.model_validate of <class 'pydantic.main.BaseModel'>> of protected namespace "model_".
        '''
    ```
    """

    hide_input_in_errors: bool
    """
    Whether to hide inputs when printing errors. Defaults to `False`.

    Pydantic shows the input value and type when it raises `ValidationError` during the validation.

    ```py
    from pydantic import BaseModel, ValidationError

    class Model(BaseModel):
        a: str

    try:
        Model(a=123)
    except ValidationError as e:
        print(e)
        '''
        1 validation error for Model
        a
          Input should be a valid string [type=string_type, input_value=123, input_type=int]
        '''
    ```

    You can hide the input value and type by setting the `hide_input_in_errors` config to `True`.

    ```py
    from pydantic import BaseModel, ConfigDict, ValidationError

    class Model(BaseModel):
        a: str
        model_config = ConfigDict(hide_input_in_errors=True)

    try:
        Model(a=123)
    except ValidationError as e:
        print(e)
        '''
        1 validation error for Model
        a
          Input should be a valid string [type=string_type]
        '''
    ```
    """

    defer_build: bool
    """
    Whether to defer model validator and serializer construction until the first model validation. Defaults to False.

    This can be useful to avoid the overhead of building models which are only
    used nested within other models, or when you want to manually define type namespace via
    [`Model.model_rebuild(_types_namespace=...)`][pydantic.BaseModel.model_rebuild].
    """

    plugin_settings: dict[str, object] | None
    """A `dict` of settings for plugins. Defaults to `None`."""

    schema_generator: type[_GenerateSchema] | None
    """
    !!! warning
        `schema_generator` is deprecated in v2.10.

        Prior to v2.10, this setting was advertised as highly subject to change.
        It's possible that this interface may once again become public once the internal core schema generation
        API is more stable, but that will likely come after significant performance improvements have been made.
    """

    json_schema_serialization_defaults_required: bool
    """
    Whether fields with default values should be marked as required in the serialization schema. Defaults to `False`.

    This ensures that the serialization schema will reflect the fact a field with a default will always be present
    when serializing the model, even though it is not required for validation.

    However, there are scenarios where this may be undesirable — in particular, if you want to share the schema
    between validation and serialization, and don't mind fields with defaults being marked as not required during
    serialization. See [#7209](https://github.com/pydantic/pydantic/issues/7209) for more details.

    ```py
    from pydantic import BaseModel, ConfigDict

    class Model(BaseModel):
        a: str = 'a'

        model_config = ConfigDict(json_schema_serialization_defaults_required=True)

    print(Model.model_json_schema(mode='validation'))
    '''
    {
        'properties': {'a': {'default': 'a', 'title': 'A', 'type': 'string'}},
        'title': 'Model',
        'type': 'object',
    }
    '''
    print(Model.model_json_schema(mode='serialization'))
    '''
    {
        'properties': {'a': {'default': 'a', 'title': 'A', 'type': 'string'}},
        'required': ['a'],
        'title': 'Model',
        'type': 'object',
    }
    '''
    ```
    """

    json_schema_mode_override: Literal['validation', 'serialization', None]
    """
    If not `None`, the specified mode will be used to generate the JSON schema regardless of what `mode` was passed to
    the function call. Defaults to `None`.

    This provides a way to force the JSON schema generation to reflect a specific mode, e.g., to always use the
    validation schema.

    It can be useful when using frameworks (such as FastAPI) that may generate different schemas for validation
    and serialization that must both be referenced from the same schema; when this happens, we automatically append
    `-Input` to the definition reference for the validation schema and `-Output` to the definition reference for the
    serialization schema. By specifying a `json_schema_mode_override` though, this prevents the conflict between
    the validation and serialization schemas (since both will use the specified schema), and so prevents the suffixes
    from being added to the definition references.

    ```py
    from pydantic import BaseModel, ConfigDict, Json

    class Model(BaseModel):
        a: Json[int]  # requires a string to validate, but will dump an int

    print(Model.model_json_schema(mode='serialization'))
    '''
    {
        'properties': {'a': {'title': 'A', 'type': 'integer'}},
        'required': ['a'],
        'title': 'Model',
        'type': 'object',
    }
    '''

    class ForceInputModel(Model):
        # the following ensures that even with mode='serialization', we
        # will get the schema that would be generated for validation.
        model_config = ConfigDict(json_schema_mode_override='validation')

    print(ForceInputModel.model_json_schema(mode='serialization'))
    '''
    {
        'properties': {
            'a': {
                'contentMediaType': 'application/json',
                'contentSchema': {'type': 'integer'},
                'title': 'A',
                'type': 'string',
            }
        },
        'required': ['a'],
        'title': 'ForceInputModel',
        'type': 'object',
    }
    '''
    ```
    """

    coerce_numbers_to_str: bool
    """
    If `True`, enables automatic coercion of any `Number` type to `str` in "lax" (non-strict) mode. Defaults to `False`.

    Pydantic doesn't allow number types (`int`, `float`, `Decimal`) to be coerced as type `str` by default.

    ```py
    from decimal import Decimal

    from pydantic import BaseModel, ConfigDict, ValidationError

    class Model(BaseModel):
        value: str

    try:
        print(Model(value=42))
    except ValidationError as e:
        print(e)
        '''
        1 validation error for Model
        value
          Input should be a valid string [type=string_type, input_value=42, input_type=int]
        '''

    class Model(BaseModel):
        model_config = ConfigDict(coerce_numbers_to_str=True)

        value: str

    repr(Model(value=42).value)
    #> "42"
    repr(Model(value=42.13).value)
    #> "42.13"
    repr(Model(value=Decimal('42.13')).value)
    #> "42.13"
    ```
    """

    regex_engine: Literal['rust-regex', 'python-re']
    """
    The regex engine to be used for pattern validation.
    Defaults to `'rust-regex'`.

    - `rust-regex` uses the [`regex`](https://docs.rs/regex) Rust crate,
      which is non-backtracking and therefore more DDoS resistant, but does not support all regex features.
    - `python-re` use the [`re`](https://docs.python.org/3/library/re.html) module,
      which supports all regex features, but may be slower.

    !!! note
        If you use a compiled regex pattern, the python-re engine will be used regardless of this setting.
        This is so that flags such as `re.IGNORECASE` are respected.

    ```py
    from pydantic import BaseModel, ConfigDict, Field, ValidationError

    class Model(BaseModel):
        model_config = ConfigDict(regex_engine='python-re')

        value: str = Field(pattern=r'^abc(?=def)')

    print(Model(value='abcdef').value)
    #> abcdef

    try:
        print(Model(value='abxyzcdef'))
    except ValidationError as e:
        print(e)
        '''
        1 validation error for Model
        value
          String should match pattern '^abc(?=def)' [type=string_pattern_mismatch, input_value='abxyzcdef', input_type=str]
        '''
    ```
    """

    validation_error_cause: bool
    """
    If `True`, Python exceptions that were part of a validation failure will be shown as an exception group as a cause. Can be useful for debugging. Defaults to `False`.

    Note:
        Python 3.10 and older don't support exception groups natively. <=3.10, backport must be installed: `pip install exceptiongroup`.

    Note:
        The structure of validation errors are likely to change in future Pydantic versions. Pydantic offers no guarantees about their structure. Should be used for visual traceback debugging only.
    """

    use_attribute_docstrings: bool
    '''
    Whether docstrings of attributes (bare string literals immediately following the attribute declaration)
    should be used for field descriptions. Defaults to `False`.

    Available in Pydantic v2.7+.

    ```py
    from pydantic import BaseModel, ConfigDict, Field


    class Model(BaseModel):
        model_config = ConfigDict(use_attribute_docstrings=True)

        x: str
        """
        Example of an attribute docstring
        """

        y: int = Field(description="Description in Field")
        """
        Description in Field overrides attribute docstring
        """


    print(Model.model_fields["x"].description)
    # > Example of an attribute docstring
    print(Model.model_fields["y"].description)
    # > Description in Field
    ```
    This requires the source code of the class to be available at runtime.

    !!! warning "Usage with `TypedDict`"
        Due to current limitations, attribute docstrings detection may not work as expected when using `TypedDict`
        (in particular when multiple `TypedDict` classes have the same name in the same source file). The behavior
        can be different depending on the Python version used.
    '''

    cache_strings: bool | Literal['all', 'keys', 'none']
    """
    Whether to cache strings to avoid constructing new Python objects. Defaults to True.

    Enabling this setting should significantly improve validation performance while increasing memory usage slightly.

    - `True` or `'all'` (the default): cache all strings
    - `'keys'`: cache only dictionary keys
    - `False` or `'none'`: no caching

    !!! note
        `True` or `'all'` is required to cache strings during general validation because
        validators don't know if they're in a key or a value.

    !!! tip
        If repeated strings are rare, it's recommended to use `'keys'` or `'none'` to reduce memory usage,
        as the performance difference is minimal if repeated strings are rare.
    """


_TypeT = TypeVar('_TypeT', bound=type)


def with_config(config: ConfigDict) -> Callable[[_TypeT], _TypeT]:
    """Usage docs: https://docs.pydantic.dev/2.10/concepts/config/#configuration-with-dataclass-from-the-standard-library-or-typeddict

    A convenience decorator to set a [Pydantic configuration](config.md) on a `TypedDict` or a `dataclass` from the standard library.

    Although the configuration can be set using the `__pydantic_config__` attribute, it does not play well with type checkers,
    especially with `TypedDict`.

    !!! example "Usage"

        ```py
        from typing_extensions import TypedDict

        from pydantic import ConfigDict, TypeAdapter, with_config

        @with_config(ConfigDict(str_to_lower=True))
        class Model(TypedDict):
            x: str

        ta = TypeAdapter(Model)

        print(ta.validate_python({'x': 'ABC'}))
        #> {'x': 'abc'}
        ```
    """

    def inner(class_: _TypeT, /) -> _TypeT:
        # Ideally, we would check for `class_` to either be a `TypedDict` or a stdlib dataclass.
        # However, the `@with_config` decorator can be applied *after* `@dataclass`. To avoid
        # common mistakes, we at least check for `class_` to not be a Pydantic model.
        from ._internal._utils import is_model_class

        if is_model_class(class_):
            raise PydanticUserError(
                f'Cannot use `with_config` on {class_.__name__} as it is a Pydantic model',
                code='with-config-on-model',
            )
        class_.__pydantic_config__ = config
        return class_

    return inner


__getattr__ = getattr_migration(__name__)<|MERGE_RESOLUTION|>--- conflicted
+++ resolved
@@ -615,15 +615,10 @@
 
     protected_namespaces: tuple[str | Pattern[str], ...]
     """
-<<<<<<< HEAD
-    A `tuple` of strings that prevent model to have field which conflict with them.
-    Defaults to `('model_validate', 'model_dump')`).
-=======
     A `tuple` of strings and/or patterns that prevent models from having fields with names that conflict with them.
     For strings, we match on a prefix basis. Ex, if 'dog' is in the protected namespace, 'dog_name' will be protected.
     For patterns, we match on the entire field name. Ex, if `re.compile(r'^dog$')` is in the protected namespace, 'dog' will be protected, but 'dog_name' will not be.
-    Defaults to `('model_', )`).
->>>>>>> 296f2cac
+    Defaults to `('model_validate', 'model_dump')`).
 
     The reason we've selected these is to prevent collisions with other validation / dumping formats
     in the future - ex, model_validate_{some_newly_supported_format}.
