"""The types module contains custom types used by pydantic."""
from __future__ import annotations as _annotations

import base64
import dataclasses as _dataclasses
import re
from datetime import date, datetime
from decimal import Decimal
from enum import Enum
from pathlib import Path
from types import ModuleType
from typing import (
    TYPE_CHECKING,
    Any,
    Callable,
    ClassVar,
    Dict,
    FrozenSet,
    Generic,
    Hashable,
    Iterator,
    List,
    Set,
    TypeVar,
    Union,
    cast,
)
from uuid import UUID

import annotated_types
from annotated_types import BaseMetadata, MaxLen, MinLen
from pydantic_core import CoreSchema, PydanticCustomError, core_schema
from typing_extensions import Annotated, Literal, Protocol, TypeAlias, TypeAliasType, deprecated

from ._internal import (
    _core_utils,
    _fields,
    _internal_dataclass,
    _typing_extra,
    _utils,
    _validators,
)
from ._migration import getattr_migration
from .annotated_handlers import GetCoreSchemaHandler, GetJsonSchemaHandler
from .errors import PydanticUserError
from .json_schema import JsonSchemaValue
from .warnings import PydanticDeprecatedSince20

__all__ = (
    'Strict',
    'StrictStr',
    'conbytes',
    'conlist',
    'conset',
    'confrozenset',
    'constr',
    'ImportString',
    'conint',
    'PositiveInt',
    'NegativeInt',
    'NonNegativeInt',
    'NonPositiveInt',
    'confloat',
    'PositiveFloat',
    'NegativeFloat',
    'NonNegativeFloat',
    'NonPositiveFloat',
    'FiniteFloat',
    'condecimal',
    'UUID1',
    'UUID3',
    'UUID4',
    'UUID5',
    'FilePath',
    'DirectoryPath',
    'NewPath',
    'Json',
    'SecretStr',
    'SecretBytes',
    'StrictBool',
    'StrictBytes',
    'StrictInt',
    'StrictFloat',
    'PaymentCardNumber',
    'ByteSize',
    'PastDate',
    'FutureDate',
    'PastDatetime',
    'FutureDatetime',
    'condate',
    'AwareDatetime',
    'NaiveDatetime',
    'AllowInfNan',
    'EncoderProtocol',
    'EncodedBytes',
    'EncodedStr',
    'Base64Encoder',
    'Base64Bytes',
    'Base64Str',
    'Base64UrlBytes',
    'Base64UrlStr',
    'GetPydanticSchema',
    'StringConstraints',
    'Tag',
    'Discriminator',
    'JsonValue',
    'OnErrorOmit',
)


T = TypeVar('T')


@_dataclasses.dataclass
class Strict(_fields.PydanticMetadata, BaseMetadata):
    """Usage docs: https://docs.pydantic.dev/2.6/concepts/strict_mode/#strict-mode-with-annotated-strict

    A field metadata class to indicate that a field should be validated in strict mode.

    Attributes:
        strict: Whether to validate the field in strict mode.

    Example:
        ```python
        from typing_extensions import Annotated

        from pydantic.types import Strict

        StrictBool = Annotated[bool, Strict()]
        ```
    """

    strict: bool = True

    def __hash__(self) -> int:
        return hash(self.strict)


# ~~~~~~~~~~~~~~~~~~~~~~~~~~~~~~ BOOLEAN TYPES ~~~~~~~~~~~~~~~~~~~~~~~~~~~~~~~~

StrictBool = Annotated[bool, Strict()]
"""A boolean that must be either ``True`` or ``False``."""

# ~~~~~~~~~~~~~~~~~~~~~~~~~~~~~~ INTEGER TYPES ~~~~~~~~~~~~~~~~~~~~~~~~~~~~~~~~


def conint(
    *,
    strict: bool | None = None,
    gt: int | None = None,
    ge: int | None = None,
    lt: int | None = None,
    le: int | None = None,
    multiple_of: int | None = None,
) -> type[int]:
    """
    !!! warning "Discouraged"
        This function is **discouraged** in favor of using
        [`Annotated`](https://docs.python.org/3/library/typing.html#typing.Annotated) with
        [`Field`][pydantic.fields.Field] instead.

        This function will be **deprecated** in Pydantic 3.0.

        The reason is that `conint` returns a type, which doesn't play well with static analysis tools.

        === ":x: Don't do this"
            ```py
            from pydantic import BaseModel, conint

            class Foo(BaseModel):
                bar: conint(strict=True, gt=0)
            ```

        === ":white_check_mark: Do this"
            ```py
            from typing_extensions import Annotated

            from pydantic import BaseModel, Field

            class Foo(BaseModel):
                bar: Annotated[int, Field(strict=True, gt=0)]
            ```

    A wrapper around `int` that allows for additional constraints.

    Args:
        strict: Whether to validate the integer in strict mode. Defaults to `None`.
        gt: The value must be greater than this.
        ge: The value must be greater than or equal to this.
        lt: The value must be less than this.
        le: The value must be less than or equal to this.
        multiple_of: The value must be a multiple of this.

    Returns:
        The wrapped integer type.

    ```py
    from pydantic import BaseModel, ValidationError, conint

    class ConstrainedExample(BaseModel):
        constrained_int: conint(gt=1)

    m = ConstrainedExample(constrained_int=2)
    print(repr(m))
    #> ConstrainedExample(constrained_int=2)

    try:
        ConstrainedExample(constrained_int=0)
    except ValidationError as e:
        print(e.errors())
        '''
        [
            {
                'type': 'greater_than',
                'loc': ('constrained_int',),
                'msg': 'Input should be greater than 1',
                'input': 0,
                'ctx': {'gt': 1},
                'url': 'https://errors.pydantic.dev/2/v/greater_than',
            }
        ]
        '''
    ```

    """  # noqa: D212
    return Annotated[
        int,
        Strict(strict) if strict is not None else None,
        annotated_types.Interval(gt=gt, ge=ge, lt=lt, le=le),
        annotated_types.MultipleOf(multiple_of) if multiple_of is not None else None,
    ]


PositiveInt = Annotated[int, annotated_types.Gt(0)]
"""An integer that must be greater than zero.

```py
from pydantic import BaseModel, PositiveInt, ValidationError

class Model(BaseModel):
    positive_int: PositiveInt

m = Model(positive_int=1)
print(repr(m))
#> Model(positive_int=1)

try:
    Model(positive_int=-1)
except ValidationError as e:
    print(e.errors())
    '''
    [
        {
            'type': 'greater_than',
            'loc': ('positive_int',),
            'msg': 'Input should be greater than 0',
            'input': -1,
            'ctx': {'gt': 0},
            'url': 'https://errors.pydantic.dev/2/v/greater_than',
        }
    ]
    '''
```
"""
NegativeInt = Annotated[int, annotated_types.Lt(0)]
"""An integer that must be less than zero.

```py
from pydantic import BaseModel, NegativeInt, ValidationError

class Model(BaseModel):
    negative_int: NegativeInt

m = Model(negative_int=-1)
print(repr(m))
#> Model(negative_int=-1)

try:
    Model(negative_int=1)
except ValidationError as e:
    print(e.errors())
    '''
    [
        {
            'type': 'less_than',
            'loc': ('negative_int',),
            'msg': 'Input should be less than 0',
            'input': 1,
            'ctx': {'lt': 0},
            'url': 'https://errors.pydantic.dev/2/v/less_than',
        }
    ]
    '''
```
"""
NonPositiveInt = Annotated[int, annotated_types.Le(0)]
"""An integer that must be less than or equal to zero.

```py
from pydantic import BaseModel, NonPositiveInt, ValidationError

class Model(BaseModel):
    non_positive_int: NonPositiveInt

m = Model(non_positive_int=0)
print(repr(m))
#> Model(non_positive_int=0)

try:
    Model(non_positive_int=1)
except ValidationError as e:
    print(e.errors())
    '''
    [
        {
            'type': 'less_than_equal',
            'loc': ('non_positive_int',),
            'msg': 'Input should be less than or equal to 0',
            'input': 1,
            'ctx': {'le': 0},
            'url': 'https://errors.pydantic.dev/2/v/less_than_equal',
        }
    ]
    '''
```
"""
NonNegativeInt = Annotated[int, annotated_types.Ge(0)]
"""An integer that must be greater than or equal to zero.

```py
from pydantic import BaseModel, NonNegativeInt, ValidationError

class Model(BaseModel):
    non_negative_int: NonNegativeInt

m = Model(non_negative_int=0)
print(repr(m))
#> Model(non_negative_int=0)

try:
    Model(non_negative_int=-1)
except ValidationError as e:
    print(e.errors())
    '''
    [
        {
            'type': 'greater_than_equal',
            'loc': ('non_negative_int',),
            'msg': 'Input should be greater than or equal to 0',
            'input': -1,
            'ctx': {'ge': 0},
            'url': 'https://errors.pydantic.dev/2/v/greater_than_equal',
        }
    ]
    '''
```
"""
StrictInt = Annotated[int, Strict()]
"""An integer that must be validated in strict mode.

```py
from pydantic import BaseModel, StrictInt, ValidationError

class StrictIntModel(BaseModel):
    strict_int: StrictInt

try:
    StrictIntModel(strict_int=3.14159)
except ValidationError as e:
    print(e)
    '''
    1 validation error for StrictIntModel
    strict_int
      Input should be a valid integer [type=int_type, input_value=3.14159, input_type=float]
    '''
```
"""

# ~~~~~~~~~~~~~~~~~~~~~~~~~~~~~~~ FLOAT TYPES ~~~~~~~~~~~~~~~~~~~~~~~~~~~~~~~~~


@_dataclasses.dataclass
class AllowInfNan(_fields.PydanticMetadata):
    """A field metadata class to indicate that a field should allow ``-inf``, ``inf``, and ``nan``."""

    allow_inf_nan: bool = True

    def __hash__(self) -> int:
        return hash(self.allow_inf_nan)


def confloat(
    *,
    strict: bool | None = None,
    gt: float | None = None,
    ge: float | None = None,
    lt: float | None = None,
    le: float | None = None,
    multiple_of: float | None = None,
    allow_inf_nan: bool | None = None,
) -> type[float]:
    """
    !!! warning "Discouraged"
        This function is **discouraged** in favor of using
        [`Annotated`](https://docs.python.org/3/library/typing.html#typing.Annotated) with
        [`Field`][pydantic.fields.Field] instead.

        This function will be **deprecated** in Pydantic 3.0.

        The reason is that `confloat` returns a type, which doesn't play well with static analysis tools.

        === ":x: Don't do this"
            ```py
            from pydantic import BaseModel, confloat

            class Foo(BaseModel):
                bar: confloat(strict=True, gt=0)
            ```

        === ":white_check_mark: Do this"
            ```py
            from typing_extensions import Annotated

            from pydantic import BaseModel, Field

            class Foo(BaseModel):
                bar: Annotated[float, Field(strict=True, gt=0)]
            ```

    A wrapper around `float` that allows for additional constraints.

    Args:
        strict: Whether to validate the float in strict mode.
        gt: The value must be greater than this.
        ge: The value must be greater than or equal to this.
        lt: The value must be less than this.
        le: The value must be less than or equal to this.
        multiple_of: The value must be a multiple of this.
        allow_inf_nan: Whether to allow `-inf`, `inf`, and `nan`.

    Returns:
        The wrapped float type.

    ```py
    from pydantic import BaseModel, ValidationError, confloat

    class ConstrainedExample(BaseModel):
        constrained_float: confloat(gt=1.0)

    m = ConstrainedExample(constrained_float=1.1)
    print(repr(m))
    #> ConstrainedExample(constrained_float=1.1)

    try:
        ConstrainedExample(constrained_float=0.9)
    except ValidationError as e:
        print(e.errors())
        '''
        [
            {
                'type': 'greater_than',
                'loc': ('constrained_float',),
                'msg': 'Input should be greater than 1',
                'input': 0.9,
                'ctx': {'gt': 1.0},
                'url': 'https://errors.pydantic.dev/2/v/greater_than',
            }
        ]
        '''
    ```
    """  # noqa: D212
    return Annotated[
        float,
        Strict(strict) if strict is not None else None,
        annotated_types.Interval(gt=gt, ge=ge, lt=lt, le=le),
        annotated_types.MultipleOf(multiple_of) if multiple_of is not None else None,
        AllowInfNan(allow_inf_nan) if allow_inf_nan is not None else None,
    ]


PositiveFloat = Annotated[float, annotated_types.Gt(0)]
"""A float that must be greater than zero.

```py
from pydantic import BaseModel, PositiveFloat, ValidationError

class Model(BaseModel):
    positive_float: PositiveFloat

m = Model(positive_float=1.0)
print(repr(m))
#> Model(positive_float=1.0)

try:
    Model(positive_float=-1.0)
except ValidationError as e:
    print(e.errors())
    '''
    [
        {
            'type': 'greater_than',
            'loc': ('positive_float',),
            'msg': 'Input should be greater than 0',
            'input': -1.0,
            'ctx': {'gt': 0.0},
            'url': 'https://errors.pydantic.dev/2/v/greater_than',
        }
    ]
    '''
```
"""
NegativeFloat = Annotated[float, annotated_types.Lt(0)]
"""A float that must be less than zero.

```py
from pydantic import BaseModel, NegativeFloat, ValidationError

class Model(BaseModel):
    negative_float: NegativeFloat

m = Model(negative_float=-1.0)
print(repr(m))
#> Model(negative_float=-1.0)

try:
    Model(negative_float=1.0)
except ValidationError as e:
    print(e.errors())
    '''
    [
        {
            'type': 'less_than',
            'loc': ('negative_float',),
            'msg': 'Input should be less than 0',
            'input': 1.0,
            'ctx': {'lt': 0.0},
            'url': 'https://errors.pydantic.dev/2/v/less_than',
        }
    ]
    '''
```
"""
NonPositiveFloat = Annotated[float, annotated_types.Le(0)]
"""A float that must be less than or equal to zero.

```py
from pydantic import BaseModel, NonPositiveFloat, ValidationError

class Model(BaseModel):
    non_positive_float: NonPositiveFloat

m = Model(non_positive_float=0.0)
print(repr(m))
#> Model(non_positive_float=0.0)

try:
    Model(non_positive_float=1.0)
except ValidationError as e:
    print(e.errors())
    '''
    [
        {
            'type': 'less_than_equal',
            'loc': ('non_positive_float',),
            'msg': 'Input should be less than or equal to 0',
            'input': 1.0,
            'ctx': {'le': 0.0},
            'url': 'https://errors.pydantic.dev/2/v/less_than_equal',
        }
    ]
    '''
```
"""
NonNegativeFloat = Annotated[float, annotated_types.Ge(0)]
"""A float that must be greater than or equal to zero.

```py
from pydantic import BaseModel, NonNegativeFloat, ValidationError

class Model(BaseModel):
    non_negative_float: NonNegativeFloat

m = Model(non_negative_float=0.0)
print(repr(m))
#> Model(non_negative_float=0.0)

try:
    Model(non_negative_float=-1.0)
except ValidationError as e:
    print(e.errors())
    '''
    [
        {
            'type': 'greater_than_equal',
            'loc': ('non_negative_float',),
            'msg': 'Input should be greater than or equal to 0',
            'input': -1.0,
            'ctx': {'ge': 0.0},
            'url': 'https://errors.pydantic.dev/2/v/greater_than_equal',
        }
    ]
    '''
```
"""
StrictFloat = Annotated[float, Strict(True)]
"""A float that must be validated in strict mode.

```py
from pydantic import BaseModel, StrictFloat, ValidationError

class StrictFloatModel(BaseModel):
    strict_float: StrictFloat

try:
    StrictFloatModel(strict_float='1.0')
except ValidationError as e:
    print(e)
    '''
    1 validation error for StrictFloatModel
    strict_float
      Input should be a valid number [type=float_type, input_value='1.0', input_type=str]
    '''
```
"""
FiniteFloat = Annotated[float, AllowInfNan(False)]
"""A float that must be finite (not ``-inf``, ``inf``, or ``nan``).

```py
from pydantic import BaseModel, FiniteFloat

class Model(BaseModel):
    finite: FiniteFloat

m = Model(finite=1.0)
print(m)
#> finite=1.0
```
"""


# ~~~~~~~~~~~~~~~~~~~~~~~~~~~~~~~ BYTES TYPES ~~~~~~~~~~~~~~~~~~~~~~~~~~~~~~~~~


def conbytes(
    *,
    min_length: int | None = None,
    max_length: int | None = None,
    strict: bool | None = None,
) -> type[bytes]:
    """A wrapper around `bytes` that allows for additional constraints.

    Args:
        min_length: The minimum length of the bytes.
        max_length: The maximum length of the bytes.
        strict: Whether to validate the bytes in strict mode.

    Returns:
        The wrapped bytes type.
    """
    return Annotated[
        bytes,
        Strict(strict) if strict is not None else None,
        annotated_types.Len(min_length or 0, max_length),
    ]


StrictBytes = Annotated[bytes, Strict()]
"""A bytes that must be validated in strict mode."""


# ~~~~~~~~~~~~~~~~~~~~~~~~~~~~~~~ STRING TYPES ~~~~~~~~~~~~~~~~~~~~~~~~~~~~~~~~


@_dataclasses.dataclass(frozen=True)
class StringConstraints(annotated_types.GroupedMetadata):
    """Usage docs: https://docs.pydantic.dev/2.6/concepts/fields/#string-constraints

    Apply constraints to `str` types.

    Attributes:
        strip_whitespace: Whether to strip whitespace from the string.
        to_upper: Whether to convert the string to uppercase.
        to_lower: Whether to convert the string to lowercase.
        strict: Whether to validate the string in strict mode.
        min_length: The minimum length of the string.
        max_length: The maximum length of the string.
        pattern: A regex pattern that the string must match.
    """

    strip_whitespace: bool | None = None
    to_upper: bool | None = None
    to_lower: bool | None = None
    strict: bool | None = None
    min_length: int | None = None
    max_length: int | None = None
    pattern: str | None = None

    def __iter__(self) -> Iterator[BaseMetadata]:
        if self.min_length is not None:
            yield MinLen(self.min_length)
        if self.max_length is not None:
            yield MaxLen(self.max_length)
        if self.strict is not None:
            yield Strict()
        if (
            self.strip_whitespace is not None
            or self.pattern is not None
            or self.to_lower is not None
            or self.to_upper is not None
        ):
            yield _fields.pydantic_general_metadata(
                strip_whitespace=self.strip_whitespace,
                to_upper=self.to_upper,
                to_lower=self.to_lower,
                pattern=self.pattern,
            )


def constr(
    *,
    strip_whitespace: bool | None = None,
    to_upper: bool | None = None,
    to_lower: bool | None = None,
    strict: bool | None = None,
    min_length: int | None = None,
    max_length: int | None = None,
    pattern: str | None = None,
) -> type[str]:
    """
    !!! warning "Discouraged"
        This function is **discouraged** in favor of using
        [`Annotated`](https://docs.python.org/3/library/typing.html#typing.Annotated) with
        [`StringConstraints`][pydantic.types.StringConstraints] instead.

        This function will be **deprecated** in Pydantic 3.0.

        The reason is that `constr` returns a type, which doesn't play well with static analysis tools.

        === ":x: Don't do this"
            ```py
            from pydantic import BaseModel, constr

            class Foo(BaseModel):
                bar: constr(strip_whitespace=True, to_upper=True, pattern=r'^[A-Z]+$')
            ```

        === ":white_check_mark: Do this"
            ```py
            from typing_extensions import Annotated

            from pydantic import BaseModel, StringConstraints

            class Foo(BaseModel):
                bar: Annotated[str, StringConstraints(strip_whitespace=True, to_upper=True, pattern=r'^[A-Z]+$')]
            ```

    A wrapper around `str` that allows for additional constraints.

    ```py
    from pydantic import BaseModel, constr

    class Foo(BaseModel):
        bar: constr(strip_whitespace=True, to_upper=True, pattern=r'^[A-Z]+$')


    foo = Foo(bar='  hello  ')
    print(foo)
    #> bar='HELLO'
    ```

    Args:
        strip_whitespace: Whether to remove leading and trailing whitespace.
        to_upper: Whether to turn all characters to uppercase.
        to_lower: Whether to turn all characters to lowercase.
        strict: Whether to validate the string in strict mode.
        min_length: The minimum length of the string.
        max_length: The maximum length of the string.
        pattern: A regex pattern to validate the string against.

    Returns:
        The wrapped string type.
    """  # noqa: D212
    return Annotated[
        str,
        StringConstraints(
            strip_whitespace=strip_whitespace,
            to_upper=to_upper,
            to_lower=to_lower,
            strict=strict,
            min_length=min_length,
            max_length=max_length,
            pattern=pattern,
        ),
    ]


StrictStr = Annotated[str, Strict()]
"""A string that must be validated in strict mode."""


# ~~~~~~~~~~~~~~~~~~~~~~~~~~~ COLLECTION TYPES ~~~~~~~~~~~~~~~~~~~~~~~~~~~~~~~~
HashableItemType = TypeVar('HashableItemType', bound=Hashable)


def conset(
    item_type: type[HashableItemType], *, min_length: int | None = None, max_length: int | None = None
) -> type[set[HashableItemType]]:
    """A wrapper around `typing.Set` that allows for additional constraints.

    Args:
        item_type: The type of the items in the set.
        min_length: The minimum length of the set.
        max_length: The maximum length of the set.

    Returns:
        The wrapped set type.
    """
    return Annotated[Set[item_type], annotated_types.Len(min_length or 0, max_length)]


def confrozenset(
    item_type: type[HashableItemType], *, min_length: int | None = None, max_length: int | None = None
) -> type[frozenset[HashableItemType]]:
    """A wrapper around `typing.FrozenSet` that allows for additional constraints.

    Args:
        item_type: The type of the items in the frozenset.
        min_length: The minimum length of the frozenset.
        max_length: The maximum length of the frozenset.

    Returns:
        The wrapped frozenset type.
    """
    return Annotated[FrozenSet[item_type], annotated_types.Len(min_length or 0, max_length)]


AnyItemType = TypeVar('AnyItemType')


def conlist(
    item_type: type[AnyItemType],
    *,
    min_length: int | None = None,
    max_length: int | None = None,
    unique_items: bool | None = None,
) -> type[list[AnyItemType]]:
    """A wrapper around typing.List that adds validation.

    Args:
        item_type: The type of the items in the list.
        min_length: The minimum length of the list. Defaults to None.
        max_length: The maximum length of the list. Defaults to None.
        unique_items: Whether the items in the list must be unique. Defaults to None.
            !!! warning Deprecated
                The `unique_items` parameter is deprecated, use `Set` instead.
                See [this issue](https://github.com/pydantic/pydantic-core/issues/296) for more details.

    Returns:
        The wrapped list type.
    """
    if unique_items is not None:
        raise PydanticUserError(
            (
                '`unique_items` is removed, use `Set` instead'
                '(this feature is discussed in https://github.com/pydantic/pydantic-core/issues/296)'
            ),
            code='removed-kwargs',
        )
    return Annotated[List[item_type], annotated_types.Len(min_length or 0, max_length)]


# ~~~~~~~~~~~~~~~~~~~~~~~~~~ IMPORT STRING TYPE ~~~~~~~~~~~~~~~~~~~~~~~~~~~~~~~

AnyType = TypeVar('AnyType')
if TYPE_CHECKING:
    ImportString = Annotated[AnyType, ...]
else:

    class ImportString:
        """A type that can be used to import a type from a string.

        `ImportString` expects a string and loads the Python object importable at that dotted path.
        Attributes of modules may be separated from the module by `:` or `.`, e.g. if `'math:cos'` was provided,
        the resulting field value would be the function`cos`. If a `.` is used and both an attribute and submodule
        are present at the same path, the module will be preferred.

        On model instantiation, pointers will be evaluated and imported. There is
        some nuance to this behavior, demonstrated in the examples below.

        **Good behavior:**
        ```py
        from math import cos

        from pydantic import BaseModel, Field, ImportString, ValidationError


        class ImportThings(BaseModel):
            obj: ImportString


        # A string value will cause an automatic import
        my_cos = ImportThings(obj='math.cos')

        # You can use the imported function as you would expect
        cos_of_0 = my_cos.obj(0)
        assert cos_of_0 == 1


        # A string whose value cannot be imported will raise an error
        try:
            ImportThings(obj='foo.bar')
        except ValidationError as e:
            print(e)
            '''
            1 validation error for ImportThings
            obj
            Invalid python path: No module named 'foo.bar' [type=import_error, input_value='foo.bar', input_type=str]
            '''


        # Actual python objects can be assigned as well
        my_cos = ImportThings(obj=cos)
        my_cos_2 = ImportThings(obj='math.cos')
        my_cos_3 = ImportThings(obj='math:cos')
        assert my_cos == my_cos_2 == my_cos_3


        # You can set default field value either as Python object:
        class ImportThingsDefaultPyObj(BaseModel):
            obj: ImportString = math.cos


        # or as a string value (but only if used with `validate_default=True`)
        class ImportThingsDefaultString(BaseModel):
            obj: ImportString = Field(default='math.cos', validate_default=True)


        my_cos_default1 = ImportThingsDefaultPyObj()
        my_cos_default2 = ImportThingsDefaultString()
        assert my_cos_default1.obj == my_cos_default2.obj == math.cos


        # note: this will not work!
        class ImportThingsMissingValidateDefault(BaseModel):
            obj: ImportString = 'math.cos'

        my_cos_default3 = ImportThingsMissingValidateDefault()
        assert my_cos_default3.obj == 'math.cos'  # just string, not evaluated
        ```

        Serializing an `ImportString` type to json is also possible.

        ```py
        from pydantic import BaseModel, ImportString


        class ImportThings(BaseModel):
            obj: ImportString


        # Create an instance
        m = ImportThings(obj='math.cos')
        print(m)
        #> obj=<built-in function cos>
        print(m.model_dump_json())
        #> {"obj":"math.cos"}
        ```
        """

        @classmethod
        def __class_getitem__(cls, item: AnyType) -> AnyType:
            return Annotated[item, cls()]

        @classmethod
        def __get_pydantic_core_schema__(
            cls, source: type[Any], handler: GetCoreSchemaHandler
        ) -> core_schema.CoreSchema:
            serializer = core_schema.plain_serializer_function_ser_schema(cls._serialize, when_used='json')
            if cls is source:
                # Treat bare usage of ImportString (`schema is None`) as the same as ImportString[Any]
                return core_schema.no_info_plain_validator_function(
                    function=_validators.import_string, serialization=serializer
                )
            else:
                return core_schema.no_info_before_validator_function(
                    function=_validators.import_string, schema=handler(source), serialization=serializer
                )

        @staticmethod
        def _serialize(v: Any) -> str:
            if isinstance(v, ModuleType):
                return v.__name__
            elif hasattr(v, '__module__') and hasattr(v, '__name__'):
                return f'{v.__module__}.{v.__name__}'
            else:
                return v

        def __repr__(self) -> str:
            return 'ImportString'


# ~~~~~~~~~~~~~~~~~~~~~~~~~~~~~~~ DECIMAL TYPES ~~~~~~~~~~~~~~~~~~~~~~~~~~~~~~~


def condecimal(
    *,
    strict: bool | None = None,
    gt: int | Decimal | None = None,
    ge: int | Decimal | None = None,
    lt: int | Decimal | None = None,
    le: int | Decimal | None = None,
    multiple_of: int | Decimal | None = None,
    max_digits: int | None = None,
    decimal_places: int | None = None,
    allow_inf_nan: bool | None = None,
) -> type[Decimal]:
    """
    !!! warning "Discouraged"
        This function is **discouraged** in favor of using
        [`Annotated`](https://docs.python.org/3/library/typing.html#typing.Annotated) with
        [`Field`][pydantic.fields.Field] instead.

        This function will be **deprecated** in Pydantic 3.0.

        The reason is that `condecimal` returns a type, which doesn't play well with static analysis tools.

        === ":x: Don't do this"
            ```py
            from pydantic import BaseModel, condecimal

            class Foo(BaseModel):
                bar: condecimal(strict=True, allow_inf_nan=True)
            ```

        === ":white_check_mark: Do this"
            ```py
            from decimal import Decimal

            from typing_extensions import Annotated

            from pydantic import BaseModel, Field

            class Foo(BaseModel):
                bar: Annotated[Decimal, Field(strict=True, allow_inf_nan=True)]
            ```

    A wrapper around Decimal that adds validation.

    Args:
        strict: Whether to validate the value in strict mode. Defaults to `None`.
        gt: The value must be greater than this. Defaults to `None`.
        ge: The value must be greater than or equal to this. Defaults to `None`.
        lt: The value must be less than this. Defaults to `None`.
        le: The value must be less than or equal to this. Defaults to `None`.
        multiple_of: The value must be a multiple of this. Defaults to `None`.
        max_digits: The maximum number of digits. Defaults to `None`.
        decimal_places: The number of decimal places. Defaults to `None`.
        allow_inf_nan: Whether to allow infinity and NaN. Defaults to `None`.

    ```py
    from decimal import Decimal

    from pydantic import BaseModel, ValidationError, condecimal

    class ConstrainedExample(BaseModel):
        constrained_decimal: condecimal(gt=Decimal('1.0'))

    m = ConstrainedExample(constrained_decimal=Decimal('1.1'))
    print(repr(m))
    #> ConstrainedExample(constrained_decimal=Decimal('1.1'))

    try:
        ConstrainedExample(constrained_decimal=Decimal('0.9'))
    except ValidationError as e:
        print(e.errors())
        '''
        [
            {
                'type': 'greater_than',
                'loc': ('constrained_decimal',),
                'msg': 'Input should be greater than 1.0',
                'input': Decimal('0.9'),
                'ctx': {'gt': Decimal('1.0')},
                'url': 'https://errors.pydantic.dev/2/v/greater_than',
            }
        ]
        '''
    ```
    """  # noqa: D212
    return Annotated[
        Decimal,
        Strict(strict) if strict is not None else None,
        annotated_types.Interval(gt=gt, ge=ge, lt=lt, le=le),
        annotated_types.MultipleOf(multiple_of) if multiple_of is not None else None,
        _fields.pydantic_general_metadata(max_digits=max_digits, decimal_places=decimal_places),
        AllowInfNan(allow_inf_nan) if allow_inf_nan is not None else None,
    ]


# ~~~~~~~~~~~~~~~~~~~~~~~~~~~~~~~ UUID TYPES ~~~~~~~~~~~~~~~~~~~~~~~~~~~~~~~~~~


@_dataclasses.dataclass(**_internal_dataclass.slots_true)
class UuidVersion:
    """A field metadata class to indicate a [UUID](https://docs.python.org/3/library/uuid.html) version."""

    uuid_version: Literal[1, 3, 4, 5]

    def __get_pydantic_json_schema__(
        self, core_schema: core_schema.CoreSchema, handler: GetJsonSchemaHandler
    ) -> JsonSchemaValue:
        field_schema = handler(core_schema)
        field_schema.pop('anyOf', None)  # remove the bytes/str union
        field_schema.update(type='string', format=f'uuid{self.uuid_version}')
        return field_schema

    def __get_pydantic_core_schema__(self, source: Any, handler: GetCoreSchemaHandler) -> core_schema.CoreSchema:
        if isinstance(self, source):
            # used directly as a type
            return core_schema.uuid_schema(version=self.uuid_version)
        else:
            # update existing schema with self.uuid_version
            schema = handler(source)
            _check_annotated_type(schema['type'], 'uuid', self.__class__.__name__)
            schema['version'] = self.uuid_version  # type: ignore
            return schema

    def __hash__(self) -> int:
        return hash(type(self.uuid_version))


UUID1 = Annotated[UUID, UuidVersion(1)]
"""A [UUID](https://docs.python.org/3/library/uuid.html) that must be version 1.

```py
import uuid

from pydantic import UUID1, BaseModel

class Model(BaseModel):
    uuid1: UUID1

Model(uuid1=uuid.uuid1())
```
"""
UUID3 = Annotated[UUID, UuidVersion(3)]
"""A [UUID](https://docs.python.org/3/library/uuid.html) that must be version 3.

```py
import uuid

from pydantic import UUID3, BaseModel

class Model(BaseModel):
    uuid3: UUID3

Model(uuid3=uuid.uuid3(uuid.NAMESPACE_DNS, 'pydantic.org'))
```
"""
UUID4 = Annotated[UUID, UuidVersion(4)]
"""A [UUID](https://docs.python.org/3/library/uuid.html) that must be version 4.

```py
import uuid

from pydantic import UUID4, BaseModel

class Model(BaseModel):
    uuid4: UUID4

Model(uuid4=uuid.uuid4())
```
"""
UUID5 = Annotated[UUID, UuidVersion(5)]
"""A [UUID](https://docs.python.org/3/library/uuid.html) that must be version 5.

```py
import uuid

from pydantic import UUID5, BaseModel

class Model(BaseModel):
    uuid5: UUID5

Model(uuid5=uuid.uuid5(uuid.NAMESPACE_DNS, 'pydantic.org'))
```
"""


# ~~~~~~~~~~~~~~~~~~~~~~~~~~~~~~~ PATH TYPES ~~~~~~~~~~~~~~~~~~~~~~~~~~~~~~~~~~


@_dataclasses.dataclass
class PathType:
    path_type: Literal['file', 'dir', 'new']

    def __get_pydantic_json_schema__(
        self, core_schema: core_schema.CoreSchema, handler: GetJsonSchemaHandler
    ) -> JsonSchemaValue:
        field_schema = handler(core_schema)
        format_conversion = {'file': 'file-path', 'dir': 'directory-path'}
        field_schema.update(format=format_conversion.get(self.path_type, 'path'), type='string')
        return field_schema

    def __get_pydantic_core_schema__(self, source: Any, handler: GetCoreSchemaHandler) -> core_schema.CoreSchema:
        function_lookup = {
            'file': cast(core_schema.WithInfoValidatorFunction, self.validate_file),
            'dir': cast(core_schema.WithInfoValidatorFunction, self.validate_directory),
            'new': cast(core_schema.WithInfoValidatorFunction, self.validate_new),
        }

        return core_schema.with_info_after_validator_function(
            function_lookup[self.path_type],
            handler(source),
        )

    @staticmethod
    def validate_file(path: Path, _: core_schema.ValidationInfo) -> Path:
        if path.is_file():
            return path
        else:
            raise PydanticCustomError('path_not_file', 'Path does not point to a file')

    @staticmethod
    def validate_directory(path: Path, _: core_schema.ValidationInfo) -> Path:
        if path.is_dir():
            return path
        else:
            raise PydanticCustomError('path_not_directory', 'Path does not point to a directory')

    @staticmethod
    def validate_new(path: Path, _: core_schema.ValidationInfo) -> Path:
        if path.exists():
            raise PydanticCustomError('path_exists', 'Path already exists')
        elif not path.parent.exists():
            raise PydanticCustomError('parent_does_not_exist', 'Parent directory does not exist')
        else:
            return path

    def __hash__(self) -> int:
        return hash(type(self.path_type))


FilePath = Annotated[Path, PathType('file')]
"""A path that must point to a file.

```py
from pathlib import Path

from pydantic import BaseModel, FilePath, ValidationError

class Model(BaseModel):
    f: FilePath

path = Path('text.txt')
path.touch()
m = Model(f='text.txt')
print(m.model_dump())
#> {'f': PosixPath('text.txt')}
path.unlink()

path = Path('directory')
path.mkdir(exist_ok=True)
try:
    Model(f='directory')  # directory
except ValidationError as e:
    print(e)
    '''
    1 validation error for Model
    f
      Path does not point to a file [type=path_not_file, input_value='directory', input_type=str]
    '''
path.rmdir()

try:
    Model(f='not-exists-file')
except ValidationError as e:
    print(e)
    '''
    1 validation error for Model
    f
      Path does not point to a file [type=path_not_file, input_value='not-exists-file', input_type=str]
    '''
```
"""
DirectoryPath = Annotated[Path, PathType('dir')]
"""A path that must point to a directory.

```py
from pathlib import Path

from pydantic import BaseModel, DirectoryPath, ValidationError

class Model(BaseModel):
    f: DirectoryPath

path = Path('directory/')
path.mkdir()
m = Model(f='directory/')
print(m.model_dump())
#> {'f': PosixPath('directory')}
path.rmdir()

path = Path('file.txt')
path.touch()
try:
    Model(f='file.txt')  # file
except ValidationError as e:
    print(e)
    '''
    1 validation error for Model
    f
      Path does not point to a directory [type=path_not_directory, input_value='file.txt', input_type=str]
    '''
path.unlink()

try:
    Model(f='not-exists-directory')
except ValidationError as e:
    print(e)
    '''
    1 validation error for Model
    f
      Path does not point to a directory [type=path_not_directory, input_value='not-exists-directory', input_type=str]
    '''
```
"""
NewPath = Annotated[Path, PathType('new')]
"""A path for a new file or directory that must not already exist."""


# ~~~~~~~~~~~~~~~~~~~~~~~~~~~~~~~ JSON TYPE ~~~~~~~~~~~~~~~~~~~~~~~~~~~~~~~~~~~

if TYPE_CHECKING:
    Json = Annotated[AnyType, ...]  # Json[list[str]] will be recognized by type checkers as list[str]

else:

    class Json:
        """A special type wrapper which loads JSON before parsing.

        You can use the `Json` data type to make Pydantic first load a raw JSON string before
        validating the loaded data into the parametrized type:

        ```py
        from typing import Any, List

        from pydantic import BaseModel, Json, ValidationError


        class AnyJsonModel(BaseModel):
            json_obj: Json[Any]


        class ConstrainedJsonModel(BaseModel):
            json_obj: Json[List[int]]


        print(AnyJsonModel(json_obj='{"b": 1}'))
        #> json_obj={'b': 1}
        print(ConstrainedJsonModel(json_obj='[1, 2, 3]'))
        #> json_obj=[1, 2, 3]

        try:
            ConstrainedJsonModel(json_obj=12)
        except ValidationError as e:
            print(e)
            '''
            1 validation error for ConstrainedJsonModel
            json_obj
            JSON input should be string, bytes or bytearray [type=json_type, input_value=12, input_type=int]
            '''

        try:
            ConstrainedJsonModel(json_obj='[a, b]')
        except ValidationError as e:
            print(e)
            '''
            1 validation error for ConstrainedJsonModel
            json_obj
            Invalid JSON: expected value at line 1 column 2 [type=json_invalid, input_value='[a, b]', input_type=str]
            '''

        try:
            ConstrainedJsonModel(json_obj='["a", "b"]')
        except ValidationError as e:
            print(e)
            '''
            2 validation errors for ConstrainedJsonModel
            json_obj.0
            Input should be a valid integer, unable to parse string as an integer [type=int_parsing, input_value='a', input_type=str]
            json_obj.1
            Input should be a valid integer, unable to parse string as an integer [type=int_parsing, input_value='b', input_type=str]
            '''
        ```

        When you dump the model using `model_dump` or `model_dump_json`, the dumped value will be the result of validation,
        not the original JSON string. However, you can use the argument `round_trip=True` to get the original JSON string back:

        ```py
        from typing import List

        from pydantic import BaseModel, Json


        class ConstrainedJsonModel(BaseModel):
            json_obj: Json[List[int]]


        print(ConstrainedJsonModel(json_obj='[1, 2, 3]').model_dump_json())
        #> {"json_obj":[1,2,3]}
        print(
            ConstrainedJsonModel(json_obj='[1, 2, 3]').model_dump_json(round_trip=True)
        )
        #> {"json_obj":"[1,2,3]"}
        ```
        """

        @classmethod
        def __class_getitem__(cls, item: AnyType) -> AnyType:
            return Annotated[item, cls()]

        @classmethod
        def __get_pydantic_core_schema__(cls, source: Any, handler: GetCoreSchemaHandler) -> core_schema.CoreSchema:
            if cls is source:
                return core_schema.json_schema(None)
            else:
                return core_schema.json_schema(handler(source))

        def __repr__(self) -> str:
            return 'Json'

        def __hash__(self) -> int:
            return hash(type(self))

        def __eq__(self, other: Any) -> bool:
            return type(other) == type(self)


# ~~~~~~~~~~~~~~~~~~~~~~~~~~~~~~~ SECRET TYPES ~~~~~~~~~~~~~~~~~~~~~~~~~~~~~~~~

SecretType = TypeVar('SecretType', str, bytes)


class _SecretField(Generic[SecretType]):
    def __init__(self, secret_value: SecretType) -> None:
        self._secret_value: SecretType = secret_value

    def get_secret_value(self) -> SecretType:
        """Get the secret value.

        Returns:
            The secret value.
        """
        return self._secret_value

    def __eq__(self, other: Any) -> bool:
        return isinstance(other, self.__class__) and self.get_secret_value() == other.get_secret_value()

    def __hash__(self) -> int:
        return hash(self.get_secret_value())

    def __len__(self) -> int:
        return len(self._secret_value)

    def __str__(self) -> str:
        return str(self._display())

    def __repr__(self) -> str:
        return f'{self.__class__.__name__}({self._display()!r})'

    def _display(self) -> SecretType:
        raise NotImplementedError

    @classmethod
    def __get_pydantic_core_schema__(cls, source: type[Any], handler: GetCoreSchemaHandler) -> core_schema.CoreSchema:
        if issubclass(source, SecretStr):
            field_type = str
            inner_schema = core_schema.str_schema()
        else:
            assert issubclass(source, SecretBytes)
            field_type = bytes
            inner_schema = core_schema.bytes_schema()
        error_kind = 'string_type' if field_type is str else 'bytes_type'

        def serialize(
            value: _SecretField[SecretType], info: core_schema.SerializationInfo
        ) -> str | _SecretField[SecretType]:
            if info.mode == 'json':
                # we want the output to always be string without the `b'` prefix for bytes,
                # hence we just use `secret_display`
                return _secret_display(value.get_secret_value())
            else:
                return value

        def get_json_schema(_core_schema: core_schema.CoreSchema, handler: GetJsonSchemaHandler) -> JsonSchemaValue:
            json_schema = handler(inner_schema)
            _utils.update_not_none(
                json_schema,
                type='string',
                writeOnly=True,
                format='password',
            )
            return json_schema

        json_schema = core_schema.no_info_after_validator_function(
            source,  # construct the type
            inner_schema,
        )
        s = core_schema.json_or_python_schema(
            python_schema=core_schema.union_schema(
                [
                    core_schema.is_instance_schema(source),
                    json_schema,
                ],
                strict=True,
                custom_error_type=error_kind,
            ),
            json_schema=json_schema,
            serialization=core_schema.plain_serializer_function_ser_schema(
                serialize,
                info_arg=True,
                return_schema=core_schema.str_schema(),
                when_used='json',
            ),
        )
        s.setdefault('metadata', {}).setdefault('pydantic_js_functions', []).append(get_json_schema)
        return s


def _secret_display(value: str | bytes) -> str:
    return '**********' if value else ''


class SecretStr(_SecretField[str]):
    """A string used for storing sensitive information that you do not want to be visible in logging or tracebacks.

    When the secret value is nonempty, it is displayed as `'**********'` instead of the underlying value in
    calls to `repr()` and `str()`. If the value _is_ empty, it is displayed as `''`.

    ```py
    from pydantic import BaseModel, SecretStr

    class User(BaseModel):
        username: str
        password: SecretStr

    user = User(username='scolvin', password='password1')

    print(user)
    #> username='scolvin' password=SecretStr('**********')
    print(user.password.get_secret_value())
    #> password1
    print((SecretStr('password'), SecretStr('')))
    #> (SecretStr('**********'), SecretStr(''))
    ```
    """

    def _display(self) -> str:
        return _secret_display(self.get_secret_value())


class SecretBytes(_SecretField[bytes]):
    """A bytes used for storing sensitive information that you do not want to be visible in logging or tracebacks.

    It displays `b'**********'` instead of the string value on `repr()` and `str()` calls.
    When the secret value is nonempty, it is displayed as `b'**********'` instead of the underlying value in
    calls to `repr()` and `str()`. If the value _is_ empty, it is displayed as `b''`.

    ```py
    from pydantic import BaseModel, SecretBytes

    class User(BaseModel):
        username: str
        password: SecretBytes

    user = User(username='scolvin', password=b'password1')
    #> username='scolvin' password=SecretBytes(b'**********')
    print(user.password.get_secret_value())
    #> b'password1'
    print((SecretBytes(b'password'), SecretBytes(b'')))
    #> (SecretBytes(b'**********'), SecretBytes(b''))
    ```
    """

    def _display(self) -> bytes:
        return _secret_display(self.get_secret_value()).encode()


# ~~~~~~~~~~~~~~~~~~~~~~~~~~~~~ PAYMENT CARD TYPES ~~~~~~~~~~~~~~~~~~~~~~~~~~~~


class PaymentCardBrand(str, Enum):
    amex = 'American Express'
    mastercard = 'Mastercard'
    visa = 'Visa'
    other = 'other'

    def __str__(self) -> str:
        return self.value


@deprecated(
    'The `PaymentCardNumber` class is deprecated, use `pydantic_extra_types` instead. '
    'See https://docs.pydantic.dev/latest/api/pydantic_extra_types_payment/#pydantic_extra_types.payment.PaymentCardNumber.',
    category=PydanticDeprecatedSince20,
)
class PaymentCardNumber(str):
    """Based on: https://en.wikipedia.org/wiki/Payment_card_number."""

    strip_whitespace: ClassVar[bool] = True
    min_length: ClassVar[int] = 12
    max_length: ClassVar[int] = 19
    bin: str
    last4: str
    brand: PaymentCardBrand

    def __init__(self, card_number: str):
        self.validate_digits(card_number)

        card_number = self.validate_luhn_check_digit(card_number)

        self.bin = card_number[:6]
        self.last4 = card_number[-4:]
        self.brand = self.validate_brand(card_number)

    @classmethod
    def __get_pydantic_core_schema__(cls, source: type[Any], handler: GetCoreSchemaHandler) -> core_schema.CoreSchema:
        return core_schema.with_info_after_validator_function(
            cls.validate,
            core_schema.str_schema(
                min_length=cls.min_length, max_length=cls.max_length, strip_whitespace=cls.strip_whitespace
            ),
        )

    @classmethod
    def validate(cls, __input_value: str, _: core_schema.ValidationInfo) -> PaymentCardNumber:
        """Validate the card number and return a `PaymentCardNumber` instance."""
        return cls(__input_value)

    @property
    def masked(self) -> str:
        """Mask all but the last 4 digits of the card number.

        Returns:
            A masked card number string.
        """
        num_masked = len(self) - 10  # len(bin) + len(last4) == 10
        return f'{self.bin}{"*" * num_masked}{self.last4}'

    @classmethod
    def validate_digits(cls, card_number: str) -> None:
        """Validate that the card number is all digits."""
        if not card_number.isdigit():
            raise PydanticCustomError('payment_card_number_digits', 'Card number is not all digits')

    @classmethod
    def validate_luhn_check_digit(cls, card_number: str) -> str:
        """Based on: https://en.wikipedia.org/wiki/Luhn_algorithm."""
        sum_ = int(card_number[-1])
        length = len(card_number)
        parity = length % 2
        for i in range(length - 1):
            digit = int(card_number[i])
            if i % 2 == parity:
                digit *= 2
            if digit > 9:
                digit -= 9
            sum_ += digit
        valid = sum_ % 10 == 0
        if not valid:
            raise PydanticCustomError('payment_card_number_luhn', 'Card number is not luhn valid')
        return card_number

    @staticmethod
    def validate_brand(card_number: str) -> PaymentCardBrand:
        """Validate length based on BIN for major brands:
        https://en.wikipedia.org/wiki/Payment_card_number#Issuer_identification_number_(IIN).
        """
        if card_number[0] == '4':
            brand = PaymentCardBrand.visa
        elif 51 <= int(card_number[:2]) <= 55:
            brand = PaymentCardBrand.mastercard
        elif card_number[:2] in {'34', '37'}:
            brand = PaymentCardBrand.amex
        else:
            brand = PaymentCardBrand.other

        required_length: None | int | str = None
        if brand in PaymentCardBrand.mastercard:
            required_length = 16
            valid = len(card_number) == required_length
        elif brand == PaymentCardBrand.visa:
            required_length = '13, 16 or 19'
            valid = len(card_number) in {13, 16, 19}
        elif brand == PaymentCardBrand.amex:
            required_length = 15
            valid = len(card_number) == required_length
        else:
            valid = True

        if not valid:
            raise PydanticCustomError(
                'payment_card_number_brand',
                'Length for a {brand} card must be {required_length}',
                {'brand': brand, 'required_length': required_length},
            )
        return brand


# ~~~~~~~~~~~~~~~~~~~~~~~~~~~~~~~ BYTE SIZE TYPE ~~~~~~~~~~~~~~~~~~~~~~~~~~~~~~

<<<<<<< HEAD
=======
BYTE_SIZES = {
    'b': 1,
    'kb': 10**3,
    'mb': 10**6,
    'gb': 10**9,
    'tb': 10**12,
    'pb': 10**15,
    'eb': 10**18,
    'kib': 2**10,
    'mib': 2**20,
    'gib': 2**30,
    'tib': 2**40,
    'pib': 2**50,
    'eib': 2**60,
    'bit': 1 / 8,
    'kbit': 10**3 / 8,
    'mbit': 10**6 / 8,
    'gbit': 10**9 / 8,
    'tbit': 10**12 / 8,
    'pbit': 10**15 / 8,
    'ebit': 10**18 / 8,
    'kibit': 2**10 / 8,
    'mibit': 2**20 / 8,
    'gibit': 2**30 / 8,
    'tibit': 2**40 / 8,
    'pibit': 2**50 / 8,
    'eibit': 2**60 / 8,
}
BYTE_SIZES.update({k.lower()[0]: v for k, v in BYTE_SIZES.items() if 'i' not in k})
byte_string_re = re.compile(r'^\s*(\d*\.?\d+)\s*(\w+)?', re.IGNORECASE)

>>>>>>> 2e459bb5

class ByteSize(int):
    """Converts a string representing a number of bytes with units (such as `'1KB'` or `'11.5MiB'`) into an integer.

    You can use the `ByteSize` data type to (case-insensitively) convert a string representation of a number of bytes into
    an integer, and also to print out human-readable strings representing a number of bytes.

    In conformance with [IEC 80000-13 Standard](https://en.wikipedia.org/wiki/ISO/IEC_80000) we interpret `'1KB'` to mean 1000 bytes,
    and `'1KiB'` to mean 1024 bytes. In general, including a middle `'i'` will cause the unit to be interpreted as a power of 2,
    rather than a power of 10 (so, for example, `'1 MB'` is treated as `1_000_000` bytes, whereas `'1 MiB'` is treated as `1_048_576` bytes).

    !!! info
        Note that `1b` will be parsed as "1 byte" and not "1 bit".

    ```py
    from pydantic import BaseModel, ByteSize

    class MyModel(BaseModel):
        size: ByteSize

    print(MyModel(size=52000).size)
    #> 52000
    print(MyModel(size='3000 KiB').size)
    #> 3072000

    m = MyModel(size='50 PB')
    print(m.size.human_readable())
    #> 44.4PiB
    print(m.size.human_readable(decimal=True))
    #> 50.0PB

    print(m.size.to('TiB'))
    #> 45474.73508864641
    ```
    """

    byte_sizes = {
        'b': 1,
        'kb': 10**3,
        'mb': 10**6,
        'gb': 10**9,
        'tb': 10**12,
        'pb': 10**15,
        'eb': 10**18,
        'kib': 2**10,
        'mib': 2**20,
        'gib': 2**30,
        'tib': 2**40,
        'pib': 2**50,
        'eib': 2**60,
    }
    byte_sizes.update({k.lower()[0]: v for k, v in byte_sizes.items() if 'i' not in k})

    byte_string_pattern = r'^\s*(\d*\.?\d+)\s*(\w+)?'
    byte_string_re = re.compile(byte_string_pattern, re.IGNORECASE)

    @classmethod
    def __get_pydantic_core_schema__(cls, source: type[Any], handler: GetCoreSchemaHandler) -> core_schema.CoreSchema:
        return core_schema.with_info_after_validator_function(
            function=cls._validate,
            schema=core_schema.union_schema(
                [
                    core_schema.str_schema(pattern=cls.byte_string_pattern),
                    core_schema.int_schema(ge=0),
                ]
            ),
            serialization=core_schema.plain_serializer_function_ser_schema(
                lambda v: int(v), return_schema=core_schema.int_schema(ge=0)
            ),
        )

    @classmethod
    def _validate(cls, __input_value: Any, _: core_schema.ValidationInfo) -> ByteSize:
        try:
            return cls(int(__input_value))
        except ValueError:
            pass

        str_match = cls.byte_string_re.match(str(__input_value))
        if str_match is None:
            raise PydanticCustomError('byte_size', 'could not parse value and unit from byte string')

        scalar, unit = str_match.groups()
        if unit is None:
            unit = 'b'

        try:
            unit_mult = cls.byte_sizes[unit.lower()]
        except KeyError:
            raise PydanticCustomError('byte_size_unit', 'could not interpret byte unit: {unit}', {'unit': unit})

        return cls(int(float(scalar) * unit_mult))

    @staticmethod
    def _serialize(value: Any) -> int:
        return int(value)

    def human_readable(self, decimal: bool = False) -> str:
        """Converts a byte size to a human readable string.

        Args:
            decimal: If True, use decimal units (e.g. 1000 bytes per KB). If False, use binary units
                (e.g. 1024 bytes per KiB).

        Returns:
            A human readable string representation of the byte size.
        """
        if decimal:
            divisor = 1000
            units = 'B', 'KB', 'MB', 'GB', 'TB', 'PB'
            final_unit = 'EB'
        else:
            divisor = 1024
            units = 'B', 'KiB', 'MiB', 'GiB', 'TiB', 'PiB'
            final_unit = 'EiB'

        num = float(self)
        for unit in units:
            if abs(num) < divisor:
                if unit == 'B':
                    return f'{num:0.0f}{unit}'
                else:
                    return f'{num:0.1f}{unit}'
            num /= divisor

        return f'{num:0.1f}{final_unit}'

    def to(self, unit: str) -> float:
        """Converts a byte size to another unit, including both byte and bit units.

        Args:
            unit: The unit to convert to. Must be one of the following: B, KB, MB, GB, TB, PB, EB,
                KiB, MiB, GiB, TiB, PiB, EiB (byte units) and
                bit, kbit, mbit, gbit, tbit, pbit, ebit,
                kibit, mibit, gibit, tibit, pibit, eibit (bit units).

        Returns:
            The byte size in the new unit.
        """
        try:
            unit_div = self.byte_sizes[unit.lower()]
        except KeyError:
            raise PydanticCustomError('byte_size_unit', 'Could not interpret byte unit: {unit}', {'unit': unit})

        return self / unit_div


# ~~~~~~~~~~~~~~~~~~~~~~~~~~~~~~~ DATE TYPES ~~~~~~~~~~~~~~~~~~~~~~~~~~~~~~~~~~


def _check_annotated_type(annotated_type: str, expected_type: str, annotation: str) -> None:
    if annotated_type != expected_type:
        raise PydanticUserError(f"'{annotation}' cannot annotate '{annotated_type}'.", code='invalid_annotated_type')


if TYPE_CHECKING:
    PastDate = Annotated[date, ...]
    FutureDate = Annotated[date, ...]
else:

    class PastDate:
        """A date in the past."""

        @classmethod
        def __get_pydantic_core_schema__(
            cls, source: type[Any], handler: GetCoreSchemaHandler
        ) -> core_schema.CoreSchema:
            if cls is source:
                # used directly as a type
                return core_schema.date_schema(now_op='past')
            else:
                schema = handler(source)
                _check_annotated_type(schema['type'], 'date', cls.__name__)
                schema['now_op'] = 'past'
                return schema

        def __repr__(self) -> str:
            return 'PastDate'

    class FutureDate:
        """A date in the future."""

        @classmethod
        def __get_pydantic_core_schema__(
            cls, source: type[Any], handler: GetCoreSchemaHandler
        ) -> core_schema.CoreSchema:
            if cls is source:
                # used directly as a type
                return core_schema.date_schema(now_op='future')
            else:
                schema = handler(source)
                _check_annotated_type(schema['type'], 'date', cls.__name__)
                schema['now_op'] = 'future'
                return schema

        def __repr__(self) -> str:
            return 'FutureDate'


def condate(
    *,
    strict: bool | None = None,
    gt: date | None = None,
    ge: date | None = None,
    lt: date | None = None,
    le: date | None = None,
) -> type[date]:
    """A wrapper for date that adds constraints.

    Args:
        strict: Whether to validate the date value in strict mode. Defaults to `None`.
        gt: The value must be greater than this. Defaults to `None`.
        ge: The value must be greater than or equal to this. Defaults to `None`.
        lt: The value must be less than this. Defaults to `None`.
        le: The value must be less than or equal to this. Defaults to `None`.

    Returns:
        A date type with the specified constraints.
    """
    return Annotated[
        date,
        Strict(strict) if strict is not None else None,
        annotated_types.Interval(gt=gt, ge=ge, lt=lt, le=le),
    ]


# ~~~~~~~~~~~~~~~~~~~~~~~~~~~~~~~ DATETIME TYPES ~~~~~~~~~~~~~~~~~~~~~~~~~~~~~~

if TYPE_CHECKING:
    AwareDatetime = Annotated[datetime, ...]
    NaiveDatetime = Annotated[datetime, ...]
    PastDatetime = Annotated[datetime, ...]
    FutureDatetime = Annotated[datetime, ...]

else:

    class AwareDatetime:
        """A datetime that requires timezone info."""

        @classmethod
        def __get_pydantic_core_schema__(
            cls, source: type[Any], handler: GetCoreSchemaHandler
        ) -> core_schema.CoreSchema:
            if cls is source:
                # used directly as a type
                return core_schema.datetime_schema(tz_constraint='aware')
            else:
                schema = handler(source)
                _check_annotated_type(schema['type'], 'datetime', cls.__name__)
                schema['tz_constraint'] = 'aware'
                return schema

        def __repr__(self) -> str:
            return 'AwareDatetime'

    class NaiveDatetime:
        """A datetime that doesn't require timezone info."""

        @classmethod
        def __get_pydantic_core_schema__(
            cls, source: type[Any], handler: GetCoreSchemaHandler
        ) -> core_schema.CoreSchema:
            if cls is source:
                # used directly as a type
                return core_schema.datetime_schema(tz_constraint='naive')
            else:
                schema = handler(source)
                _check_annotated_type(schema['type'], 'datetime', cls.__name__)
                schema['tz_constraint'] = 'naive'
                return schema

        def __repr__(self) -> str:
            return 'NaiveDatetime'

    class PastDatetime:
        """A datetime that must be in the past."""

        @classmethod
        def __get_pydantic_core_schema__(
            cls, source: type[Any], handler: GetCoreSchemaHandler
        ) -> core_schema.CoreSchema:
            if cls is source:
                # used directly as a type
                return core_schema.datetime_schema(now_op='past')
            else:
                schema = handler(source)
                _check_annotated_type(schema['type'], 'datetime', cls.__name__)
                schema['now_op'] = 'past'
                return schema

        def __repr__(self) -> str:
            return 'PastDatetime'

    class FutureDatetime:
        """A datetime that must be in the future."""

        @classmethod
        def __get_pydantic_core_schema__(
            cls, source: type[Any], handler: GetCoreSchemaHandler
        ) -> core_schema.CoreSchema:
            if cls is source:
                # used directly as a type
                return core_schema.datetime_schema(now_op='future')
            else:
                schema = handler(source)
                _check_annotated_type(schema['type'], 'datetime', cls.__name__)
                schema['now_op'] = 'future'
                return schema

        def __repr__(self) -> str:
            return 'FutureDatetime'


# ~~~~~~~~~~~~~~~~~~~~~~~~~~~~~~~ Encoded TYPES ~~~~~~~~~~~~~~~~~~~~~~~~~~~~~~~~~~


class EncoderProtocol(Protocol):
    """Protocol for encoding and decoding data to and from bytes."""

    @classmethod
    def decode(cls, data: bytes) -> bytes:
        """Decode the data using the encoder.

        Args:
            data: The data to decode.

        Returns:
            The decoded data.
        """
        ...

    @classmethod
    def encode(cls, value: bytes) -> bytes:
        """Encode the data using the encoder.

        Args:
            value: The data to encode.

        Returns:
            The encoded data.
        """
        ...

    @classmethod
    def get_json_format(cls) -> str:
        """Get the JSON format for the encoded data.

        Returns:
            The JSON format for the encoded data.
        """
        ...


class Base64Encoder(EncoderProtocol):
    """Standard (non-URL-safe) Base64 encoder."""

    @classmethod
    def decode(cls, data: bytes) -> bytes:
        """Decode the data from base64 encoded bytes to original bytes data.

        Args:
            data: The data to decode.

        Returns:
            The decoded data.
        """
        try:
            return base64.decodebytes(data)
        except ValueError as e:
            raise PydanticCustomError('base64_decode', "Base64 decoding error: '{error}'", {'error': str(e)})

    @classmethod
    def encode(cls, value: bytes) -> bytes:
        """Encode the data from bytes to a base64 encoded bytes.

        Args:
            value: The data to encode.

        Returns:
            The encoded data.
        """
        return base64.encodebytes(value)

    @classmethod
    def get_json_format(cls) -> Literal['base64']:
        """Get the JSON format for the encoded data.

        Returns:
            The JSON format for the encoded data.
        """
        return 'base64'


class Base64UrlEncoder(EncoderProtocol):
    """URL-safe Base64 encoder."""

    @classmethod
    def decode(cls, data: bytes) -> bytes:
        """Decode the data from base64 encoded bytes to original bytes data.

        Args:
            data: The data to decode.

        Returns:
            The decoded data.
        """
        try:
            return base64.urlsafe_b64decode(data)
        except ValueError as e:
            raise PydanticCustomError('base64_decode', "Base64 decoding error: '{error}'", {'error': str(e)})

    @classmethod
    def encode(cls, value: bytes) -> bytes:
        """Encode the data from bytes to a base64 encoded bytes.

        Args:
            value: The data to encode.

        Returns:
            The encoded data.
        """
        return base64.urlsafe_b64encode(value)

    @classmethod
    def get_json_format(cls) -> Literal['base64url']:
        """Get the JSON format for the encoded data.

        Returns:
            The JSON format for the encoded data.
        """
        return 'base64url'


@_dataclasses.dataclass(**_internal_dataclass.slots_true)
class EncodedBytes:
    """A bytes type that is encoded and decoded using the specified encoder.

    `EncodedBytes` needs an encoder that implements `EncoderProtocol` to operate.

    ```py
    from typing_extensions import Annotated

    from pydantic import BaseModel, EncodedBytes, EncoderProtocol, ValidationError

    class MyEncoder(EncoderProtocol):
        @classmethod
        def decode(cls, data: bytes) -> bytes:
            if data == b'**undecodable**':
                raise ValueError('Cannot decode data')
            return data[13:]

        @classmethod
        def encode(cls, value: bytes) -> bytes:
            return b'**encoded**: ' + value

        @classmethod
        def get_json_format(cls) -> str:
            return 'my-encoder'

    MyEncodedBytes = Annotated[bytes, EncodedBytes(encoder=MyEncoder)]

    class Model(BaseModel):
        my_encoded_bytes: MyEncodedBytes

    # Initialize the model with encoded data
    m = Model(my_encoded_bytes=b'**encoded**: some bytes')

    # Access decoded value
    print(m.my_encoded_bytes)
    #> b'some bytes'

    # Serialize into the encoded form
    print(m.model_dump())
    #> {'my_encoded_bytes': b'**encoded**: some bytes'}

    # Validate encoded data
    try:
        Model(my_encoded_bytes=b'**undecodable**')
    except ValidationError as e:
        print(e)
        '''
        1 validation error for Model
        my_encoded_bytes
          Value error, Cannot decode data [type=value_error, input_value=b'**undecodable**', input_type=bytes]
        '''
    ```
    """

    encoder: type[EncoderProtocol]

    def __get_pydantic_json_schema__(
        self, core_schema: core_schema.CoreSchema, handler: GetJsonSchemaHandler
    ) -> JsonSchemaValue:
        field_schema = handler(core_schema)
        field_schema.update(type='string', format=self.encoder.get_json_format())
        return field_schema

    def __get_pydantic_core_schema__(self, source: type[Any], handler: GetCoreSchemaHandler) -> core_schema.CoreSchema:
        return core_schema.with_info_after_validator_function(
            function=self.decode,
            schema=core_schema.bytes_schema(),
            serialization=core_schema.plain_serializer_function_ser_schema(function=self.encode),
        )

    def decode(self, data: bytes, _: core_schema.ValidationInfo) -> bytes:
        """Decode the data using the specified encoder.

        Args:
            data: The data to decode.

        Returns:
            The decoded data.
        """
        return self.encoder.decode(data)

    def encode(self, value: bytes) -> bytes:
        """Encode the data using the specified encoder.

        Args:
            value: The data to encode.

        Returns:
            The encoded data.
        """
        return self.encoder.encode(value)

    def __hash__(self) -> int:
        return hash(self.encoder)


@_dataclasses.dataclass(**_internal_dataclass.slots_true)
class EncodedStr(EncodedBytes):
    """A str type that is encoded and decoded using the specified encoder.

    `EncodedStr` needs an encoder that implements `EncoderProtocol` to operate.

    ```py
    from typing_extensions import Annotated

    from pydantic import BaseModel, EncodedStr, EncoderProtocol, ValidationError

    class MyEncoder(EncoderProtocol):
        @classmethod
        def decode(cls, data: bytes) -> bytes:
            if data == b'**undecodable**':
                raise ValueError('Cannot decode data')
            return data[13:]

        @classmethod
        def encode(cls, value: bytes) -> bytes:
            return b'**encoded**: ' + value

        @classmethod
        def get_json_format(cls) -> str:
            return 'my-encoder'

    MyEncodedStr = Annotated[str, EncodedStr(encoder=MyEncoder)]

    class Model(BaseModel):
        my_encoded_str: MyEncodedStr

    # Initialize the model with encoded data
    m = Model(my_encoded_str='**encoded**: some str')

    # Access decoded value
    print(m.my_encoded_str)
    #> some str

    # Serialize into the encoded form
    print(m.model_dump())
    #> {'my_encoded_str': '**encoded**: some str'}

    # Validate encoded data
    try:
        Model(my_encoded_str='**undecodable**')
    except ValidationError as e:
        print(e)
        '''
        1 validation error for Model
        my_encoded_str
          Value error, Cannot decode data [type=value_error, input_value='**undecodable**', input_type=str]
        '''
    ```
    """

    def __get_pydantic_core_schema__(self, source: type[Any], handler: GetCoreSchemaHandler) -> core_schema.CoreSchema:
        return core_schema.with_info_after_validator_function(
            function=self.decode_str,
            schema=super(EncodedStr, self).__get_pydantic_core_schema__(source=source, handler=handler),  # noqa: UP008
            serialization=core_schema.plain_serializer_function_ser_schema(function=self.encode_str),
        )

    def decode_str(self, data: bytes, _: core_schema.ValidationInfo) -> str:
        """Decode the data using the specified encoder.

        Args:
            data: The data to decode.

        Returns:
            The decoded data.
        """
        return data.decode()

    def encode_str(self, value: str) -> str:
        """Encode the data using the specified encoder.

        Args:
            value: The data to encode.

        Returns:
            The encoded data.
        """
        return super(EncodedStr, self).encode(value=value.encode()).decode()  # noqa: UP008

    def __hash__(self) -> int:
        return hash(self.encoder)


Base64Bytes = Annotated[bytes, EncodedBytes(encoder=Base64Encoder)]
"""A bytes type that is encoded and decoded using the standard (non-URL-safe) base64 encoder.

Note:
    Under the hood, `Base64Bytes` use standard library `base64.encodebytes` and `base64.decodebytes` functions.

    As a result, attempting to decode url-safe base64 data using the `Base64Bytes` type may fail or produce an incorrect
    decoding.

```py
from pydantic import Base64Bytes, BaseModel, ValidationError

class Model(BaseModel):
    base64_bytes: Base64Bytes

# Initialize the model with base64 data
m = Model(base64_bytes=b'VGhpcyBpcyB0aGUgd2F5')

# Access decoded value
print(m.base64_bytes)
#> b'This is the way'

# Serialize into the base64 form
print(m.model_dump())
#> {'base64_bytes': b'VGhpcyBpcyB0aGUgd2F5\n'}

# Validate base64 data
try:
    print(Model(base64_bytes=b'undecodable').base64_bytes)
except ValidationError as e:
    print(e)
    '''
    1 validation error for Model
    base64_bytes
      Base64 decoding error: 'Incorrect padding' [type=base64_decode, input_value=b'undecodable', input_type=bytes]
    '''
```
"""
Base64Str = Annotated[str, EncodedStr(encoder=Base64Encoder)]
"""A str type that is encoded and decoded using the standard (non-URL-safe) base64 encoder.

Note:
    Under the hood, `Base64Bytes` use standard library `base64.encodebytes` and `base64.decodebytes` functions.

    As a result, attempting to decode url-safe base64 data using the `Base64Str` type may fail or produce an incorrect
    decoding.

```py
from pydantic import Base64Str, BaseModel, ValidationError

class Model(BaseModel):
    base64_str: Base64Str

# Initialize the model with base64 data
m = Model(base64_str='VGhlc2UgYXJlbid0IHRoZSBkcm9pZHMgeW91J3JlIGxvb2tpbmcgZm9y')

# Access decoded value
print(m.base64_str)
#> These aren't the droids you're looking for

# Serialize into the base64 form
print(m.model_dump())
#> {'base64_str': 'VGhlc2UgYXJlbid0IHRoZSBkcm9pZHMgeW91J3JlIGxvb2tpbmcgZm9y\n'}

# Validate base64 data
try:
    print(Model(base64_str='undecodable').base64_str)
except ValidationError as e:
    print(e)
    '''
    1 validation error for Model
    base64_str
      Base64 decoding error: 'Incorrect padding' [type=base64_decode, input_value='undecodable', input_type=str]
    '''
```
"""
Base64UrlBytes = Annotated[bytes, EncodedBytes(encoder=Base64UrlEncoder)]
"""A bytes type that is encoded and decoded using the URL-safe base64 encoder.

Note:
    Under the hood, `Base64UrlBytes` use standard library `base64.urlsafe_b64encode` and `base64.urlsafe_b64decode`
    functions.

    As a result, the `Base64UrlBytes` type can be used to faithfully decode "vanilla" base64 data
    (using `'+'` and `'/'`).

```py
from pydantic import Base64UrlBytes, BaseModel

class Model(BaseModel):
    base64url_bytes: Base64UrlBytes

# Initialize the model with base64 data
m = Model(base64url_bytes=b'SHc_dHc-TXc==')
print(m)
#> base64url_bytes=b'Hw?tw>Mw'
```
"""
Base64UrlStr = Annotated[str, EncodedStr(encoder=Base64UrlEncoder)]
"""A str type that is encoded and decoded using the URL-safe base64 encoder.

Note:
    Under the hood, `Base64UrlStr` use standard library `base64.urlsafe_b64encode` and `base64.urlsafe_b64decode`
    functions.

    As a result, the `Base64UrlStr` type can be used to faithfully decode "vanilla" base64 data (using `'+'` and `'/'`).

```py
from pydantic import Base64UrlStr, BaseModel

class Model(BaseModel):
    base64url_str: Base64UrlStr

# Initialize the model with base64 data
m = Model(base64url_str='SHc_dHc-TXc==')
print(m)
#> base64url_str='Hw?tw>Mw'
```
"""


__getattr__ = getattr_migration(__name__)


@_dataclasses.dataclass(**_internal_dataclass.slots_true)
class GetPydanticSchema:
    """Usage docs: https://docs.pydantic.dev/2.6/concepts/types/#using-getpydanticschema-to-reduce-boilerplate

    A convenience class for creating an annotation that provides pydantic custom type hooks.

    This class is intended to eliminate the need to create a custom "marker" which defines the
     `__get_pydantic_core_schema__` and `__get_pydantic_json_schema__` custom hook methods.

    For example, to have a field treated by type checkers as `int`, but by pydantic as `Any`, you can do:
    ```python
    from typing import Any

    from typing_extensions import Annotated

    from pydantic import BaseModel, GetPydanticSchema

    HandleAsAny = GetPydanticSchema(lambda _s, h: h(Any))

    class Model(BaseModel):
        x: Annotated[int, HandleAsAny]  # pydantic sees `x: Any`

    print(repr(Model(x='abc').x))
    #> 'abc'
    ```
    """

    get_pydantic_core_schema: Callable[[Any, GetCoreSchemaHandler], CoreSchema] | None = None
    get_pydantic_json_schema: Callable[[Any, GetJsonSchemaHandler], JsonSchemaValue] | None = None

    # Note: we may want to consider adding a convenience staticmethod `def for_type(type_: Any) -> GetPydanticSchema:`
    #   which returns `GetPydanticSchema(lambda _s, h: h(type_))`

    if not TYPE_CHECKING:
        # We put `__getattr__` in a non-TYPE_CHECKING block because otherwise, mypy allows arbitrary attribute access

        def __getattr__(self, item: str) -> Any:
            """Use this rather than defining `__get_pydantic_core_schema__` etc. to reduce the number of nested calls."""
            if item == '__get_pydantic_core_schema__' and self.get_pydantic_core_schema:
                return self.get_pydantic_core_schema
            elif item == '__get_pydantic_json_schema__' and self.get_pydantic_json_schema:
                return self.get_pydantic_json_schema
            else:
                return object.__getattribute__(self, item)

    __hash__ = object.__hash__


@_dataclasses.dataclass(**_internal_dataclass.slots_true, frozen=True)
class Tag:
    """Provides a way to specify the expected tag to use for a case of a (callable) discriminated union.

    Also provides a way to label a union case in error messages.

    When using a callable `Discriminator`, attach a `Tag` to each case in the `Union` to specify the tag that
    should be used to identify that case. For example, in the below example, the `Tag` is used to specify that
    if `get_discriminator_value` returns `'apple'`, the input should be validated as an `ApplePie`, and if it
    returns `'pumpkin'`, the input should be validated as a `PumpkinPie`.

    The primary role of the `Tag` here is to map the return value from the callable `Discriminator` function to
    the appropriate member of the `Union` in question.

    ```py
    from typing import Any, Union

    from typing_extensions import Annotated, Literal

    from pydantic import BaseModel, Discriminator, Tag

    class Pie(BaseModel):
        time_to_cook: int
        num_ingredients: int

    class ApplePie(Pie):
        fruit: Literal['apple'] = 'apple'

    class PumpkinPie(Pie):
        filling: Literal['pumpkin'] = 'pumpkin'

    def get_discriminator_value(v: Any) -> str:
        if isinstance(v, dict):
            return v.get('fruit', v.get('filling'))
        return getattr(v, 'fruit', getattr(v, 'filling', None))

    class ThanksgivingDinner(BaseModel):
        dessert: Annotated[
            Union[
                Annotated[ApplePie, Tag('apple')],
                Annotated[PumpkinPie, Tag('pumpkin')],
            ],
            Discriminator(get_discriminator_value),
        ]

    apple_variation = ThanksgivingDinner.model_validate(
        {'dessert': {'fruit': 'apple', 'time_to_cook': 60, 'num_ingredients': 8}}
    )
    print(repr(apple_variation))
    '''
    ThanksgivingDinner(dessert=ApplePie(time_to_cook=60, num_ingredients=8, fruit='apple'))
    '''

    pumpkin_variation = ThanksgivingDinner.model_validate(
        {
            'dessert': {
                'filling': 'pumpkin',
                'time_to_cook': 40,
                'num_ingredients': 6,
            }
        }
    )
    print(repr(pumpkin_variation))
    '''
    ThanksgivingDinner(dessert=PumpkinPie(time_to_cook=40, num_ingredients=6, filling='pumpkin'))
    '''
    ```

    !!! note
        You must specify a `Tag` for every case in a `Tag` that is associated with a
        callable `Discriminator`. Failing to do so will result in a `PydanticUserError` with code
        [`callable-discriminator-no-tag`](../errors/usage_errors.md#callable-discriminator-no-tag).

    See the [Discriminated Unions] concepts docs for more details on how to use `Tag`s.

    [Discriminated Unions]: ../concepts/unions.md#discriminated-unions
    """

    tag: str

    def __get_pydantic_core_schema__(self, source_type: Any, handler: GetCoreSchemaHandler) -> CoreSchema:
        schema = handler(source_type)
        metadata = schema.setdefault('metadata', {})
        assert isinstance(metadata, dict)
        metadata[_core_utils.TAGGED_UNION_TAG_KEY] = self.tag
        return schema


@_dataclasses.dataclass(**_internal_dataclass.slots_true, frozen=True)
class Discriminator:
    """Usage docs: https://docs.pydantic.dev/2.6/concepts/unions/#discriminated-unions-with-callable-discriminator

    Provides a way to use a custom callable as the way to extract the value of a union discriminator.

    This allows you to get validation behavior like you'd get from `Field(discriminator=<field_name>)`,
    but without needing to have a single shared field across all the union choices. This also makes it
    possible to handle unions of models and primitive types with discriminated-union-style validation errors.
    Finally, this allows you to use a custom callable as the way to identify which member of a union a value
    belongs to, while still seeing all the performance benefits of a discriminated union.

    Consider this example, which is much more performant with the use of `Discriminator` and thus a `TaggedUnion`
    than it would be as a normal `Union`.

    ```py
    from typing import Any, Union

    from typing_extensions import Annotated, Literal

    from pydantic import BaseModel, Discriminator, Tag

    class Pie(BaseModel):
        time_to_cook: int
        num_ingredients: int

    class ApplePie(Pie):
        fruit: Literal['apple'] = 'apple'

    class PumpkinPie(Pie):
        filling: Literal['pumpkin'] = 'pumpkin'

    def get_discriminator_value(v: Any) -> str:
        if isinstance(v, dict):
            return v.get('fruit', v.get('filling'))
        return getattr(v, 'fruit', getattr(v, 'filling', None))

    class ThanksgivingDinner(BaseModel):
        dessert: Annotated[
            Union[
                Annotated[ApplePie, Tag('apple')],
                Annotated[PumpkinPie, Tag('pumpkin')],
            ],
            Discriminator(get_discriminator_value),
        ]

    apple_variation = ThanksgivingDinner.model_validate(
        {'dessert': {'fruit': 'apple', 'time_to_cook': 60, 'num_ingredients': 8}}
    )
    print(repr(apple_variation))
    '''
    ThanksgivingDinner(dessert=ApplePie(time_to_cook=60, num_ingredients=8, fruit='apple'))
    '''

    pumpkin_variation = ThanksgivingDinner.model_validate(
        {
            'dessert': {
                'filling': 'pumpkin',
                'time_to_cook': 40,
                'num_ingredients': 6,
            }
        }
    )
    print(repr(pumpkin_variation))
    '''
    ThanksgivingDinner(dessert=PumpkinPie(time_to_cook=40, num_ingredients=6, filling='pumpkin'))
    '''
    ```

    See the [Discriminated Unions] concepts docs for more details on how to use `Discriminator`s.

    [Discriminated Unions]: ../concepts/unions.md#discriminated-unions
    """

    discriminator: str | Callable[[Any], Hashable]
    """The callable or field name for discriminating the type in a tagged union.

    A `Callable` discriminator must extract the value of the discriminator from the input.
    A `str` discriminator must be the name of a field to discriminate against.
    """
    custom_error_type: str | None = None
    """Type to use in [custom errors](../errors/errors.md#custom-errors) replacing the standard discriminated union
    validation errors.
    """
    custom_error_message: str | None = None
    """Message to use in custom errors."""
    custom_error_context: dict[str, int | str | float] | None = None
    """Context to use in custom errors."""

    def __get_pydantic_core_schema__(self, source_type: Any, handler: GetCoreSchemaHandler) -> CoreSchema:
        origin = _typing_extra.get_origin(source_type)
        if not origin or not _typing_extra.origin_is_union(origin):
            raise TypeError(f'{type(self).__name__} must be used with a Union type, not {source_type}')

        if isinstance(self.discriminator, str):
            from pydantic import Field

            return handler(Annotated[source_type, Field(discriminator=self.discriminator)])
        else:
            original_schema = handler(source_type)
            return self._convert_schema(original_schema)

    def _convert_schema(self, original_schema: core_schema.CoreSchema) -> core_schema.TaggedUnionSchema:
        if original_schema['type'] != 'union':
            # This likely indicates that the schema was a single-item union that was simplified.
            # In this case, we do the same thing we do in
            # `pydantic._internal._discriminated_union._ApplyInferredDiscriminator._apply_to_root`, namely,
            # package the generated schema back into a single-item union.
            original_schema = core_schema.union_schema([original_schema])

        tagged_union_choices = {}
        for i, choice in enumerate(original_schema['choices']):
            tag = None
            if isinstance(choice, tuple):
                choice, tag = choice
            metadata = choice.get('metadata')
            if metadata is not None:
                metadata_tag = metadata.get(_core_utils.TAGGED_UNION_TAG_KEY)
                if metadata_tag is not None:
                    tag = metadata_tag
            if tag is None:
                raise PydanticUserError(
                    f'`Tag` not provided for choice {choice} used with `Discriminator`',
                    code='callable-discriminator-no-tag',
                )
            tagged_union_choices[tag] = choice

        # Have to do these verbose checks to ensure falsy values ('' and {}) don't get ignored
        custom_error_type = self.custom_error_type
        if custom_error_type is None:
            custom_error_type = original_schema.get('custom_error_type')

        custom_error_message = self.custom_error_message
        if custom_error_message is None:
            custom_error_message = original_schema.get('custom_error_message')

        custom_error_context = self.custom_error_context
        if custom_error_context is None:
            custom_error_context = original_schema.get('custom_error_context')

        custom_error_type = original_schema.get('custom_error_type') if custom_error_type is None else custom_error_type
        return core_schema.tagged_union_schema(
            tagged_union_choices,
            self.discriminator,
            custom_error_type=custom_error_type,
            custom_error_message=custom_error_message,
            custom_error_context=custom_error_context,
            strict=original_schema.get('strict'),
            ref=original_schema.get('ref'),
            metadata=original_schema.get('metadata'),
            serialization=original_schema.get('serialization'),
        )


_JSON_TYPES = {int, float, str, bool, list, dict, type(None)}


def _get_type_name(x: Any) -> str:
    type_ = type(x)
    if type_ in _JSON_TYPES:
        return type_.__name__

    # Handle proper subclasses; note we don't need to handle None or bool here
    if isinstance(x, int):
        return 'int'
    if isinstance(x, float):
        return 'float'
    if isinstance(x, str):
        return 'str'
    if isinstance(x, list):
        return 'list'
    if isinstance(x, dict):
        return 'dict'

    # Fail by returning the type's actual name
    return getattr(type_, '__name__', '<no type name>')


class _AllowAnyJson:
    @classmethod
    def __get_pydantic_core_schema__(cls, source_type: Any, handler: GetCoreSchemaHandler) -> CoreSchema:
        python_schema = handler(source_type)
        return core_schema.json_or_python_schema(json_schema=core_schema.any_schema(), python_schema=python_schema)


if TYPE_CHECKING:
    # This seems to only be necessary for mypy
    JsonValue: TypeAlias = Union[
        List['JsonValue'],
        Dict[str, 'JsonValue'],
        str,
        bool,
        int,
        float,
        None,
    ]
    """A `JsonValue` is used to represent a value that can be serialized to JSON.

    It may be one of:

    * `List['JsonValue']`
    * `Dict[str, 'JsonValue']`
    * `str`
    * `bool`
    * `int`
    * `float`
    * `None`

    The following example demonstrates how to use `JsonValue` to validate JSON data,
    and what kind of errors to expect when input data is not json serializable.

    ```py
    import json

    from pydantic import BaseModel, JsonValue, ValidationError

    class Model(BaseModel):
        j: JsonValue

    valid_json_data = {'j': {'a': {'b': {'c': 1, 'd': [2, None]}}}}
    invalid_json_data = {'j': {'a': {'b': ...}}}

    print(repr(Model.model_validate(valid_json_data)))
    #> Model(j={'a': {'b': {'c': 1, 'd': [2, None]}}})
    print(repr(Model.model_validate_json(json.dumps(valid_json_data))))
    #> Model(j={'a': {'b': {'c': 1, 'd': [2, None]}}})

    try:
        Model.model_validate(invalid_json_data)
    except ValidationError as e:
        print(e)
        '''
        1 validation error for Model
        j.dict.a.dict.b
          input was not a valid JSON value [type=invalid-json-value, input_value=Ellipsis, input_type=ellipsis]
        '''
    ```
    """

else:
    JsonValue = TypeAliasType(
        'JsonValue',
        Annotated[
            Union[
                Annotated[List['JsonValue'], Tag('list')],
                Annotated[Dict[str, 'JsonValue'], Tag('dict')],
                Annotated[str, Tag('str')],
                Annotated[bool, Tag('bool')],
                Annotated[int, Tag('int')],
                Annotated[float, Tag('float')],
                Annotated[None, Tag('NoneType')],
            ],
            Discriminator(
                _get_type_name,
                custom_error_type='invalid-json-value',
                custom_error_message='input was not a valid JSON value',
            ),
            _AllowAnyJson,
        ],
    )


class _OnErrorOmit:
    @classmethod
    def __get_pydantic_core_schema__(cls, source_type: Any, handler: GetCoreSchemaHandler) -> CoreSchema:
        # there is no actual default value here but we use with_default_schema since it already has the on_error
        # behavior implemented and it would be no more efficient to implement it on every other validator
        # or as a standalone validator
        return core_schema.with_default_schema(schema=handler(source_type), on_error='omit')


OnErrorOmit = Annotated[T, _OnErrorOmit]
"""
When used as an item in a list, the key type in a dict, optional values of a TypedDict, etc.
this annotation omits the item from the iteration if there is any error validating it.
That is, instead of a [`ValidationError`][pydantic_core.ValidationError] being propagated up and the entire iterable being discarded
any invalid items are discarded and the valid ones are returned.
"""<|MERGE_RESOLUTION|>--- conflicted
+++ resolved
@@ -1710,40 +1710,6 @@
 
 # ~~~~~~~~~~~~~~~~~~~~~~~~~~~~~~~ BYTE SIZE TYPE ~~~~~~~~~~~~~~~~~~~~~~~~~~~~~~
 
-<<<<<<< HEAD
-=======
-BYTE_SIZES = {
-    'b': 1,
-    'kb': 10**3,
-    'mb': 10**6,
-    'gb': 10**9,
-    'tb': 10**12,
-    'pb': 10**15,
-    'eb': 10**18,
-    'kib': 2**10,
-    'mib': 2**20,
-    'gib': 2**30,
-    'tib': 2**40,
-    'pib': 2**50,
-    'eib': 2**60,
-    'bit': 1 / 8,
-    'kbit': 10**3 / 8,
-    'mbit': 10**6 / 8,
-    'gbit': 10**9 / 8,
-    'tbit': 10**12 / 8,
-    'pbit': 10**15 / 8,
-    'ebit': 10**18 / 8,
-    'kibit': 2**10 / 8,
-    'mibit': 2**20 / 8,
-    'gibit': 2**30 / 8,
-    'tibit': 2**40 / 8,
-    'pibit': 2**50 / 8,
-    'eibit': 2**60 / 8,
-}
-BYTE_SIZES.update({k.lower()[0]: v for k, v in BYTE_SIZES.items() if 'i' not in k})
-byte_string_re = re.compile(r'^\s*(\d*\.?\d+)\s*(\w+)?', re.IGNORECASE)
-
->>>>>>> 2e459bb5
 
 class ByteSize(int):
     """Converts a string representing a number of bytes with units (such as `'1KB'` or `'11.5MiB'`) into an integer.
@@ -1794,9 +1760,20 @@
         'tib': 2**40,
         'pib': 2**50,
         'eib': 2**60,
+        'bit': 1 / 8,
+        'kbit': 10**3 / 8,
+        'mbit': 10**6 / 8,
+        'gbit': 10**9 / 8,
+        'tbit': 10**12 / 8,
+        'pbit': 10**15 / 8,
+        'ebit': 10**18 / 8,
+        'kibit': 2**10 / 8,
+        'mibit': 2**20 / 8,
+        'gibit': 2**30 / 8,
+        'tibit': 2**40 / 8,
+        'pibit': 2**50 / 8,
+        'eibit': 2**60 / 8,
     }
-    byte_sizes.update({k.lower()[0]: v for k, v in byte_sizes.items() if 'i' not in k})
-
     byte_string_pattern = r'^\s*(\d*\.?\d+)\s*(\w+)?'
     byte_string_re = re.compile(byte_string_pattern, re.IGNORECASE)
 
