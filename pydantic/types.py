import json
import re
from decimal import Decimal
from pathlib import Path
from types import new_class
<<<<<<< HEAD
from typing import TYPE_CHECKING, Any, Callable, Dict, Generator, List, Optional, Pattern, Type, TypeVar, Union, cast
from uuid import UUID

from . import errors
from .utils import AnyType, import_string
=======
from typing import TYPE_CHECKING, Any, Callable, Dict, List, Optional, Pattern, Set, Tuple, Type, TypeVar, Union, cast
from uuid import UUID

from . import errors
from .typing import AnyType
from .utils import change_exception, import_string, make_dsn, url_regex_generator, validate_email
>>>>>>> 956f4596
from .validators import (
    bytes_validator,
    constr_length_validator,
    constr_strip_whitespace,
    decimal_validator,
    float_validator,
    int_validator,
    not_none_validator,
    number_multiple_validator,
    number_size_validator,
    path_exists_validator,
    path_validator,
    str_validator,
)

try:
    import email_validator
except ImportError:
    email_validator = None

__all__ = [
    'NoneStr',
    'NoneBytes',
    'StrBytes',
    'NoneStrBytes',
    'StrictStr',
    'ConstrainedBytes',
    'conbytes',
    'ConstrainedList',
    'conlist',
    'ConstrainedStr',
    'constr',
    'PyObject',
    'ConstrainedInt',
    'conint',
    'PositiveInt',
    'NegativeInt',
    'ConstrainedFloat',
    'confloat',
    'PositiveFloat',
    'NegativeFloat',
    'ConstrainedDecimal',
    'condecimal',
    'UUID1',
    'UUID3',
    'UUID4',
    'UUID5',
    'FilePath',
    'DirectoryPath',
    'Json',
    'JsonWrapper',
    'SecretStr',
    'SecretBytes',
    'StrictBool',
]

NoneStr = Optional[str]
NoneBytes = Optional[bytes]
StrBytes = Union[str, bytes]
NoneStrBytes = Optional[StrBytes]
OptionalInt = Optional[int]
OptionalIntFloat = Union[OptionalInt, float]
OptionalIntFloatDecimal = Union[OptionalIntFloat, Decimal]

if TYPE_CHECKING:  # pragma: no cover
    from .fields import Field
    from .dataclasses import DataclassType  # noqa: F401
    from .main import BaseModel, BaseConfig  # noqa: F401
    from .typing import CallableGenerator

    ModelOrDc = Type[Union['BaseModel', 'DataclassType']]


class StrictStr(str):
    @classmethod
    def __get_validators__(cls) -> 'CallableGenerator':
        yield cls.validate

    @classmethod
    def validate(cls, v: Any) -> str:
        if not isinstance(v, str):
            raise errors.StrError()
        return v


class ConstrainedBytes(bytes):
    strip_whitespace = False
    min_length: OptionalInt = None
    max_length: OptionalInt = None

    @classmethod
    def __get_validators__(cls) -> 'CallableGenerator':
        yield not_none_validator
        yield bytes_validator
        yield constr_strip_whitespace
        yield constr_length_validator


def conbytes(*, strip_whitespace: bool = False, min_length: int = None, max_length: int = None) -> Type[bytes]:
    # use kwargs then define conf in a dict to aid with IDE type hinting
    namespace = dict(strip_whitespace=strip_whitespace, min_length=min_length, max_length=max_length)
    return type('ConstrainedBytesValue', (ConstrainedBytes,), namespace)


T = TypeVar('T')


# This types superclass should be List[T], but cython chokes on that...
class ConstrainedList(list):  # type: ignore
    # Needed for pydantic to detect that this is a list
    __origin__ = list
    __args__: List[Type[T]]  # type: ignore

    min_items: Optional[int] = None
    max_items: Optional[int] = None
    item_type: Type[T]  # type: ignore

    @classmethod
    def __get_validators__(cls) -> 'CallableGenerator':
        yield cls.list_length_validator

    @classmethod
    def list_length_validator(cls, v: 'List[T]', field: 'Field', config: 'BaseConfig') -> 'List[T]':
        v_len = len(v)

        if cls.min_items is not None and v_len < cls.min_items:
            raise errors.ListMinLengthError(limit_value=cls.min_items)

        if cls.max_items is not None and v_len > cls.max_items:
            raise errors.ListMaxLengthError(limit_value=cls.max_items)

        return v


def conlist(item_type: Type[T], *, min_items: int = None, max_items: int = None) -> Type[List[T]]:
    # __args__ is needed to conform to typing generics api
    namespace = {'min_items': min_items, 'max_items': max_items, 'item_type': item_type, '__args__': [item_type]}
    # We use new_class to be able to deal with Generic types
    return new_class('ConstrainedListValue', (ConstrainedList,), {}, lambda ns: ns.update(namespace))


class ConstrainedStr(str):
    strip_whitespace = False
    min_length: OptionalInt = None
    max_length: OptionalInt = None
    curtail_length: OptionalInt = None
    regex: Optional[Pattern[str]] = None

    @classmethod
    def __get_validators__(cls) -> 'CallableGenerator':
        yield not_none_validator
        yield str_validator
        yield constr_strip_whitespace
        yield constr_length_validator
        yield cls.validate

    @classmethod
    def validate(cls, value: str) -> str:
        if cls.curtail_length and len(value) > cls.curtail_length:
            value = value[: cls.curtail_length]

        if cls.regex:
            if not cls.regex.match(value):
                raise errors.StrRegexError(pattern=cls.regex.pattern)

        return value


def constr(
    *,
    strip_whitespace: bool = False,
    min_length: int = None,
    max_length: int = None,
    curtail_length: int = None,
    regex: str = None,
) -> Type[str]:
    # use kwargs then define conf in a dict to aid with IDE type hinting
    namespace = dict(
        strip_whitespace=strip_whitespace,
        min_length=min_length,
        max_length=max_length,
        curtail_length=curtail_length,
        regex=regex and re.compile(regex),
    )
    return type('ConstrainedStrValue', (ConstrainedStr,), namespace)


class StrictBool(int):
    """
    StrictBool to allow for bools which are not type-coerced.
    """

    @classmethod
    def __get_validators__(cls) -> 'CallableGenerator':
        yield cls.validate

    @classmethod
    def validate(cls, value: Any) -> bool:
        """
        Ensure that we only allow bools.
        """
        if isinstance(value, bool):
            return value

        raise errors.StrictBoolError()


class PyObject:
    validate_always = True

    @classmethod
    def __get_validators__(cls) -> 'CallableGenerator':
        yield cls.validate

    @classmethod
    def validate(cls, value: Any) -> Any:
        if isinstance(value, Callable):  # type: ignore
            return value

        try:
            value = str_validator(value)
        except errors.StrError:
            raise errors.PyObjectError(error_message='value is neither a valid import path not a valid callable')

        if value is not None:
            try:
                return import_string(value)
            except ImportError as e:
                raise errors.PyObjectError(error_message=str(e))


class ConstrainedNumberMeta(type):
    def __new__(cls, name: str, bases: Any, dct: Dict[str, Any]) -> 'ConstrainedInt':
        new_cls = cast('ConstrainedInt', type.__new__(cls, name, bases, dct))

        if new_cls.gt is not None and new_cls.ge is not None:
            raise errors.ConfigError('bounds gt and ge cannot be specified at the same time')
        if new_cls.lt is not None and new_cls.le is not None:
            raise errors.ConfigError('bounds lt and le cannot be specified at the same time')

        return new_cls


class ConstrainedInt(int, metaclass=ConstrainedNumberMeta):
    gt: OptionalInt = None
    ge: OptionalInt = None
    lt: OptionalInt = None
    le: OptionalInt = None
    multiple_of: OptionalInt = None

    @classmethod
    def __get_validators__(cls) -> 'CallableGenerator':
        yield int_validator
        yield number_size_validator
        yield number_multiple_validator


def conint(*, gt: int = None, ge: int = None, lt: int = None, le: int = None, multiple_of: int = None) -> Type[int]:
    # use kwargs then define conf in a dict to aid with IDE type hinting
    namespace = dict(gt=gt, ge=ge, lt=lt, le=le, multiple_of=multiple_of)
    return type('ConstrainedIntValue', (ConstrainedInt,), namespace)


class PositiveInt(ConstrainedInt):
    gt = 0


class NegativeInt(ConstrainedInt):
    lt = 0


class ConstrainedFloat(float, metaclass=ConstrainedNumberMeta):
    gt: OptionalIntFloat = None
    ge: OptionalIntFloat = None
    lt: OptionalIntFloat = None
    le: OptionalIntFloat = None
    multiple_of: OptionalIntFloat = None

    @classmethod
    def __get_validators__(cls) -> 'CallableGenerator':
        yield float_validator
        yield number_size_validator
        yield number_multiple_validator


def confloat(
    *, gt: float = None, ge: float = None, lt: float = None, le: float = None, multiple_of: float = None
) -> Type[float]:
    # use kwargs then define conf in a dict to aid with IDE type hinting
    namespace = dict(gt=gt, ge=ge, lt=lt, le=le, multiple_of=multiple_of)
    return type('ConstrainedFloatValue', (ConstrainedFloat,), namespace)


class PositiveFloat(ConstrainedFloat):
    gt = 0


class NegativeFloat(ConstrainedFloat):
    lt = 0


class ConstrainedDecimal(Decimal, metaclass=ConstrainedNumberMeta):
    gt: OptionalIntFloatDecimal = None
    ge: OptionalIntFloatDecimal = None
    lt: OptionalIntFloatDecimal = None
    le: OptionalIntFloatDecimal = None
    max_digits: OptionalInt = None
    decimal_places: OptionalInt = None
    multiple_of: OptionalIntFloatDecimal = None

    @classmethod
    def __get_validators__(cls) -> 'CallableGenerator':
        yield not_none_validator
        yield decimal_validator
        yield number_size_validator
        yield number_multiple_validator
        yield cls.validate

    @classmethod
    def validate(cls, value: Decimal) -> Decimal:
        digit_tuple, exponent = value.as_tuple()[1:]
        if exponent in {'F', 'n', 'N'}:
            raise errors.DecimalIsNotFiniteError()

        if exponent >= 0:
            # A positive exponent adds that many trailing zeros.
            digits = len(digit_tuple) + exponent
            decimals = 0
        else:
            # If the absolute value of the negative exponent is larger than the
            # number of digits, then it's the same as the number of digits,
            # because it'll consume all of the digits in digit_tuple and then
            # add abs(exponent) - len(digit_tuple) leading zeros after the
            # decimal point.
            if abs(exponent) > len(digit_tuple):
                digits = decimals = abs(exponent)
            else:
                digits = len(digit_tuple)
                decimals = abs(exponent)
        whole_digits = digits - decimals

        if cls.max_digits is not None and digits > cls.max_digits:
            raise errors.DecimalMaxDigitsError(max_digits=cls.max_digits)

        if cls.decimal_places is not None and decimals > cls.decimal_places:
            raise errors.DecimalMaxPlacesError(decimal_places=cls.decimal_places)

        if cls.max_digits is not None and cls.decimal_places is not None:
            expected = cls.max_digits - cls.decimal_places
            if whole_digits > expected:
                raise errors.DecimalWholeDigitsError(whole_digits=expected)

        return value


def condecimal(
    *,
    gt: Decimal = None,
    ge: Decimal = None,
    lt: Decimal = None,
    le: Decimal = None,
    max_digits: int = None,
    decimal_places: int = None,
    multiple_of: Decimal = None,
) -> Type[Decimal]:
    # use kwargs then define conf in a dict to aid with IDE type hinting
    namespace = dict(
        gt=gt, ge=ge, lt=lt, le=le, max_digits=max_digits, decimal_places=decimal_places, multiple_of=multiple_of
    )
    return type('ConstrainedDecimalValue', (ConstrainedDecimal,), namespace)


class UUID1(UUID):
    _required_version = 1


class UUID3(UUID):
    _required_version = 3


class UUID4(UUID):
    _required_version = 4


class UUID5(UUID):
    _required_version = 5


class FilePath(Path):
    @classmethod
    def __get_validators__(cls) -> 'CallableGenerator':
        yield path_validator
        yield path_exists_validator
        yield cls.validate

    @classmethod
    def validate(cls, value: Path) -> Path:
        if not value.is_file():
            raise errors.PathNotAFileError(path=value)

        return value


class DirectoryPath(Path):
    @classmethod
    def __get_validators__(cls) -> 'CallableGenerator':
        yield path_validator
        yield path_exists_validator
        yield cls.validate

    @classmethod
    def validate(cls, value: Path) -> Path:
        if not value.is_dir():
            raise errors.PathNotADirectoryError(path=value)

        return value


class JsonWrapper:
    pass


class JsonMeta(type):
    def __getitem__(self, t: AnyType) -> Type[JsonWrapper]:
        return type('JsonWrapperValue', (JsonWrapper,), {'inner_type': t})


class Json(metaclass=JsonMeta):
    @classmethod
    def __get_validators__(cls) -> 'CallableGenerator':
        yield str_validator
        yield cls.validate

    @classmethod
    def validate(cls, v: Any) -> Any:
        try:
            return json.loads(v)
        except ValueError:
            raise errors.JsonError()
        except TypeError:
            raise errors.JsonTypeError()


class SecretStr:
    @classmethod
    def __get_validators__(cls) -> 'CallableGenerator':
        yield str_validator
        yield cls.validate

    @classmethod
    def validate(cls, value: str) -> 'SecretStr':
        return cls(value)

    def __init__(self, value: str):
        self._secret_value = value

    def __repr__(self) -> str:
        return "SecretStr('**********')" if self._secret_value else "SecretStr('')"

    def __str__(self) -> str:
        return self.__repr__()

    def display(self) -> str:
        return '**********' if self._secret_value else ''

    def get_secret_value(self) -> str:
        return self._secret_value


class SecretBytes:
    @classmethod
    def __get_validators__(cls) -> 'CallableGenerator':
        yield bytes_validator
        yield cls.validate

    @classmethod
    def validate(cls, value: bytes) -> 'SecretBytes':
        return cls(value)

    def __init__(self, value: bytes):
        self._secret_value = value

    def __repr__(self) -> str:
        return "SecretBytes(b'**********')" if self._secret_value else "SecretBytes(b'')"

    def __str__(self) -> str:
        return self.__repr__()

    def display(self) -> str:
        return '**********' if self._secret_value else ''

    def get_secret_value(self) -> bytes:
        return self._secret_value<|MERGE_RESOLUTION|>--- conflicted
+++ resolved
@@ -3,20 +3,12 @@
 from decimal import Decimal
 from pathlib import Path
 from types import new_class
-<<<<<<< HEAD
-from typing import TYPE_CHECKING, Any, Callable, Dict, Generator, List, Optional, Pattern, Type, TypeVar, Union, cast
-from uuid import UUID
-
-from . import errors
-from .utils import AnyType, import_string
-=======
-from typing import TYPE_CHECKING, Any, Callable, Dict, List, Optional, Pattern, Set, Tuple, Type, TypeVar, Union, cast
+from typing import TYPE_CHECKING, Any, Callable, Dict, List, Optional, Pattern, Type, TypeVar, Union, cast
 from uuid import UUID
 
 from . import errors
 from .typing import AnyType
-from .utils import change_exception, import_string, make_dsn, url_regex_generator, validate_email
->>>>>>> 956f4596
+from .utils import import_string
 from .validators import (
     bytes_validator,
     constr_length_validator,
