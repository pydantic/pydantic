from __future__ import annotations as _annotations

import base64
import dataclasses as _dataclasses
import re
from datetime import date, datetime
from decimal import Decimal
from enum import Enum
from pathlib import Path
from typing import (
    TYPE_CHECKING,
    Any,
    Callable,
    ClassVar,
    FrozenSet,
    Generic,
    Hashable,
    Iterable,
    List,
    Set,
    TypeVar,
    cast,
)
from uuid import UUID

import annotated_types
from pydantic_core import CoreSchema, PydanticCustomError, PydanticKnownError, PydanticOmit, core_schema
from typing_extensions import Annotated, Literal, Protocol

from ._internal import _fields, _internal_dataclass, _known_annotated_metadata, _validators
<<<<<<< HEAD
from ._internal._generics import get_origin
=======
from ._internal._core_metadata import build_metadata_dict
>>>>>>> e522e02c
from ._internal._internal_dataclass import slots_dataclass
from ._migration import getattr_migration
from .annotated import GetCoreSchemaHandler
from .errors import PydanticUserError

__all__ = [
    'Strict',
    'StrictStr',
    'conbytes',
    'conlist',
    'conset',
    'confrozenset',
    'constr',
    'ImportString',
    'conint',
    'PositiveInt',
    'NegativeInt',
    'NonNegativeInt',
    'NonPositiveInt',
    'confloat',
    'PositiveFloat',
    'NegativeFloat',
    'NonNegativeFloat',
    'NonPositiveFloat',
    'FiniteFloat',
    'condecimal',
    'UUID1',
    'UUID3',
    'UUID4',
    'UUID5',
    'FilePath',
    'DirectoryPath',
    'NewPath',
    'Json',
    'SecretField',
    'SecretStr',
    'SecretBytes',
    'StrictBool',
    'StrictBytes',
    'StrictInt',
    'StrictFloat',
    'PaymentCardNumber',
    'ByteSize',
    'PastDate',
    'FutureDate',
    'PastDatetime',
    'FutureDatetime',
    'condate',
    'AwareDatetime',
    'NaiveDatetime',
    'AllowInfNan',
    'EncoderProtocol',
    'EncodedBytes',
    'EncodedStr',
    'Base64Encoder',
    'Base64Bytes',
    'Base64Str',
    'SkipValidation',
]

from ._internal._schema_generation_shared import GetJsonSchemaHandler
from ._internal._utils import update_not_none
from .json_schema import JsonSchemaValue


@_dataclasses.dataclass
class Strict(_fields.PydanticMetadata):
    strict: bool = True

    def __hash__(self) -> int:
        return hash(self.strict)


# ~~~~~~~~~~~~~~~~~~~~~~~~~~~~~~ BOOLEAN TYPES ~~~~~~~~~~~~~~~~~~~~~~~~~~~~~~~~

StrictBool = Annotated[bool, Strict()]

# ~~~~~~~~~~~~~~~~~~~~~~~~~~~~~~ INTEGER TYPES ~~~~~~~~~~~~~~~~~~~~~~~~~~~~~~~~


def conint(
    *,
    strict: bool | None = None,
    gt: int | None = None,
    ge: int | None = None,
    lt: int | None = None,
    le: int | None = None,
    multiple_of: int | None = None,
) -> type[int]:
    return Annotated[  # type: ignore[return-value]
        int,
        Strict(strict) if strict is not None else None,
        annotated_types.Interval(gt=gt, ge=ge, lt=lt, le=le),
        annotated_types.MultipleOf(multiple_of) if multiple_of is not None else None,
    ]


PositiveInt = Annotated[int, annotated_types.Gt(0)]
NegativeInt = Annotated[int, annotated_types.Lt(0)]
NonPositiveInt = Annotated[int, annotated_types.Le(0)]
NonNegativeInt = Annotated[int, annotated_types.Ge(0)]
StrictInt = Annotated[int, Strict()]

# ~~~~~~~~~~~~~~~~~~~~~~~~~~~~~~~ FLOAT TYPES ~~~~~~~~~~~~~~~~~~~~~~~~~~~~~~~~~


@_dataclasses.dataclass
class AllowInfNan(_fields.PydanticMetadata):
    allow_inf_nan: bool = True

    def __hash__(self) -> int:
        return hash(self.allow_inf_nan)


def confloat(
    *,
    strict: bool | None = None,
    gt: float | None = None,
    ge: float | None = None,
    lt: float | None = None,
    le: float | None = None,
    multiple_of: float | None = None,
    allow_inf_nan: bool | None = None,
) -> type[float]:
    return Annotated[  # type: ignore[return-value]
        float,
        Strict(strict) if strict is not None else None,
        annotated_types.Interval(gt=gt, ge=ge, lt=lt, le=le),
        annotated_types.MultipleOf(multiple_of) if multiple_of is not None else None,
        AllowInfNan(allow_inf_nan) if allow_inf_nan is not None else None,
    ]


PositiveFloat = Annotated[float, annotated_types.Gt(0)]
NegativeFloat = Annotated[float, annotated_types.Lt(0)]
NonPositiveFloat = Annotated[float, annotated_types.Le(0)]
NonNegativeFloat = Annotated[float, annotated_types.Ge(0)]
StrictFloat = Annotated[float, Strict(True)]
FiniteFloat = Annotated[float, AllowInfNan(False)]


# ~~~~~~~~~~~~~~~~~~~~~~~~~~~~~~~ BYTES TYPES ~~~~~~~~~~~~~~~~~~~~~~~~~~~~~~~~~


def conbytes(
    *,
    min_length: int | None = None,
    max_length: int | None = None,
    strict: bool | None = None,
) -> type[bytes]:
    return Annotated[  # type: ignore[return-value]
        bytes,
        Strict(strict) if strict is not None else None,
        annotated_types.Len(min_length or 0, max_length),
    ]


StrictBytes = Annotated[bytes, Strict()]


# ~~~~~~~~~~~~~~~~~~~~~~~~~~~~~~~ STRING TYPES ~~~~~~~~~~~~~~~~~~~~~~~~~~~~~~~~


def constr(
    *,
    strip_whitespace: bool | None = None,
    to_upper: bool | None = None,
    to_lower: bool | None = None,
    strict: bool | None = None,
    min_length: int | None = None,
    max_length: int | None = None,
    pattern: str | None = None,
) -> type[str]:
    return Annotated[  # type: ignore[return-value]
        str,
        Strict(strict) if strict is not None else None,
        annotated_types.Len(min_length or 0, max_length),
        _fields.PydanticGeneralMetadata(
            strip_whitespace=strip_whitespace,
            to_upper=to_upper,
            to_lower=to_lower,
            pattern=pattern,
        ),
    ]


StrictStr = Annotated[str, Strict()]


# ~~~~~~~~~~~~~~~~~~~~~~~~~~~ COLLECTION TYPES ~~~~~~~~~~~~~~~~~~~~~~~~~~~~~~~~
HashableItemType = TypeVar('HashableItemType', bound=Hashable)


def conset(
    item_type: type[HashableItemType], *, min_length: int | None = None, max_length: int | None = None
) -> type[set[HashableItemType]]:
    return Annotated[  # type: ignore[return-value]
        Set[item_type], annotated_types.Len(min_length or 0, max_length)  # type: ignore[valid-type]
    ]


def confrozenset(
    item_type: type[HashableItemType], *, min_length: int | None = None, max_length: int | None = None
) -> type[frozenset[HashableItemType]]:
    return Annotated[  # type: ignore[return-value]
        FrozenSet[item_type],  # type: ignore[valid-type]
        annotated_types.Len(min_length or 0, max_length),
    ]


AnyItemType = TypeVar('AnyItemType')


def conlist(
    item_type: type[AnyItemType],
    *,
    min_length: int | None = None,
    max_length: int | None = None,
    unique_items: bool | None = None,
) -> type[list[AnyItemType]]:
    """A wrapper around typing.List that adds validation.

    Args:
        item_type (type[AnyItemType]): The type of the items in the list.
        min_length (int | None, optional): The minimum length of the list. Defaults to None.
        max_length (int | None, optional): The maximum length of the list. Defaults to None.
        unique_items (bool | None, optional): Whether the items in the list must be unique. Defaults to None.

    Returns:
        type[list[AnyItemType]]: The wrapped list type.
    """
    if unique_items is not None:
        raise PydanticUserError(
            (
                '`unique_items` is removed, use `Set` instead'
                '(this feature is discussed in https://github.com/pydantic/pydantic-core/issues/296)'
            ),
            code='deprecated-kwargs',
        )
    return Annotated[  # type: ignore[return-value]
        List[item_type],  # type: ignore[valid-type]
        annotated_types.Len(min_length or 0, max_length),
    ]


# ~~~~~~~~~~~~~~~~~~~~~~~~~~ IMPORT STRING TYPE ~~~~~~~~~~~~~~~~~~~~~~~~~~~~~~~

AnyType = TypeVar('AnyType')
if TYPE_CHECKING:
    ImportString = Annotated[AnyType, ...]
else:

    class ImportString:
        @classmethod
        def __class_getitem__(cls, item: AnyType) -> AnyType:
            return Annotated[item, cls()]

        @classmethod
        def __get_pydantic_core_schema__(
            cls, source: type[Any], handler: GetCoreSchemaHandler
        ) -> core_schema.CoreSchema:
            if cls is source:
                # Treat bare usage of ImportString (`schema is None`) as the same as ImportString[Any]
                return core_schema.general_plain_validator_function(lambda v, _: _validators.import_string(v))
            else:
                return core_schema.general_before_validator_function(
                    lambda v, _: _validators.import_string(v), handler(source)
                )

        def __repr__(self) -> str:
            return 'ImportString'


# ~~~~~~~~~~~~~~~~~~~~~~~~~~~~~~~ DECIMAL TYPES ~~~~~~~~~~~~~~~~~~~~~~~~~~~~~~~


def condecimal(
    *,
    strict: bool | None = None,
    gt: int | Decimal | None = None,
    ge: int | Decimal | None = None,
    lt: int | Decimal | None = None,
    le: int | Decimal | None = None,
    multiple_of: int | Decimal | None = None,
    max_digits: int | None = None,
    decimal_places: int | None = None,
    allow_inf_nan: bool | None = None,
) -> type[Decimal]:
    return Annotated[  # type: ignore[return-value]
        Decimal,
        Strict(strict) if strict is not None else None,
        annotated_types.Interval(gt=gt, ge=ge, lt=lt, le=le),
        annotated_types.MultipleOf(multiple_of) if multiple_of is not None else None,
        _fields.PydanticGeneralMetadata(max_digits=max_digits, decimal_places=decimal_places),
        AllowInfNan(allow_inf_nan) if allow_inf_nan is not None else None,
    ]


# ~~~~~~~~~~~~~~~~~~~~~~~~~~~~~~~ UUID TYPES ~~~~~~~~~~~~~~~~~~~~~~~~~~~~~~~~~~


@_internal_dataclass.slots_dataclass
class UuidVersion:
    uuid_version: Literal[1, 3, 4, 5]

    def __get_pydantic_json_schema__(
        self, core_schema: core_schema.CoreSchema, handler: GetJsonSchemaHandler
    ) -> JsonSchemaValue:
        field_schema = handler(core_schema)
        field_schema.pop('anyOf', None)  # remove the bytes/str union
        field_schema.update(type='string', format=f'uuid{self.uuid_version}')
        return field_schema

    def __get_pydantic_core_schema__(self, source: Any, handler: GetCoreSchemaHandler) -> core_schema.CoreSchema:
        return core_schema.general_after_validator_function(
            cast(core_schema.GeneralValidatorFunction, self.validate), handler(source)
        )

    def validate(self, value: UUID, _: core_schema.ValidationInfo) -> UUID:
        if value.version != self.uuid_version:
            raise PydanticCustomError(
                'uuid_version', 'uuid version {required_version} expected', {'required_version': self.uuid_version}
            )
        return value

    def __hash__(self) -> int:
        return hash(type(self.uuid_version))


UUID1 = Annotated[UUID, UuidVersion(1)]
UUID3 = Annotated[UUID, UuidVersion(3)]
UUID4 = Annotated[UUID, UuidVersion(4)]
UUID5 = Annotated[UUID, UuidVersion(5)]


# ~~~~~~~~~~~~~~~~~~~~~~~~~~~~~~~ PATH TYPES ~~~~~~~~~~~~~~~~~~~~~~~~~~~~~~~~~~


@_dataclasses.dataclass
class PathType:
    path_type: Literal['file', 'dir', 'new']

    def __get_pydantic_json_schema__(
        self, core_schema: core_schema.CoreSchema, handler: GetJsonSchemaHandler
    ) -> JsonSchemaValue:
        field_schema = handler(core_schema)
        format_conversion = {'file': 'file-path', 'dir': 'directory-path'}
        field_schema.update(format=format_conversion.get(self.path_type, 'path'), type='string')
        return field_schema

    def __get_pydantic_core_schema__(self, source: Any, handler: GetCoreSchemaHandler) -> core_schema.CoreSchema:
        function_lookup = {
            'file': cast(core_schema.GeneralValidatorFunction, self.validate_file),
            'dir': cast(core_schema.GeneralValidatorFunction, self.validate_directory),
            'new': cast(core_schema.GeneralValidatorFunction, self.validate_new),
        }

        return core_schema.general_after_validator_function(
            function_lookup[self.path_type],
            handler(source),
        )

    @staticmethod
    def validate_file(path: Path, _: core_schema.ValidationInfo) -> Path:
        if path.is_file():
            return path
        else:
            raise PydanticCustomError('path_not_file', 'Path does not point to a file')

    @staticmethod
    def validate_directory(path: Path, _: core_schema.ValidationInfo) -> Path:
        if path.is_dir():
            return path
        else:
            raise PydanticCustomError('path_not_directory', 'Path does not point to a directory')

    @staticmethod
    def validate_new(path: Path, _: core_schema.ValidationInfo) -> Path:
        if path.exists():
            raise PydanticCustomError('path_exists', 'path already exists')
        elif not path.parent.exists():
            raise PydanticCustomError('parent_does_not_exist', 'Parent directory does not exist')
        else:
            return path

    def __hash__(self) -> int:
        return hash(type(self.path_type))


FilePath = Annotated[Path, PathType('file')]
DirectoryPath = Annotated[Path, PathType('dir')]
NewPath = Annotated[Path, PathType('new')]


# ~~~~~~~~~~~~~~~~~~~~~~~~~~~~~~~ JSON TYPE ~~~~~~~~~~~~~~~~~~~~~~~~~~~~~~~~~~~

if TYPE_CHECKING:
    Json = Annotated[AnyType, ...]  # Json[list[str]] will be recognized by type checkers as list[str]

else:

    class Json:
        @classmethod
        def __class_getitem__(cls, item: AnyType) -> AnyType:
            return Annotated[item, cls()]

        @classmethod
        def __get_pydantic_core_schema__(cls, source: Any, handler: GetCoreSchemaHandler) -> core_schema.CoreSchema:
            if cls is source:
                return core_schema.json_schema(None)
            else:
                return core_schema.json_schema(handler(source))

        def __repr__(self) -> str:
            return 'Json'

        def __hash__(self) -> int:
            return hash(type(self))

        def __eq__(self, other: Any) -> bool:
            return type(other) == type(self)


# ~~~~~~~~~~~~~~~~~~~~~~~~~~~~~~~ SECRET TYPES ~~~~~~~~~~~~~~~~~~~~~~~~~~~~~~~~

SecretType = TypeVar('SecretType', str, bytes)


class SecretField(Generic[SecretType]):
    def __init__(self, secret_value: SecretType) -> None:
        self._secret_value: SecretType = secret_value

    def get_secret_value(self) -> SecretType:
        return self._secret_value

    @classmethod
    def __prepare_pydantic_annotations__(cls, source: type[Any], annotations: Iterable[Any]) -> tuple[Any, list[Any]]:
        metadata, remaining_annotations = _known_annotated_metadata.collect_known_metadata(annotations)
        _known_annotated_metadata.check_metadata(metadata, {'min_length', 'max_length'}, cls)
        return (
            source,
            [
                _SecretFieldValidator(source, **metadata),
                remaining_annotations,
            ],
        )

    def __eq__(self, other: Any) -> bool:
        return isinstance(other, self.__class__) and self.get_secret_value() == other.get_secret_value()

    def __hash__(self) -> int:
        return hash(self.get_secret_value())

    def __len__(self) -> int:
        return len(self._secret_value)

    def __str__(self) -> str:
        return str(self._display())

    def __repr__(self) -> str:
        return f'{self.__class__.__name__}({self._display()!r})'

    def _display(self) -> SecretType:
        raise NotImplementedError


def _secret_display(value: str | bytes) -> str:
    if isinstance(value, bytes):
        value = value.decode()
    return '**********' if value else ''


@slots_dataclass
class _SecretFieldValidator:
    field_type: type[SecretField[Any]]
    min_length: int | None = None
    max_length: int | None = None
    inner_schema: CoreSchema = _dataclasses.field(init=False)

    def validate(self, value: SecretField[SecretType] | SecretType, _: core_schema.ValidationInfo) -> Any:
        error_prefix: Literal['string', 'bytes'] = 'string' if self.field_type is SecretStr else 'bytes'
        if self.min_length is not None and len(value) < self.min_length:
            short_kind: core_schema.ErrorType = f'{error_prefix}_too_short'  # type: ignore[assignment]
            raise PydanticKnownError(short_kind, {'min_length': self.min_length})
        if self.max_length is not None and len(value) > self.max_length:
            long_kind: core_schema.ErrorType = f'{error_prefix}_too_long'  # type: ignore[assignment]
            raise PydanticKnownError(long_kind, {'max_length': self.max_length})

        if isinstance(value, self.field_type):
            return value
        else:
            return self.field_type(value)  # type: ignore[arg-type]

    def serialize(
        self, value: SecretField[SecretType], info: core_schema.SerializationInfo
    ) -> str | SecretField[SecretType]:
        if info.mode == 'json':
            # we want the output to always be string without the `b'` prefix for bytes,
            # hence we just use `secret_display`
            return _secret_display(value.get_secret_value())
        else:
            return value

    def __get_pydantic_json_schema__(
        self, _core_schema: core_schema.CoreSchema, handler: GetJsonSchemaHandler
    ) -> JsonSchemaValue:
        schema = self.inner_schema.copy()
        if self.min_length is not None:
            schema['min_length'] = self.min_length  # type: ignore
        if self.max_length is not None:
            schema['max_length'] = self.max_length  # type: ignore
        json_schema = handler(schema)
        update_not_none(
            json_schema,
            type='string',
            writeOnly=True,
            format='password',
        )
        return json_schema

    def __get_pydantic_core_schema__(self, source: type[Any], handler: GetCoreSchemaHandler) -> core_schema.CoreSchema:
        self.inner_schema = handler(str if self.field_type is SecretStr else bytes)
        error_kind = 'string_type' if self.field_type is SecretStr else 'bytes_type'
        return core_schema.general_after_validator_function(
            self.validate,
            core_schema.union_schema(
                [core_schema.is_instance_schema(self.field_type), self.inner_schema],
                strict=True,
                custom_error_type=error_kind,
            ),
            serialization=core_schema.plain_serializer_function_ser_schema(
                self.serialize, info_arg=True, json_return_type='str'
            ),
        )


class SecretStr(SecretField[str]):
    def _display(self) -> str:
        return _secret_display(self.get_secret_value())


class SecretBytes(SecretField[bytes]):
    def _display(self) -> bytes:
        return _secret_display(self.get_secret_value()).encode()


# ~~~~~~~~~~~~~~~~~~~~~~~~~~~~~ PAYMENT CARD TYPES ~~~~~~~~~~~~~~~~~~~~~~~~~~~~


class PaymentCardBrand(str, Enum):
    amex = 'American Express'
    mastercard = 'Mastercard'
    visa = 'Visa'
    other = 'other'

    def __str__(self) -> str:
        return self.value


class PaymentCardNumber(str):
    """
    Based on: https://en.wikipedia.org/wiki/Payment_card_number
    """

    strip_whitespace: ClassVar[bool] = True
    min_length: ClassVar[int] = 12
    max_length: ClassVar[int] = 19
    bin: str
    last4: str
    brand: PaymentCardBrand

    def __init__(self, card_number: str):
        self.validate_digits(card_number)

        card_number = self.validate_luhn_check_digit(card_number)

        self.bin = card_number[:6]
        self.last4 = card_number[-4:]
        self.brand = self.validate_brand(card_number)

    @classmethod
    def __get_pydantic_core_schema__(cls, source: type[Any], handler: GetCoreSchemaHandler) -> core_schema.CoreSchema:
        return core_schema.general_after_validator_function(
            cls.validate,
            core_schema.str_schema(
                min_length=cls.min_length, max_length=cls.max_length, strip_whitespace=cls.strip_whitespace
            ),
        )

    @classmethod
    def validate(cls, __input_value: str, _: core_schema.ValidationInfo) -> PaymentCardNumber:
        return cls(__input_value)

    @property
    def masked(self) -> str:
        num_masked = len(self) - 10  # len(bin) + len(last4) == 10
        return f'{self.bin}{"*" * num_masked}{self.last4}'

    @classmethod
    def validate_digits(cls, card_number: str) -> None:
        if not card_number.isdigit():
            raise PydanticCustomError('payment_card_number_digits', 'Card number is not all digits')

    @classmethod
    def validate_luhn_check_digit(cls, card_number: str) -> str:
        """
        Based on: https://en.wikipedia.org/wiki/Luhn_algorithm
        """
        sum_ = int(card_number[-1])
        length = len(card_number)
        parity = length % 2
        for i in range(length - 1):
            digit = int(card_number[i])
            if i % 2 == parity:
                digit *= 2
            if digit > 9:
                digit -= 9
            sum_ += digit
        valid = sum_ % 10 == 0
        if not valid:
            raise PydanticCustomError('payment_card_number_luhn', 'Card number is not luhn valid')
        return card_number

    @staticmethod
    def validate_brand(card_number: str) -> PaymentCardBrand:
        """
        Validate length based on BIN for major brands:
        https://en.wikipedia.org/wiki/Payment_card_number#Issuer_identification_number_(IIN)
        """
        if card_number[0] == '4':
            brand = PaymentCardBrand.visa
        elif 51 <= int(card_number[:2]) <= 55:
            brand = PaymentCardBrand.mastercard
        elif card_number[:2] in {'34', '37'}:
            brand = PaymentCardBrand.amex
        else:
            brand = PaymentCardBrand.other

        required_length: None | int | str = None
        if brand in PaymentCardBrand.mastercard:
            required_length = 16
            valid = len(card_number) == required_length
        elif brand == PaymentCardBrand.visa:
            required_length = '13, 16 or 19'
            valid = len(card_number) in {13, 16, 19}
        elif brand == PaymentCardBrand.amex:
            required_length = 15
            valid = len(card_number) == required_length
        else:
            valid = True

        if not valid:
            raise PydanticCustomError(
                'payment_card_number_brand',
                'Length for a {brand} card must be {required_length}',
                {'brand': brand, 'required_length': required_length},
            )
        return brand


# ~~~~~~~~~~~~~~~~~~~~~~~~~~~~~~~ BYTE SIZE TYPE ~~~~~~~~~~~~~~~~~~~~~~~~~~~~~~

BYTE_SIZES = {
    'b': 1,
    'kb': 10**3,
    'mb': 10**6,
    'gb': 10**9,
    'tb': 10**12,
    'pb': 10**15,
    'eb': 10**18,
    'kib': 2**10,
    'mib': 2**20,
    'gib': 2**30,
    'tib': 2**40,
    'pib': 2**50,
    'eib': 2**60,
}
BYTE_SIZES.update({k.lower()[0]: v for k, v in BYTE_SIZES.items() if 'i' not in k})
byte_string_re = re.compile(r'^\s*(\d*\.?\d+)\s*(\w+)?', re.IGNORECASE)


class ByteSize(int):
    @classmethod
    def __get_pydantic_core_schema__(cls, source: type[Any], handler: GetCoreSchemaHandler) -> core_schema.CoreSchema:
        return core_schema.general_plain_validator_function(cls.validate)

    @classmethod
    def validate(cls, __input_value: Any, _: core_schema.ValidationInfo) -> ByteSize:
        try:
            return cls(int(__input_value))
        except ValueError:
            pass

        str_match = byte_string_re.match(str(__input_value))
        if str_match is None:
            raise PydanticCustomError('byte_size', 'could not parse value and unit from byte string')

        scalar, unit = str_match.groups()
        if unit is None:
            unit = 'b'

        try:
            unit_mult = BYTE_SIZES[unit.lower()]
        except KeyError:
            raise PydanticCustomError('byte_size_unit', 'could not interpret byte unit: {unit}', {'unit': unit})

        return cls(int(float(scalar) * unit_mult))

    def human_readable(self, decimal: bool = False) -> str:
        if decimal:
            divisor = 1000
            units = 'B', 'KB', 'MB', 'GB', 'TB', 'PB'
            final_unit = 'EB'
        else:
            divisor = 1024
            units = 'B', 'KiB', 'MiB', 'GiB', 'TiB', 'PiB'
            final_unit = 'EiB'

        num = float(self)
        for unit in units:
            if abs(num) < divisor:
                if unit == 'B':
                    return f'{num:0.0f}{unit}'
                else:
                    return f'{num:0.1f}{unit}'
            num /= divisor

        return f'{num:0.1f}{final_unit}'

    def to(self, unit: str) -> float:
        try:
            unit_div = BYTE_SIZES[unit.lower()]
        except KeyError:
            raise PydanticCustomError('byte_size_unit', 'Could not interpret byte unit: {unit}', {'unit': unit})

        return self / unit_div


# ~~~~~~~~~~~~~~~~~~~~~~~~~~~~~~~ DATE TYPES ~~~~~~~~~~~~~~~~~~~~~~~~~~~~~~~~~~


def _check_annotated_type(annotated_type: str, expected_type: str, annotation: str) -> None:
    if annotated_type != expected_type:
        raise PydanticUserError(f"'{annotation}' cannot annotate '{annotated_type}'.", code='invalid_annotated_type')


if TYPE_CHECKING:
    PastDate = Annotated[date, ...]
    FutureDate = Annotated[date, ...]
else:

    class PastDate:
        @classmethod
        def __get_pydantic_core_schema__(
            cls, source: type[Any], handler: GetCoreSchemaHandler
        ) -> core_schema.CoreSchema:
            if cls is source:
                # used directly as a type
                return core_schema.date_schema(now_op='past')
            else:
                schema = handler(source)
                _check_annotated_type(schema['type'], 'date', cls.__name__)
                schema['now_op'] = 'past'
                return schema

        def __repr__(self) -> str:
            return 'PastDate'

    class FutureDate:
        @classmethod
        def __get_pydantic_core_schema__(
            cls, source: type[Any], handler: GetCoreSchemaHandler
        ) -> core_schema.CoreSchema:
            if cls is source:
                # used directly as a type
                return core_schema.date_schema(now_op='future')
            else:
                schema = handler(source)
                _check_annotated_type(schema['type'], 'date', cls.__name__)
                schema['now_op'] = 'future'
                return schema

        def __repr__(self) -> str:
            return 'FutureDate'


def condate(
    *,
    strict: bool | None = None,
    gt: date | None = None,
    ge: date | None = None,
    lt: date | None = None,
    le: date | None = None,
) -> type[date]:
    return Annotated[  # type: ignore[return-value]
        date,
        Strict(strict) if strict is not None else None,
        annotated_types.Interval(gt=gt, ge=ge, lt=lt, le=le),
    ]


# ~~~~~~~~~~~~~~~~~~~~~~~~~~~~~~~ DATETIME TYPES ~~~~~~~~~~~~~~~~~~~~~~~~~~~~~~

if TYPE_CHECKING:
    AwareDatetime = Annotated[datetime, ...]
    NaiveDatetime = Annotated[datetime, ...]
    PastDatetime = Annotated[datetime, ...]
    FutureDatetime = Annotated[datetime, ...]

else:

    class AwareDatetime:
        @classmethod
        def __get_pydantic_core_schema__(
            cls, source: type[Any], handler: GetCoreSchemaHandler
        ) -> core_schema.CoreSchema:
            if cls is source:
                # used directly as a type
                return core_schema.datetime_schema(tz_constraint='aware')
            else:
                schema = handler(source)
                _check_annotated_type(schema['type'], 'datetime', cls.__name__)
                schema['tz_constraint'] = 'aware'
                return schema

        def __repr__(self) -> str:
            return 'AwareDatetime'

    class NaiveDatetime:
        @classmethod
        def __get_pydantic_core_schema__(
            cls, source: type[Any], handler: GetCoreSchemaHandler
        ) -> core_schema.CoreSchema:
            if cls is source:
                # used directly as a type
                return core_schema.datetime_schema(tz_constraint='naive')
            else:
                schema = handler(source)
                _check_annotated_type(schema['type'], 'datetime', cls.__name__)
                schema['tz_constraint'] = 'naive'
                return schema

        def __repr__(self) -> str:
            return 'NaiveDatetime'

    class PastDatetime:
        @classmethod
        def __get_pydantic_core_schema__(
            cls, source: type[Any], handler: GetCoreSchemaHandler
        ) -> core_schema.CoreSchema:
            if cls is source:
                # used directly as a type
                return core_schema.datetime_schema(now_op='past')
            else:
                schema = handler(source)
                _check_annotated_type(schema['type'], 'datetime', cls.__name__)
                schema['now_op'] = 'past'
                return schema

        def __repr__(self) -> str:
            return 'PastDatetime'

    class FutureDatetime:
        @classmethod
        def __get_pydantic_core_schema__(
            cls, source: type[Any], handler: GetCoreSchemaHandler
        ) -> core_schema.CoreSchema:
            if cls is source:
                # used directly as a type
                return core_schema.datetime_schema(now_op='future')
            else:
                schema = handler(source)
                _check_annotated_type(schema['type'], 'datetime', cls.__name__)
                schema['now_op'] = 'future'
                return schema

        def __repr__(self) -> str:
            return 'FutureDatetime'


# ~~~~~~~~~~~~~~~~~~~~~~~~~~~~~~~ Encoded TYPES ~~~~~~~~~~~~~~~~~~~~~~~~~~~~~~~~~~


class EncoderProtocol(Protocol):
    @classmethod
    def decode(cls, data: bytes) -> bytes:
        """Can throw `PydanticCustomError`"""
        ...

    @classmethod
    def encode(cls, value: bytes) -> bytes:
        ...

    @classmethod
    def get_json_format(cls) -> str:
        ...


class Base64Encoder(EncoderProtocol):
    @classmethod
    def decode(cls, data: bytes) -> bytes:
        try:
            return base64.decodebytes(data)
        except ValueError as e:
            raise PydanticCustomError('base64_decode', "Base64 decoding error: '{error}'", {'error': str(e)})

    @classmethod
    def encode(cls, value: bytes) -> bytes:
        return base64.encodebytes(value)

    @classmethod
    def get_json_format(cls) -> str:
        return 'base64'


@_internal_dataclass.slots_dataclass
class EncodedBytes:
    encoder: type[EncoderProtocol]

    def __get_pydantic_json_schema__(
        self, core_schema: core_schema.CoreSchema, handler: GetJsonSchemaHandler
    ) -> JsonSchemaValue:
        field_schema = handler(core_schema)
        field_schema.update(type='string', format=self.encoder.get_json_format())
        return field_schema

    def __get_pydantic_core_schema__(
        self, source: type[Any], handler: Callable[[Any], core_schema.CoreSchema]
    ) -> core_schema.CoreSchema:
        return core_schema.general_after_validator_function(
            function=self.decode,
            schema=core_schema.bytes_schema(),
            serialization=core_schema.plain_serializer_function_ser_schema(function=self.encode),
        )

    def decode(self, data: bytes, _: core_schema.ValidationInfo) -> bytes:
        return self.encoder.decode(data)

    def encode(self, value: bytes) -> bytes:
        return self.encoder.encode(value)

    def __hash__(self) -> int:
        return hash(self.encoder)


class EncodedStr(EncodedBytes):
    def __get_pydantic_core_schema__(
        self, source: type[Any], handler: Callable[[Any], core_schema.CoreSchema]
    ) -> core_schema.CoreSchema:
        return core_schema.general_after_validator_function(
            function=self.decode_str,
            schema=super().__get_pydantic_core_schema__(source=source, handler=handler),
            serialization=core_schema.plain_serializer_function_ser_schema(function=self.encode_str),
        )

    def decode_str(self, data: bytes, _: core_schema.ValidationInfo) -> str:
        return data.decode()

    def encode_str(self, value: str) -> str:
        return super().encode(value=value.encode()).decode()


Base64Bytes = Annotated[bytes, EncodedBytes(encoder=Base64Encoder)]
Base64Str = Annotated[str, EncodedStr(encoder=Base64Encoder)]

<<<<<<< HEAD

if TYPE_CHECKING:
    # If we add configurable attributes to IsInstance, we'd probably need to stop hiding it from type checkers like this
    IsInstance = Annotated[AnyType, ...]  # `IsInstance[Sequence]` will be recognized by type checkers as `Sequence`

else:

    @_internal_dataclass.slots_dataclass
    class IsInstance:
        @classmethod
        def __class_getitem__(cls, item: AnyType) -> AnyType:
            return Annotated[item, cls()]

        @classmethod
        def __get_pydantic_core_schema__(cls, source: Any, handler: GetCoreSchemaHandler) -> core_schema.CoreSchema:
            # use the generic _origin_ as the second argument to isinstance when appropriate
            python_schema = core_schema.is_instance_schema(get_origin(source) or source)
            json_schema = handler(source)
            return core_schema.json_or_python_schema(python_schema=python_schema, json_schema=json_schema)


__getattr__ = getattr_migration(__name__)
=======
__getattr__ = getattr_migration(__name__)


@_internal_dataclass.slots_dataclass
class WithJsonSchema:
    """
    Add this as an annotation on a field to override the (base) JSON schema that would be generated for that field.

    This provides a way to set a JSON schema for types that would otherwise raise errors when producing a JSON schema,
    such as Callable, or types that have an is-instance core schema, without needing to go so far as creating a
    custom subclass of pydantic.json_schema.GenerateJsonSchema.

    Note that any _modifications_ to the schema that would normally be made (such as setting the title for model fields)
    will still be performed.
    """

    json_schema: JsonSchemaValue | None

    def __get_pydantic_json_schema__(
        self, _core_schema: core_schema.CoreSchema, handler: GetJsonSchemaHandler
    ) -> JsonSchemaValue:
        if self.json_schema is None:
            # This exception is handled in pydantic.json_schema.GenerateJsonSchema._named_required_fields_schema
            raise PydanticOmit
        else:
            return self.json_schema


if TYPE_CHECKING:
    SkipValidation = Annotated[AnyType, ...]  # SkipValidation[list[str]] will be treated by type checkers as list[str]
else:

    @_internal_dataclass.slots_dataclass
    class SkipValidation:
        """
        If this is applied as an annotation (e.g., via `x: Annotated[int, SkipValidation]`), validation will be skipped.
        You can also use `SkipValidation[int]` as a shorthand for `Annotated[int, SkipValidation]`.

        This can be useful if you want to use a type annotation for documentation/IDE/type-checking purposes,
        and know that it is safe to skip validation for one or more of the fields.

        Because this converts the validation schema to `any_schema`, subsequent annotation-applied transformations
        may not have the expected effects. Therefore, when used, this annotation should generally be the final
        annotation applied to a type.
        """

        def __class_getitem__(cls, item: Any) -> Any:
            return Annotated[item, SkipValidation()]

        @classmethod
        def __get_pydantic_core_schema__(cls, source: Any, handler: GetCoreSchemaHandler) -> core_schema.CoreSchema:
            original_schema = handler.generate_schema(source)
            metadata = build_metadata_dict(js_functions=[lambda _c, h: h(original_schema)])
            return core_schema.any_schema(metadata=metadata, serialization=original_schema)
>>>>>>> e522e02c
<|MERGE_RESOLUTION|>--- conflicted
+++ resolved
@@ -28,11 +28,8 @@
 from typing_extensions import Annotated, Literal, Protocol
 
 from ._internal import _fields, _internal_dataclass, _known_annotated_metadata, _validators
-<<<<<<< HEAD
+from ._internal._core_metadata import build_metadata_dict
 from ._internal._generics import get_origin
-=======
-from ._internal._core_metadata import build_metadata_dict
->>>>>>> e522e02c
 from ._internal._internal_dataclass import slots_dataclass
 from ._migration import getattr_migration
 from .annotated import GetCoreSchemaHandler
@@ -998,7 +995,6 @@
 Base64Bytes = Annotated[bytes, EncodedBytes(encoder=Base64Encoder)]
 Base64Str = Annotated[str, EncodedStr(encoder=Base64Encoder)]
 
-<<<<<<< HEAD
 
 if TYPE_CHECKING:
     # If we add configurable attributes to IsInstance, we'd probably need to stop hiding it from type checkers like this
@@ -1020,8 +1016,6 @@
             return core_schema.json_or_python_schema(python_schema=python_schema, json_schema=json_schema)
 
 
-__getattr__ = getattr_migration(__name__)
-=======
 __getattr__ = getattr_migration(__name__)
 
 
@@ -1075,5 +1069,4 @@
         def __get_pydantic_core_schema__(cls, source: Any, handler: GetCoreSchemaHandler) -> core_schema.CoreSchema:
             original_schema = handler.generate_schema(source)
             metadata = build_metadata_dict(js_functions=[lambda _c, h: h(original_schema)])
-            return core_schema.any_schema(metadata=metadata, serialization=original_schema)
->>>>>>> e522e02c
+            return core_schema.any_schema(metadata=metadata, serialization=original_schema)