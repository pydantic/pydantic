--- conflicted
+++ resolved
@@ -2529,15 +2529,10 @@
 
 
 @_dataclasses.dataclass(**_internal_dataclass.slots_true, frozen=True)
-<<<<<<< HEAD
-class CallableDiscriminator:
+class Discriminator:
     """Usage docs: https://docs.pydantic.dev/2.4/concepts/unions/#discriminated-unions-with-callablediscriminator-discriminators
 
     Provides a way to use a custom callable as the way to extract the value of a union discriminator.
-=======
-class Discriminator:
-    """Provides a way to use a custom callable as the way to extract the value of a union discriminator.
->>>>>>> ecc18bd1
 
     This allows you to get validation behavior like you'd get from `Field(discriminator=<field_name>)`,
     but without needing to have a single shared field across all the union choices. This also makes it
@@ -2601,19 +2596,13 @@
     ThanksgivingDinner(dessert=PumpkinPie(time_to_cook=40, num_ingredients=6, filling='pumpkin'))
     '''
     ```
-<<<<<<< HEAD
-    """
-
-    discriminator: Callable[[Any], Hashable]
-    """The callable to use to extract the value of the discriminator from the input."""
-=======
 
     See the [Discriminated Unions](../concepts/unions.md#discriminated-unions)
     docs for more details on how to use `Discriminator`s.
     """
 
     discriminator: str | Callable[[Any], Hashable]
->>>>>>> ecc18bd1
+    """The callable to use to extract the value of the discriminator from the input."""
     custom_error_type: str | None = None
     """TType to use in custom errors that replace standard errors related to the discrimination."""
     custom_error_message: str | None = None
