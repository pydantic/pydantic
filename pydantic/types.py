--- conflicted
+++ resolved
@@ -800,12 +800,6 @@
     ]
 
 
-<<<<<<< HEAD
-def __getattr__(name: str) -> None:
-    from .import_helper import getattr
-
-    return getattr(__name__, name)
-=======
 # ~~~~~~~~~~~~~~~~~~~~~~~~~~~~~~~ DATETIME TYPES ~~~~~~~~~~~~~~~~~~~~~~~~~~~~~~
 
 if TYPE_CHECKING:
@@ -844,4 +838,9 @@
 
         def __repr__(self) -> str:
             return 'NaiveDatetime'
->>>>>>> 580f75d7
+
+
+def __getattr__(name: str) -> None:
+    from .import_helper import getattr
+
+    return getattr(__name__, name)