import math
import re
import warnings
from decimal import Decimal
from enum import Enum
from pathlib import Path
from types import new_class
from typing import (
    TYPE_CHECKING,
    Any,
    Callable,
    ClassVar,
    Dict,
    List,
    Optional,
    Pattern,
    Set,
    Tuple,
    Type,
    TypeVar,
    Union,
    cast,
    overload,
)
from uuid import UUID
from weakref import WeakSet

from . import errors
from .utils import import_string, update_not_none
from .validators import (
    bytes_validator,
    constr_length_validator,
    constr_lower,
    constr_strip_whitespace,
    decimal_validator,
    float_validator,
    int_validator,
    list_validator,
    number_multiple_validator,
    number_size_validator,
    path_exists_validator,
    path_validator,
    set_validator,
    str_validator,
    strict_bytes_validator,
    strict_float_validator,
    strict_int_validator,
    strict_str_validator,
)

__all__ = [
    'NoneStr',
    'NoneBytes',
    'StrBytes',
    'NoneStrBytes',
    'StrictStr',
    'ConstrainedBytes',
    'conbytes',
    'ConstrainedList',
    'conlist',
    'ConstrainedSet',
    'conset',
    'ConstrainedStr',
    'constr',
    'PyObject',
    'ConstrainedInt',
    'conint',
    'PositiveInt',
    'NegativeInt',
    'NonNegativeInt',
    'NonPositiveInt',
    'ConstrainedFloat',
    'confloat',
    'PositiveFloat',
    'NegativeFloat',
    'NonNegativeFloat',
    'NonPositiveFloat',
    'ConstrainedDecimal',
    'condecimal',
    'UUID1',
    'UUID3',
    'UUID4',
    'UUID5',
    'FilePath',
    'DirectoryPath',
    'Json',
    'JsonWrapper',
    'SecretStr',
    'SecretBytes',
    'StrictBool',
    'StrictBytes',
    'StrictInt',
    'StrictFloat',
    'PaymentCardNumber',
    'ByteSize',
]

NoneStr = Optional[str]
NoneBytes = Optional[bytes]
StrBytes = Union[str, bytes]
NoneStrBytes = Optional[StrBytes]
OptionalInt = Optional[int]
OptionalIntFloat = Union[OptionalInt, float]
OptionalIntFloatDecimal = Union[OptionalIntFloat, Decimal]
StrIntFloat = Union[str, int, float]

if TYPE_CHECKING:
    from .dataclasses import Dataclass  # noqa: F401
    from .main import BaseConfig, BaseModel  # noqa: F401
    from .typing import CallableGenerator

    ModelOrDc = Type[Union['BaseModel', 'Dataclass']]

T = TypeVar('T')
<<<<<<< HEAD


class ConstrainedNumberMeta(type):
    def __new__(cls, name: str, bases: Any, dct: Dict[str, Any]) -> 'ConstrainedInt':  # type: ignore
        new_cls = cast('ConstrainedInt', type.__new__(cls, name, bases, dct))

        if new_cls.gt is not None and new_cls.ge is not None:
            raise errors.ConfigError('bounds gt and ge cannot be specified at the same time')
        if new_cls.lt is not None and new_cls.le is not None:
            raise errors.ConfigError('bounds lt and le cannot be specified at the same time')

        return new_cls


# ~~~~~~~~~~~~~~~~~~~~~~~~~~~~~~ BOOLEAN TYPES ~~~~~~~~~~~~~~~~~~~~~~~~~~~~~~~~

if TYPE_CHECKING:
    StrictBool = bool
else:

    class StrictBool(int):
        """
        StrictBool to allow for bools which are not type-coerced.
        """

        @classmethod
        def __modify_schema__(cls, field_schema: Dict[str, Any]) -> None:
            field_schema.update(type='boolean')

        @classmethod
        def __get_validators__(cls) -> 'CallableGenerator':
            yield cls.validate

        @classmethod
        def validate(cls, value: Any) -> bool:
            """
            Ensure that we only allow bools.
            """
            if isinstance(value, bool):
                return value

            raise errors.StrictBoolError()


# ~~~~~~~~~~~~~~~~~~~~~~~~~~~~~~ INTEGER TYPES ~~~~~~~~~~~~~~~~~~~~~~~~~~~~~~~~


class ConstrainedInt(int, metaclass=ConstrainedNumberMeta):
=======
_DEFINED_TYPES: 'WeakSet[type]' = WeakSet()


@overload
def _registered(typ: Type[T]) -> Type[T]:
    pass


@overload
def _registered(typ: 'ConstrainedNumberMeta') -> 'ConstrainedNumberMeta':
    pass


def _registered(typ: Union[Type[T], 'ConstrainedNumberMeta']) -> Union[Type[T], 'ConstrainedNumberMeta']:
    # In order to generate valid examples of constrained types, Hypothesis needs
    # to inspect the type object - so we keep a weakref to each contype object
    # until it can be registered.  When (or if) our Hypothesis plugin is loaded,
    # it monkeypatches this function.
    # If Hypothesis is never used, the total effect is to keep a weak reference
    # which has minimal memory usage and doesn't even affect garbage collection.
    _DEFINED_TYPES.add(typ)
    return typ


class ConstrainedBytes(bytes):
    strip_whitespace = False
    to_lower = False
    min_length: OptionalInt = None
    max_length: OptionalInt = None
>>>>>>> ce67660d
    strict: bool = False
    gt: OptionalInt = None
    ge: OptionalInt = None
    lt: OptionalInt = None
    le: OptionalInt = None
    multiple_of: OptionalInt = None

    @classmethod
    def __modify_schema__(cls, field_schema: Dict[str, Any]) -> None:
        update_not_none(
            field_schema,
            exclusiveMinimum=cls.gt,
            exclusiveMaximum=cls.lt,
            minimum=cls.ge,
            maximum=cls.le,
            multipleOf=cls.multiple_of,
        )

    @classmethod
    def __get_validators__(cls) -> 'CallableGenerator':
<<<<<<< HEAD
        yield strict_int_validator if cls.strict else int_validator
        yield number_size_validator
        yield number_multiple_validator
=======
        yield strict_bytes_validator if cls.strict else bytes_validator
        yield constr_strip_whitespace
        yield constr_lower
        yield constr_length_validator
>>>>>>> ce67660d


def conint(
    *, strict: bool = False, gt: int = None, ge: int = None, lt: int = None, le: int = None, multiple_of: int = None
) -> Type[int]:
    # use kwargs then define conf in a dict to aid with IDE type hinting
    namespace = dict(strict=strict, gt=gt, ge=ge, lt=lt, le=le, multiple_of=multiple_of)
    return type('ConstrainedIntValue', (ConstrainedInt,), namespace)


<<<<<<< HEAD
if TYPE_CHECKING:
    PositiveInt = int
    NegativeInt = int
    NonPositiveInt = int
    NonNegativeInt = int
    StrictInt = int
else:

    class PositiveInt(ConstrainedInt):
        gt = 0

    class NegativeInt(ConstrainedInt):
        lt = 0
=======
def conbytes(
    *, strip_whitespace: bool = False, to_lower: bool = False, min_length: int = None, max_length: int = None
) -> Type[bytes]:
    # use kwargs then define conf in a dict to aid with IDE type hinting
    namespace = dict(strip_whitespace=strip_whitespace, to_lower=to_lower, min_length=min_length, max_length=max_length)
    return _registered(type('ConstrainedBytesValue', (ConstrainedBytes,), namespace))
>>>>>>> ce67660d

    class NonPositiveInt(ConstrainedInt):
        le = 0

    class NonNegativeInt(ConstrainedInt):
        ge = 0

    class StrictInt(ConstrainedInt):
        strict = True


# ~~~~~~~~~~~~~~~~~~~~~~~~~~~~~~~ FLOAT TYPES ~~~~~~~~~~~~~~~~~~~~~~~~~~~~~~~~~


class ConstrainedFloat(float, metaclass=ConstrainedNumberMeta):
    strict: bool = False
    gt: OptionalIntFloat = None
    ge: OptionalIntFloat = None
    lt: OptionalIntFloat = None
    le: OptionalIntFloat = None
    multiple_of: OptionalIntFloat = None

    @classmethod
    def __modify_schema__(cls, field_schema: Dict[str, Any]) -> None:
        update_not_none(
            field_schema,
            exclusiveMinimum=cls.gt,
            exclusiveMaximum=cls.lt,
            minimum=cls.ge,
            maximum=cls.le,
            multipleOf=cls.multiple_of,
        )
        # Modify constraints to account for differences between IEEE floats and JSON
        if field_schema.get('exclusiveMinimum') == -math.inf:
            del field_schema['exclusiveMinimum']
        if field_schema.get('minimum') == -math.inf:
            del field_schema['minimum']
        if field_schema.get('exclusiveMaximum') == math.inf:
            del field_schema['exclusiveMaximum']
        if field_schema.get('maximum') == math.inf:
            del field_schema['maximum']

    @classmethod
<<<<<<< HEAD
    def __get_validators__(cls) -> 'CallableGenerator':
        yield strict_float_validator if cls.strict else float_validator
        yield number_size_validator
        yield number_multiple_validator
=======
    def list_length_validator(cls, v: 'Optional[List[T]]') -> 'Optional[List[T]]':
        if v is None:
            return None
>>>>>>> ce67660d


def confloat(
    *,
    strict: bool = False,
    gt: float = None,
    ge: float = None,
    lt: float = None,
    le: float = None,
    multiple_of: float = None,
) -> Type[float]:
    # use kwargs then define conf in a dict to aid with IDE type hinting
    namespace = dict(strict=strict, gt=gt, ge=ge, lt=lt, le=le, multiple_of=multiple_of)
    return type('ConstrainedFloatValue', (ConstrainedFloat,), namespace)


if TYPE_CHECKING:
    PositiveFloat = float
    NegativeFloat = float
    NonPositiveFloat = float
    NonNegativeFloat = float
    StrictFloat = float
else:

    class PositiveFloat(ConstrainedFloat):
        gt = 0

    class NegativeFloat(ConstrainedFloat):
        lt = 0

    class NonPositiveFloat(ConstrainedFloat):
        le = 0

    class NonNegativeFloat(ConstrainedFloat):
        ge = 0

    class StrictFloat(ConstrainedFloat):
        strict = True


# ~~~~~~~~~~~~~~~~~~~~~~~~~~~~~~~ BYTES TYPES ~~~~~~~~~~~~~~~~~~~~~~~~~~~~~~~~~


class ConstrainedBytes(bytes):
    strip_whitespace = False
    min_length: OptionalInt = None
    max_length: OptionalInt = None
    strict: bool = False

    @classmethod
    def __modify_schema__(cls, field_schema: Dict[str, Any]) -> None:
        update_not_none(field_schema, minLength=cls.min_length, maxLength=cls.max_length)

    @classmethod
<<<<<<< HEAD
    def __get_validators__(cls) -> 'CallableGenerator':
        yield strict_bytes_validator if cls.strict else bytes_validator
        yield constr_strip_whitespace
        yield constr_length_validator
=======
    def set_length_validator(cls, v: 'Optional[Set[T]]') -> 'Optional[Set[T]]':
        if v is None:
            return None

        v = set_validator(v)
        v_len = len(v)
>>>>>>> ce67660d


def conbytes(*, strip_whitespace: bool = False, min_length: int = None, max_length: int = None) -> Type[bytes]:
    # use kwargs then define conf in a dict to aid with IDE type hinting
    namespace = dict(strip_whitespace=strip_whitespace, min_length=min_length, max_length=max_length)
    return type('ConstrainedBytesValue', (ConstrainedBytes,), namespace)


if TYPE_CHECKING:
    StrictBytes = bytes
else:

    class StrictBytes(ConstrainedBytes):
        strict = True


# ~~~~~~~~~~~~~~~~~~~~~~~~~~~~~~~ STRING TYPES ~~~~~~~~~~~~~~~~~~~~~~~~~~~~~~~~


class ConstrainedStr(str):
    strip_whitespace = False
    to_lower = False
    min_length: OptionalInt = None
    max_length: OptionalInt = None
    curtail_length: OptionalInt = None
    regex: Optional[Pattern[str]] = None
    strict = False

    @classmethod
    def __modify_schema__(cls, field_schema: Dict[str, Any]) -> None:
        update_not_none(
            field_schema,
            minLength=cls.min_length,
            maxLength=cls.max_length,
            pattern=cls.regex and cls.regex.pattern,
        )

    @classmethod
    def __get_validators__(cls) -> 'CallableGenerator':
        yield strict_str_validator if cls.strict else str_validator
        yield constr_strip_whitespace
        yield constr_lower
        yield constr_length_validator
        yield cls.validate

    @classmethod
    def validate(cls, value: Union[str]) -> Union[str]:
        if cls.curtail_length and len(value) > cls.curtail_length:
            value = value[: cls.curtail_length]

        if cls.regex:
            if not cls.regex.match(value):
                raise errors.StrRegexError(pattern=cls.regex.pattern)

        return value


def constr(
    *,
    strip_whitespace: bool = False,
    to_lower: bool = False,
    strict: bool = False,
    min_length: int = None,
    max_length: int = None,
    curtail_length: int = None,
    regex: str = None,
) -> Type[str]:
    # use kwargs then define conf in a dict to aid with IDE type hinting
    namespace = dict(
        strip_whitespace=strip_whitespace,
        to_lower=to_lower,
        strict=strict,
        min_length=min_length,
        max_length=max_length,
        curtail_length=curtail_length,
        regex=regex and re.compile(regex),
    )
    return _registered(type('ConstrainedStrValue', (ConstrainedStr,), namespace))


if TYPE_CHECKING:
    StrictStr = str
else:

    class StrictStr(ConstrainedStr):
        strict = True


# ~~~~~~~~~~~~~~~~~~~~~~~~~~~~~~~ SET TYPES ~~~~~~~~~~~~~~~~~~~~~~~~~~~~~~~~~~~

# This types superclass should be Set[T], but cython chokes on that...
class ConstrainedSet(set):  # type: ignore
    # Needed for pydantic to detect that this is a set
    __origin__ = set
    __args__: Set[Type[T]]  # type: ignore

    min_items: Optional[int] = None
    max_items: Optional[int] = None
    item_type: Type[T]  # type: ignore

    @classmethod
    def __get_validators__(cls) -> 'CallableGenerator':
        yield cls.set_length_validator

    @classmethod
    def __modify_schema__(cls, field_schema: Dict[str, Any]) -> None:
        update_not_none(field_schema, minItems=cls.min_items, maxItems=cls.max_items)

    @classmethod
    def set_length_validator(cls, v: 'Optional[Set[T]]', field: 'ModelField') -> 'Optional[Set[T]]':
        v = set_validator(v)
        v_len = len(v)

        if cls.min_items is not None and v_len < cls.min_items:
            raise errors.SetMinLengthError(limit_value=cls.min_items)

        if cls.max_items is not None and v_len > cls.max_items:
            raise errors.SetMaxLengthError(limit_value=cls.max_items)

        return v


def conset(item_type: Type[T], *, min_items: int = None, max_items: int = None) -> Type[Set[T]]:
    # __args__ is needed to conform to typing generics api
    namespace = {'min_items': min_items, 'max_items': max_items, 'item_type': item_type, '__args__': [item_type]}
    # We use new_class to be able to deal with Generic types
    return new_class('ConstrainedSetValue', (ConstrainedSet,), {}, lambda ns: ns.update(namespace))

<<<<<<< HEAD
=======
        return _registered(new_cls)  # type: ignore
>>>>>>> ce67660d

# ~~~~~~~~~~~~~~~~~~~~~~~~~~~~~~~ LIST TYPES ~~~~~~~~~~~~~~~~~~~~~~~~~~~~~~~~~~

# This types superclass should be List[T], but cython chokes on that...
class ConstrainedList(list):  # type: ignore
    # Needed for pydantic to detect that this is a list
    __origin__ = list
    __args__: Tuple[Type[T], ...]  # type: ignore

    min_items: Optional[int] = None
    max_items: Optional[int] = None
    item_type: Type[T]  # type: ignore

    @classmethod
    def __get_validators__(cls) -> 'CallableGenerator':
        yield cls.list_length_validator

    @classmethod
    def __modify_schema__(cls, field_schema: Dict[str, Any]) -> None:
        update_not_none(field_schema, minItems=cls.min_items, maxItems=cls.max_items)

    @classmethod
    def list_length_validator(cls, v: 'Optional[List[T]]', field: 'ModelField') -> 'Optional[List[T]]':
        if v is None and not field.required:
            return None

        v = list_validator(v)
        v_len = len(v)

        if cls.min_items is not None and v_len < cls.min_items:
            raise errors.ListMinLengthError(limit_value=cls.min_items)

        if cls.max_items is not None and v_len > cls.max_items:
            raise errors.ListMaxLengthError(limit_value=cls.max_items)

        return v


def conlist(item_type: Type[T], *, min_items: int = None, max_items: int = None) -> Type[List[T]]:
    # __args__ is needed to conform to typing generics api
    namespace = {'min_items': min_items, 'max_items': max_items, 'item_type': item_type, '__args__': (item_type,)}
    # We use new_class to be able to deal with Generic types
    return new_class('ConstrainedListValue', (ConstrainedList,), {}, lambda ns: ns.update(namespace))


# ~~~~~~~~~~~~~~~~~~~~~~~~~~~~~~~ PYOBJECT TYPE ~~~~~~~~~~~~~~~~~~~~~~~~~~~~~~~


if TYPE_CHECKING:
    # TODO: add `str` and support it thanks to the plugin
    # PyObject = Union[str, Callable[..., Any]]
    PyObject = Callable[..., Any]

else:

    class PyObject:
        validate_always = True

        @classmethod
        def __get_validators__(cls) -> 'CallableGenerator':
            yield cls.validate

        @classmethod
        def validate(cls, value: Any) -> Any:
            if isinstance(value, Callable):
                return value

            try:
                value = str_validator(value)
            except errors.StrError:
                raise errors.PyObjectError(error_message='value is neither a valid import path not a valid callable')

            try:
                return import_string(value)
            except ImportError as e:
                raise errors.PyObjectError(error_message=str(e))


# ~~~~~~~~~~~~~~~~~~~~~~~~~~~~~~~ DECIMAL TYPES ~~~~~~~~~~~~~~~~~~~~~~~~~~~~~~~


class ConstrainedDecimal(Decimal, metaclass=ConstrainedNumberMeta):
    gt: OptionalIntFloatDecimal = None
    ge: OptionalIntFloatDecimal = None
    lt: OptionalIntFloatDecimal = None
    le: OptionalIntFloatDecimal = None
    max_digits: OptionalInt = None
    decimal_places: OptionalInt = None
    multiple_of: OptionalIntFloatDecimal = None

    @classmethod
    def __modify_schema__(cls, field_schema: Dict[str, Any]) -> None:
        update_not_none(
            field_schema,
            exclusiveMinimum=cls.gt,
            exclusiveMaximum=cls.lt,
            minimum=cls.ge,
            maximum=cls.le,
            multipleOf=cls.multiple_of,
        )

    @classmethod
    def __get_validators__(cls) -> 'CallableGenerator':
        yield decimal_validator
        yield number_size_validator
        yield number_multiple_validator
        yield cls.validate

    @classmethod
    def validate(cls, value: Decimal) -> Decimal:
        digit_tuple, exponent = value.as_tuple()[1:]
        if exponent in {'F', 'n', 'N'}:
            raise errors.DecimalIsNotFiniteError()

        if exponent >= 0:
            # A positive exponent adds that many trailing zeros.
            digits = len(digit_tuple) + exponent
            decimals = 0
        else:
            # If the absolute value of the negative exponent is larger than the
            # number of digits, then it's the same as the number of digits,
            # because it'll consume all of the digits in digit_tuple and then
            # add abs(exponent) - len(digit_tuple) leading zeros after the
            # decimal point.
            if abs(exponent) > len(digit_tuple):
                digits = decimals = abs(exponent)
            else:
                digits = len(digit_tuple)
                decimals = abs(exponent)
        whole_digits = digits - decimals

        if cls.max_digits is not None and digits > cls.max_digits:
            raise errors.DecimalMaxDigitsError(max_digits=cls.max_digits)

        if cls.decimal_places is not None and decimals > cls.decimal_places:
            raise errors.DecimalMaxPlacesError(decimal_places=cls.decimal_places)

        if cls.max_digits is not None and cls.decimal_places is not None:
            expected = cls.max_digits - cls.decimal_places
            if whole_digits > expected:
                raise errors.DecimalWholeDigitsError(whole_digits=expected)

        return value


def condecimal(
    *,
    gt: Decimal = None,
    ge: Decimal = None,
    lt: Decimal = None,
    le: Decimal = None,
    max_digits: int = None,
    decimal_places: int = None,
    multiple_of: Decimal = None,
) -> Type[Decimal]:
    # use kwargs then define conf in a dict to aid with IDE type hinting
    namespace = dict(
        gt=gt, ge=ge, lt=lt, le=le, max_digits=max_digits, decimal_places=decimal_places, multiple_of=multiple_of
    )
    return type('ConstrainedDecimalValue', (ConstrainedDecimal,), namespace)


# ~~~~~~~~~~~~~~~~~~~~~~~~~~~~~~~ UUID TYPES ~~~~~~~~~~~~~~~~~~~~~~~~~~~~~~~~~~

if TYPE_CHECKING:
    UUID1 = Union[UUID, str]
    UUID3 = Union[UUID, str]
    UUID4 = Union[UUID, str]
    UUID5 = Union[UUID, str]
else:

    class UUID1(UUID):
        _required_version = 1

        @classmethod
        def __modify_schema__(cls, field_schema: Dict[str, Any]) -> None:
            field_schema.update(type='string', format=f'uuid{cls._required_version}')

    class UUID3(UUID1):
        _required_version = 3

    class UUID4(UUID1):
        _required_version = 4

    class UUID5(UUID1):
        _required_version = 5


# ~~~~~~~~~~~~~~~~~~~~~~~~~~~~~~~ PATH TYPES ~~~~~~~~~~~~~~~~~~~~~~~~~~~~~~~~~~

if TYPE_CHECKING:
    FilePath = Union[Path, str]
    DirectoryPath = Union[Path, str]
else:

    class FilePath(Path):
        @classmethod
        def __modify_schema__(cls, field_schema: Dict[str, Any]) -> None:
            field_schema.update(format='file-path')

        @classmethod
        def __get_validators__(cls) -> 'CallableGenerator':
            yield path_validator
            yield path_exists_validator
            yield cls.validate

        @classmethod
        def validate(cls, value: Path) -> Path:
            if not value.is_file():
                raise errors.PathNotAFileError(path=value)

            return value

    class DirectoryPath(Path):
        @classmethod
        def __modify_schema__(cls, field_schema: Dict[str, Any]) -> None:
            field_schema.update(format='directory-path')

        @classmethod
        def __get_validators__(cls) -> 'CallableGenerator':
            yield path_validator
            yield path_exists_validator
            yield cls.validate

        @classmethod
        def validate(cls, value: Path) -> Path:
            if not value.is_dir():
                raise errors.PathNotADirectoryError(path=value)

            return value


# ~~~~~~~~~~~~~~~~~~~~~~~~~~~~~~~ JSON TYPE ~~~~~~~~~~~~~~~~~~~~~~~~~~~~~~~~~~~


class JsonWrapper:
    pass


class JsonMeta(type):
    def __getitem__(self, t: Type[Any]) -> Type[JsonWrapper]:
        return _registered(type('JsonWrapperValue', (JsonWrapper,), {'inner_type': t}))


if TYPE_CHECKING:
    Json = str
else:

    class Json(metaclass=JsonMeta):
        @classmethod
        def __modify_schema__(cls, field_schema: Dict[str, Any]) -> None:
            field_schema.update(type='string', format='json-string')


# ~~~~~~~~~~~~~~~~~~~~~~~~~~~~~~~ SECRET TYPES ~~~~~~~~~~~~~~~~~~~~~~~~~~~~~~~~

if TYPE_CHECKING:  # noqa: C901 (ignore complexity)
    SecretStr = str
    SecretBytes = bytes
else:

    class SecretStr:
        min_length: OptionalInt = None
        max_length: OptionalInt = None

        @classmethod
        def __modify_schema__(cls, field_schema: Dict[str, Any]) -> None:
            update_not_none(
                field_schema,
                type='string',
                writeOnly=True,
                format='password',
                minLength=cls.min_length,
                maxLength=cls.max_length,
            )

        @classmethod
        def __get_validators__(cls) -> 'CallableGenerator':
            yield cls.validate
            yield constr_length_validator

        @classmethod
        def validate(cls, value: Any) -> 'SecretStr':
            if isinstance(value, cls):
                return value
            value = str_validator(value)
            return cls(value)

        def __init__(self, value: str):
            self._secret_value = value

        def __repr__(self) -> str:
            return f"SecretStr('{self}')"

        def __str__(self) -> str:
            return '**********' if self._secret_value else ''

        def __eq__(self, other: Any) -> bool:
            return isinstance(other, SecretStr) and self.get_secret_value() == other.get_secret_value()

        def __len__(self) -> int:
            return len(self._secret_value)

        def display(self) -> str:
            warnings.warn('`secret_str.display()` is deprecated, use `str(secret_str)` instead', DeprecationWarning)
            return str(self)

        def get_secret_value(self) -> str:
            return self._secret_value

    class SecretBytes:
        min_length: OptionalInt = None
        max_length: OptionalInt = None

        @classmethod
        def __modify_schema__(cls, field_schema: Dict[str, Any]) -> None:
            update_not_none(
                field_schema,
                type='string',
                writeOnly=True,
                format='password',
                minLength=cls.min_length,
                maxLength=cls.max_length,
            )

        @classmethod
        def __get_validators__(cls) -> 'CallableGenerator':
            yield cls.validate
            yield constr_length_validator

        @classmethod
        def validate(cls, value: Any) -> 'SecretBytes':
            if isinstance(value, cls):
                return value
            value = bytes_validator(value)
            return cls(value)

        def __init__(self, value: bytes):
            self._secret_value = value

        def __repr__(self) -> str:
            return f"SecretBytes(b'{self}')"

        def __str__(self) -> str:
            return '**********' if self._secret_value else ''

        def __eq__(self, other: Any) -> bool:
            return isinstance(other, SecretBytes) and self.get_secret_value() == other.get_secret_value()

        def __len__(self) -> int:
            return len(self._secret_value)

        def display(self) -> str:
            warnings.warn('`secret_bytes.display()` is deprecated, use `str(secret_bytes)` instead', DeprecationWarning)
            return str(self)

        def get_secret_value(self) -> bytes:
            return self._secret_value


# ~~~~~~~~~~~~~~~~~~~~~~~~~~~~~ PAYMENT CARD TYPES ~~~~~~~~~~~~~~~~~~~~~~~~~~~~


class PaymentCardBrand(str, Enum):
    # If you add another card type, please also add it to the
    # Hypothesis strategy in `pydantic._hypothesis_plugin`.
    amex = 'American Express'
    mastercard = 'Mastercard'
    visa = 'Visa'
    other = 'other'

    def __str__(self) -> str:
        return self.value


if TYPE_CHECKING:  # noqa: C901 (ignore complexity)
    PaymentCardNumber = str
else:

    class PaymentCardNumber(str):
        """
        Based on: https://en.wikipedia.org/wiki/Payment_card_number
        """

        strip_whitespace: ClassVar[bool] = True
        min_length: ClassVar[int] = 12
        max_length: ClassVar[int] = 19
        bin: str
        last4: str
        brand: PaymentCardBrand

        def __init__(self, card_number: str):
            self.bin = card_number[:6]
            self.last4 = card_number[-4:]
            self.brand = self._get_brand(card_number)

        @classmethod
        def __get_validators__(cls) -> 'CallableGenerator':
            yield str_validator
            yield constr_strip_whitespace
            yield constr_length_validator
            yield cls.validate_digits
            yield cls.validate_luhn_check_digit
            yield cls
            yield cls.validate_length_for_brand

        @property
        def masked(self) -> str:
            num_masked = len(self) - 10  # len(bin) + len(last4) == 10
            return f'{self.bin}{"*" * num_masked}{self.last4}'

        @classmethod
        def validate_digits(cls, card_number: str) -> str:
            if not card_number.isdigit():
                raise errors.NotDigitError
            return card_number

        @classmethod
        def validate_luhn_check_digit(cls, card_number: str) -> str:
            """
            Based on: https://en.wikipedia.org/wiki/Luhn_algorithm
            """
            sum_ = int(card_number[-1])
            length = len(card_number)
            parity = length % 2
            for i in range(length - 1):
                digit = int(card_number[i])
                if i % 2 == parity:
                    digit *= 2
                if digit > 9:
                    digit -= 9
                sum_ += digit
            valid = sum_ % 10 == 0
            if not valid:
                raise errors.LuhnValidationError
            return card_number

        @classmethod
        def validate_length_for_brand(cls, card_number: 'PaymentCardNumber') -> 'PaymentCardNumber':
            """
            Validate length based on BIN for major brands:
            https://en.wikipedia.org/wiki/Payment_card_number#Issuer_identification_number_(IIN)
            """
            required_length: Optional[int] = None
            if card_number.brand in {PaymentCardBrand.visa, PaymentCardBrand.mastercard}:
                required_length = 16
                valid = len(card_number) == required_length
            elif card_number.brand == PaymentCardBrand.amex:
                required_length = 15
                valid = len(card_number) == required_length
            else:
                valid = True
            if not valid:
                raise errors.InvalidLengthForBrand(brand=card_number.brand, required_length=required_length)
            return card_number

        @staticmethod
        def _get_brand(card_number: str) -> PaymentCardBrand:
            if card_number[0] == '4':
                brand = PaymentCardBrand.visa
            elif 51 <= int(card_number[:2]) <= 55:
                brand = PaymentCardBrand.mastercard
            elif card_number[:2] in {'34', '37'}:
                brand = PaymentCardBrand.amex
            else:
                brand = PaymentCardBrand.other
            return brand


# ~~~~~~~~~~~~~~~~~~~~~~~~~~~~~~~ BYTE SIZE TYPE ~~~~~~~~~~~~~~~~~~~~~~~~~~~~~~

BYTE_SIZES = {
    'b': 1,
    'kb': 10 ** 3,
    'mb': 10 ** 6,
    'gb': 10 ** 9,
    'tb': 10 ** 12,
    'pb': 10 ** 15,
    'eb': 10 ** 18,
    'kib': 2 ** 10,
    'mib': 2 ** 20,
    'gib': 2 ** 30,
    'tib': 2 ** 40,
    'pib': 2 ** 50,
    'eib': 2 ** 60,
}
BYTE_SIZES.update({k.lower()[0]: v for k, v in BYTE_SIZES.items() if 'i' not in k})
byte_string_re = re.compile(r'^\s*(\d*\.?\d+)\s*(\w+)?', re.IGNORECASE)

if TYPE_CHECKING:  # noqa: C901 (ignore complexity)
    ByteSize = Union[int, str]
else:

    class ByteSize(int):
        @classmethod
        def __get_validators__(cls) -> 'CallableGenerator':
            yield cls.validate

        @classmethod
        def validate(cls, v: StrIntFloat) -> 'ByteSize':

            try:
                return cls(int(v))
            except ValueError:
                pass

            str_match = byte_string_re.match(str(v))
            if str_match is None:
                raise errors.InvalidByteSize()

            scalar, unit = str_match.groups()
            if unit is None:
                unit = 'b'

            try:
                unit_mult = BYTE_SIZES[unit.lower()]
            except KeyError:
                raise errors.InvalidByteSizeUnit(unit=unit)

            return cls(int(float(scalar) * unit_mult))

        def human_readable(self, decimal: bool = False) -> str:

            if decimal:
                divisor = 1000
                units = ['B', 'KB', 'MB', 'GB', 'TB', 'PB']
                final_unit = 'EB'
            else:
                divisor = 1024
                units = ['B', 'KiB', 'MiB', 'GiB', 'TiB', 'PiB']
                final_unit = 'EiB'

            num = float(self)
            for unit in units:
                if abs(num) < divisor:
                    return f'{num:0.1f}{unit}'
                num /= divisor

            return f'{num:0.1f}{final_unit}'

        def to(self, unit: str) -> float:

            try:
                unit_div = BYTE_SIZES[unit.lower()]
            except KeyError:
                raise errors.InvalidByteSizeUnit(unit=unit)

            return self / unit_div<|MERGE_RESOLUTION|>--- conflicted
+++ resolved
@@ -112,56 +112,6 @@
     ModelOrDc = Type[Union['BaseModel', 'Dataclass']]
 
 T = TypeVar('T')
-<<<<<<< HEAD
-
-
-class ConstrainedNumberMeta(type):
-    def __new__(cls, name: str, bases: Any, dct: Dict[str, Any]) -> 'ConstrainedInt':  # type: ignore
-        new_cls = cast('ConstrainedInt', type.__new__(cls, name, bases, dct))
-
-        if new_cls.gt is not None and new_cls.ge is not None:
-            raise errors.ConfigError('bounds gt and ge cannot be specified at the same time')
-        if new_cls.lt is not None and new_cls.le is not None:
-            raise errors.ConfigError('bounds lt and le cannot be specified at the same time')
-
-        return new_cls
-
-
-# ~~~~~~~~~~~~~~~~~~~~~~~~~~~~~~ BOOLEAN TYPES ~~~~~~~~~~~~~~~~~~~~~~~~~~~~~~~~
-
-if TYPE_CHECKING:
-    StrictBool = bool
-else:
-
-    class StrictBool(int):
-        """
-        StrictBool to allow for bools which are not type-coerced.
-        """
-
-        @classmethod
-        def __modify_schema__(cls, field_schema: Dict[str, Any]) -> None:
-            field_schema.update(type='boolean')
-
-        @classmethod
-        def __get_validators__(cls) -> 'CallableGenerator':
-            yield cls.validate
-
-        @classmethod
-        def validate(cls, value: Any) -> bool:
-            """
-            Ensure that we only allow bools.
-            """
-            if isinstance(value, bool):
-                return value
-
-            raise errors.StrictBoolError()
-
-
-# ~~~~~~~~~~~~~~~~~~~~~~~~~~~~~~ INTEGER TYPES ~~~~~~~~~~~~~~~~~~~~~~~~~~~~~~~~
-
-
-class ConstrainedInt(int, metaclass=ConstrainedNumberMeta):
-=======
 _DEFINED_TYPES: 'WeakSet[type]' = WeakSet()
 
 
@@ -186,12 +136,52 @@
     return typ
 
 
-class ConstrainedBytes(bytes):
-    strip_whitespace = False
-    to_lower = False
-    min_length: OptionalInt = None
-    max_length: OptionalInt = None
->>>>>>> ce67660d
+class ConstrainedNumberMeta(type):
+    def __new__(cls, name: str, bases: Any, dct: Dict[str, Any]) -> 'ConstrainedInt':  # type: ignore
+        new_cls = cast('ConstrainedInt', type.__new__(cls, name, bases, dct))
+
+        if new_cls.gt is not None and new_cls.ge is not None:
+            raise errors.ConfigError('bounds gt and ge cannot be specified at the same time')
+        if new_cls.lt is not None and new_cls.le is not None:
+            raise errors.ConfigError('bounds lt and le cannot be specified at the same time')
+
+        return _registered(new_cls)  # type: ignore
+
+
+# ~~~~~~~~~~~~~~~~~~~~~~~~~~~~~~ BOOLEAN TYPES ~~~~~~~~~~~~~~~~~~~~~~~~~~~~~~~~
+
+if TYPE_CHECKING:
+    StrictBool = bool
+else:
+
+    class StrictBool(int):
+        """
+        StrictBool to allow for bools which are not type-coerced.
+        """
+
+        @classmethod
+        def __modify_schema__(cls, field_schema: Dict[str, Any]) -> None:
+            field_schema.update(type='boolean')
+
+        @classmethod
+        def __get_validators__(cls) -> 'CallableGenerator':
+            yield cls.validate
+
+        @classmethod
+        def validate(cls, value: Any) -> bool:
+            """
+            Ensure that we only allow bools.
+            """
+            if isinstance(value, bool):
+                return value
+
+            raise errors.StrictBoolError()
+
+
+# ~~~~~~~~~~~~~~~~~~~~~~~~~~~~~~ INTEGER TYPES ~~~~~~~~~~~~~~~~~~~~~~~~~~~~~~~~
+
+
+class ConstrainedInt(int, metaclass=ConstrainedNumberMeta):
     strict: bool = False
     gt: OptionalInt = None
     ge: OptionalInt = None
@@ -212,16 +202,9 @@
 
     @classmethod
     def __get_validators__(cls) -> 'CallableGenerator':
-<<<<<<< HEAD
         yield strict_int_validator if cls.strict else int_validator
         yield number_size_validator
         yield number_multiple_validator
-=======
-        yield strict_bytes_validator if cls.strict else bytes_validator
-        yield constr_strip_whitespace
-        yield constr_lower
-        yield constr_length_validator
->>>>>>> ce67660d
 
 
 def conint(
@@ -232,7 +215,6 @@
     return type('ConstrainedIntValue', (ConstrainedInt,), namespace)
 
 
-<<<<<<< HEAD
 if TYPE_CHECKING:
     PositiveInt = int
     NegativeInt = int
@@ -246,14 +228,6 @@
 
     class NegativeInt(ConstrainedInt):
         lt = 0
-=======
-def conbytes(
-    *, strip_whitespace: bool = False, to_lower: bool = False, min_length: int = None, max_length: int = None
-) -> Type[bytes]:
-    # use kwargs then define conf in a dict to aid with IDE type hinting
-    namespace = dict(strip_whitespace=strip_whitespace, to_lower=to_lower, min_length=min_length, max_length=max_length)
-    return _registered(type('ConstrainedBytesValue', (ConstrainedBytes,), namespace))
->>>>>>> ce67660d
 
     class NonPositiveInt(ConstrainedInt):
         le = 0
@@ -297,16 +271,10 @@
             del field_schema['maximum']
 
     @classmethod
-<<<<<<< HEAD
     def __get_validators__(cls) -> 'CallableGenerator':
         yield strict_float_validator if cls.strict else float_validator
         yield number_size_validator
         yield number_multiple_validator
-=======
-    def list_length_validator(cls, v: 'Optional[List[T]]') -> 'Optional[List[T]]':
-        if v is None:
-            return None
->>>>>>> ce67660d
 
 
 def confloat(
@@ -352,6 +320,7 @@
 
 class ConstrainedBytes(bytes):
     strip_whitespace = False
+    to_lower = False
     min_length: OptionalInt = None
     max_length: OptionalInt = None
     strict: bool = False
@@ -361,25 +330,19 @@
         update_not_none(field_schema, minLength=cls.min_length, maxLength=cls.max_length)
 
     @classmethod
-<<<<<<< HEAD
     def __get_validators__(cls) -> 'CallableGenerator':
         yield strict_bytes_validator if cls.strict else bytes_validator
         yield constr_strip_whitespace
+        yield constr_lower
         yield constr_length_validator
-=======
-    def set_length_validator(cls, v: 'Optional[Set[T]]') -> 'Optional[Set[T]]':
-        if v is None:
-            return None
-
-        v = set_validator(v)
-        v_len = len(v)
->>>>>>> ce67660d
-
-
-def conbytes(*, strip_whitespace: bool = False, min_length: int = None, max_length: int = None) -> Type[bytes]:
+
+
+def conbytes(
+    *, strip_whitespace: bool = False, to_lower: bool = False, min_length: int = None, max_length: int = None
+) -> Type[bytes]:
     # use kwargs then define conf in a dict to aid with IDE type hinting
-    namespace = dict(strip_whitespace=strip_whitespace, min_length=min_length, max_length=max_length)
-    return type('ConstrainedBytesValue', (ConstrainedBytes,), namespace)
+    namespace = dict(strip_whitespace=strip_whitespace, to_lower=to_lower, min_length=min_length, max_length=max_length)
+    return _registered(type('ConstrainedBytesValue', (ConstrainedBytes,), namespace))
 
 
 if TYPE_CHECKING:
@@ -483,7 +446,10 @@
         update_not_none(field_schema, minItems=cls.min_items, maxItems=cls.max_items)
 
     @classmethod
-    def set_length_validator(cls, v: 'Optional[Set[T]]', field: 'ModelField') -> 'Optional[Set[T]]':
+    def set_length_validator(cls, v: 'Optional[Set[T]]') -> 'Optional[Set[T]]':
+        if v is None:
+            return None
+
         v = set_validator(v)
         v_len = len(v)
 
@@ -502,10 +468,6 @@
     # We use new_class to be able to deal with Generic types
     return new_class('ConstrainedSetValue', (ConstrainedSet,), {}, lambda ns: ns.update(namespace))
 
-<<<<<<< HEAD
-=======
-        return _registered(new_cls)  # type: ignore
->>>>>>> ce67660d
 
 # ~~~~~~~~~~~~~~~~~~~~~~~~~~~~~~~ LIST TYPES ~~~~~~~~~~~~~~~~~~~~~~~~~~~~~~~~~~
 
@@ -528,8 +490,8 @@
         update_not_none(field_schema, minItems=cls.min_items, maxItems=cls.max_items)
 
     @classmethod
-    def list_length_validator(cls, v: 'Optional[List[T]]', field: 'ModelField') -> 'Optional[List[T]]':
-        if v is None and not field.required:
+    def list_length_validator(cls, v: 'Optional[List[T]]') -> 'Optional[List[T]]':
+        if v is None:
             return None
 
         v = list_validator(v)
