<<<<<<< HEAD
import datetime
=======
import abc
>>>>>>> a587ecee
import math
import re
import warnings
from decimal import Decimal
from enum import Enum
from pathlib import Path
from types import new_class
from typing import (
    TYPE_CHECKING,
    Any,
    Callable,
    ClassVar,
    Dict,
    FrozenSet,
    List,
    Optional,
    Pattern,
    Set,
    Tuple,
    Type,
    TypeVar,
    Union,
    cast,
    overload,
)
from uuid import UUID
from weakref import WeakSet

from . import errors
from .datetime_parse import parse_date
from .utils import import_string, update_not_none
from .validators import (
    bytes_validator,
    constr_length_validator,
    constr_lower,
    constr_strip_whitespace,
    constr_upper,
    decimal_validator,
    float_validator,
    frozenset_validator,
    int_validator,
    list_validator,
    number_multiple_validator,
    number_size_validator,
    path_exists_validator,
    path_validator,
    set_validator,
    str_validator,
    strict_bytes_validator,
    strict_float_validator,
    strict_int_validator,
    strict_str_validator,
)

__all__ = [
    'NoneStr',
    'NoneBytes',
    'StrBytes',
    'NoneStrBytes',
    'StrictStr',
    'ConstrainedBytes',
    'conbytes',
    'ConstrainedList',
    'conlist',
    'ConstrainedSet',
    'conset',
    'ConstrainedFrozenSet',
    'confrozenset',
    'ConstrainedStr',
    'constr',
    'PyObject',
    'ConstrainedInt',
    'conint',
    'PositiveInt',
    'NegativeInt',
    'NonNegativeInt',
    'NonPositiveInt',
    'ConstrainedFloat',
    'confloat',
    'PositiveFloat',
    'NegativeFloat',
    'NonNegativeFloat',
    'NonPositiveFloat',
    'ConstrainedDecimal',
    'condecimal',
    'UUID1',
    'UUID3',
    'UUID4',
    'UUID5',
    'FilePath',
    'DirectoryPath',
    'Json',
    'JsonWrapper',
    'SecretField',
    'SecretStr',
    'SecretBytes',
    'StrictBool',
    'StrictBytes',
    'StrictInt',
    'StrictFloat',
    'PaymentCardNumber',
    'ByteSize',
    'PastDate',
    'FutureDate',
    'ConstrainedDate',
    'condate',
]

NoneStr = Optional[str]
NoneBytes = Optional[bytes]
StrBytes = Union[str, bytes]
NoneStrBytes = Optional[StrBytes]
OptionalInt = Optional[int]
OptionalIntFloat = Union[OptionalInt, float]
OptionalIntFloatDecimal = Union[OptionalIntFloat, Decimal]
OptionalDate = Optional[datetime.date]
StrIntFloat = Union[str, int, float]

if TYPE_CHECKING:
    from typing_extensions import Annotated

    from .dataclasses import Dataclass
    from .main import BaseModel
    from .typing import CallableGenerator

    ModelOrDc = Type[Union[BaseModel, Dataclass]]

T = TypeVar('T')
_DEFINED_TYPES: 'WeakSet[type]' = WeakSet()


@overload
def _registered(typ: Type[T]) -> Type[T]:
    pass


@overload
def _registered(typ: 'ConstrainedNumberMeta') -> 'ConstrainedNumberMeta':
    pass


def _registered(typ: Union[Type[T], 'ConstrainedNumberMeta']) -> Union[Type[T], 'ConstrainedNumberMeta']:
    # In order to generate valid examples of constrained types, Hypothesis needs
    # to inspect the type object - so we keep a weakref to each contype object
    # until it can be registered.  When (or if) our Hypothesis plugin is loaded,
    # it monkeypatches this function.
    # If Hypothesis is never used, the total effect is to keep a weak reference
    # which has minimal memory usage and doesn't even affect garbage collection.
    _DEFINED_TYPES.add(typ)
    return typ


class ConstrainedNumberMeta(type):
    def __new__(cls, name: str, bases: Any, dct: Dict[str, Any]) -> 'ConstrainedInt':  # type: ignore
        new_cls = cast('ConstrainedInt', type.__new__(cls, name, bases, dct))

        if new_cls.gt is not None and new_cls.ge is not None:
            raise errors.ConfigError('bounds gt and ge cannot be specified at the same time')
        if new_cls.lt is not None and new_cls.le is not None:
            raise errors.ConfigError('bounds lt and le cannot be specified at the same time')

        return _registered(new_cls)  # type: ignore


# ~~~~~~~~~~~~~~~~~~~~~~~~~~~~~~ BOOLEAN TYPES ~~~~~~~~~~~~~~~~~~~~~~~~~~~~~~~~

if TYPE_CHECKING:
    StrictBool = bool
else:

    class StrictBool(int):
        """
        StrictBool to allow for bools which are not type-coerced.
        """

        @classmethod
        def __modify_schema__(cls, field_schema: Dict[str, Any]) -> None:
            field_schema.update(type='boolean')

        @classmethod
        def __get_validators__(cls) -> 'CallableGenerator':
            yield cls.validate

        @classmethod
        def validate(cls, value: Any) -> bool:
            """
            Ensure that we only allow bools.
            """
            if isinstance(value, bool):
                return value

            raise errors.StrictBoolError()


# ~~~~~~~~~~~~~~~~~~~~~~~~~~~~~~ INTEGER TYPES ~~~~~~~~~~~~~~~~~~~~~~~~~~~~~~~~


class ConstrainedInt(int, metaclass=ConstrainedNumberMeta):
    strict: bool = False
    gt: OptionalInt = None
    ge: OptionalInt = None
    lt: OptionalInt = None
    le: OptionalInt = None
    multiple_of: OptionalInt = None

    @classmethod
    def __modify_schema__(cls, field_schema: Dict[str, Any]) -> None:
        update_not_none(
            field_schema,
            exclusiveMinimum=cls.gt,
            exclusiveMaximum=cls.lt,
            minimum=cls.ge,
            maximum=cls.le,
            multipleOf=cls.multiple_of,
        )

    @classmethod
    def __get_validators__(cls) -> 'CallableGenerator':
        yield strict_int_validator if cls.strict else int_validator
        yield number_size_validator
        yield number_multiple_validator


def conint(
    *, strict: bool = False, gt: int = None, ge: int = None, lt: int = None, le: int = None, multiple_of: int = None
) -> Type[int]:
    # use kwargs then define conf in a dict to aid with IDE type hinting
    namespace = dict(strict=strict, gt=gt, ge=ge, lt=lt, le=le, multiple_of=multiple_of)
    return type('ConstrainedIntValue', (ConstrainedInt,), namespace)


if TYPE_CHECKING:
    PositiveInt = int
    NegativeInt = int
    NonPositiveInt = int
    NonNegativeInt = int
    StrictInt = int
else:

    class PositiveInt(ConstrainedInt):
        gt = 0

    class NegativeInt(ConstrainedInt):
        lt = 0

    class NonPositiveInt(ConstrainedInt):
        le = 0

    class NonNegativeInt(ConstrainedInt):
        ge = 0

    class StrictInt(ConstrainedInt):
        strict = True


# ~~~~~~~~~~~~~~~~~~~~~~~~~~~~~~~ FLOAT TYPES ~~~~~~~~~~~~~~~~~~~~~~~~~~~~~~~~~


class ConstrainedFloat(float, metaclass=ConstrainedNumberMeta):
    strict: bool = False
    gt: OptionalIntFloat = None
    ge: OptionalIntFloat = None
    lt: OptionalIntFloat = None
    le: OptionalIntFloat = None
    multiple_of: OptionalIntFloat = None

    @classmethod
    def __modify_schema__(cls, field_schema: Dict[str, Any]) -> None:
        update_not_none(
            field_schema,
            exclusiveMinimum=cls.gt,
            exclusiveMaximum=cls.lt,
            minimum=cls.ge,
            maximum=cls.le,
            multipleOf=cls.multiple_of,
        )
        # Modify constraints to account for differences between IEEE floats and JSON
        if field_schema.get('exclusiveMinimum') == -math.inf:
            del field_schema['exclusiveMinimum']
        if field_schema.get('minimum') == -math.inf:
            del field_schema['minimum']
        if field_schema.get('exclusiveMaximum') == math.inf:
            del field_schema['exclusiveMaximum']
        if field_schema.get('maximum') == math.inf:
            del field_schema['maximum']

    @classmethod
    def __get_validators__(cls) -> 'CallableGenerator':
        yield strict_float_validator if cls.strict else float_validator
        yield number_size_validator
        yield number_multiple_validator


def confloat(
    *,
    strict: bool = False,
    gt: float = None,
    ge: float = None,
    lt: float = None,
    le: float = None,
    multiple_of: float = None,
) -> Type[float]:
    # use kwargs then define conf in a dict to aid with IDE type hinting
    namespace = dict(strict=strict, gt=gt, ge=ge, lt=lt, le=le, multiple_of=multiple_of)
    return type('ConstrainedFloatValue', (ConstrainedFloat,), namespace)


if TYPE_CHECKING:
    PositiveFloat = float
    NegativeFloat = float
    NonPositiveFloat = float
    NonNegativeFloat = float
    StrictFloat = float
else:

    class PositiveFloat(ConstrainedFloat):
        gt = 0

    class NegativeFloat(ConstrainedFloat):
        lt = 0

    class NonPositiveFloat(ConstrainedFloat):
        le = 0

    class NonNegativeFloat(ConstrainedFloat):
        ge = 0

    class StrictFloat(ConstrainedFloat):
        strict = True


# ~~~~~~~~~~~~~~~~~~~~~~~~~~~~~~~ BYTES TYPES ~~~~~~~~~~~~~~~~~~~~~~~~~~~~~~~~~


class ConstrainedBytes(bytes):
    strip_whitespace = False
    to_upper = False
    to_lower = False
    min_length: OptionalInt = None
    max_length: OptionalInt = None
    strict: bool = False

    @classmethod
    def __modify_schema__(cls, field_schema: Dict[str, Any]) -> None:
        update_not_none(field_schema, minLength=cls.min_length, maxLength=cls.max_length)

    @classmethod
    def __get_validators__(cls) -> 'CallableGenerator':
        yield strict_bytes_validator if cls.strict else bytes_validator
        yield constr_strip_whitespace
        yield constr_upper
        yield constr_lower
        yield constr_length_validator


def conbytes(
    *,
    strip_whitespace: bool = False,
    to_upper: bool = False,
    to_lower: bool = False,
    min_length: int = None,
    max_length: int = None,
    strict: bool = False,
) -> Type[bytes]:
    # use kwargs then define conf in a dict to aid with IDE type hinting
    namespace = dict(
        strip_whitespace=strip_whitespace,
        to_upper=to_upper,
        to_lower=to_lower,
        min_length=min_length,
        max_length=max_length,
        strict=strict,
    )
    return _registered(type('ConstrainedBytesValue', (ConstrainedBytes,), namespace))


if TYPE_CHECKING:
    StrictBytes = bytes
else:

    class StrictBytes(ConstrainedBytes):
        strict = True


# ~~~~~~~~~~~~~~~~~~~~~~~~~~~~~~~ STRING TYPES ~~~~~~~~~~~~~~~~~~~~~~~~~~~~~~~~


class ConstrainedStr(str):
    strip_whitespace = False
    to_upper = False
    to_lower = False
    min_length: OptionalInt = None
    max_length: OptionalInt = None
    curtail_length: OptionalInt = None
    regex: Optional[Pattern[str]] = None
    strict = False

    @classmethod
    def __modify_schema__(cls, field_schema: Dict[str, Any]) -> None:
        update_not_none(
            field_schema,
            minLength=cls.min_length,
            maxLength=cls.max_length,
            pattern=cls.regex and cls.regex.pattern,
        )

    @classmethod
    def __get_validators__(cls) -> 'CallableGenerator':
        yield strict_str_validator if cls.strict else str_validator
        yield constr_strip_whitespace
        yield constr_upper
        yield constr_lower
        yield constr_length_validator
        yield cls.validate

    @classmethod
    def validate(cls, value: Union[str]) -> Union[str]:
        if cls.curtail_length and len(value) > cls.curtail_length:
            value = value[: cls.curtail_length]

        if cls.regex:
            if not cls.regex.match(value):
                raise errors.StrRegexError(pattern=cls.regex.pattern)

        return value


def constr(
    *,
    strip_whitespace: bool = False,
    to_upper: bool = False,
    to_lower: bool = False,
    strict: bool = False,
    min_length: int = None,
    max_length: int = None,
    curtail_length: int = None,
    regex: str = None,
) -> Type[str]:
    # use kwargs then define conf in a dict to aid with IDE type hinting
    namespace = dict(
        strip_whitespace=strip_whitespace,
        to_upper=to_upper,
        to_lower=to_lower,
        strict=strict,
        min_length=min_length,
        max_length=max_length,
        curtail_length=curtail_length,
        regex=regex and re.compile(regex),
    )
    return _registered(type('ConstrainedStrValue', (ConstrainedStr,), namespace))


if TYPE_CHECKING:
    StrictStr = str
else:

    class StrictStr(ConstrainedStr):
        strict = True


# ~~~~~~~~~~~~~~~~~~~~~~~~~~~~~~~ SET TYPES ~~~~~~~~~~~~~~~~~~~~~~~~~~~~~~~~~~~

# This types superclass should be Set[T], but cython chokes on that...
class ConstrainedSet(set):  # type: ignore
    # Needed for pydantic to detect that this is a set
    __origin__ = set
    __args__: Set[Type[T]]  # type: ignore

    min_items: Optional[int] = None
    max_items: Optional[int] = None
    item_type: Type[T]  # type: ignore

    @classmethod
    def __get_validators__(cls) -> 'CallableGenerator':
        yield cls.set_length_validator

    @classmethod
    def __modify_schema__(cls, field_schema: Dict[str, Any]) -> None:
        update_not_none(field_schema, minItems=cls.min_items, maxItems=cls.max_items)

    @classmethod
    def set_length_validator(cls, v: 'Optional[Set[T]]') -> 'Optional[Set[T]]':
        if v is None:
            return None

        v = set_validator(v)
        v_len = len(v)

        if cls.min_items is not None and v_len < cls.min_items:
            raise errors.SetMinLengthError(limit_value=cls.min_items)

        if cls.max_items is not None and v_len > cls.max_items:
            raise errors.SetMaxLengthError(limit_value=cls.max_items)

        return v


def conset(item_type: Type[T], *, min_items: int = None, max_items: int = None) -> Type[Set[T]]:
    # __args__ is needed to conform to typing generics api
    namespace = {'min_items': min_items, 'max_items': max_items, 'item_type': item_type, '__args__': [item_type]}
    # We use new_class to be able to deal with Generic types
    return new_class('ConstrainedSetValue', (ConstrainedSet,), {}, lambda ns: ns.update(namespace))


# This types superclass should be FrozenSet[T], but cython chokes on that...
class ConstrainedFrozenSet(frozenset):  # type: ignore
    # Needed for pydantic to detect that this is a set
    __origin__ = frozenset
    __args__: FrozenSet[Type[T]]  # type: ignore

    min_items: Optional[int] = None
    max_items: Optional[int] = None
    item_type: Type[T]  # type: ignore

    @classmethod
    def __get_validators__(cls) -> 'CallableGenerator':
        yield cls.frozenset_length_validator

    @classmethod
    def __modify_schema__(cls, field_schema: Dict[str, Any]) -> None:
        update_not_none(field_schema, minItems=cls.min_items, maxItems=cls.max_items)

    @classmethod
    def frozenset_length_validator(cls, v: 'Optional[FrozenSet[T]]') -> 'Optional[FrozenSet[T]]':
        if v is None:
            return None

        v = frozenset_validator(v)
        v_len = len(v)

        if cls.min_items is not None and v_len < cls.min_items:
            raise errors.FrozenSetMinLengthError(limit_value=cls.min_items)

        if cls.max_items is not None and v_len > cls.max_items:
            raise errors.FrozenSetMaxLengthError(limit_value=cls.max_items)

        return v


def confrozenset(item_type: Type[T], *, min_items: int = None, max_items: int = None) -> Type[FrozenSet[T]]:
    # __args__ is needed to conform to typing generics api
    namespace = {'min_items': min_items, 'max_items': max_items, 'item_type': item_type, '__args__': [item_type]}
    # We use new_class to be able to deal with Generic types
    return new_class('ConstrainedFrozenSetValue', (ConstrainedFrozenSet,), {}, lambda ns: ns.update(namespace))


# ~~~~~~~~~~~~~~~~~~~~~~~~~~~~~~~ LIST TYPES ~~~~~~~~~~~~~~~~~~~~~~~~~~~~~~~~~~

# This types superclass should be List[T], but cython chokes on that...
class ConstrainedList(list):  # type: ignore
    # Needed for pydantic to detect that this is a list
    __origin__ = list
    __args__: Tuple[Type[T], ...]  # type: ignore

    min_items: Optional[int] = None
    max_items: Optional[int] = None
    unique_items: Optional[bool] = None
    item_type: Type[T]  # type: ignore

    @classmethod
    def __get_validators__(cls) -> 'CallableGenerator':
        yield cls.list_length_validator
        if cls.unique_items:
            yield cls.unique_items_validator

    @classmethod
    def __modify_schema__(cls, field_schema: Dict[str, Any]) -> None:
        update_not_none(field_schema, minItems=cls.min_items, maxItems=cls.max_items, uniqueItems=cls.unique_items)

    @classmethod
    def list_length_validator(cls, v: 'Optional[List[T]]') -> 'Optional[List[T]]':
        if v is None:
            return None

        v = list_validator(v)
        v_len = len(v)

        if cls.min_items is not None and v_len < cls.min_items:
            raise errors.ListMinLengthError(limit_value=cls.min_items)

        if cls.max_items is not None and v_len > cls.max_items:
            raise errors.ListMaxLengthError(limit_value=cls.max_items)

        return v

    @classmethod
    def unique_items_validator(cls, v: 'List[T]') -> 'List[T]':
        for i, value in enumerate(v, start=1):
            if value in v[i:]:
                raise errors.ListUniqueItemsError()

        return v


def conlist(
    item_type: Type[T], *, min_items: int = None, max_items: int = None, unique_items: bool = None
) -> Type[List[T]]:
    # __args__ is needed to conform to typing generics api
    namespace = dict(
        min_items=min_items, max_items=max_items, unique_items=unique_items, item_type=item_type, __args__=(item_type,)
    )
    # We use new_class to be able to deal with Generic types
    return new_class('ConstrainedListValue', (ConstrainedList,), {}, lambda ns: ns.update(namespace))


# ~~~~~~~~~~~~~~~~~~~~~~~~~~~~~~~ PYOBJECT TYPE ~~~~~~~~~~~~~~~~~~~~~~~~~~~~~~~


if TYPE_CHECKING:
    PyObject = Callable[..., Any]
else:

    class PyObject:
        validate_always = True

        @classmethod
        def __get_validators__(cls) -> 'CallableGenerator':
            yield cls.validate

        @classmethod
        def validate(cls, value: Any) -> Any:
            if isinstance(value, Callable):
                return value

            try:
                value = str_validator(value)
            except errors.StrError:
                raise errors.PyObjectError(error_message='value is neither a valid import path not a valid callable')

            try:
                return import_string(value)
            except ImportError as e:
                raise errors.PyObjectError(error_message=str(e))


# ~~~~~~~~~~~~~~~~~~~~~~~~~~~~~~~ DECIMAL TYPES ~~~~~~~~~~~~~~~~~~~~~~~~~~~~~~~


class ConstrainedDecimal(Decimal, metaclass=ConstrainedNumberMeta):
    gt: OptionalIntFloatDecimal = None
    ge: OptionalIntFloatDecimal = None
    lt: OptionalIntFloatDecimal = None
    le: OptionalIntFloatDecimal = None
    max_digits: OptionalInt = None
    decimal_places: OptionalInt = None
    multiple_of: OptionalIntFloatDecimal = None

    @classmethod
    def __modify_schema__(cls, field_schema: Dict[str, Any]) -> None:
        update_not_none(
            field_schema,
            exclusiveMinimum=cls.gt,
            exclusiveMaximum=cls.lt,
            minimum=cls.ge,
            maximum=cls.le,
            multipleOf=cls.multiple_of,
        )

    @classmethod
    def __get_validators__(cls) -> 'CallableGenerator':
        yield decimal_validator
        yield number_size_validator
        yield number_multiple_validator
        yield cls.validate

    @classmethod
    def validate(cls, value: Decimal) -> Decimal:
        digit_tuple, exponent = value.as_tuple()[1:]
        if exponent in {'F', 'n', 'N'}:
            raise errors.DecimalIsNotFiniteError()

        if exponent >= 0:
            # A positive exponent adds that many trailing zeros.
            digits = len(digit_tuple) + exponent
            decimals = 0
        else:
            # If the absolute value of the negative exponent is larger than the
            # number of digits, then it's the same as the number of digits,
            # because it'll consume all of the digits in digit_tuple and then
            # add abs(exponent) - len(digit_tuple) leading zeros after the
            # decimal point.
            if abs(exponent) > len(digit_tuple):
                digits = decimals = abs(exponent)
            else:
                digits = len(digit_tuple)
                decimals = abs(exponent)
        whole_digits = digits - decimals

        if cls.max_digits is not None and digits > cls.max_digits:
            raise errors.DecimalMaxDigitsError(max_digits=cls.max_digits)

        if cls.decimal_places is not None and decimals > cls.decimal_places:
            raise errors.DecimalMaxPlacesError(decimal_places=cls.decimal_places)

        if cls.max_digits is not None and cls.decimal_places is not None:
            expected = cls.max_digits - cls.decimal_places
            if whole_digits > expected:
                raise errors.DecimalWholeDigitsError(whole_digits=expected)

        return value


def condecimal(
    *,
    gt: Decimal = None,
    ge: Decimal = None,
    lt: Decimal = None,
    le: Decimal = None,
    max_digits: int = None,
    decimal_places: int = None,
    multiple_of: Decimal = None,
) -> Type[Decimal]:
    # use kwargs then define conf in a dict to aid with IDE type hinting
    namespace = dict(
        gt=gt, ge=ge, lt=lt, le=le, max_digits=max_digits, decimal_places=decimal_places, multiple_of=multiple_of
    )
    return type('ConstrainedDecimalValue', (ConstrainedDecimal,), namespace)


# ~~~~~~~~~~~~~~~~~~~~~~~~~~~~~~~ UUID TYPES ~~~~~~~~~~~~~~~~~~~~~~~~~~~~~~~~~~

if TYPE_CHECKING:
    UUID1 = UUID
    UUID3 = UUID
    UUID4 = UUID
    UUID5 = UUID
else:

    class UUID1(UUID):
        _required_version = 1

        @classmethod
        def __modify_schema__(cls, field_schema: Dict[str, Any]) -> None:
            field_schema.update(type='string', format=f'uuid{cls._required_version}')

    class UUID3(UUID1):
        _required_version = 3

    class UUID4(UUID1):
        _required_version = 4

    class UUID5(UUID1):
        _required_version = 5


# ~~~~~~~~~~~~~~~~~~~~~~~~~~~~~~~ PATH TYPES ~~~~~~~~~~~~~~~~~~~~~~~~~~~~~~~~~~

if TYPE_CHECKING:
    FilePath = Path
    DirectoryPath = Path
else:

    class FilePath(Path):
        @classmethod
        def __modify_schema__(cls, field_schema: Dict[str, Any]) -> None:
            field_schema.update(format='file-path')

        @classmethod
        def __get_validators__(cls) -> 'CallableGenerator':
            yield path_validator
            yield path_exists_validator
            yield cls.validate

        @classmethod
        def validate(cls, value: Path) -> Path:
            if not value.is_file():
                raise errors.PathNotAFileError(path=value)

            return value

    class DirectoryPath(Path):
        @classmethod
        def __modify_schema__(cls, field_schema: Dict[str, Any]) -> None:
            field_schema.update(format='directory-path')

        @classmethod
        def __get_validators__(cls) -> 'CallableGenerator':
            yield path_validator
            yield path_exists_validator
            yield cls.validate

        @classmethod
        def validate(cls, value: Path) -> Path:
            if not value.is_dir():
                raise errors.PathNotADirectoryError(path=value)

            return value


# ~~~~~~~~~~~~~~~~~~~~~~~~~~~~~~~ JSON TYPE ~~~~~~~~~~~~~~~~~~~~~~~~~~~~~~~~~~~


class JsonWrapper:
    pass


class JsonMeta(type):
    def __getitem__(self, t: Type[Any]) -> Type[JsonWrapper]:
        if t is Any:
            return Json  # allow Json[Any] to replecate plain Json
        return _registered(type('JsonWrapperValue', (JsonWrapper,), {'inner_type': t}))


if TYPE_CHECKING:
    Json = Annotated[T, ...]  # Json[list[str]] will be recognized by type checkers as list[str]

else:

    class Json(metaclass=JsonMeta):
        @classmethod
        def __modify_schema__(cls, field_schema: Dict[str, Any]) -> None:
            field_schema.update(type='string', format='json-string')


# ~~~~~~~~~~~~~~~~~~~~~~~~~~~~~~~ SECRET TYPES ~~~~~~~~~~~~~~~~~~~~~~~~~~~~~~~~


class SecretField(abc.ABC):
    """
    Note: this should be implemented as a generic like `SecretField(ABC, Generic[T])`,
          the `__init__()` should be part of the abstract class and the
          `get_secret_value()` method should use the generic `T` type.

          However Cython doesn't support very well generics at the moment and
          the generated code fails to be imported (see
          https://github.com/cython/cython/issues/2753).
    """

    def __eq__(self, other: Any) -> bool:
        return isinstance(other, self.__class__) and self.get_secret_value() == other.get_secret_value()

    def __str__(self) -> str:
        return '**********' if self.get_secret_value() else ''

    @abc.abstractmethod
    def get_secret_value(self) -> Any:  # pragma: no cover
        ...


class SecretStr(SecretField):
    min_length: OptionalInt = None
    max_length: OptionalInt = None

    @classmethod
    def __modify_schema__(cls, field_schema: Dict[str, Any]) -> None:
        update_not_none(
            field_schema,
            type='string',
            writeOnly=True,
            format='password',
            minLength=cls.min_length,
            maxLength=cls.max_length,
        )

    @classmethod
    def __get_validators__(cls) -> 'CallableGenerator':
        yield cls.validate
        yield constr_length_validator

    @classmethod
    def validate(cls, value: Any) -> 'SecretStr':
        if isinstance(value, cls):
            return value
        value = str_validator(value)
        return cls(value)

    def __init__(self, value: str):
        self._secret_value = value

    def __repr__(self) -> str:
        return f"SecretStr('{self}')"

    def __len__(self) -> int:
        return len(self._secret_value)

    def display(self) -> str:
        warnings.warn('`secret_str.display()` is deprecated, use `str(secret_str)` instead', DeprecationWarning)
        return str(self)

    def get_secret_value(self) -> str:
        return self._secret_value


class SecretBytes(SecretField):
    min_length: OptionalInt = None
    max_length: OptionalInt = None

    @classmethod
    def __modify_schema__(cls, field_schema: Dict[str, Any]) -> None:
        update_not_none(
            field_schema,
            type='string',
            writeOnly=True,
            format='password',
            minLength=cls.min_length,
            maxLength=cls.max_length,
        )

    @classmethod
    def __get_validators__(cls) -> 'CallableGenerator':
        yield cls.validate
        yield constr_length_validator

    @classmethod
    def validate(cls, value: Any) -> 'SecretBytes':
        if isinstance(value, cls):
            return value
        value = bytes_validator(value)
        return cls(value)

    def __init__(self, value: bytes):
        self._secret_value = value

    def __repr__(self) -> str:
        return f"SecretBytes(b'{self}')"

    def __len__(self) -> int:
        return len(self._secret_value)

    def display(self) -> str:
        warnings.warn('`secret_bytes.display()` is deprecated, use `str(secret_bytes)` instead', DeprecationWarning)
        return str(self)

    def get_secret_value(self) -> bytes:
        return self._secret_value


# ~~~~~~~~~~~~~~~~~~~~~~~~~~~~~ PAYMENT CARD TYPES ~~~~~~~~~~~~~~~~~~~~~~~~~~~~


class PaymentCardBrand(str, Enum):
    # If you add another card type, please also add it to the
    # Hypothesis strategy in `pydantic._hypothesis_plugin`.
    amex = 'American Express'
    mastercard = 'Mastercard'
    visa = 'Visa'
    other = 'other'

    def __str__(self) -> str:
        return self.value


class PaymentCardNumber(str):
    """
    Based on: https://en.wikipedia.org/wiki/Payment_card_number
    """

    strip_whitespace: ClassVar[bool] = True
    min_length: ClassVar[int] = 12
    max_length: ClassVar[int] = 19
    bin: str
    last4: str
    brand: PaymentCardBrand

    def __init__(self, card_number: str):
        self.bin = card_number[:6]
        self.last4 = card_number[-4:]
        self.brand = self._get_brand(card_number)

    @classmethod
    def __get_validators__(cls) -> 'CallableGenerator':
        yield str_validator
        yield constr_strip_whitespace
        yield constr_length_validator
        yield cls.validate_digits
        yield cls.validate_luhn_check_digit
        yield cls
        yield cls.validate_length_for_brand

    @property
    def masked(self) -> str:
        num_masked = len(self) - 10  # len(bin) + len(last4) == 10
        return f'{self.bin}{"*" * num_masked}{self.last4}'

    @classmethod
    def validate_digits(cls, card_number: str) -> str:
        if not card_number.isdigit():
            raise errors.NotDigitError
        return card_number

    @classmethod
    def validate_luhn_check_digit(cls, card_number: str) -> str:
        """
        Based on: https://en.wikipedia.org/wiki/Luhn_algorithm
        """
        sum_ = int(card_number[-1])
        length = len(card_number)
        parity = length % 2
        for i in range(length - 1):
            digit = int(card_number[i])
            if i % 2 == parity:
                digit *= 2
            if digit > 9:
                digit -= 9
            sum_ += digit
        valid = sum_ % 10 == 0
        if not valid:
            raise errors.LuhnValidationError
        return card_number

    @classmethod
    def validate_length_for_brand(cls, card_number: 'PaymentCardNumber') -> 'PaymentCardNumber':
        """
        Validate length based on BIN for major brands:
        https://en.wikipedia.org/wiki/Payment_card_number#Issuer_identification_number_(IIN)
        """
        required_length: Union[None, int, str] = None
        if card_number.brand in PaymentCardBrand.mastercard:
            required_length = 16
            valid = len(card_number) == required_length
        elif card_number.brand == PaymentCardBrand.visa:
            required_length = '13, 16 or 19'
            valid = len(card_number) in {13, 16, 19}
        elif card_number.brand == PaymentCardBrand.amex:
            required_length = 15
            valid = len(card_number) == required_length
        else:
            valid = True
        if not valid:
            raise errors.InvalidLengthForBrand(brand=card_number.brand, required_length=required_length)
        return card_number

    @staticmethod
    def _get_brand(card_number: str) -> PaymentCardBrand:
        if card_number[0] == '4':
            brand = PaymentCardBrand.visa
        elif 51 <= int(card_number[:2]) <= 55:
            brand = PaymentCardBrand.mastercard
        elif card_number[:2] in {'34', '37'}:
            brand = PaymentCardBrand.amex
        else:
            brand = PaymentCardBrand.other
        return brand


# ~~~~~~~~~~~~~~~~~~~~~~~~~~~~~~~ BYTE SIZE TYPE ~~~~~~~~~~~~~~~~~~~~~~~~~~~~~~

BYTE_SIZES = {
    'b': 1,
    'kb': 10**3,
    'mb': 10**6,
    'gb': 10**9,
    'tb': 10**12,
    'pb': 10**15,
    'eb': 10**18,
    'kib': 2**10,
    'mib': 2**20,
    'gib': 2**30,
    'tib': 2**40,
    'pib': 2**50,
    'eib': 2**60,
}
BYTE_SIZES.update({k.lower()[0]: v for k, v in BYTE_SIZES.items() if 'i' not in k})
byte_string_re = re.compile(r'^\s*(\d*\.?\d+)\s*(\w+)?', re.IGNORECASE)


class ByteSize(int):
    @classmethod
    def __get_validators__(cls) -> 'CallableGenerator':
        yield cls.validate

    @classmethod
    def validate(cls, v: StrIntFloat) -> 'ByteSize':

        try:
            return cls(int(v))
        except ValueError:
            pass

        str_match = byte_string_re.match(str(v))
        if str_match is None:
            raise errors.InvalidByteSize()

        scalar, unit = str_match.groups()
        if unit is None:
            unit = 'b'

        try:
            unit_mult = BYTE_SIZES[unit.lower()]
        except KeyError:
            raise errors.InvalidByteSizeUnit(unit=unit)

        return cls(int(float(scalar) * unit_mult))

    def human_readable(self, decimal: bool = False) -> str:

        if decimal:
            divisor = 1000
            units = ['B', 'KB', 'MB', 'GB', 'TB', 'PB']
            final_unit = 'EB'
        else:
            divisor = 1024
            units = ['B', 'KiB', 'MiB', 'GiB', 'TiB', 'PiB']
            final_unit = 'EiB'

        num = float(self)
        for unit in units:
            if abs(num) < divisor:
                return f'{num:0.1f}{unit}'
            num /= divisor

        return f'{num:0.1f}{final_unit}'

    def to(self, unit: str) -> float:

        try:
            unit_div = BYTE_SIZES[unit.lower()]
        except KeyError:
            raise errors.InvalidByteSizeUnit(unit=unit)

        return self / unit_div


# ~~~~~~~~~~~~~~~~~~~~~~~~~~~~~~~ DATE TYPES ~~~~~~~~~~~~~~~~~~~~~~~~~~~~~~~~~~

if TYPE_CHECKING:
    from datetime import date

    PastDate = date
    FutureDate = date
else:

    class PastDate(datetime.date):
        @classmethod
        def __get_validators__(cls) -> 'CallableGenerator':
            yield parse_date
            yield cls.validate

        @classmethod
        def validate(cls, value: datetime.date) -> datetime.date:
            if value >= datetime.date.today():
                raise errors.DateNotInThePastError()

            return value

    class FutureDate(datetime.date):
        @classmethod
        def __get_validators__(cls) -> 'CallableGenerator':
            yield parse_date
            yield cls.validate

        @classmethod
        def validate(cls, value: datetime.date) -> datetime.date:
            if value <= datetime.date.today():
                raise errors.DateNotInTheFutureError()

            return value


class ConstrainedDate(datetime.date, metaclass=ConstrainedNumberMeta):
    gt: OptionalDate = None
    ge: OptionalDate = None
    lt: OptionalDate = None
    le: OptionalDate = None

    @classmethod
    def __modify_schema__(cls, field_schema: Dict[str, Any]) -> None:
        update_not_none(field_schema, exclusiveMinimum=cls.gt, exclusiveMaximum=cls.lt, minimum=cls.ge, maximum=cls.le)

    @classmethod
    def __get_validators__(cls) -> 'CallableGenerator':
        yield parse_date
        yield number_size_validator


def condate(
    *,
    gt: datetime.date = None,
    ge: datetime.date = None,
    lt: datetime.date = None,
    le: datetime.date = None,
) -> Type[datetime.date]:
    # use kwargs then define conf in a dict to aid with IDE type hinting
    namespace = dict(gt=gt, ge=ge, lt=lt, le=le)
    return type('ConstrainedDateValue', (ConstrainedDate,), namespace)<|MERGE_RESOLUTION|>--- conflicted
+++ resolved
@@ -1,8 +1,5 @@
-<<<<<<< HEAD
+import abc
 import datetime
-=======
-import abc
->>>>>>> a587ecee
 import math
 import re
 import warnings
