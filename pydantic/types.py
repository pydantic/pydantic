import json
import re
from decimal import Decimal
<<<<<<< HEAD
from enum import Enum
from ipaddress import (
    IPv4Address,
    IPv4Interface,
    IPv4Network,
    IPv6Address,
    IPv6Interface,
    IPv6Network,
    _BaseAddress,
    _BaseNetwork,
)
from pathlib import Path
from types import new_class
from typing import (
    TYPE_CHECKING,
    Any,
    Callable,
    ClassVar,
    Dict,
    List,
    Optional,
    Pattern,
    Set,
    Tuple,
    Type,
    TypeVar,
    Union,
    cast,
)
=======
from pathlib import Path
from types import new_class
from typing import TYPE_CHECKING, Any, Callable, Dict, List, Optional, Pattern, Type, TypeVar, Union, cast
>>>>>>> 7704ff85
from uuid import UUID

from . import errors
from .typing import AnyType
from .utils import import_string
from .validators import (
    bytes_validator,
    constr_length_validator,
    constr_strip_whitespace,
    decimal_validator,
    float_validator,
    int_validator,
    not_none_validator,
    number_multiple_validator,
    number_size_validator,
    path_exists_validator,
    path_validator,
    str_validator,
)

try:
    import email_validator
except ImportError:
    email_validator = None

__all__ = [
    'NoneStr',
    'NoneBytes',
    'StrBytes',
    'NoneStrBytes',
    'StrictStr',
    'ConstrainedBytes',
    'conbytes',
    'ConstrainedList',
    'conlist',
    'ConstrainedStr',
    'constr',
    'PyObject',
    'ConstrainedInt',
    'conint',
    'PositiveInt',
    'NegativeInt',
    'ConstrainedFloat',
    'confloat',
    'PositiveFloat',
    'NegativeFloat',
    'ConstrainedDecimal',
    'condecimal',
    'UUID1',
    'UUID3',
    'UUID4',
    'UUID5',
    'FilePath',
    'DirectoryPath',
    'Json',
    'JsonWrapper',
    'SecretStr',
    'SecretBytes',
    'StrictBool',
    'PaymentCardNumber',
]

NoneStr = Optional[str]
NoneBytes = Optional[bytes]
StrBytes = Union[str, bytes]
NoneStrBytes = Optional[StrBytes]
OptionalInt = Optional[int]
OptionalIntFloat = Union[OptionalInt, float]
OptionalIntFloatDecimal = Union[OptionalIntFloat, Decimal]

if TYPE_CHECKING:  # pragma: no cover
    from .fields import Field
    from .dataclasses import DataclassType  # noqa: F401
    from .main import BaseModel, BaseConfig  # noqa: F401
    from .typing import CallableGenerator

    ModelOrDc = Type[Union['BaseModel', 'DataclassType']]


class StrictStr(str):
    @classmethod
    def __get_validators__(cls) -> 'CallableGenerator':
        yield cls.validate

    @classmethod
    def validate(cls, v: Any) -> str:
        if not isinstance(v, str):
            raise errors.StrError()
        return v


class ConstrainedBytes(bytes):
    strip_whitespace = False
    min_length: OptionalInt = None
    max_length: OptionalInt = None

    @classmethod
    def __get_validators__(cls) -> 'CallableGenerator':
        yield not_none_validator
        yield bytes_validator
        yield constr_strip_whitespace
        yield constr_length_validator


def conbytes(*, strip_whitespace: bool = False, min_length: int = None, max_length: int = None) -> Type[bytes]:
    # use kwargs then define conf in a dict to aid with IDE type hinting
    namespace = dict(strip_whitespace=strip_whitespace, min_length=min_length, max_length=max_length)
    return type('ConstrainedBytesValue', (ConstrainedBytes,), namespace)


T = TypeVar('T')


# This types superclass should be List[T], but cython chokes on that...
class ConstrainedList(list):  # type: ignore
    # Needed for pydantic to detect that this is a list
    __origin__ = list
    __args__: List[Type[T]]  # type: ignore

    min_items: Optional[int] = None
    max_items: Optional[int] = None
    item_type: Type[T]  # type: ignore

    @classmethod
    def __get_validators__(cls) -> 'CallableGenerator':
        yield cls.list_length_validator

    @classmethod
    def list_length_validator(cls, v: 'List[T]', field: 'Field', config: 'BaseConfig') -> 'List[T]':
        v_len = len(v)

        if cls.min_items is not None and v_len < cls.min_items:
            raise errors.ListMinLengthError(limit_value=cls.min_items)

        if cls.max_items is not None and v_len > cls.max_items:
            raise errors.ListMaxLengthError(limit_value=cls.max_items)

        return v


def conlist(item_type: Type[T], *, min_items: int = None, max_items: int = None) -> Type[List[T]]:
    # __args__ is needed to conform to typing generics api
    namespace = {'min_items': min_items, 'max_items': max_items, 'item_type': item_type, '__args__': [item_type]}
    # We use new_class to be able to deal with Generic types
    return new_class('ConstrainedListValue', (ConstrainedList,), {}, lambda ns: ns.update(namespace))


class ConstrainedStr(str):
    strip_whitespace = False
    min_length: OptionalInt = None
    max_length: OptionalInt = None
    curtail_length: OptionalInt = None
    regex: Optional[Pattern[str]] = None

    @classmethod
    def __get_validators__(cls) -> 'CallableGenerator':
        yield not_none_validator
        yield str_validator
        yield constr_strip_whitespace
        yield constr_length_validator
        yield cls.validate

    @classmethod
    def validate(cls, value: str) -> str:
        if cls.curtail_length and len(value) > cls.curtail_length:
            value = value[: cls.curtail_length]

        if cls.regex:
            if not cls.regex.match(value):
                raise errors.StrRegexError(pattern=cls.regex.pattern)

        return value


def constr(
    *,
    strip_whitespace: bool = False,
    min_length: int = None,
    max_length: int = None,
    curtail_length: int = None,
    regex: str = None,
) -> Type[str]:
    # use kwargs then define conf in a dict to aid with IDE type hinting
    namespace = dict(
        strip_whitespace=strip_whitespace,
        min_length=min_length,
        max_length=max_length,
        curtail_length=curtail_length,
        regex=regex and re.compile(regex),
    )
    return type('ConstrainedStrValue', (ConstrainedStr,), namespace)


class StrictBool(int):
    """
    StrictBool to allow for bools which are not type-coerced.
    """

    @classmethod
    def __get_validators__(cls) -> 'CallableGenerator':
        yield cls.validate

    @classmethod
    def validate(cls, value: Any) -> bool:
        """
        Ensure that we only allow bools.
        """
        if isinstance(value, bool):
            return value

        raise errors.StrictBoolError()


class PyObject:
    validate_always = True

    @classmethod
    def __get_validators__(cls) -> 'CallableGenerator':
        yield cls.validate

    @classmethod
    def validate(cls, value: Any) -> Any:
        if isinstance(value, Callable):  # type: ignore
            return value

        try:
            value = str_validator(value)
        except errors.StrError:
            raise errors.PyObjectError(error_message='value is neither a valid import path not a valid callable')

        if value is not None:
            try:
                return import_string(value)
            except ImportError as e:
                raise errors.PyObjectError(error_message=str(e))


class ConstrainedNumberMeta(type):
    def __new__(cls, name: str, bases: Any, dct: Dict[str, Any]) -> 'ConstrainedInt':
        new_cls = cast('ConstrainedInt', type.__new__(cls, name, bases, dct))

        if new_cls.gt is not None and new_cls.ge is not None:
            raise errors.ConfigError('bounds gt and ge cannot be specified at the same time')
        if new_cls.lt is not None and new_cls.le is not None:
            raise errors.ConfigError('bounds lt and le cannot be specified at the same time')

        return new_cls


class ConstrainedInt(int, metaclass=ConstrainedNumberMeta):
    gt: OptionalInt = None
    ge: OptionalInt = None
    lt: OptionalInt = None
    le: OptionalInt = None
    multiple_of: OptionalInt = None

    @classmethod
    def __get_validators__(cls) -> 'CallableGenerator':
        yield int_validator
        yield number_size_validator
        yield number_multiple_validator


def conint(*, gt: int = None, ge: int = None, lt: int = None, le: int = None, multiple_of: int = None) -> Type[int]:
    # use kwargs then define conf in a dict to aid with IDE type hinting
    namespace = dict(gt=gt, ge=ge, lt=lt, le=le, multiple_of=multiple_of)
    return type('ConstrainedIntValue', (ConstrainedInt,), namespace)


class PositiveInt(ConstrainedInt):
    gt = 0


class NegativeInt(ConstrainedInt):
    lt = 0


class ConstrainedFloat(float, metaclass=ConstrainedNumberMeta):
    gt: OptionalIntFloat = None
    ge: OptionalIntFloat = None
    lt: OptionalIntFloat = None
    le: OptionalIntFloat = None
    multiple_of: OptionalIntFloat = None

    @classmethod
    def __get_validators__(cls) -> 'CallableGenerator':
        yield float_validator
        yield number_size_validator
        yield number_multiple_validator


def confloat(
    *, gt: float = None, ge: float = None, lt: float = None, le: float = None, multiple_of: float = None
) -> Type[float]:
    # use kwargs then define conf in a dict to aid with IDE type hinting
    namespace = dict(gt=gt, ge=ge, lt=lt, le=le, multiple_of=multiple_of)
    return type('ConstrainedFloatValue', (ConstrainedFloat,), namespace)


class PositiveFloat(ConstrainedFloat):
    gt = 0


class NegativeFloat(ConstrainedFloat):
    lt = 0


class ConstrainedDecimal(Decimal, metaclass=ConstrainedNumberMeta):
    gt: OptionalIntFloatDecimal = None
    ge: OptionalIntFloatDecimal = None
    lt: OptionalIntFloatDecimal = None
    le: OptionalIntFloatDecimal = None
    max_digits: OptionalInt = None
    decimal_places: OptionalInt = None
    multiple_of: OptionalIntFloatDecimal = None

    @classmethod
    def __get_validators__(cls) -> 'CallableGenerator':
        yield not_none_validator
        yield decimal_validator
        yield number_size_validator
        yield number_multiple_validator
        yield cls.validate

    @classmethod
    def validate(cls, value: Decimal) -> Decimal:
        digit_tuple, exponent = value.as_tuple()[1:]
        if exponent in {'F', 'n', 'N'}:
            raise errors.DecimalIsNotFiniteError()

        if exponent >= 0:
            # A positive exponent adds that many trailing zeros.
            digits = len(digit_tuple) + exponent
            decimals = 0
        else:
            # If the absolute value of the negative exponent is larger than the
            # number of digits, then it's the same as the number of digits,
            # because it'll consume all of the digits in digit_tuple and then
            # add abs(exponent) - len(digit_tuple) leading zeros after the
            # decimal point.
            if abs(exponent) > len(digit_tuple):
                digits = decimals = abs(exponent)
            else:
                digits = len(digit_tuple)
                decimals = abs(exponent)
        whole_digits = digits - decimals

        if cls.max_digits is not None and digits > cls.max_digits:
            raise errors.DecimalMaxDigitsError(max_digits=cls.max_digits)

        if cls.decimal_places is not None and decimals > cls.decimal_places:
            raise errors.DecimalMaxPlacesError(decimal_places=cls.decimal_places)

        if cls.max_digits is not None and cls.decimal_places is not None:
            expected = cls.max_digits - cls.decimal_places
            if whole_digits > expected:
                raise errors.DecimalWholeDigitsError(whole_digits=expected)

        return value


def condecimal(
    *,
    gt: Decimal = None,
    ge: Decimal = None,
    lt: Decimal = None,
    le: Decimal = None,
    max_digits: int = None,
    decimal_places: int = None,
    multiple_of: Decimal = None,
) -> Type[Decimal]:
    # use kwargs then define conf in a dict to aid with IDE type hinting
    namespace = dict(
        gt=gt, ge=ge, lt=lt, le=le, max_digits=max_digits, decimal_places=decimal_places, multiple_of=multiple_of
    )
    return type('ConstrainedDecimalValue', (ConstrainedDecimal,), namespace)


class UUID1(UUID):
    _required_version = 1


class UUID3(UUID):
    _required_version = 3


class UUID4(UUID):
    _required_version = 4


class UUID5(UUID):
    _required_version = 5


class FilePath(Path):
    @classmethod
    def __get_validators__(cls) -> 'CallableGenerator':
        yield path_validator
        yield path_exists_validator
        yield cls.validate

    @classmethod
    def validate(cls, value: Path) -> Path:
        if not value.is_file():
            raise errors.PathNotAFileError(path=value)

        return value


class DirectoryPath(Path):
    @classmethod
    def __get_validators__(cls) -> 'CallableGenerator':
        yield path_validator
        yield path_exists_validator
        yield cls.validate

    @classmethod
    def validate(cls, value: Path) -> Path:
        if not value.is_dir():
            raise errors.PathNotADirectoryError(path=value)

        return value


class JsonWrapper:
    pass


class JsonMeta(type):
    def __getitem__(self, t: AnyType) -> Type[JsonWrapper]:
        return type('JsonWrapperValue', (JsonWrapper,), {'inner_type': t})


class Json(metaclass=JsonMeta):
    @classmethod
    def __get_validators__(cls) -> 'CallableGenerator':
        yield str_validator
        yield cls.validate

    @classmethod
    def validate(cls, v: Any) -> Any:
        try:
            return json.loads(v)
        except ValueError:
            raise errors.JsonError()
        except TypeError:
            raise errors.JsonTypeError()


class SecretStr:
    @classmethod
    def __get_validators__(cls) -> 'CallableGenerator':
        yield str_validator
        yield cls.validate

    @classmethod
    def validate(cls, value: str) -> 'SecretStr':
        return cls(value)

    def __init__(self, value: str):
        self._secret_value = value

    def __repr__(self) -> str:
        return "SecretStr('**********')" if self._secret_value else "SecretStr('')"

    def __str__(self) -> str:
        return self.__repr__()

    def display(self) -> str:
        return '**********' if self._secret_value else ''

    def get_secret_value(self) -> str:
        return self._secret_value


class SecretBytes:
    @classmethod
    def __get_validators__(cls) -> 'CallableGenerator':
        yield bytes_validator
        yield cls.validate

    @classmethod
    def validate(cls, value: bytes) -> 'SecretBytes':
        return cls(value)

    def __init__(self, value: bytes):
        self._secret_value = value

    def __repr__(self) -> str:
        return "SecretBytes(b'**********')" if self._secret_value else "SecretBytes(b'')"

    def __str__(self) -> str:
        return self.__repr__()

    def display(self) -> str:
        return '**********' if self._secret_value else ''

    def get_secret_value(self) -> bytes:
<<<<<<< HEAD
        return self._secret_value


class PaymentCardBrand(Enum):
    amex = 'American Express'
    mastercard = 'Mastercard'
    visa = 'Visa'
    other = 'other'

    def __str__(self) -> str:
        return self.value


class PaymentCardNumber(str):
    """
    Based on: https://en.wikipedia.org/wiki/Payment_card_number
    """

    strip_whitespace: ClassVar[bool] = True
    min_length: ClassVar[int] = 12
    max_length: ClassVar[int] = 19
    bin: str
    last4: str
    brand: PaymentCardBrand

    def __init__(self, card_number: str):
        self.bin = card_number[:6]
        self.last4 = card_number[-4:]
        self.brand = self.get_brand(card_number)

    @classmethod
    def __get_validators__(cls) -> 'CallableGenerator':
        yield not_none_validator
        yield str_validator
        yield constr_strip_whitespace
        yield constr_length_validator
        yield cls.validate_digits
        yield cls.validate_luhn_check_digit
        yield cls
        yield cls.validate_length_for_brand

    @property
    def masked(self) -> str:
        num_masked = len(self) - 10  # len(bin) + len(last4) == 10
        return f'{self.bin}{"*" * num_masked}{self.last4}'

    @classmethod
    def validate_digits(cls, card_number: str) -> str:
        if not card_number.isdigit():
            raise errors.NotDigitError
        return card_number

    @classmethod
    def validate_luhn_check_digit(cls, card_number: str) -> str:
        """
        Based on: https://en.wikipedia.org/wiki/Luhn_algorithm
        """
        sum_ = int(card_number[-1])
        length = len(card_number)
        parity = length % 2
        for i in range(length - 1):
            digit = int(card_number[i])
            if i % 2 == parity:
                digit *= 2
            sum_ += digit
        valid = sum_ % 10 == 0
        if not valid:
            raise errors.LuhnValidationError
        return card_number

    @classmethod
    def validate_length_for_brand(cls, card_number: 'PaymentCardNumber') -> 'PaymentCardNumber':
        """
        Validate length based on BIN for major brands:
        https://en.wikipedia.org/wiki/Payment_card_number#Issuer_identification_number_(IIN)
        """
        required_lengths = dict(visa=16, mastercard=16, amex=15)
        try:
            required_length = required_lengths[card_number.brand.name]
        except KeyError:
            pass
        else:
            if len(card_number) != required_length:
                raise errors.InvalidLengthForBrand(brand=card_number.brand, required_length=required_length)
        return card_number

    @staticmethod
    def get_brand(card_number: str) -> PaymentCardBrand:
        if card_number[0] == '4':
            brand = PaymentCardBrand.visa
        elif 51 <= int(card_number[:2]) <= 55:
            brand = PaymentCardBrand.mastercard
        elif card_number[:2] in {'34', '37'}:
            brand = PaymentCardBrand.amex
        else:
            brand = PaymentCardBrand.other
        return brand


def constr_length_validator(v: 'StrBytes', field: 'Field', config: 'BaseConfig') -> 'StrBytes':
    v_len = len(v)

    min_length = field.type_.min_length or config.min_anystr_length  # type: ignore
    if min_length is not None and v_len < min_length:
        raise errors.AnyStrMinLengthError(limit_value=min_length)

    max_length = field.type_.max_length or config.max_anystr_length  # type: ignore
    if max_length is not None and v_len > max_length:
        raise errors.AnyStrMaxLengthError(limit_value=max_length)

    return v


def constr_strip_whitespace(v: 'StrBytes', field: 'Field', config: 'BaseConfig') -> 'StrBytes':
    strip_whitespace = field.type_.strip_whitespace or config.anystr_strip_whitespace  # type: ignore
    if strip_whitespace:
        v = v.strip()

    return v
=======
        return self._secret_value
>>>>>>> 7704ff85
<|MERGE_RESOLUTION|>--- conflicted
+++ resolved
@@ -1,18 +1,7 @@
 import json
 import re
 from decimal import Decimal
-<<<<<<< HEAD
 from enum import Enum
-from ipaddress import (
-    IPv4Address,
-    IPv4Interface,
-    IPv4Network,
-    IPv6Address,
-    IPv6Interface,
-    IPv6Network,
-    _BaseAddress,
-    _BaseNetwork,
-)
 from pathlib import Path
 from types import new_class
 from typing import (
@@ -24,18 +13,11 @@
     List,
     Optional,
     Pattern,
-    Set,
-    Tuple,
     Type,
     TypeVar,
     Union,
     cast,
 )
-=======
-from pathlib import Path
-from types import new_class
-from typing import TYPE_CHECKING, Any, Callable, Dict, List, Optional, Pattern, Type, TypeVar, Union, cast
->>>>>>> 7704ff85
 from uuid import UUID
 
 from . import errors
@@ -534,7 +516,6 @@
         return '**********' if self._secret_value else ''
 
     def get_secret_value(self) -> bytes:
-<<<<<<< HEAD
         return self._secret_value
 
 
@@ -653,7 +634,4 @@
     if strip_whitespace:
         v = v.strip()
 
-    return v
-=======
-        return self._secret_value
->>>>>>> 7704ff85
+    return v