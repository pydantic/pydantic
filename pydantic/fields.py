--- conflicted
+++ resolved
@@ -23,23 +23,9 @@
 from .error_wrappers import ErrorWrapper
 from .errors import NoneIsNotAllowedError
 from .types import Json, JsonWrapper
-<<<<<<< HEAD
-from .typing import AnyType, Callable, ForwardRef, display_as_type, is_literal_type, literal_values
+from .typing import AnyType, Callable, ForwardRef, display_as_type, is_literal_type
 from .utils import lenient_issubclass, sequence_like
 from .validators import constant_validator, dict_validator, find_validators, validate_json
-=======
-from .utils import (
-    AnyCallable,
-    AnyType,
-    Callable,
-    ForwardRef,
-    display_as_type,
-    is_literal_type,
-    lenient_issubclass,
-    sequence_like,
-)
-from .validators import NoneType, constant_validator, dict_validator, find_validators
->>>>>>> 080c2885
 
 try:
     from typing_extensions import Literal
