--- conflicted
+++ resolved
@@ -176,11 +176,8 @@
 SHAPE_TUPLE_ELLIPSIS = 6
 SHAPE_SEQUENCE = 7
 SHAPE_FROZENSET = 8
-<<<<<<< HEAD
+SHAPE_ITERABLE = 9
 SHAPE_GENERIC = 10
-=======
-SHAPE_ITERABLE = 9
->>>>>>> 496551c8
 SHAPE_NAME_LOOKUP = {
     SHAPE_LIST: 'List[{}]',
     SHAPE_SET: 'Set[{}]',
@@ -510,13 +507,10 @@
             v, errors = self._validate_mapping(v, values, loc, cls)
         elif self.shape == SHAPE_TUPLE:
             v, errors = self._validate_tuple(v, values, loc, cls)
-<<<<<<< HEAD
+        elif self.shape == SHAPE_ITERABLE:
+            v, errors = self._validate_iterable(v, values, loc, cls)
         elif self.shape == SHAPE_GENERIC:
             v, errors = self._apply_validators(v, values, loc, cls, self.validators)
-=======
-        elif self.shape == SHAPE_ITERABLE:
-            v, errors = self._validate_iterable(v, values, loc, cls)
->>>>>>> 496551c8
         else:
             #  sequence, list, set, generator, tuple with ellipsis, frozen set
             v, errors = self._validate_sequence_like(v, values, loc, cls)
