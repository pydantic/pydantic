--- conflicted
+++ resolved
@@ -361,7 +361,6 @@
     Used to provide extra information about a field, either for the model schema or complex validation. Some arguments
     apply only to number fields (`int`, `float`, `Decimal`) and some apply only to `str`.
 
-<<<<<<< HEAD
     Args:
         default (Any): The default value is returned if the corresponding field value is not present in the input data
             or if the data value is None. Defaults to `Undefined`.
@@ -405,64 +404,6 @@
 
     Returns:
         Any: The field for the attribute.
-=======
-    :param default: since this is replacing the field's default, its first argument is used
-      to set the default, use ellipsis (`...`) to indicate the field is required
-    :param default_factory: callable that will be called when a default value is needed for this field
-      If both `default` and `default_factory` are set, an error is raised.
-    :param alias: the public name of the field
-    # TODO: Add documentation reference for non-str alias variants
-    :param validation_alias: the alias(es) to use to find the field value during validation
-    :param serialization_alias: The alias to use as a key when serializing
-    :param title: can be any string, used in the schema
-    :param description: can be any string, used in the schema
-    :param examples: can be any list of json-encodable data, used in the schema
-    :param exclude: exclude this field while dumping.
-      Takes same values as the `include` and `exclude` arguments on the `.dict` method.
-    :param include: include this field while dumping.
-      Takes same values as the `include` and `exclude` arguments on the `.dict` method.
-    :param gt: only applies to numbers, requires the field to be "greater than". The schema
-      will have an `exclusiveMinimum` validation keyword
-    :param ge: only applies to numbers, requires the field to be "greater than or equal to". The
-      schema will have a `minimum` validation keyword
-    :param lt: only applies to numbers, requires the field to be "less than". The schema
-      will have an `exclusiveMaximum` validation keyword
-    :param le: only applies to numbers, requires the field to be "less than or equal to". The
-      schema will have a `maximum` validation keyword
-    :param multiple_of: only applies to numbers, requires the field to be "a multiple of". The
-      schema will have a `multipleOf` validation keyword
-    :param allow_inf_nan: only applies to numbers, allows the field to be NaN or infinity (+inf or -inf),
-        which is a valid Python float. Default True, set to False for compatibility with JSON.
-    :param max_digits: only applies to Decimals, requires the field to have a maximum number
-      of digits within the decimal. It does not include a zero before the decimal point or trailing decimal zeroes.
-    :param decimal_places: only applies to Decimals, requires the field to have at most a number of decimal places
-      allowed. It does not include trailing decimal zeroes.
-    :param min_items: deprecated, use `min_length` instead.
-      only applies to lists, requires the field to have a minimum number of
-      elements. The schema will have a `minItems` validation keyword
-    :param max_items: deprecated, use `max_length` instead.
-      only applies to lists, requires the field to have a maximum number of
-      elements. The schema will have a `maxItems` validation keyword
-    :param min_length: only applies to strings, requires the field to have a minimum length. The
-      schema will have a `minLength` validation keyword
-    :param max_length: only applies to strings, requires the field to have a maximum length. The
-      schema will have a `maxLength` validation keyword
-    :param frozen: a boolean which defaults to False. When True, the field raises a TypeError if the field is
-      assigned on an instance. The BaseModel Config must set validate_assignment to True
-    :param pattern: only applies to strings, requires the field match against a regular expression
-      pattern string. The schema will have a `pattern` validation keyword
-    :param discriminator: only useful with a (discriminated a.k.a. tagged) `Union` of sub models with a common field.
-      The `discriminator` is the name of this common field to shorten validation and improve generated schema
-    :param repr: show this field in the representation
-    :param json_schema_extra: extra dict to be merged with the JSON Schema for this field
-    :param strict: enable or disable strict parsing mode
-    :param validate_default: whether the default value should be validated for this field
-    :param const: removed, use `Literal` instead'
-    :param unique_items: removed, use `Set` instead
-    :param allow_mutation: deprecated, use `frozen` instead
-    :param regex: removed, use `Pattern` instead
-    :param **extra: deprecated, use `json_schema_extra` instead
->>>>>>> 72487fca
     """
     # Check deprecated & removed params of V1.
     # This has to be removed deprecation period over.
