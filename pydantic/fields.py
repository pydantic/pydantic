from typing import (
    TYPE_CHECKING,
    Any,
    Dict,
    FrozenSet,
    Generator,
    Iterator,
    List,
    Mapping,
    Optional,
    Pattern,
    Sequence,
    Set,
    Tuple,
    Type,
    Union,
    cast,
)

from . import errors as errors_
from .class_validators import Validator, prepare_validators
from .error_wrappers import ErrorWrapper
from .errors import NoneIsNotAllowedError
from .types import Json, JsonWrapper
from .typing import AnyType, Callable, ForwardRef, display_as_type, is_literal_type, literal_values
from .utils import lenient_issubclass, sequence_like
from .validators import constant_validator, dict_validator, find_validators, validate_json

try:
    from typing_extensions import Literal
except ImportError:
    Literal = None  # type: ignore

Required: Any = Ellipsis
NoneType = type(None)

if TYPE_CHECKING:  # pragma: no cover
    from .class_validators import ValidatorsList  # noqa: F401
    from .error_wrappers import ErrorList
    from .main import BaseConfig, BaseModel  # noqa: F401
    from .schema import Schema  # noqa: F401
    from .types import ModelOrDc  # noqa: F401

    ValidateReturn = Tuple[Optional[Any], Optional[ErrorList]]
    LocStr = Union[Tuple[Union[int, str], ...], str]


# used to be an enum but changed to int's for small performance improvement as less access overhead
SHAPE_SINGLETON = 1
SHAPE_LIST = 2
SHAPE_SET = 3
SHAPE_MAPPING = 4
SHAPE_TUPLE = 5
SHAPE_TUPLE_ELLIPSIS = 6
SHAPE_SEQUENCE = 7
SHAPE_FROZENSET = 8


class Field:
    __slots__ = (
        'type_',
        'sub_fields',
        'key_field',
        'validators',
        'pre_validators',
        'post_validators',
        'default',
        'required',
        'model_config',
        'name',
        'alias',
        'has_alias',
        'schema',
        'validate_always',
        'allow_none',
        'shape',
        'class_validators',
        'parse_json',
    )

    def __init__(
        self,
        *,
        name: str,
        type_: AnyType,
        class_validators: Optional[Dict[str, Validator]],
        model_config: Type['BaseConfig'],
        default: Any = None,
        required: bool = True,
        alias: str = None,
        schema: Optional['Schema'] = None,
    ) -> None:

        self.name: str = name
        self.has_alias: bool = bool(alias)
        self.alias: str = alias or name
        self.type_: type = type_
        self.class_validators = class_validators or {}
        self.default: Any = default
        self.required: bool = required
        self.model_config = model_config
        self.schema: Optional['Schema'] = schema

        self.allow_none: bool = False
        self.validate_always: bool = False
        self.sub_fields: Optional[List[Field]] = None
        self.key_field: Optional[Field] = None
        self.validators: 'ValidatorsList' = []
        self.pre_validators: Optional['ValidatorsList'] = None
        self.post_validators: Optional['ValidatorsList'] = None
        self.parse_json: bool = False
        self.shape: int = SHAPE_SINGLETON
        self.prepare()

    @classmethod
    def infer(
        cls,
        *,
        name: str,
        value: Any,
        annotation: Any,
        class_validators: Optional[Dict[str, Validator]],
        config: Type['BaseConfig'],
    ) -> 'Field':
        schema_from_config = config.get_field_schema(name)
        from .schema import Schema, get_annotation_from_schema  # noqa: F811

        if isinstance(value, Schema):
            schema = value
            value = schema.default
        else:
            schema = Schema(value, **schema_from_config)  # type: ignore
        schema.alias = schema.alias or schema_from_config.get('alias')
        required = value == Required
        annotation = get_annotation_from_schema(annotation, schema)
        return cls(
            name=name,
            type_=annotation,
            alias=schema.alias,
            class_validators=class_validators,
            default=None if required else value,
            required=required,
            model_config=config,
            schema=schema,
        )

    def set_config(self, config: Type['BaseConfig']) -> None:
        self.model_config = config
        schema_from_config = config.get_field_schema(self.name)
        if schema_from_config:
            self.schema = cast('Schema', self.schema)
            self.schema.alias = self.schema.alias or schema_from_config.get('alias')
            self.alias = cast(str, self.schema.alias)

    @property
    def alt_alias(self) -> bool:
        return self.name != self.alias

    def prepare(self) -> None:
        if self.default is not None and self.type_ is None:
            self.type_ = type(self.default)

        if self.type_ is None:
            raise errors_.ConfigError(f'unable to infer type for attribute "{self.name}"')

        if type(self.type_) == ForwardRef:
            # self.type_ is currently a ForwardRef and there's nothing we can do now,
            # user will need to call model.update_forward_refs()
            return

        self.validate_always = getattr(self.type_, 'validate_always', False) or any(
            v.always for v in self.class_validators.values()
        )

        if not self.required and self.default is None:
            self.allow_none = True

        self._type_analysis()
        self._populate_validators()

    def _type_analysis(self) -> None:  # noqa: C901 (ignore complexity)
        # typing interface is horrible, we have to do some ugly checks
        if lenient_issubclass(self.type_, JsonWrapper):
            self.type_ = self.type_.inner_type  # type: ignore
            self.parse_json = True
        elif lenient_issubclass(self.type_, Json):
            self.type_ = Any  # type: ignore
            self.parse_json = True

        if self.type_ is Pattern:
            # python 3.7 only, Pattern is a typing object but without sub fields
            return
        if is_literal_type(self.type_):
            values = literal_values(self.type_)
            if len(values) > 1:
                self.type_ = Union[tuple(Literal[value] for value in values)]
            else:
                return
        origin = getattr(self.type_, '__origin__', None)
        if origin is None:
            # field is not "typing" object eg. Union, Dict, List etc.
            return
        if origin is Callable:
            return
        if origin is Union:
            types_ = []
            for type_ in self.type_.__args__:  # type: ignore
                if type_ is NoneType:  # type: ignore
                    self.required = False
                    self.allow_none = True
                    continue
                types_.append(type_)

            if len(types_) == 1:
                self.type_ = types_[0]
                # re-run to correctly interpret the new self.type_
                self._type_analysis()
            else:
                self.sub_fields = [self._create_sub_type(t, f'{self.name}_{display_as_type(t)}') for t in types_]
            return

        if issubclass(origin, Tuple):  # type: ignore
            self.shape = SHAPE_TUPLE
            self.sub_fields = []
            for i, t in enumerate(self.type_.__args__):  # type: ignore
                if t is Ellipsis:
                    self.type_ = self.type_.__args__[0]  # type: ignore
                    self.shape = SHAPE_TUPLE_ELLIPSIS
                    return
                self.sub_fields.append(self._create_sub_type(t, f'{self.name}_{i}'))
            return

        if issubclass(origin, List):
            # Create self validators
            get_validators = getattr(self.type_, '__get_validators__', None)
            if get_validators:
                self.class_validators.update(
                    {
                        f'list_{i}': Validator(validator, each_item=False, pre=True, always=True, check_fields=False)
                        for i, validator in enumerate(get_validators())
                    }
                )

            self.type_ = self.type_.__args__[0]  # type: ignore
            self.shape = SHAPE_LIST
        elif issubclass(origin, Set):
            self.type_ = self.type_.__args__[0]  # type: ignore
            self.shape = SHAPE_SET
        elif issubclass(origin, FrozenSet):
            self.type_ = self.type_.__args__[0]  # type: ignore
            self.shape = SHAPE_FROZENSET
        elif issubclass(origin, Sequence):
            self.type_ = self.type_.__args__[0]  # type: ignore
            self.shape = SHAPE_SEQUENCE
        elif issubclass(origin, Mapping):
            self.key_field = self._create_sub_type(
                self.type_.__args__[0], 'key_' + self.name, for_keys=True  # type: ignore
            )
            self.type_ = self.type_.__args__[1]  # type: ignore
            self.shape = SHAPE_MAPPING
        elif issubclass(origin, Type):  # type: ignore
            return
        else:
            raise TypeError(f'Fields of type "{origin}" are not supported.')

        # type_ has been refined eg. as the type of a List and sub_fields needs to be populated
        self.sub_fields = [self._create_sub_type(self.type_, '_' + self.name)]

    def _create_sub_type(self, type_: AnyType, name: str, *, for_keys: bool = False) -> 'Field':
        return self.__class__(
            type_=type_,
            name=name,
            class_validators=None if for_keys else {k: v for k, v in self.class_validators.items() if v.each_item},
            model_config=self.model_config,
        )

    def _populate_validators(self) -> None:
        class_validators_ = self.class_validators.values()
        if not self.sub_fields:
            get_validators = getattr(self.type_, '__get_validators__', None)
            v_funcs = (
                *[v.func for v in class_validators_ if v.each_item and v.pre],
                *(get_validators() if get_validators else list(find_validators(self.type_, self.model_config))),
                *[v.func for v in class_validators_ if v.each_item and not v.pre],
            )
            self.validators = prepare_validators(v_funcs)

        # Add const validator
        self.pre_validators = []
        self.post_validators = []
        if self.schema and self.schema.const:
            self.pre_validators = [make_generic_validator(constant_validator)]

        if class_validators_:
<<<<<<< HEAD
            self.whole_pre_validators = prepare_validators(v.func for v in class_validators_ if v.whole and v.pre)
            self.whole_post_validators = prepare_validators(v.func for v in class_validators_ if v.whole and not v.pre)
=======
            self.pre_validators += self._prep_vals(v.func for v in class_validators_ if not v.each_item and v.pre)
            self.post_validators = self._prep_vals(v.func for v in class_validators_ if not v.each_item and not v.pre)

        if self.parse_json:
            self.pre_validators.append(make_generic_validator(validate_json))

        self.pre_validators = self.pre_validators or None
        self.post_validators = self.post_validators or None

    @staticmethod
    def _prep_vals(v_funcs: Iterable[AnyCallable]) -> 'ValidatorsList':
        return [make_generic_validator(f) for f in v_funcs if f]
>>>>>>> bc99825b

    def validate(
        self, v: Any, values: Dict[str, Any], *, loc: 'LocStr', cls: Optional['ModelOrDc'] = None
    ) -> 'ValidateReturn':

        errors: Optional['ErrorList']
        if self.pre_validators:
            v, errors = self._apply_validators(v, values, loc, cls, self.pre_validators)
            if errors:
                return v, errors

        if v is None:
            if self.allow_none:
                if self.post_validators:
                    return self._apply_validators(v, values, loc, cls, self.post_validators)
                else:
                    return None, None
            else:
                return v, ErrorWrapper(NoneIsNotAllowedError(), loc)

        if self.shape == SHAPE_SINGLETON:
            v, errors = self._validate_singleton(v, values, loc, cls)
        elif self.shape == SHAPE_MAPPING:
            v, errors = self._validate_mapping(v, values, loc, cls)
        elif self.shape == SHAPE_TUPLE:
            v, errors = self._validate_tuple(v, values, loc, cls)
        else:
            #  sequence, list, set, generator, tuple with ellipsis, frozen set
            v, errors = self._validate_sequence_like(v, values, loc, cls)

        if not errors and self.post_validators:
            v, errors = self._apply_validators(v, values, loc, cls, self.post_validators)
        return v, errors

    def _validate_sequence_like(  # noqa: C901 (ignore complexity)
        self, v: Any, values: Dict[str, Any], loc: 'LocStr', cls: Optional['ModelOrDc']
    ) -> 'ValidateReturn':
        """
        Validate sequence-like containers: lists, tuples, sets and generators
        Note that large if-else blocks are necessary to enable Cython
        optimization, which is why we disable the complexity check above.
        """
        if not sequence_like(v):
            e: errors_.PydanticTypeError
            if self.shape == SHAPE_LIST:
                e = errors_.ListError()
            elif self.shape == SHAPE_SET:
                e = errors_.SetError()
            elif self.shape == SHAPE_FROZENSET:
                e = errors_.FrozenSetError()
            else:
                e = errors_.SequenceError()
            return v, ErrorWrapper(e, loc)

        loc = loc if isinstance(loc, tuple) else (loc,)
        result = []
        errors: List[ErrorList] = []
        for i, v_ in enumerate(v):
            v_loc = *loc, i
            r, ee = self._validate_singleton(v_, values, v_loc, cls)
            if ee:
                errors.append(ee)
            else:
                result.append(r)

        if errors:
            return v, errors

        converted: Union[List[Any], Set[Any], FrozenSet[Any], Tuple[Any, ...], Iterator[Any]] = result

        if self.shape == SHAPE_SET:
            converted = set(result)
        elif self.shape == SHAPE_FROZENSET:
            converted = frozenset(result)
        elif self.shape == SHAPE_TUPLE_ELLIPSIS:
            converted = tuple(result)
        elif self.shape == SHAPE_SEQUENCE:
            if isinstance(v, tuple):
                converted = tuple(result)
            elif isinstance(v, set):
                converted = set(result)
            elif isinstance(v, Generator):
                converted = iter(result)
        return converted, None

    def _validate_tuple(
        self, v: Any, values: Dict[str, Any], loc: 'LocStr', cls: Optional['ModelOrDc']
    ) -> 'ValidateReturn':
        e: Optional[Exception] = None
        if not sequence_like(v):
            e = errors_.TupleError()
        else:
            actual_length, expected_length = len(v), len(self.sub_fields)  # type: ignore
            if actual_length != expected_length:
                e = errors_.TupleLengthError(actual_length=actual_length, expected_length=expected_length)

        if e:
            return v, ErrorWrapper(e, loc)

        loc = loc if isinstance(loc, tuple) else (loc,)
        result = []
        errors: List[ErrorList] = []
        for i, (v_, field) in enumerate(zip(v, self.sub_fields)):  # type: ignore
            v_loc = *loc, i
            r, ee = field.validate(v_, values, loc=v_loc, cls=cls)
            if ee:
                errors.append(ee)
            else:
                result.append(r)

        if errors:
            return v, errors
        else:
            return tuple(result), None

    def _validate_mapping(
        self, v: Any, values: Dict[str, Any], loc: 'LocStr', cls: Optional['ModelOrDc']
    ) -> 'ValidateReturn':
        try:
            v_iter = dict_validator(v)
        except TypeError as exc:
            return v, ErrorWrapper(exc, loc)

        loc = loc if isinstance(loc, tuple) else (loc,)
        result, errors = {}, []
        for k, v_ in v_iter.items():
            v_loc = *loc, '__key__'
            key_result, key_errors = self.key_field.validate(k, values, loc=v_loc, cls=cls)  # type: ignore
            if key_errors:
                errors.append(key_errors)
                continue

            v_loc = *loc, k
            value_result, value_errors = self._validate_singleton(v_, values, v_loc, cls)
            if value_errors:
                errors.append(value_errors)
                continue

            result[key_result] = value_result
        if errors:
            return v, errors
        else:
            return result, None

    def _validate_singleton(
        self, v: Any, values: Dict[str, Any], loc: 'LocStr', cls: Optional['ModelOrDc']
    ) -> 'ValidateReturn':
        if self.sub_fields:
            errors = []
            for field in self.sub_fields:
                value, error = field.validate(v, values, loc=loc, cls=cls)
                if error:
                    errors.append(error)
                else:
                    return value, None
            return v, errors
        else:
            return self._apply_validators(v, values, loc, cls, self.validators)

    def _apply_validators(
        self, v: Any, values: Dict[str, Any], loc: 'LocStr', cls: Optional['ModelOrDc'], validators: 'ValidatorsList'
    ) -> 'ValidateReturn':
        for validator in validators:
            try:
                v = validator(cls, v, values, self, self.model_config)
            except (ValueError, TypeError, AssertionError) as exc:
                return v, ErrorWrapper(exc, loc)
        return v, None

    def include_in_schema(self) -> bool:
        """
        False if this is a simple field just allowing None as used in Unions/Optional.
        """
        return self.type_ != NoneType  # type: ignore

    def is_complex(self) -> bool:
        """
        Whether the field is "complex" eg. env variables should be parsed as JSON.
        """
        from .main import BaseModel  # noqa: F811

        return (
            self.shape != SHAPE_SINGLETON
            or lenient_issubclass(self.type_, (BaseModel, list, set, dict))
            or hasattr(self.type_, '__pydantic_model__')  # pydantic dataclass
        )

    def __repr__(self) -> str:
        return f'<Field({self})>'

    def __str__(self) -> str:
        parts = [self.name, 'type=' + display_as_type(self.type_)]

        if self.required:
            parts.append('required')
        else:
            parts.append(f'default={self.default!r}')

        if self.alt_alias:
            parts.append('alias=' + self.alias)
        return ' '.join(parts)<|MERGE_RESOLUTION|>--- conflicted
+++ resolved
@@ -18,7 +18,7 @@
 )
 
 from . import errors as errors_
-from .class_validators import Validator, prepare_validators
+from .class_validators import Validator, make_generic_validator, prep_validators
 from .error_wrappers import ErrorWrapper
 from .errors import NoneIsNotAllowedError
 from .types import Json, JsonWrapper
@@ -283,7 +283,7 @@
                 *(get_validators() if get_validators else list(find_validators(self.type_, self.model_config))),
                 *[v.func for v in class_validators_ if v.each_item and not v.pre],
             )
-            self.validators = prepare_validators(v_funcs)
+            self.validators = prep_validators(v_funcs)
 
         # Add const validator
         self.pre_validators = []
@@ -292,23 +292,14 @@
             self.pre_validators = [make_generic_validator(constant_validator)]
 
         if class_validators_:
-<<<<<<< HEAD
-            self.whole_pre_validators = prepare_validators(v.func for v in class_validators_ if v.whole and v.pre)
-            self.whole_post_validators = prepare_validators(v.func for v in class_validators_ if v.whole and not v.pre)
-=======
-            self.pre_validators += self._prep_vals(v.func for v in class_validators_ if not v.each_item and v.pre)
-            self.post_validators = self._prep_vals(v.func for v in class_validators_ if not v.each_item and not v.pre)
+            self.pre_validators += prep_validators(v.func for v in class_validators_ if not v.each_item and v.pre)
+            self.post_validators = prep_validators(v.func for v in class_validators_ if not v.each_item and not v.pre)
 
         if self.parse_json:
             self.pre_validators.append(make_generic_validator(validate_json))
 
         self.pre_validators = self.pre_validators or None
         self.post_validators = self.post_validators or None
-
-    @staticmethod
-    def _prep_vals(v_funcs: Iterable[AnyCallable]) -> 'ValidatorsList':
-        return [make_generic_validator(f) for f in v_funcs if f]
->>>>>>> bc99825b
 
     def validate(
         self, v: Any, values: Dict[str, Any], *, loc: 'LocStr', cls: Optional['ModelOrDc'] = None
