import warnings
from collections import deque
from collections.abc import Iterable as CollectionsIterable
from typing import (
    TYPE_CHECKING,
    Any,
    Deque,
    Dict,
    FrozenSet,
    Generator,
    Iterable,
    Iterator,
    List,
    Mapping,
    Optional,
    Pattern,
    Sequence,
    Set,
    Tuple,
    Type,
    TypeVar,
    Union,
)

from . import errors as errors_
from .class_validators import Validator, make_generic_validator, prep_validators
from .error_wrappers import ErrorWrapper
from .errors import ConfigError, NoneIsNotAllowedError
from .types import Json, JsonWrapper
from .typing import (
    NONE_TYPES,
    Annotated,
    Callable,
    ForwardRef,
    NoArgAnyCallable,
    NoneType,
    display_as_type,
    get_args,
    get_origin,
    is_literal_type,
    is_new_type,
    is_typeddict,
    new_type_supertype,
)
from .utils import PyObjectStr, Representation, lenient_issubclass, sequence_like, smart_deepcopy
from .validators import constant_validator, dict_validator, find_validators, validate_json

Required: Any = Ellipsis

T = TypeVar('T')


class UndefinedType:
    def __repr__(self) -> str:
        return 'PydanticUndefined'

    def __copy__(self: T) -> T:
        return self

    def __deepcopy__(self: T, _: Any) -> T:
        return self


Undefined = UndefinedType()

if TYPE_CHECKING:
    from .class_validators import ValidatorsList  # noqa: F401
    from .error_wrappers import ErrorList
    from .main import BaseConfig, BaseModel  # noqa: F401
    from .types import ModelOrDc  # noqa: F401
    from .typing import ReprArgs  # noqa: F401

    ValidateReturn = Tuple[Optional[Any], Optional[ErrorList]]
    LocStr = Union[Tuple[Union[int, str], ...], str]
    BoolUndefined = Union[bool, UndefinedType]


class FieldInfo(Representation):
    """
    Captures extra information about a field.
    """

    __slots__ = (
        'default',
        'default_factory',
        'alias',
        'alias_priority',
        'title',
        'description',
        'const',
        'gt',
        'ge',
        'lt',
        'le',
        'multiple_of',
        'min_items',
        'max_items',
        'min_length',
        'max_length',
        'allow_mutation',
        'regex',
        'extra',
    )

    __field_constraints__ = {  # field constraints with the default value
        'min_length': None,
        'max_length': None,
        'regex': None,
        'gt': None,
        'lt': None,
        'ge': None,
        'le': None,
        'multiple_of': None,
        'min_items': None,
        'max_items': None,
        'allow_mutation': True,
    }

    def __init__(self, default: Any = Undefined, **kwargs: Any) -> None:
        self.default = default
        self.default_factory = kwargs.pop('default_factory', None)
        self.alias = kwargs.pop('alias', None)
        self.alias_priority = kwargs.pop('alias_priority', 2 if self.alias else None)
        self.title = kwargs.pop('title', None)
        self.description = kwargs.pop('description', None)
        self.const = kwargs.pop('const', None)
        self.gt = kwargs.pop('gt', None)
        self.ge = kwargs.pop('ge', None)
        self.lt = kwargs.pop('lt', None)
        self.le = kwargs.pop('le', None)
        self.multiple_of = kwargs.pop('multiple_of', None)
        self.min_items = kwargs.pop('min_items', None)
        self.max_items = kwargs.pop('max_items', None)
        self.min_length = kwargs.pop('min_length', None)
        self.max_length = kwargs.pop('max_length', None)
        self.allow_mutation = kwargs.pop('allow_mutation', True)
        self.regex = kwargs.pop('regex', None)
        self.extra = kwargs

<<<<<<< HEAD
    def __repr_args__(self) -> 'ReprArgs':
        attrs = ((s, getattr(self, s)) for s in self.__slots__)
        return [(a, v) for a, v in attrs if v != self.__field_constraints__.get(a, None)]

    def get_constraints(self) -> Set[str]:
        """
        Gets the constraints set on the field by comparing the constraint value with its default value

        :return: the constraints set on field_info
        """
        return {attr for attr, default in self.__field_constraints__.items() if getattr(self, attr) != default}
=======
    def _validate(self) -> None:
        if self.default not in (Undefined, Ellipsis) and self.default_factory is not None:
            raise ValueError('cannot specify both default and default_factory')
>>>>>>> b742c6f5


def Field(
    default: Any = Undefined,
    *,
    default_factory: Optional[NoArgAnyCallable] = None,
    alias: str = None,
    title: str = None,
    description: str = None,
    const: bool = None,
    gt: float = None,
    ge: float = None,
    lt: float = None,
    le: float = None,
    multiple_of: float = None,
    min_items: int = None,
    max_items: int = None,
    min_length: int = None,
    max_length: int = None,
    allow_mutation: bool = True,
    regex: str = None,
    **extra: Any,
) -> Any:
    """
    Used to provide extra information about a field, either for the model schema or complex validation. Some arguments
    apply only to number fields (``int``, ``float``, ``Decimal``) and some apply only to ``str``.

    :param default: since this is replacing the field’s default, its first argument is used
      to set the default, use ellipsis (``...``) to indicate the field is required
    :param default_factory: callable that will be called when a default value is needed for this field
      If both `default` and `default_factory` are set, an error is raised.
    :param alias: the public name of the field
    :param title: can be any string, used in the schema
    :param description: can be any string, used in the schema
    :param const: this field is required and *must* take it's default value
    :param gt: only applies to numbers, requires the field to be "greater than". The schema
      will have an ``exclusiveMinimum`` validation keyword
    :param ge: only applies to numbers, requires the field to be "greater than or equal to". The
      schema will have a ``minimum`` validation keyword
    :param lt: only applies to numbers, requires the field to be "less than". The schema
      will have an ``exclusiveMaximum`` validation keyword
    :param le: only applies to numbers, requires the field to be "less than or equal to". The
      schema will have a ``maximum`` validation keyword
    :param multiple_of: only applies to numbers, requires the field to be "a multiple of". The
      schema will have a ``multipleOf`` validation keyword
    :param min_length: only applies to strings, requires the field to have a minimum length. The
      schema will have a ``maximum`` validation keyword
    :param max_length: only applies to strings, requires the field to have a maximum length. The
      schema will have a ``maxLength`` validation keyword
    :param allow_mutation: a boolean which defaults to True. When False, the field raises a TypeError if the field is
      assigned on an instance.  The BaseModel Config must set validate_assignment to True
    :param regex: only applies to strings, requires the field match agains a regular expression
      pattern string. The schema will have a ``pattern`` validation keyword
    :param **extra: any additional keyword arguments will be added as is to the schema
    """
    field_info = FieldInfo(
        default,
        default_factory=default_factory,
        alias=alias,
        title=title,
        description=description,
        const=const,
        gt=gt,
        ge=ge,
        lt=lt,
        le=le,
        multiple_of=multiple_of,
        min_items=min_items,
        max_items=max_items,
        min_length=min_length,
        max_length=max_length,
        allow_mutation=allow_mutation,
        regex=regex,
        **extra,
    )
    field_info._validate()
    return field_info


def Schema(default: Any, **kwargs: Any) -> Any:
    warnings.warn('`Schema` is deprecated, use `Field` instead', DeprecationWarning)
    return Field(default, **kwargs)


# used to be an enum but changed to int's for small performance improvement as less access overhead
SHAPE_SINGLETON = 1
SHAPE_LIST = 2
SHAPE_SET = 3
SHAPE_MAPPING = 4
SHAPE_TUPLE = 5
SHAPE_TUPLE_ELLIPSIS = 6
SHAPE_SEQUENCE = 7
SHAPE_FROZENSET = 8
SHAPE_ITERABLE = 9
SHAPE_GENERIC = 10
SHAPE_DEQUE = 11
SHAPE_NAME_LOOKUP = {
    SHAPE_LIST: 'List[{}]',
    SHAPE_SET: 'Set[{}]',
    SHAPE_TUPLE_ELLIPSIS: 'Tuple[{}, ...]',
    SHAPE_SEQUENCE: 'Sequence[{}]',
    SHAPE_FROZENSET: 'FrozenSet[{}]',
    SHAPE_ITERABLE: 'Iterable[{}]',
    SHAPE_DEQUE: 'Deque[{}]',
}


class ModelField(Representation):
    __slots__ = (
        'type_',
        'outer_type_',
        'sub_fields',
        'key_field',
        'validators',
        'pre_validators',
        'post_validators',
        'default',
        'default_factory',
        'required',
        'model_config',
        'name',
        'alias',
        'has_alias',
        'field_info',
        'validate_always',
        'allow_none',
        'shape',
        'class_validators',
        'parse_json',
    )

    def __init__(
        self,
        *,
        name: str,
        type_: Type[Any],
        class_validators: Optional[Dict[str, Validator]],
        model_config: Type['BaseConfig'],
        default: Any = None,
        default_factory: Optional[NoArgAnyCallable] = None,
        required: 'BoolUndefined' = Undefined,
        alias: str = None,
        field_info: Optional[FieldInfo] = None,
    ) -> None:

        self.name: str = name
        self.has_alias: bool = bool(alias)
        self.alias: str = alias or name
        self.type_: Any = type_
        self.outer_type_: Any = type_
        self.class_validators = class_validators or {}
        self.default: Any = default
        self.default_factory: Optional[NoArgAnyCallable] = default_factory
        self.required: 'BoolUndefined' = required
        self.model_config = model_config
        self.field_info: FieldInfo = field_info or FieldInfo(default)

        self.allow_none: bool = False
        self.validate_always: bool = False
        self.sub_fields: Optional[List[ModelField]] = None
        self.key_field: Optional[ModelField] = None
        self.validators: 'ValidatorsList' = []
        self.pre_validators: Optional['ValidatorsList'] = None
        self.post_validators: Optional['ValidatorsList'] = None
        self.parse_json: bool = False
        self.shape: int = SHAPE_SINGLETON
        self.model_config.prepare_field(self)
        self.prepare()

    def get_default(self) -> Any:
        return smart_deepcopy(self.default) if self.default_factory is None else self.default_factory()

    @staticmethod
    def _get_field_info(
        field_name: str, annotation: Any, value: Any, config: Type['BaseConfig']
    ) -> Tuple[FieldInfo, Any]:
        """
        Get a FieldInfo from a root typing.Annotated annotation, value, or config default.

        The FieldInfo may be set in typing.Annotated or the value, but not both. If neither contain
        a FieldInfo, a new one will be created using the config.

        :param field_name: name of the field for use in error messages
        :param annotation: a type hint such as `str` or `Annotated[str, Field(..., min_length=5)]`
        :param value: the field's assigned value
        :param config: the model's config object
        :return: the FieldInfo contained in the `annotation`, the value, or a new one from the config.
        """
        field_info_from_config = config.get_field_info(field_name)

        field_info = None
        if get_origin(annotation) is Annotated:
            field_infos = [arg for arg in get_args(annotation)[1:] if isinstance(arg, FieldInfo)]
            if len(field_infos) > 1:
                raise ValueError(f'cannot specify multiple `Annotated` `Field`s for {field_name!r}')
            field_info = next(iter(field_infos), None)
            if field_info is not None:
                if field_info.default not in (Undefined, Ellipsis):
                    raise ValueError(f'`Field` default cannot be set in `Annotated` for {field_name!r}')
                if value not in (Undefined, Ellipsis):
                    field_info.default = value
        if isinstance(value, FieldInfo):
            if field_info is not None:
                raise ValueError(f'cannot specify `Annotated` and value `Field`s together for {field_name!r}')
            field_info = value
        if field_info is None:
            field_info = FieldInfo(value, **field_info_from_config)
        field_info.alias = field_info.alias or field_info_from_config.get('alias')
        value = None if field_info.default_factory is not None else field_info.default
        field_info._validate()
        return field_info, value

    @classmethod
    def infer(
        cls,
        *,
        name: str,
        value: Any,
        annotation: Any,
        class_validators: Optional[Dict[str, Validator]],
        config: Type['BaseConfig'],
    ) -> 'ModelField':
        from .schema import get_annotation_from_field_info

        field_info, value = cls._get_field_info(name, annotation, value, config)
        required: 'BoolUndefined' = Undefined
        if value is Required:
            required = True
            value = None
        elif value is not Undefined:
            required = False
<<<<<<< HEAD
        field_info.alias = field_info.alias or field_info_from_config.get('alias')

        annotation = get_annotation_from_field_info(annotation, field_info, name, config.validate_assignment)

=======
        annotation = get_annotation_from_field_info(annotation, field_info, name)
>>>>>>> b742c6f5
        return cls(
            name=name,
            type_=annotation,
            alias=field_info.alias,
            class_validators=class_validators,
            default=value,
            default_factory=field_info.default_factory,
            required=required,
            model_config=config,
            field_info=field_info,
        )

    def set_config(self, config: Type['BaseConfig']) -> None:
        self.model_config = config
        info_from_config = config.get_field_info(self.name)
        config.prepare_field(self)
        new_alias = info_from_config.get('alias')
        new_alias_priority = info_from_config.get('alias_priority') or 0
        if new_alias and new_alias_priority >= (self.field_info.alias_priority or 0):
            self.field_info.alias = new_alias
            self.field_info.alias_priority = new_alias_priority
            self.alias = new_alias

    @property
    def alt_alias(self) -> bool:
        return self.name != self.alias

    def prepare(self) -> None:
        """
        Prepare the field but inspecting self.default, self.type_ etc.

        Note: this method is **not** idempotent (because _type_analysis is not idempotent),
        e.g. calling it it multiple times may modify the field and configure it incorrectly.
        """
        self._set_default_and_type()
        if self.type_.__class__ == ForwardRef:
            # self.type_ is currently a ForwardRef and there's nothing we can do now,
            # user will need to call model.update_forward_refs()
            return

        self._type_analysis()
        if self.required is Undefined:
            self.required = True
            self.field_info.default = Required
        if self.default is Undefined and self.default_factory is None:
            self.default = None
        self.populate_validators()

    def _set_default_and_type(self) -> None:
        """
        Set the default value, infer the type if needed and check if `None` value is valid.

        Note: to prevent side effects by calling the `default_factory` for nothing, we only call it
        when we want to validate the default value i.e. when `validate_all` is set to True.
        """
        if self.default_factory is not None:
            if self.type_ is Undefined:
                raise errors_.ConfigError(
                    f'you need to set the type of field {self.name!r} when using `default_factory`'
                )
            if not self.model_config.validate_all:
                return

        default_value = self.get_default()

        if default_value is not None and self.type_ is Undefined:
            self.type_ = default_value.__class__
            self.outer_type_ = self.type_

        if self.type_ is Undefined:
            raise errors_.ConfigError(f'unable to infer type for attribute "{self.name}"')

        if self.required is False and default_value is None:
            self.allow_none = True

    def _type_analysis(self) -> None:  # noqa: C901 (ignore complexity)
        # typing interface is horrible, we have to do some ugly checks
        if lenient_issubclass(self.type_, JsonWrapper):
            self.type_ = self.type_.inner_type
            self.parse_json = True
        elif lenient_issubclass(self.type_, Json):
            self.type_ = Any
            self.parse_json = True
        elif isinstance(self.type_, TypeVar):
            if self.type_.__bound__:
                self.type_ = self.type_.__bound__
            elif self.type_.__constraints__:
                self.type_ = Union[self.type_.__constraints__]
            else:
                self.type_ = Any
        elif is_new_type(self.type_):
            self.type_ = new_type_supertype(self.type_)

        if self.type_ is Any:
            if self.required is Undefined:
                self.required = False
            self.allow_none = True
            return
        elif self.type_ is Pattern:
            # python 3.7 only, Pattern is a typing object but without sub fields
            return
        elif is_literal_type(self.type_):
            return
        elif is_typeddict(self.type_):
            return

        origin = get_origin(self.type_)
        if origin is None:
            # field is not "typing" object eg. Union, Dict, List etc.
            # allow None for virtual superclasses of NoneType, e.g. Hashable
            if isinstance(self.type_, type) and isinstance(None, self.type_):
                self.allow_none = True
            return
        if origin is Annotated:
            self.type_ = get_args(self.type_)[0]
            self._type_analysis()
            return
        if origin is Callable:
            return
        if origin is Union:
            types_ = []
            for type_ in get_args(self.type_):
                if type_ is NoneType:
                    if self.required is Undefined:
                        self.required = False
                    self.allow_none = True
                    continue
                types_.append(type_)

            if len(types_) == 1:
                # Optional[]
                self.type_ = types_[0]
                # this is the one case where the "outer type" isn't just the original type
                self.outer_type_ = self.type_
                # re-run to correctly interpret the new self.type_
                self._type_analysis()
            else:
                self.sub_fields = [self._create_sub_type(t, f'{self.name}_{display_as_type(t)}') for t in types_]
            return

        if issubclass(origin, Tuple):  # type: ignore
            # origin == Tuple without item type
            args = get_args(self.type_)
            if not args:  # plain tuple
                self.type_ = Any
                self.shape = SHAPE_TUPLE_ELLIPSIS
            elif len(args) == 2 and args[1] is Ellipsis:  # e.g. Tuple[int, ...]
                self.type_ = args[0]
                self.shape = SHAPE_TUPLE_ELLIPSIS
            elif args == ((),):  # Tuple[()] means empty tuple
                self.shape = SHAPE_TUPLE
                self.type_ = Any
                self.sub_fields = []
            else:
                self.shape = SHAPE_TUPLE
                self.sub_fields = [self._create_sub_type(t, f'{self.name}_{i}') for i, t in enumerate(args)]
            return

        if issubclass(origin, List):
            # Create self validators
            get_validators = getattr(self.type_, '__get_validators__', None)
            if get_validators:
                self.class_validators.update(
                    {f'list_{i}': Validator(validator, pre=True) for i, validator in enumerate(get_validators())}
                )

            self.type_ = get_args(self.type_)[0]
            self.shape = SHAPE_LIST
        elif issubclass(origin, Set):
            # Create self validators
            get_validators = getattr(self.type_, '__get_validators__', None)
            if get_validators:
                self.class_validators.update(
                    {f'set_{i}': Validator(validator, pre=True) for i, validator in enumerate(get_validators())}
                )

            self.type_ = get_args(self.type_)[0]
            self.shape = SHAPE_SET
        elif issubclass(origin, FrozenSet):
            self.type_ = get_args(self.type_)[0]
            self.shape = SHAPE_FROZENSET
        elif issubclass(origin, Deque):
            self.type_ = get_args(self.type_)[0]
            self.shape = SHAPE_DEQUE
        elif issubclass(origin, Sequence):
            self.type_ = get_args(self.type_)[0]
            self.shape = SHAPE_SEQUENCE
        elif issubclass(origin, Mapping):
            self.key_field = self._create_sub_type(get_args(self.type_)[0], 'key_' + self.name, for_keys=True)
            self.type_ = get_args(self.type_)[1]
            self.shape = SHAPE_MAPPING
        # Equality check as almost everything inherits form Iterable, including str
        # check for Iterable and CollectionsIterable, as it could receive one even when declared with the other
        elif origin in {Iterable, CollectionsIterable}:
            self.type_ = get_args(self.type_)[0]
            self.shape = SHAPE_ITERABLE
            self.sub_fields = [self._create_sub_type(self.type_, f'{self.name}_type')]
        elif issubclass(origin, Type):  # type: ignore
            return
        elif hasattr(origin, '__get_validators__') or self.model_config.arbitrary_types_allowed:
            # Is a Pydantic-compatible generic that handles itself
            # or we have arbitrary_types_allowed = True
            self.shape = SHAPE_GENERIC
            self.sub_fields = [self._create_sub_type(t, f'{self.name}_{i}') for i, t in enumerate(get_args(self.type_))]
            self.type_ = origin
            return
        else:
            raise TypeError(f'Fields of type "{origin}" are not supported.')

        # type_ has been refined eg. as the type of a List and sub_fields needs to be populated
        self.sub_fields = [self._create_sub_type(self.type_, '_' + self.name)]

    def _create_sub_type(self, type_: Type[Any], name: str, *, for_keys: bool = False) -> 'ModelField':
        if for_keys:
            class_validators = None
        else:
            # validators for sub items should not have `each_item` as we want to check only the first sublevel
            class_validators = {
                k: Validator(
                    func=v.func,
                    pre=v.pre,
                    each_item=False,
                    always=v.always,
                    check_fields=v.check_fields,
                    skip_on_failure=v.skip_on_failure,
                )
                for k, v in self.class_validators.items()
                if v.each_item
            }
        return self.__class__(
            type_=type_,
            name=name,
            class_validators=class_validators,
            model_config=self.model_config,
        )

    def populate_validators(self) -> None:
        """
        Prepare self.pre_validators, self.validators, and self.post_validators based on self.type_'s  __get_validators__
        and class validators. This method should be idempotent, e.g. it should be safe to call multiple times
        without mis-configuring the field.
        """
        self.validate_always = getattr(self.type_, 'validate_always', False) or any(
            v.always for v in self.class_validators.values()
        )

        class_validators_ = self.class_validators.values()
        if not self.sub_fields or self.shape == SHAPE_GENERIC:
            get_validators = getattr(self.type_, '__get_validators__', None)
            v_funcs = (
                *[v.func for v in class_validators_ if v.each_item and v.pre],
                *(get_validators() if get_validators else list(find_validators(self.type_, self.model_config))),
                *[v.func for v in class_validators_ if v.each_item and not v.pre],
            )
            self.validators = prep_validators(v_funcs)

        self.pre_validators = []
        self.post_validators = []

        if self.field_info and self.field_info.const:
            self.post_validators.append(make_generic_validator(constant_validator))

        if class_validators_:
            self.pre_validators += prep_validators(v.func for v in class_validators_ if not v.each_item and v.pre)
            self.post_validators += prep_validators(v.func for v in class_validators_ if not v.each_item and not v.pre)

        if self.parse_json:
            self.pre_validators.append(make_generic_validator(validate_json))

        self.pre_validators = self.pre_validators or None
        self.post_validators = self.post_validators or None

    def validate(
        self, v: Any, values: Dict[str, Any], *, loc: 'LocStr', cls: Optional['ModelOrDc'] = None
    ) -> 'ValidateReturn':

        if self.type_.__class__ is ForwardRef:
            assert cls is not None
            raise ConfigError(
                f'field "{self.name}" not yet prepared so type is still a ForwardRef, '
                f'you might need to call {cls.__name__}.update_forward_refs().'
            )

        errors: Optional['ErrorList']
        if self.pre_validators:
            v, errors = self._apply_validators(v, values, loc, cls, self.pre_validators)
            if errors:
                return v, errors

        if v is None:
            if self.type_ in NONE_TYPES:
                # keep validating
                pass
            elif self.allow_none:
                if self.post_validators:
                    return self._apply_validators(v, values, loc, cls, self.post_validators)
                else:
                    return None, None
            else:
                return v, ErrorWrapper(NoneIsNotAllowedError(), loc)

        if self.shape == SHAPE_SINGLETON:
            v, errors = self._validate_singleton(v, values, loc, cls)
        elif self.shape == SHAPE_MAPPING:
            v, errors = self._validate_mapping(v, values, loc, cls)
        elif self.shape == SHAPE_TUPLE:
            v, errors = self._validate_tuple(v, values, loc, cls)
        elif self.shape == SHAPE_ITERABLE:
            v, errors = self._validate_iterable(v, values, loc, cls)
        elif self.shape == SHAPE_GENERIC:
            v, errors = self._apply_validators(v, values, loc, cls, self.validators)
        else:
            #  sequence, list, set, generator, tuple with ellipsis, frozen set
            v, errors = self._validate_sequence_like(v, values, loc, cls)

        if not errors and self.post_validators:
            v, errors = self._apply_validators(v, values, loc, cls, self.post_validators)
        return v, errors

    def _validate_sequence_like(  # noqa: C901 (ignore complexity)
        self, v: Any, values: Dict[str, Any], loc: 'LocStr', cls: Optional['ModelOrDc']
    ) -> 'ValidateReturn':
        """
        Validate sequence-like containers: lists, tuples, sets and generators
        Note that large if-else blocks are necessary to enable Cython
        optimization, which is why we disable the complexity check above.
        """
        if not sequence_like(v):
            e: errors_.PydanticTypeError
            if self.shape == SHAPE_LIST:
                e = errors_.ListError()
            elif self.shape in (SHAPE_TUPLE, SHAPE_TUPLE_ELLIPSIS):
                e = errors_.TupleError()
            elif self.shape == SHAPE_SET:
                e = errors_.SetError()
            elif self.shape == SHAPE_FROZENSET:
                e = errors_.FrozenSetError()
            else:
                e = errors_.SequenceError()
            return v, ErrorWrapper(e, loc)

        loc = loc if isinstance(loc, tuple) else (loc,)
        result = []
        errors: List[ErrorList] = []
        for i, v_ in enumerate(v):
            v_loc = *loc, i
            r, ee = self._validate_singleton(v_, values, v_loc, cls)
            if ee:
                errors.append(ee)
            else:
                result.append(r)

        if errors:
            return v, errors

        converted: Union[List[Any], Set[Any], FrozenSet[Any], Tuple[Any, ...], Iterator[Any], Deque[Any]] = result

        if self.shape == SHAPE_SET:
            converted = set(result)
        elif self.shape == SHAPE_FROZENSET:
            converted = frozenset(result)
        elif self.shape == SHAPE_TUPLE_ELLIPSIS:
            converted = tuple(result)
        elif self.shape == SHAPE_DEQUE:
            converted = deque(result)
        elif self.shape == SHAPE_SEQUENCE:
            if isinstance(v, tuple):
                converted = tuple(result)
            elif isinstance(v, set):
                converted = set(result)
            elif isinstance(v, Generator):
                converted = iter(result)
            elif isinstance(v, deque):
                converted = deque(result)
        return converted, None

    def _validate_iterable(
        self, v: Any, values: Dict[str, Any], loc: 'LocStr', cls: Optional['ModelOrDc']
    ) -> 'ValidateReturn':
        """
        Validate Iterables.

        This intentionally doesn't validate values to allow infinite generators.
        """

        try:
            iterable = iter(v)
        except TypeError:
            return v, ErrorWrapper(errors_.IterableError(), loc)
        return iterable, None

    def _validate_tuple(
        self, v: Any, values: Dict[str, Any], loc: 'LocStr', cls: Optional['ModelOrDc']
    ) -> 'ValidateReturn':
        e: Optional[Exception] = None
        if not sequence_like(v):
            e = errors_.TupleError()
        else:
            actual_length, expected_length = len(v), len(self.sub_fields)  # type: ignore
            if actual_length != expected_length:
                e = errors_.TupleLengthError(actual_length=actual_length, expected_length=expected_length)

        if e:
            return v, ErrorWrapper(e, loc)

        loc = loc if isinstance(loc, tuple) else (loc,)
        result = []
        errors: List[ErrorList] = []
        for i, (v_, field) in enumerate(zip(v, self.sub_fields)):  # type: ignore
            v_loc = *loc, i
            r, ee = field.validate(v_, values, loc=v_loc, cls=cls)
            if ee:
                errors.append(ee)
            else:
                result.append(r)

        if errors:
            return v, errors
        else:
            return tuple(result), None

    def _validate_mapping(
        self, v: Any, values: Dict[str, Any], loc: 'LocStr', cls: Optional['ModelOrDc']
    ) -> 'ValidateReturn':
        try:
            v_iter = dict_validator(v)
        except TypeError as exc:
            return v, ErrorWrapper(exc, loc)

        loc = loc if isinstance(loc, tuple) else (loc,)
        result, errors = {}, []
        for k, v_ in v_iter.items():
            v_loc = *loc, '__key__'
            key_result, key_errors = self.key_field.validate(k, values, loc=v_loc, cls=cls)  # type: ignore
            if key_errors:
                errors.append(key_errors)
                continue

            v_loc = *loc, k
            value_result, value_errors = self._validate_singleton(v_, values, v_loc, cls)
            if value_errors:
                errors.append(value_errors)
                continue

            result[key_result] = value_result
        if errors:
            return v, errors
        else:
            return result, None

    def _validate_singleton(
        self, v: Any, values: Dict[str, Any], loc: 'LocStr', cls: Optional['ModelOrDc']
    ) -> 'ValidateReturn':
        if self.sub_fields:
            errors = []
            for field in self.sub_fields:
                value, error = field.validate(v, values, loc=loc, cls=cls)
                if error:
                    errors.append(error)
                else:
                    return value, None
            return v, errors
        else:
            return self._apply_validators(v, values, loc, cls, self.validators)

    def _apply_validators(
        self, v: Any, values: Dict[str, Any], loc: 'LocStr', cls: Optional['ModelOrDc'], validators: 'ValidatorsList'
    ) -> 'ValidateReturn':
        for validator in validators:
            try:
                v = validator(cls, v, values, self, self.model_config)
            except (ValueError, TypeError, AssertionError) as exc:
                return v, ErrorWrapper(exc, loc)
        return v, None

    def is_complex(self) -> bool:
        """
        Whether the field is "complex" eg. env variables should be parsed as JSON.
        """
        from .main import BaseModel  # noqa: F811

        return (
            self.shape != SHAPE_SINGLETON
            or lenient_issubclass(self.type_, (BaseModel, list, set, frozenset, dict))
            or hasattr(self.type_, '__pydantic_model__')  # pydantic dataclass
        )

    def _type_display(self) -> PyObjectStr:
        t = display_as_type(self.type_)

        # have to do this since display_as_type(self.outer_type_) is different (and wrong) on python 3.6
        if self.shape == SHAPE_MAPPING:
            t = f'Mapping[{display_as_type(self.key_field.type_)}, {t}]'  # type: ignore
        elif self.shape == SHAPE_TUPLE:
            t = 'Tuple[{}]'.format(', '.join(display_as_type(f.type_) for f in self.sub_fields))  # type: ignore
        elif self.shape == SHAPE_GENERIC:
            assert self.sub_fields
            t = '{}[{}]'.format(
                display_as_type(self.type_), ', '.join(display_as_type(f.type_) for f in self.sub_fields)
            )
        elif self.shape != SHAPE_SINGLETON:
            t = SHAPE_NAME_LOOKUP[self.shape].format(t)

        if self.allow_none and (self.shape != SHAPE_SINGLETON or not self.sub_fields):
            t = f'Optional[{t}]'
        return PyObjectStr(t)

    def __repr_args__(self) -> 'ReprArgs':
        args = [('name', self.name), ('type', self._type_display()), ('required', self.required)]

        if not self.required:
            if self.default_factory is not None:
                args.append(('default_factory', f'<function {self.default_factory.__name__}>'))
            else:
                args.append(('default', self.default))

        if self.alt_alias:
            args.append(('alias', self.alias))
        return args


class ModelPrivateAttr(Representation):
    __slots__ = ('default', 'default_factory')

    def __init__(self, default: Any = Undefined, *, default_factory: Optional[NoArgAnyCallable] = None) -> None:
        self.default = default
        self.default_factory = default_factory

    def get_default(self) -> Any:
        return smart_deepcopy(self.default) if self.default_factory is None else self.default_factory()

    def __eq__(self, other: Any) -> bool:
        return isinstance(other, self.__class__) and (self.default, self.default_factory) == (
            other.default,
            other.default_factory,
        )


def PrivateAttr(
    default: Any = Undefined,
    *,
    default_factory: Optional[NoArgAnyCallable] = None,
) -> Any:
    """
    Indicates that attribute is only used internally and never mixed with regular fields.

    Types or values of private attrs are not checked by pydantic and it's up to you to keep them relevant.

    Private attrs are stored in model __slots__.

    :param default: the attribute’s default value
    :param default_factory: callable that will be called when a default value is needed for this attribute
      If both `default` and `default_factory` are set, an error is raised.
    """
    if default is not Undefined and default_factory is not None:
        raise ValueError('cannot specify both default and default_factory')

    return ModelPrivateAttr(
        default,
        default_factory=default_factory,
    )<|MERGE_RESOLUTION|>--- conflicted
+++ resolved
@@ -137,7 +137,6 @@
         self.regex = kwargs.pop('regex', None)
         self.extra = kwargs
 
-<<<<<<< HEAD
     def __repr_args__(self) -> 'ReprArgs':
         attrs = ((s, getattr(self, s)) for s in self.__slots__)
         return [(a, v) for a, v in attrs if v != self.__field_constraints__.get(a, None)]
@@ -149,11 +148,10 @@
         :return: the constraints set on field_info
         """
         return {attr for attr, default in self.__field_constraints__.items() if getattr(self, attr) != default}
-=======
+
     def _validate(self) -> None:
         if self.default not in (Undefined, Ellipsis) and self.default_factory is not None:
             raise ValueError('cannot specify both default and default_factory')
->>>>>>> b742c6f5
 
 
 def Field(
@@ -385,14 +383,9 @@
             value = None
         elif value is not Undefined:
             required = False
-<<<<<<< HEAD
         field_info.alias = field_info.alias or field_info_from_config.get('alias')
 
         annotation = get_annotation_from_field_info(annotation, field_info, name, config.validate_assignment)
-
-=======
-        annotation = get_annotation_from_field_info(annotation, field_info, name)
->>>>>>> b742c6f5
         return cls(
             name=name,
             type_=annotation,
