from collections import Counter as CollectionCounter, defaultdict, deque
from collections.abc import Hashable as CollectionsHashable, Iterable as CollectionsIterable
from typing import (
    TYPE_CHECKING,
    Any,
    Counter,
    DefaultDict,
    Deque,
    Dict,
    FrozenSet,
    Generator,
    Iterable,
    Iterator,
    List,
    Mapping,
    Optional,
    Pattern,
    Sequence,
    Set,
    Tuple,
    Type,
    TypeVar,
    Union,
)

from typing_extensions import Annotated

from . import errors as errors_
from .class_validators import Validator, make_generic_validator, prep_validators
from .error_wrappers import ErrorWrapper
from .errors import ConfigError, InvalidDiscriminator, MissingDiscriminator, NoneIsNotAllowedError
from .types import Json, JsonWrapper
from .typing import (
    Callable,
    ForwardRef,
    NoArgAnyCallable,
    NoneType,
    display_as_type,
    get_args,
    get_origin,
    is_literal_type,
    is_new_type,
    is_none_type,
    is_typeddict,
    is_union_origin,
    new_type_supertype,
)
from .utils import (
    PyObjectStr,
    Representation,
    ValueItems,
    get_discriminator_values,
    lenient_issubclass,
    sequence_like,
    smart_deepcopy,
)
from .validators import constant_validator, dict_validator, find_validators, validate_json

Required: Any = Ellipsis

T = TypeVar('T')


class UndefinedType:
    def __repr__(self) -> str:
        return 'PydanticUndefined'

    def __copy__(self: T) -> T:
        return self

    def __reduce__(self) -> str:
        return 'Undefined'

    def __deepcopy__(self: T, _: Any) -> T:
        return self


Undefined = UndefinedType()

if TYPE_CHECKING:
    from .class_validators import ValidatorsList
    from .config import BaseConfig
    from .error_wrappers import ErrorList
    from .types import ModelOrDc
    from .typing import AbstractSetIntStr, MappingIntStrAny, ReprArgs

    ValidateReturn = Tuple[Optional[Any], Optional[ErrorList]]
    LocStr = Union[Tuple[Union[int, str], ...], str]
    BoolUndefined = Union[bool, UndefinedType]


class FieldInfo(Representation):
    """
    Captures extra information about a field.
    """

    __slots__ = (
        'default',
        'default_factory',
        'alias',
        'alias_priority',
        'title',
        'description',
        'exclude',
        'include',
        'const',
        'gt',
        'ge',
        'lt',
        'le',
        'multiple_of',
        'min_items',
        'max_items',
        'min_length',
        'max_length',
        'allow_mutation',
        'repr',
        'regex',
        'discriminator',
        'extra',
    )

    # field constraints with the default value, it's also used in update_from_config below
    __field_constraints__ = {
        'min_length': None,
        'max_length': None,
        'regex': None,
        'gt': None,
        'lt': None,
        'ge': None,
        'le': None,
        'multiple_of': None,
        'min_items': None,
        'max_items': None,
        'allow_mutation': True,
    }

    def __init__(self, default: Any = Undefined, **kwargs: Any) -> None:
        self.default = default
        self.default_factory = kwargs.pop('default_factory', None)
        self.alias = kwargs.pop('alias', None)
        self.alias_priority = kwargs.pop('alias_priority', 2 if self.alias else None)
        self.title = kwargs.pop('title', None)
        self.description = kwargs.pop('description', None)
        self.exclude = kwargs.pop('exclude', None)
        self.include = kwargs.pop('include', None)
        self.const = kwargs.pop('const', None)
        self.gt = kwargs.pop('gt', None)
        self.ge = kwargs.pop('ge', None)
        self.lt = kwargs.pop('lt', None)
        self.le = kwargs.pop('le', None)
        self.multiple_of = kwargs.pop('multiple_of', None)
        self.min_items = kwargs.pop('min_items', None)
        self.max_items = kwargs.pop('max_items', None)
        self.min_length = kwargs.pop('min_length', None)
        self.max_length = kwargs.pop('max_length', None)
        self.allow_mutation = kwargs.pop('allow_mutation', True)
        self.regex = kwargs.pop('regex', None)
        self.discriminator = kwargs.pop('discriminator', None)
        self.repr = kwargs.pop('repr', True)
        self.extra = kwargs

    def __repr_args__(self) -> 'ReprArgs':

        field_defaults_to_hide: Dict[str, Any] = {
            'repr': True,
            **self.__field_constraints__,
        }

        attrs = ((s, getattr(self, s)) for s in self.__slots__)
        return [(a, v) for a, v in attrs if v != field_defaults_to_hide.get(a, None)]

    def get_constraints(self) -> Set[str]:
        """
        Gets the constraints set on the field by comparing the constraint value with its default value

        :return: the constraints set on field_info
        """
        return {attr for attr, default in self.__field_constraints__.items() if getattr(self, attr) != default}

    def update_from_config(self, from_config: Dict[str, Any]) -> None:
        """
        Update this FieldInfo based on a dict from get_field_info, only fields which have not been set are dated.
        """
        for attr_name, value in from_config.items():
            try:
                current_value = getattr(self, attr_name)
            except AttributeError:
                # attr_name is not an attribute of FieldInfo, it should therefore be added to extra
                self.extra[attr_name] = value
            else:
                if current_value is self.__field_constraints__.get(attr_name, None):
                    setattr(self, attr_name, value)
                elif attr_name == 'exclude':
                    self.exclude = ValueItems.merge(value, current_value)
                elif attr_name == 'include':
                    self.include = ValueItems.merge(value, current_value, intersect=True)

    def _validate(self) -> None:
        if self.default is not Undefined and self.default_factory is not None:
            raise ValueError('cannot specify both default and default_factory')


def Field(
    default: Any = Undefined,
    *,
    default_factory: Optional[NoArgAnyCallable] = None,
    alias: str = None,
    title: str = None,
    description: str = None,
    exclude: Union['AbstractSetIntStr', 'MappingIntStrAny', Any] = None,
    include: Union['AbstractSetIntStr', 'MappingIntStrAny', Any] = None,
    const: bool = None,
    gt: float = None,
    ge: float = None,
    lt: float = None,
    le: float = None,
    multiple_of: float = None,
    min_items: int = None,
    max_items: int = None,
    min_length: int = None,
    max_length: int = None,
    allow_mutation: bool = True,
    regex: str = None,
    discriminator: str = None,
    repr: bool = True,
    **extra: Any,
) -> Any:
    """
    Used to provide extra information about a field, either for the model schema or complex validation. Some arguments
    apply only to number fields (``int``, ``float``, ``Decimal``) and some apply only to ``str``.

    :param default: since this is replacing the field’s default, its first argument is used
      to set the default, use ellipsis (``...``) to indicate the field is required
    :param default_factory: callable that will be called when a default value is needed for this field
      If both `default` and `default_factory` are set, an error is raised.
    :param alias: the public name of the field
    :param title: can be any string, used in the schema
    :param description: can be any string, used in the schema
    :param exclude: exclude this field while dumping.
      Takes same values as the ``include`` and ``exclude`` arguments on the ``.dict`` method.
    :param include: include this field while dumping.
      Takes same values as the ``include`` and ``exclude`` arguments on the ``.dict`` method.
    :param const: this field is required and *must* take it's default value
    :param gt: only applies to numbers, requires the field to be "greater than". The schema
      will have an ``exclusiveMinimum`` validation keyword
    :param ge: only applies to numbers, requires the field to be "greater than or equal to". The
      schema will have a ``minimum`` validation keyword
    :param lt: only applies to numbers, requires the field to be "less than". The schema
      will have an ``exclusiveMaximum`` validation keyword
    :param le: only applies to numbers, requires the field to be "less than or equal to". The
      schema will have a ``maximum`` validation keyword
    :param multiple_of: only applies to numbers, requires the field to be "a multiple of". The
      schema will have a ``multipleOf`` validation keyword
    :param min_length: only applies to strings, requires the field to have a minimum length. The
      schema will have a ``maximum`` validation keyword
    :param max_length: only applies to strings, requires the field to have a maximum length. The
      schema will have a ``maxLength`` validation keyword
    :param allow_mutation: a boolean which defaults to True. When False, the field raises a TypeError if the field is
      assigned on an instance.  The BaseModel Config must set validate_assignment to True
    :param regex: only applies to strings, requires the field match against a regular expression
      pattern string. The schema will have a ``pattern`` validation keyword
    :param discriminator: only useful with a (discriminated a.k.a. tagged) `Union` of sub models with a common field.
      The `discriminator` is the name of this common field to shorten validation and improve generated schema
    :param repr: show this field in the representation
    :param **extra: any additional keyword arguments will be added as is to the schema
    """
    field_info = FieldInfo(
        default,
        default_factory=default_factory,
        alias=alias,
        title=title,
        description=description,
        exclude=exclude,
        include=include,
        const=const,
        gt=gt,
        ge=ge,
        lt=lt,
        le=le,
        multiple_of=multiple_of,
        min_items=min_items,
        max_items=max_items,
        min_length=min_length,
        max_length=max_length,
        allow_mutation=allow_mutation,
        regex=regex,
        discriminator=discriminator,
        repr=repr,
        **extra,
    )
    field_info._validate()
    return field_info


# used to be an enum but changed to int's for small performance improvement as less access overhead
SHAPE_SINGLETON = 1
SHAPE_LIST = 2
SHAPE_SET = 3
SHAPE_MAPPING = 4
SHAPE_TUPLE = 5
SHAPE_TUPLE_ELLIPSIS = 6
SHAPE_SEQUENCE = 7
SHAPE_FROZENSET = 8
SHAPE_ITERABLE = 9
SHAPE_GENERIC = 10
SHAPE_DEQUE = 11
SHAPE_DICT = 12
SHAPE_DEFAULTDICT = 13
SHAPE_COUNTER = 14
SHAPE_NAME_LOOKUP = {
    SHAPE_LIST: 'List[{}]',
    SHAPE_SET: 'Set[{}]',
    SHAPE_TUPLE_ELLIPSIS: 'Tuple[{}, ...]',
    SHAPE_SEQUENCE: 'Sequence[{}]',
    SHAPE_FROZENSET: 'FrozenSet[{}]',
    SHAPE_ITERABLE: 'Iterable[{}]',
    SHAPE_DEQUE: 'Deque[{}]',
    SHAPE_DICT: 'Dict[{}]',
    SHAPE_DEFAULTDICT: 'DefaultDict[{}]',
    SHAPE_COUNTER: 'Counter[{}]',
}

MAPPING_LIKE_SHAPES: Set[int] = {SHAPE_DEFAULTDICT, SHAPE_DICT, SHAPE_MAPPING, SHAPE_COUNTER}


class ModelField(Representation):
    __slots__ = (
        'type_',
        'outer_type_',
        'sub_fields',
        'sub_fields_mapping',
        'key_field',
        'validators',
        'pre_validators',
        'post_validators',
        'default',
        'default_factory',
        'required',
        'model_config',
        'name',
        'alias',
        'has_alias',
        'field_info',
        'validate_always',
        'allow_none',
        'shape',
        'class_validators',
        'parse_json',
    )

    def __init__(
        self,
        *,
        name: str,
        type_: Type[Any],
        class_validators: Optional[Dict[str, Validator]],
        model_config: Type['BaseConfig'],
        default: Any = None,
        default_factory: Optional[NoArgAnyCallable] = None,
        required: 'BoolUndefined' = Undefined,
        alias: str = None,
        field_info: Optional[FieldInfo] = None,
    ) -> None:

        self.name: str = name
        self.has_alias: bool = bool(alias)
        self.alias: str = alias or name
        self.type_: Any = type_
        self.outer_type_: Any = type_
        self.class_validators = class_validators or {}
        self.default: Any = default
        self.default_factory: Optional[NoArgAnyCallable] = default_factory
        self.required: 'BoolUndefined' = required
        self.model_config = model_config
        self.field_info: FieldInfo = field_info or FieldInfo(default)

        self.allow_none: bool = False
        self.validate_always: bool = False
        self.sub_fields: Optional[List[ModelField]] = None
        self.sub_fields_mapping: Optional[Dict[str, 'ModelField']] = None  # used for discriminated union
        self.key_field: Optional[ModelField] = None
        self.validators: 'ValidatorsList' = []
        self.pre_validators: Optional['ValidatorsList'] = None
        self.post_validators: Optional['ValidatorsList'] = None
        self.parse_json: bool = False
        self.shape: int = SHAPE_SINGLETON
        self.model_config.prepare_field(self)
        self.prepare()

    @property
    def discriminator_key(self) -> Optional[str]:
        return self.field_info.discriminator

    def get_default(self) -> Any:
        return smart_deepcopy(self.default) if self.default_factory is None else self.default_factory()

    @staticmethod
    def _get_field_info(
        field_name: str, annotation: Any, value: Any, config: Type['BaseConfig']
    ) -> Tuple[FieldInfo, Any]:
        """
        Get a FieldInfo from a root typing.Annotated annotation, value, or config default.

        The FieldInfo may be set in typing.Annotated or the value, but not both. If neither contain
        a FieldInfo, a new one will be created using the config.

        :param field_name: name of the field for use in error messages
        :param annotation: a type hint such as `str` or `Annotated[str, Field(..., min_length=5)]`
        :param value: the field's assigned value
        :param config: the model's config object
        :return: the FieldInfo contained in the `annotation`, the value, or a new one from the config.
        """
        field_info_from_config = config.get_field_info(field_name)

        field_info = None
        if get_origin(annotation) is Annotated:
            field_infos = [arg for arg in get_args(annotation)[1:] if isinstance(arg, FieldInfo)]
            if len(field_infos) > 1:
                raise ValueError(f'cannot specify multiple `Annotated` `Field`s for {field_name!r}')
            field_info = next(iter(field_infos), None)
            if field_info is not None:
                field_info.update_from_config(field_info_from_config)
                if field_info.default is not Undefined:
                    raise ValueError(f'`Field` default cannot be set in `Annotated` for {field_name!r}')
                if value is not Undefined and value is not Required:
                    # check also `Required` because of `validate_arguments` that sets `...` as default value
                    field_info.default = value

        if isinstance(value, FieldInfo):
            if field_info is not None:
                raise ValueError(f'cannot specify `Annotated` and value `Field`s together for {field_name!r}')
            field_info = value
            field_info.update_from_config(field_info_from_config)
        elif field_info is None:
            field_info = FieldInfo(value, **field_info_from_config)
        value = None if field_info.default_factory is not None else field_info.default
        field_info._validate()
        return field_info, value

    @classmethod
    def infer(
        cls,
        *,
        name: str,
        value: Any,
        annotation: Any,
        class_validators: Optional[Dict[str, Validator]],
        config: Type['BaseConfig'],
    ) -> 'ModelField':
        from .schema import get_annotation_from_field_info

        field_info, value = cls._get_field_info(name, annotation, value, config)
        required: 'BoolUndefined' = Undefined
        if value is Required:
            required = True
            value = None
        elif value is not Undefined:
            required = False
        annotation = get_annotation_from_field_info(annotation, field_info, name, config.validate_assignment)

        return cls(
            name=name,
            type_=annotation,
            alias=field_info.alias,
            class_validators=class_validators,
            default=value,
            default_factory=field_info.default_factory,
            required=required,
            model_config=config,
            field_info=field_info,
        )

    def set_config(self, config: Type['BaseConfig']) -> None:
        self.model_config = config
        info_from_config = config.get_field_info(self.name)
        config.prepare_field(self)
        new_alias = info_from_config.get('alias')
        new_alias_priority = info_from_config.get('alias_priority') or 0
        if new_alias and new_alias_priority >= (self.field_info.alias_priority or 0):
            self.field_info.alias = new_alias
            self.field_info.alias_priority = new_alias_priority
            self.alias = new_alias
        new_exclude = info_from_config.get('exclude')
        if new_exclude is not None:
            self.field_info.exclude = ValueItems.merge(self.field_info.exclude, new_exclude)
        new_include = info_from_config.get('include')
        if new_include is not None:
            self.field_info.include = ValueItems.merge(self.field_info.include, new_include, intersect=True)

    @property
    def alt_alias(self) -> bool:
        return self.name != self.alias

    def prepare(self) -> None:
        """
        Prepare the field but inspecting self.default, self.type_ etc.

        Note: this method is **not** idempotent (because _type_analysis is not idempotent),
        e.g. calling it it multiple times may modify the field and configure it incorrectly.
        """
        self._set_default_and_type()
        if self.type_.__class__ is ForwardRef or self.type_.__class__ is DeferredType:
            # self.type_ is currently a ForwardRef and there's nothing we can do now,
            # user will need to call model.update_forward_refs()
            return

        self._type_analysis()
        if self.required is Undefined:
            self.required = True
        if self.default is Undefined and self.default_factory is None:
            self.default = None
        self.populate_validators()

    def _set_default_and_type(self) -> None:
        """
        Set the default value, infer the type if needed and check if `None` value is valid.
        """
        if self.default_factory is not None:
            if self.type_ is Undefined:
                raise errors_.ConfigError(
                    f'you need to set the type of field {self.name!r} when using `default_factory`'
                )
            return

        default_value = self.get_default()

        if default_value is not None and self.type_ is Undefined:
            self.type_ = default_value.__class__
            self.outer_type_ = self.type_

        if self.type_ is Undefined:
            raise errors_.ConfigError(f'unable to infer type for attribute "{self.name}"')

        if self.required is False and default_value is None:
            self.allow_none = True

    def _type_analysis(self) -> None:  # noqa: C901 (ignore complexity)
        # typing interface is horrible, we have to do some ugly checks
        if lenient_issubclass(self.type_, JsonWrapper):
            self.type_ = self.type_.inner_type
            self.parse_json = True
        elif lenient_issubclass(self.type_, Json):
            self.type_ = Any
            self.parse_json = True
        elif isinstance(self.type_, TypeVar):
            if self.type_.__bound__:
                self.type_ = self.type_.__bound__
            elif self.type_.__constraints__:
                self.type_ = Union[self.type_.__constraints__]
            else:
                self.type_ = Any
        elif is_new_type(self.type_):
            self.type_ = new_type_supertype(self.type_)

        if self.type_ is Any or self.type_ is object:
            if self.required is Undefined:
                self.required = False
            self.allow_none = True
            return
        elif self.type_ is Pattern:
            # python 3.7 only, Pattern is a typing object but without sub fields
            return
        elif is_literal_type(self.type_):
            return
        elif is_typeddict(self.type_):
            return

        origin = get_origin(self.type_)
<<<<<<< HEAD

        if origin is Annotated:
            self.type_ = get_args(self.type_)[0]
            self._type_analysis()
            return

        if self.discriminator_key is not None and origin is not Union:
            raise TypeError('`discriminator` can only be used with `Union` type')

        if origin is None:
=======
        # add extra check for `collections.abc.Hashable` for python 3.10+ where origin is not `None`
        if origin is None or origin is CollectionsHashable:
>>>>>>> 45db4ad3
            # field is not "typing" object eg. Union, Dict, List etc.
            # allow None for virtual superclasses of NoneType, e.g. Hashable
            if isinstance(self.type_, type) and isinstance(None, self.type_):
                self.allow_none = True
            return
        if origin is Callable:
            return
        if is_union_origin(origin):
            types_ = []
            for type_ in get_args(self.type_):
                if type_ is NoneType:
                    if self.required is Undefined:
                        self.required = False
                    self.allow_none = True
                    continue
                types_.append(type_)

            if len(types_) == 1:
                # Optional[]
                self.type_ = types_[0]
                # this is the one case where the "outer type" isn't just the original type
                self.outer_type_ = self.type_
                # re-run to correctly interpret the new self.type_
                self._type_analysis()
            else:
                self.sub_fields = [self._create_sub_type(t, f'{self.name}_{display_as_type(t)}') for t in types_]

                if self.discriminator_key is not None:
                    self.prepare_discriminated_union_sub_fields()
            return

        if issubclass(origin, Tuple):  # type: ignore
            # origin == Tuple without item type
            args = get_args(self.type_)
            if not args:  # plain tuple
                self.type_ = Any
                self.shape = SHAPE_TUPLE_ELLIPSIS
            elif len(args) == 2 and args[1] is Ellipsis:  # e.g. Tuple[int, ...]
                self.type_ = args[0]
                self.shape = SHAPE_TUPLE_ELLIPSIS
                self.sub_fields = [self._create_sub_type(args[0], f'{self.name}_0')]
            elif args == ((),):  # Tuple[()] means empty tuple
                self.shape = SHAPE_TUPLE
                self.type_ = Any
                self.sub_fields = []
            else:
                self.shape = SHAPE_TUPLE
                self.sub_fields = [self._create_sub_type(t, f'{self.name}_{i}') for i, t in enumerate(args)]
            return

        if issubclass(origin, List):
            # Create self validators
            get_validators = getattr(self.type_, '__get_validators__', None)
            if get_validators:
                self.class_validators.update(
                    {f'list_{i}': Validator(validator, pre=True) for i, validator in enumerate(get_validators())}
                )

            self.type_ = get_args(self.type_)[0]
            self.shape = SHAPE_LIST
        elif issubclass(origin, Set):
            # Create self validators
            get_validators = getattr(self.type_, '__get_validators__', None)
            if get_validators:
                self.class_validators.update(
                    {f'set_{i}': Validator(validator, pre=True) for i, validator in enumerate(get_validators())}
                )

            self.type_ = get_args(self.type_)[0]
            self.shape = SHAPE_SET
        elif issubclass(origin, FrozenSet):
            self.type_ = get_args(self.type_)[0]
            self.shape = SHAPE_FROZENSET
        elif issubclass(origin, Deque):
            self.type_ = get_args(self.type_)[0]
            self.shape = SHAPE_DEQUE
        elif issubclass(origin, Sequence):
            self.type_ = get_args(self.type_)[0]
            self.shape = SHAPE_SEQUENCE
        elif issubclass(origin, DefaultDict):
            self.key_field = self._create_sub_type(get_args(self.type_)[0], 'key_' + self.name, for_keys=True)
            self.type_ = get_args(self.type_)[1]
            self.shape = SHAPE_DEFAULTDICT
        elif issubclass(origin, Counter):
            self.key_field = self._create_sub_type(get_args(self.type_)[0], 'key_' + self.name, for_keys=True)
            self.type_ = int
            self.shape = SHAPE_COUNTER
        elif issubclass(origin, Dict):
            self.key_field = self._create_sub_type(get_args(self.type_)[0], 'key_' + self.name, for_keys=True)
            self.type_ = get_args(self.type_)[1]
            self.shape = SHAPE_DICT
        elif issubclass(origin, Mapping):
            self.key_field = self._create_sub_type(get_args(self.type_)[0], 'key_' + self.name, for_keys=True)
            self.type_ = get_args(self.type_)[1]
            self.shape = SHAPE_MAPPING
        # Equality check as almost everything inherits form Iterable, including str
        # check for Iterable and CollectionsIterable, as it could receive one even when declared with the other
        elif origin in {Iterable, CollectionsIterable}:
            self.type_ = get_args(self.type_)[0]
            self.shape = SHAPE_ITERABLE
            self.sub_fields = [self._create_sub_type(self.type_, f'{self.name}_type')]
        elif issubclass(origin, Type):  # type: ignore
            return
        elif hasattr(origin, '__get_validators__') or self.model_config.arbitrary_types_allowed:
            # Is a Pydantic-compatible generic that handles itself
            # or we have arbitrary_types_allowed = True
            self.shape = SHAPE_GENERIC
            self.sub_fields = [self._create_sub_type(t, f'{self.name}_{i}') for i, t in enumerate(get_args(self.type_))]
            self.type_ = origin
            return
        else:
            raise TypeError(f'Fields of type "{origin}" are not supported.')

        # type_ has been refined eg. as the type of a List and sub_fields needs to be populated
        self.sub_fields = [self._create_sub_type(self.type_, '_' + self.name)]

    def prepare_discriminated_union_sub_fields(self) -> None:
        """
        Prepare the mapping <discriminator key> -> <ModelField> and update `sub_fields`
        Note that this process can be aborted if a `ForwardRef` is encountered
        """
        assert self.discriminator_key is not None
        assert self.sub_fields is not None
        sub_fields_mapping: Dict[str, 'ModelField'] = {}

        for sub_field in self.sub_fields:
            t = sub_field.type_
            if t.__class__ is ForwardRef:
                # Stopping everything...will need to call `update_forward_refs`
                return

            for discriminator_value in get_discriminator_values(t, self.discriminator_key):
                sub_fields_mapping[discriminator_value] = sub_field

        self.sub_fields_mapping = sub_fields_mapping

    def _create_sub_type(self, type_: Type[Any], name: str, *, for_keys: bool = False) -> 'ModelField':
        if for_keys:
            class_validators = None
        else:
            # validators for sub items should not have `each_item` as we want to check only the first sublevel
            class_validators = {
                k: Validator(
                    func=v.func,
                    pre=v.pre,
                    each_item=False,
                    always=v.always,
                    check_fields=v.check_fields,
                    skip_on_failure=v.skip_on_failure,
                )
                for k, v in self.class_validators.items()
                if v.each_item
            }

        field_info, _ = self._get_field_info(name, type_, None, self.model_config)

        return self.__class__(
            type_=type_,
            name=name,
            class_validators=class_validators,
            model_config=self.model_config,
            field_info=field_info,
        )

    def populate_validators(self) -> None:
        """
        Prepare self.pre_validators, self.validators, and self.post_validators based on self.type_'s  __get_validators__
        and class validators. This method should be idempotent, e.g. it should be safe to call multiple times
        without mis-configuring the field.
        """
        self.validate_always = getattr(self.type_, 'validate_always', False) or any(
            v.always for v in self.class_validators.values()
        )

        class_validators_ = self.class_validators.values()
        if not self.sub_fields or self.shape == SHAPE_GENERIC:
            get_validators = getattr(self.type_, '__get_validators__', None)
            v_funcs = (
                *[v.func for v in class_validators_ if v.each_item and v.pre],
                *(get_validators() if get_validators else list(find_validators(self.type_, self.model_config))),
                *[v.func for v in class_validators_ if v.each_item and not v.pre],
            )
            self.validators = prep_validators(v_funcs)

        self.pre_validators = []
        self.post_validators = []

        if self.field_info and self.field_info.const:
            self.post_validators.append(make_generic_validator(constant_validator))

        if class_validators_:
            self.pre_validators += prep_validators(v.func for v in class_validators_ if not v.each_item and v.pre)
            self.post_validators += prep_validators(v.func for v in class_validators_ if not v.each_item and not v.pre)

        if self.parse_json:
            self.pre_validators.append(make_generic_validator(validate_json))

        self.pre_validators = self.pre_validators or None
        self.post_validators = self.post_validators or None

    def validate(
        self, v: Any, values: Dict[str, Any], *, loc: 'LocStr', cls: Optional['ModelOrDc'] = None
    ) -> 'ValidateReturn':

        assert self.type_.__class__ is not DeferredType

        if self.type_.__class__ is ForwardRef:
            assert cls is not None
            raise ConfigError(
                f'field "{self.name}" not yet prepared so type is still a ForwardRef, '
                f'you might need to call {cls.__name__}.update_forward_refs().'
            )

        errors: Optional['ErrorList']
        if self.pre_validators:
            v, errors = self._apply_validators(v, values, loc, cls, self.pre_validators)
            if errors:
                return v, errors

        if v is None:
            if is_none_type(self.type_):
                # keep validating
                pass
            elif self.allow_none:
                if self.post_validators:
                    return self._apply_validators(v, values, loc, cls, self.post_validators)
                else:
                    return None, None
            else:
                return v, ErrorWrapper(NoneIsNotAllowedError(), loc)

        if self.shape == SHAPE_SINGLETON:
            v, errors = self._validate_singleton(v, values, loc, cls)
        elif self.shape in MAPPING_LIKE_SHAPES:
            v, errors = self._validate_mapping_like(v, values, loc, cls)
        elif self.shape == SHAPE_TUPLE:
            v, errors = self._validate_tuple(v, values, loc, cls)
        elif self.shape == SHAPE_ITERABLE:
            v, errors = self._validate_iterable(v, values, loc, cls)
        elif self.shape == SHAPE_GENERIC:
            v, errors = self._apply_validators(v, values, loc, cls, self.validators)
        else:
            #  sequence, list, set, generator, tuple with ellipsis, frozen set
            v, errors = self._validate_sequence_like(v, values, loc, cls)

        if not errors and self.post_validators:
            v, errors = self._apply_validators(v, values, loc, cls, self.post_validators)
        return v, errors

    def _validate_sequence_like(  # noqa: C901 (ignore complexity)
        self, v: Any, values: Dict[str, Any], loc: 'LocStr', cls: Optional['ModelOrDc']
    ) -> 'ValidateReturn':
        """
        Validate sequence-like containers: lists, tuples, sets and generators
        Note that large if-else blocks are necessary to enable Cython
        optimization, which is why we disable the complexity check above.
        """
        if not sequence_like(v):
            e: errors_.PydanticTypeError
            if self.shape == SHAPE_LIST:
                e = errors_.ListError()
            elif self.shape in (SHAPE_TUPLE, SHAPE_TUPLE_ELLIPSIS):
                e = errors_.TupleError()
            elif self.shape == SHAPE_SET:
                e = errors_.SetError()
            elif self.shape == SHAPE_FROZENSET:
                e = errors_.FrozenSetError()
            else:
                e = errors_.SequenceError()
            return v, ErrorWrapper(e, loc)

        loc = loc if isinstance(loc, tuple) else (loc,)
        result = []
        errors: List[ErrorList] = []
        for i, v_ in enumerate(v):
            v_loc = *loc, i
            r, ee = self._validate_singleton(v_, values, v_loc, cls)
            if ee:
                errors.append(ee)
            else:
                result.append(r)

        if errors:
            return v, errors

        converted: Union[List[Any], Set[Any], FrozenSet[Any], Tuple[Any, ...], Iterator[Any], Deque[Any]] = result

        if self.shape == SHAPE_SET:
            converted = set(result)
        elif self.shape == SHAPE_FROZENSET:
            converted = frozenset(result)
        elif self.shape == SHAPE_TUPLE_ELLIPSIS:
            converted = tuple(result)
        elif self.shape == SHAPE_DEQUE:
            converted = deque(result)
        elif self.shape == SHAPE_SEQUENCE:
            if isinstance(v, tuple):
                converted = tuple(result)
            elif isinstance(v, set):
                converted = set(result)
            elif isinstance(v, Generator):
                converted = iter(result)
            elif isinstance(v, deque):
                converted = deque(result)
        return converted, None

    def _validate_iterable(
        self, v: Any, values: Dict[str, Any], loc: 'LocStr', cls: Optional['ModelOrDc']
    ) -> 'ValidateReturn':
        """
        Validate Iterables.

        This intentionally doesn't validate values to allow infinite generators.
        """

        try:
            iterable = iter(v)
        except TypeError:
            return v, ErrorWrapper(errors_.IterableError(), loc)
        return iterable, None

    def _validate_tuple(
        self, v: Any, values: Dict[str, Any], loc: 'LocStr', cls: Optional['ModelOrDc']
    ) -> 'ValidateReturn':
        e: Optional[Exception] = None
        if not sequence_like(v):
            e = errors_.TupleError()
        else:
            actual_length, expected_length = len(v), len(self.sub_fields)  # type: ignore
            if actual_length != expected_length:
                e = errors_.TupleLengthError(actual_length=actual_length, expected_length=expected_length)

        if e:
            return v, ErrorWrapper(e, loc)

        loc = loc if isinstance(loc, tuple) else (loc,)
        result = []
        errors: List[ErrorList] = []
        for i, (v_, field) in enumerate(zip(v, self.sub_fields)):  # type: ignore
            v_loc = *loc, i
            r, ee = field.validate(v_, values, loc=v_loc, cls=cls)
            if ee:
                errors.append(ee)
            else:
                result.append(r)

        if errors:
            return v, errors
        else:
            return tuple(result), None

    def _validate_mapping_like(
        self, v: Any, values: Dict[str, Any], loc: 'LocStr', cls: Optional['ModelOrDc']
    ) -> 'ValidateReturn':
        try:
            v_iter = dict_validator(v)
        except TypeError as exc:
            return v, ErrorWrapper(exc, loc)

        loc = loc if isinstance(loc, tuple) else (loc,)
        result, errors = {}, []
        for k, v_ in v_iter.items():
            v_loc = *loc, '__key__'
            key_result, key_errors = self.key_field.validate(k, values, loc=v_loc, cls=cls)  # type: ignore
            if key_errors:
                errors.append(key_errors)
                continue

            v_loc = *loc, k
            value_result, value_errors = self._validate_singleton(v_, values, v_loc, cls)
            if value_errors:
                errors.append(value_errors)
                continue

            result[key_result] = value_result
        if errors:
            return v, errors
        elif self.shape == SHAPE_DICT:
            return result, None
        elif self.shape == SHAPE_DEFAULTDICT:
            return defaultdict(self.type_, result), None
        elif self.shape == SHAPE_COUNTER:
            return CollectionCounter(result), None
        else:
            return self._get_mapping_value(v, result), None

    def _get_mapping_value(self, original: T, converted: Dict[Any, Any]) -> Union[T, Dict[Any, Any]]:
        """
        When type is `Mapping[KT, KV]` (or another unsupported mapping), we try to avoid
        coercing to `dict` unwillingly.
        """
        original_cls = original.__class__

        if original_cls == dict or original_cls == Dict:
            return converted
        elif original_cls in {defaultdict, DefaultDict}:
            return defaultdict(self.type_, converted)
        else:
            try:
                # Counter, OrderedDict, UserDict, ...
                return original_cls(converted)  # type: ignore
            except TypeError:
                raise RuntimeError(f'Could not convert dictionary to {original_cls.__name__!r}') from None

    def _validate_singleton(
        self, v: Any, values: Dict[str, Any], loc: 'LocStr', cls: Optional['ModelOrDc']
    ) -> 'ValidateReturn':
        if self.sub_fields:
            if self.discriminator_key is not None:
                return self._validate_discriminated_union(v, values, loc, cls)

            errors = []
            for field in self.sub_fields:
                value, error = field.validate(v, values, loc=loc, cls=cls)
                if error:
                    errors.append(error)
                else:
                    return value, None
            return v, errors
        else:
            return self._apply_validators(v, values, loc, cls, self.validators)

    def _validate_discriminated_union(
        self, v: Any, values: Dict[str, Any], loc: 'LocStr', cls: Optional['ModelOrDc']
    ) -> 'ValidateReturn':
        assert self.discriminator_key is not None

        if self.sub_fields_mapping is None:
            assert cls is not None
            raise ConfigError(
                f'field "{self.name}" not yet prepared so type is still a ForwardRef, '
                f'you might need to call {cls.__name__}.update_forward_refs().'
            )

        try:
            discriminator_value = v[self.discriminator_key]
        except (KeyError, TypeError):
            try:
                # BaseModel or dataclass
                discriminator_value = getattr(v, self.discriminator_key)
            except (AttributeError, TypeError):
                return v, ErrorWrapper(MissingDiscriminator(discriminator_key=self.discriminator_key), loc)

        try:
            sub_field = self.sub_fields_mapping[discriminator_value]
        except KeyError:
            return v, ErrorWrapper(
                InvalidDiscriminator(
                    discriminator_key=self.discriminator_key,
                    discriminator_value=discriminator_value,
                    allowed_values=list(self.sub_fields_mapping),
                ),
                loc,
            )
        else:
            if not isinstance(loc, tuple):
                loc = (loc,)
            return sub_field.validate(v, values, loc=(*loc, display_as_type(sub_field.type_)), cls=cls)

    def _apply_validators(
        self, v: Any, values: Dict[str, Any], loc: 'LocStr', cls: Optional['ModelOrDc'], validators: 'ValidatorsList'
    ) -> 'ValidateReturn':
        for validator in validators:
            try:
                v = validator(cls, v, values, self, self.model_config)
            except (ValueError, TypeError, AssertionError) as exc:
                return v, ErrorWrapper(exc, loc)
        return v, None

    def is_complex(self) -> bool:
        """
        Whether the field is "complex" eg. env variables should be parsed as JSON.
        """
        from .main import BaseModel

        return (
            self.shape != SHAPE_SINGLETON
            or lenient_issubclass(self.type_, (BaseModel, list, set, frozenset, dict))
            or hasattr(self.type_, '__pydantic_model__')  # pydantic dataclass
        )

    def _type_display(self) -> PyObjectStr:
        t = display_as_type(self.type_)

        # have to do this since display_as_type(self.outer_type_) is different (and wrong) on python 3.6
        if self.shape in MAPPING_LIKE_SHAPES:
            t = f'Mapping[{display_as_type(self.key_field.type_)}, {t}]'  # type: ignore
        elif self.shape == SHAPE_TUPLE:
            t = 'Tuple[{}]'.format(', '.join(display_as_type(f.type_) for f in self.sub_fields))  # type: ignore
        elif self.shape == SHAPE_GENERIC:
            assert self.sub_fields
            t = '{}[{}]'.format(
                display_as_type(self.type_), ', '.join(display_as_type(f.type_) for f in self.sub_fields)
            )
        elif self.shape != SHAPE_SINGLETON:
            t = SHAPE_NAME_LOOKUP[self.shape].format(t)

        if self.allow_none and (self.shape != SHAPE_SINGLETON or not self.sub_fields):
            t = f'Optional[{t}]'
        return PyObjectStr(t)

    def __repr_args__(self) -> 'ReprArgs':
        args = [('name', self.name), ('type', self._type_display()), ('required', self.required)]

        if not self.required:
            if self.default_factory is not None:
                args.append(('default_factory', f'<function {self.default_factory.__name__}>'))
            else:
                args.append(('default', self.default))

        if self.alt_alias:
            args.append(('alias', self.alias))
        return args


class ModelPrivateAttr(Representation):
    __slots__ = ('default', 'default_factory')

    def __init__(self, default: Any = Undefined, *, default_factory: Optional[NoArgAnyCallable] = None) -> None:
        self.default = default
        self.default_factory = default_factory

    def get_default(self) -> Any:
        return smart_deepcopy(self.default) if self.default_factory is None else self.default_factory()

    def __eq__(self, other: Any) -> bool:
        return isinstance(other, self.__class__) and (self.default, self.default_factory) == (
            other.default,
            other.default_factory,
        )


def PrivateAttr(
    default: Any = Undefined,
    *,
    default_factory: Optional[NoArgAnyCallable] = None,
) -> Any:
    """
    Indicates that attribute is only used internally and never mixed with regular fields.

    Types or values of private attrs are not checked by pydantic and it's up to you to keep them relevant.

    Private attrs are stored in model __slots__.

    :param default: the attribute’s default value
    :param default_factory: callable that will be called when a default value is needed for this attribute
      If both `default` and `default_factory` are set, an error is raised.
    """
    if default is not Undefined and default_factory is not None:
        raise ValueError('cannot specify both default and default_factory')

    return ModelPrivateAttr(
        default,
        default_factory=default_factory,
    )


class DeferredType:
    """
    Used to postpone field preparation, while creating recursive generic models.
    """<|MERGE_RESOLUTION|>--- conflicted
+++ resolved
@@ -567,7 +567,6 @@
             return
 
         origin = get_origin(self.type_)
-<<<<<<< HEAD
 
         if origin is Annotated:
             self.type_ = get_args(self.type_)[0]
@@ -577,11 +576,8 @@
         if self.discriminator_key is not None and origin is not Union:
             raise TypeError('`discriminator` can only be used with `Union` type')
 
-        if origin is None:
-=======
         # add extra check for `collections.abc.Hashable` for python 3.10+ where origin is not `None`
         if origin is None or origin is CollectionsHashable:
->>>>>>> 45db4ad3
             # field is not "typing" object eg. Union, Dict, List etc.
             # allow None for virtual superclasses of NoneType, e.g. Hashable
             if isinstance(self.type_, type) and isinstance(None, self.type_):
