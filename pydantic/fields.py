from collections import defaultdict, deque
from collections.abc import Iterable as CollectionsIterable
from typing import (
    TYPE_CHECKING,
    Any,
    DefaultDict,
    Deque,
    Dict,
    FrozenSet,
    Generator,
    Iterable,
    Iterator,
    List,
    Mapping,
    Optional,
    Pattern,
    Sequence,
    Set,
    Tuple,
    Type,
    TypeVar,
    Union,
)

from typing_extensions import Annotated

from . import errors as errors_
from .class_validators import Validator, make_generic_validator, prep_validators
from .error_wrappers import ErrorWrapper
from .errors import ConfigError, InvalidDiscriminator, MissingDiscriminator, NoneIsNotAllowedError
from .types import Json, JsonWrapper
from .typing import (
    NONE_TYPES,
    Callable,
    ForwardRef,
    NoArgAnyCallable,
    NoneType,
    display_as_type,
    get_args,
    get_origin,
    is_literal_type,
    is_new_type,
    is_typeddict,
    new_type_supertype,
)
from .utils import (
    PyObjectStr,
    Representation,
    ValueItems,
    get_discriminator_values,
    lenient_issubclass,
    sequence_like,
    smart_deepcopy,
)
from .validators import constant_validator, dict_validator, find_validators, validate_json

Required: Any = Ellipsis

T = TypeVar('T')


class UndefinedType:
    def __repr__(self) -> str:
        return 'PydanticUndefined'

    def __copy__(self: T) -> T:
        return self

    def __reduce__(self) -> str:
        return 'Undefined'

    def __deepcopy__(self: T, _: Any) -> T:
        return self


Undefined = UndefinedType()

if TYPE_CHECKING:
    from .class_validators import ValidatorsList  # noqa: F401
    from .error_wrappers import ErrorList
    from .main import BaseConfig, BaseModel  # noqa: F401
    from .types import ModelOrDc  # noqa: F401
    from .typing import AbstractSetIntStr, MappingIntStrAny, ReprArgs  # noqa: F401

    ValidateReturn = Tuple[Optional[Any], Optional[ErrorList]]
    LocStr = Union[Tuple[Union[int, str], ...], str]
    BoolUndefined = Union[bool, UndefinedType]


class FieldInfo(Representation):
    """
    Captures extra information about a field.
    """

    __slots__ = (
        'default',
        'default_factory',
        'alias',
        'alias_priority',
        'title',
        'description',
        'exclude',
        'include',
        'const',
        'gt',
        'ge',
        'lt',
        'le',
        'multiple_of',
        'min_items',
        'max_items',
        'min_length',
        'max_length',
        'allow_mutation',
        'repr',
        'regex',
        'discriminator',
        'extra',
    )

    # field constraints with the default value, it's also used in update_from_config below
    __field_constraints__ = {
        'min_length': None,
        'max_length': None,
        'regex': None,
        'gt': None,
        'lt': None,
        'ge': None,
        'le': None,
        'multiple_of': None,
        'min_items': None,
        'max_items': None,
        'allow_mutation': True,
    }

    def __init__(self, default: Any = Undefined, **kwargs: Any) -> None:
        self.default = default
        self.default_factory = kwargs.pop('default_factory', None)
        self.alias = kwargs.pop('alias', None)
        self.alias_priority = kwargs.pop('alias_priority', 2 if self.alias else None)
        self.title = kwargs.pop('title', None)
        self.description = kwargs.pop('description', None)
        self.exclude = kwargs.pop('exclude', None)
        self.include = kwargs.pop('include', None)
        self.const = kwargs.pop('const', None)
        self.gt = kwargs.pop('gt', None)
        self.ge = kwargs.pop('ge', None)
        self.lt = kwargs.pop('lt', None)
        self.le = kwargs.pop('le', None)
        self.multiple_of = kwargs.pop('multiple_of', None)
        self.min_items = kwargs.pop('min_items', None)
        self.max_items = kwargs.pop('max_items', None)
        self.min_length = kwargs.pop('min_length', None)
        self.max_length = kwargs.pop('max_length', None)
        self.allow_mutation = kwargs.pop('allow_mutation', True)
        self.regex = kwargs.pop('regex', None)
<<<<<<< HEAD
        self.discriminator = kwargs.pop('discriminator', None)
=======
        self.repr = kwargs.pop('repr', True)
>>>>>>> b718e8e6
        self.extra = kwargs

    def __repr_args__(self) -> 'ReprArgs':

        field_defaults_to_hide: Dict[str, Any] = {
            'repr': True,
            **self.__field_constraints__,
        }

        attrs = ((s, getattr(self, s)) for s in self.__slots__)
        return [(a, v) for a, v in attrs if v != field_defaults_to_hide.get(a, None)]

    def get_constraints(self) -> Set[str]:
        """
        Gets the constraints set on the field by comparing the constraint value with its default value

        :return: the constraints set on field_info
        """
        return {attr for attr, default in self.__field_constraints__.items() if getattr(self, attr) != default}

    def update_from_config(self, from_config: Dict[str, Any]) -> None:
        """
        Update this FieldInfo based on a dict from get_field_info, only fields which have not been set are dated.
        """
        for attr_name, value in from_config.items():
            try:
                current_value = getattr(self, attr_name)
            except AttributeError:
                # attr_name is not an attribute of FieldInfo, it should therefore be added to extra
                self.extra[attr_name] = value
            else:
                if current_value is self.__field_constraints__.get(attr_name, None):
                    setattr(self, attr_name, value)
                elif attr_name == 'exclude':
                    self.exclude = ValueItems.merge(value, current_value)
                elif attr_name == 'include':
                    self.include = ValueItems.merge(value, current_value, intersect=True)

    def _validate(self) -> None:
        if self.default is not Undefined and self.default_factory is not None:
            raise ValueError('cannot specify both default and default_factory')


def Field(
    default: Any = Undefined,
    *,
    default_factory: Optional[NoArgAnyCallable] = None,
    alias: str = None,
    title: str = None,
    description: str = None,
    exclude: Union['AbstractSetIntStr', 'MappingIntStrAny', Any] = None,
    include: Union['AbstractSetIntStr', 'MappingIntStrAny', Any] = None,
    const: bool = None,
    gt: float = None,
    ge: float = None,
    lt: float = None,
    le: float = None,
    multiple_of: float = None,
    min_items: int = None,
    max_items: int = None,
    min_length: int = None,
    max_length: int = None,
    allow_mutation: bool = True,
    regex: str = None,
<<<<<<< HEAD
    discriminator: str = None,
=======
    repr: bool = True,
>>>>>>> b718e8e6
    **extra: Any,
) -> Any:
    """
    Used to provide extra information about a field, either for the model schema or complex validation. Some arguments
    apply only to number fields (``int``, ``float``, ``Decimal``) and some apply only to ``str``.

    :param default: since this is replacing the field’s default, its first argument is used
      to set the default, use ellipsis (``...``) to indicate the field is required
    :param default_factory: callable that will be called when a default value is needed for this field
      If both `default` and `default_factory` are set, an error is raised.
    :param alias: the public name of the field
    :param title: can be any string, used in the schema
    :param description: can be any string, used in the schema
    :param exclude: exclude this field while dumping.
      Takes same values as the ``include`` and ``exclude`` arguments on the ``.dict`` method.
    :param include: include this field while dumping.
      Takes same values as the ``include`` and ``exclude`` arguments on the ``.dict`` method.
    :param const: this field is required and *must* take it's default value
    :param gt: only applies to numbers, requires the field to be "greater than". The schema
      will have an ``exclusiveMinimum`` validation keyword
    :param ge: only applies to numbers, requires the field to be "greater than or equal to". The
      schema will have a ``minimum`` validation keyword
    :param lt: only applies to numbers, requires the field to be "less than". The schema
      will have an ``exclusiveMaximum`` validation keyword
    :param le: only applies to numbers, requires the field to be "less than or equal to". The
      schema will have a ``maximum`` validation keyword
    :param multiple_of: only applies to numbers, requires the field to be "a multiple of". The
      schema will have a ``multipleOf`` validation keyword
    :param min_length: only applies to strings, requires the field to have a minimum length. The
      schema will have a ``maximum`` validation keyword
    :param max_length: only applies to strings, requires the field to have a maximum length. The
      schema will have a ``maxLength`` validation keyword
    :param allow_mutation: a boolean which defaults to True. When False, the field raises a TypeError if the field is
      assigned on an instance.  The BaseModel Config must set validate_assignment to True
    :param regex: only applies to strings, requires the field match agains a regular expression
      pattern string. The schema will have a ``pattern`` validation keyword
<<<<<<< HEAD
    :param discriminator: only useful with a (discriminated a.k.a. tagged) `Union` of sub models with a common field.
      The `discriminator` is the name of this common field to shorten validation and improve generated schema
=======
    :param repr: show this field in the representation
>>>>>>> b718e8e6
    :param **extra: any additional keyword arguments will be added as is to the schema
    """
    field_info = FieldInfo(
        default,
        default_factory=default_factory,
        alias=alias,
        title=title,
        description=description,
        exclude=exclude,
        include=include,
        const=const,
        gt=gt,
        ge=ge,
        lt=lt,
        le=le,
        multiple_of=multiple_of,
        min_items=min_items,
        max_items=max_items,
        min_length=min_length,
        max_length=max_length,
        allow_mutation=allow_mutation,
        regex=regex,
<<<<<<< HEAD
        discriminator=discriminator,
=======
        repr=repr,
>>>>>>> b718e8e6
        **extra,
    )
    field_info._validate()
    return field_info


# used to be an enum but changed to int's for small performance improvement as less access overhead
SHAPE_SINGLETON = 1
SHAPE_LIST = 2
SHAPE_SET = 3
SHAPE_MAPPING = 4
SHAPE_TUPLE = 5
SHAPE_TUPLE_ELLIPSIS = 6
SHAPE_SEQUENCE = 7
SHAPE_FROZENSET = 8
SHAPE_ITERABLE = 9
SHAPE_GENERIC = 10
SHAPE_DEQUE = 11
SHAPE_DICT = 12
SHAPE_DEFAULTDICT = 13
SHAPE_NAME_LOOKUP = {
    SHAPE_LIST: 'List[{}]',
    SHAPE_SET: 'Set[{}]',
    SHAPE_TUPLE_ELLIPSIS: 'Tuple[{}, ...]',
    SHAPE_SEQUENCE: 'Sequence[{}]',
    SHAPE_FROZENSET: 'FrozenSet[{}]',
    SHAPE_ITERABLE: 'Iterable[{}]',
    SHAPE_DEQUE: 'Deque[{}]',
    SHAPE_DICT: 'Dict[{}]',
    SHAPE_DEFAULTDICT: 'DefaultDict[{}]',
}

MAPPING_LIKE_SHAPES: Set[int] = {SHAPE_DEFAULTDICT, SHAPE_DICT, SHAPE_MAPPING}


class ModelField(Representation):
    __slots__ = (
        'type_',
        'outer_type_',
        'sub_fields',
        'sub_fields_mapping',
        'key_field',
        'validators',
        'pre_validators',
        'post_validators',
        'default',
        'default_factory',
        'required',
        'model_config',
        'name',
        'alias',
        'has_alias',
        'field_info',
        'validate_always',
        'allow_none',
        'shape',
        'class_validators',
        'parse_json',
    )

    def __init__(
        self,
        *,
        name: str,
        type_: Type[Any],
        class_validators: Optional[Dict[str, Validator]],
        model_config: Type['BaseConfig'],
        default: Any = None,
        default_factory: Optional[NoArgAnyCallable] = None,
        required: 'BoolUndefined' = Undefined,
        alias: str = None,
        field_info: Optional[FieldInfo] = None,
    ) -> None:

        self.name: str = name
        self.has_alias: bool = bool(alias)
        self.alias: str = alias or name
        self.type_: Any = type_
        self.outer_type_: Any = type_
        self.class_validators = class_validators or {}
        self.default: Any = default
        self.default_factory: Optional[NoArgAnyCallable] = default_factory
        self.required: 'BoolUndefined' = required
        self.model_config = model_config
        self.field_info: FieldInfo = field_info or FieldInfo(default)

        self.allow_none: bool = False
        self.validate_always: bool = False
        self.sub_fields: Optional[List[ModelField]] = None
        self.sub_fields_mapping: Optional[Dict[str, 'ModelField']] = None  # used for discriminated union
        self.key_field: Optional[ModelField] = None
        self.validators: 'ValidatorsList' = []
        self.pre_validators: Optional['ValidatorsList'] = None
        self.post_validators: Optional['ValidatorsList'] = None
        self.parse_json: bool = False
        self.shape: int = SHAPE_SINGLETON
        self.model_config.prepare_field(self)
        self.prepare()

    @property
    def discriminator_key(self) -> Optional[str]:
        return self.field_info.discriminator

    def get_default(self) -> Any:
        return smart_deepcopy(self.default) if self.default_factory is None else self.default_factory()

    @staticmethod
    def _get_field_info(
        field_name: str, annotation: Any, value: Any, config: Type['BaseConfig']
    ) -> Tuple[FieldInfo, Any]:
        """
        Get a FieldInfo from a root typing.Annotated annotation, value, or config default.

        The FieldInfo may be set in typing.Annotated or the value, but not both. If neither contain
        a FieldInfo, a new one will be created using the config.

        :param field_name: name of the field for use in error messages
        :param annotation: a type hint such as `str` or `Annotated[str, Field(..., min_length=5)]`
        :param value: the field's assigned value
        :param config: the model's config object
        :return: the FieldInfo contained in the `annotation`, the value, or a new one from the config.
        """
        field_info_from_config = config.get_field_info(field_name)

        field_info = None
        if get_origin(annotation) is Annotated:
            field_infos = [arg for arg in get_args(annotation)[1:] if isinstance(arg, FieldInfo)]
            if len(field_infos) > 1:
                raise ValueError(f'cannot specify multiple `Annotated` `Field`s for {field_name!r}')
            field_info = next(iter(field_infos), None)
            if field_info is not None:
                field_info.update_from_config(field_info_from_config)
                if field_info.default is not Undefined:
                    raise ValueError(f'`Field` default cannot be set in `Annotated` for {field_name!r}')
                if value is not Undefined and value is not Required:
                    # check also `Required` because of `validate_arguments` that sets `...` as default value
                    field_info.default = value

        if isinstance(value, FieldInfo):
            if field_info is not None:
                raise ValueError(f'cannot specify `Annotated` and value `Field`s together for {field_name!r}')
            field_info = value
            field_info.update_from_config(field_info_from_config)
        elif field_info is None:
            field_info = FieldInfo(value, **field_info_from_config)
        value = None if field_info.default_factory is not None else field_info.default
        field_info._validate()
        return field_info, value

    @classmethod
    def infer(
        cls,
        *,
        name: str,
        value: Any,
        annotation: Any,
        class_validators: Optional[Dict[str, Validator]],
        config: Type['BaseConfig'],
    ) -> 'ModelField':
        from .schema import get_annotation_from_field_info

        field_info, value = cls._get_field_info(name, annotation, value, config)
        required: 'BoolUndefined' = Undefined
        if value is Required:
            required = True
            value = None
        elif value is not Undefined:
            required = False
        annotation = get_annotation_from_field_info(annotation, field_info, name, config.validate_assignment)

        return cls(
            name=name,
            type_=annotation,
            alias=field_info.alias,
            class_validators=class_validators,
            default=value,
            default_factory=field_info.default_factory,
            required=required,
            model_config=config,
            field_info=field_info,
        )

    def set_config(self, config: Type['BaseConfig']) -> None:
        self.model_config = config
        info_from_config = config.get_field_info(self.name)
        config.prepare_field(self)
        new_alias = info_from_config.get('alias')
        new_alias_priority = info_from_config.get('alias_priority') or 0
        if new_alias and new_alias_priority >= (self.field_info.alias_priority or 0):
            self.field_info.alias = new_alias
            self.field_info.alias_priority = new_alias_priority
            self.alias = new_alias
        new_exclude = info_from_config.get('exclude')
        if new_exclude is not None:
            self.field_info.exclude = ValueItems.merge(self.field_info.exclude, new_exclude)
        new_include = info_from_config.get('include')
        if new_include is not None:
            self.field_info.include = ValueItems.merge(self.field_info.include, new_include, intersect=True)

    @property
    def alt_alias(self) -> bool:
        return self.name != self.alias

    def prepare(self) -> None:
        """
        Prepare the field but inspecting self.default, self.type_ etc.

        Note: this method is **not** idempotent (because _type_analysis is not idempotent),
        e.g. calling it it multiple times may modify the field and configure it incorrectly.
        """
        self._set_default_and_type()
        if self.type_.__class__ is ForwardRef or self.type_.__class__ is DeferredType:
            # self.type_ is currently a ForwardRef and there's nothing we can do now,
            # user will need to call model.update_forward_refs()
            return

        self._type_analysis()
        if self.required is Undefined:
            self.required = True
        if self.default is Undefined and self.default_factory is None:
            self.default = None
        self.populate_validators()

    def _set_default_and_type(self) -> None:
        """
        Set the default value, infer the type if needed and check if `None` value is valid.
        """
        if self.default_factory is not None:
            if self.type_ is Undefined:
                raise errors_.ConfigError(
                    f'you need to set the type of field {self.name!r} when using `default_factory`'
                )
            return

        default_value = self.get_default()

        if default_value is not None and self.type_ is Undefined:
            self.type_ = default_value.__class__
            self.outer_type_ = self.type_

        if self.type_ is Undefined:
            raise errors_.ConfigError(f'unable to infer type for attribute "{self.name}"')

        if self.required is False and default_value is None:
            self.allow_none = True

    def _type_analysis(self) -> None:  # noqa: C901 (ignore complexity)
        # typing interface is horrible, we have to do some ugly checks
        if lenient_issubclass(self.type_, JsonWrapper):
            self.type_ = self.type_.inner_type
            self.parse_json = True
        elif lenient_issubclass(self.type_, Json):
            self.type_ = Any
            self.parse_json = True
        elif isinstance(self.type_, TypeVar):
            if self.type_.__bound__:
                self.type_ = self.type_.__bound__
            elif self.type_.__constraints__:
                self.type_ = Union[self.type_.__constraints__]
            else:
                self.type_ = Any
        elif is_new_type(self.type_):
            self.type_ = new_type_supertype(self.type_)

        if self.type_ is Any:
            if self.required is Undefined:
                self.required = False
            self.allow_none = True
            return
        elif self.type_ is Pattern:
            # python 3.7 only, Pattern is a typing object but without sub fields
            return
        elif is_literal_type(self.type_):
            return
        elif is_typeddict(self.type_):
            return

        origin = get_origin(self.type_)

        if origin is Annotated:
            self.type_ = get_args(self.type_)[0]
            self._type_analysis()
            return

        if self.discriminator_key is not None and origin is not Union:
            raise TypeError('`discriminator` can only be used with `Union` type')

        if origin is None:
            # field is not "typing" object eg. Union, Dict, List etc.
            # allow None for virtual superclasses of NoneType, e.g. Hashable
            if isinstance(self.type_, type) and isinstance(None, self.type_):
                self.allow_none = True
            return
        if origin is Callable:
            return
        if origin is Union:
            types_ = []
            for type_ in get_args(self.type_):
                if type_ is NoneType:
                    if self.required is Undefined:
                        self.required = False
                    self.allow_none = True
                    continue
                types_.append(type_)

            if len(types_) == 1:
                # Optional[]
                self.type_ = types_[0]
                # this is the one case where the "outer type" isn't just the original type
                self.outer_type_ = self.type_
                # re-run to correctly interpret the new self.type_
                self._type_analysis()
            else:
                self.sub_fields = [self._create_sub_type(t, f'{self.name}_{display_as_type(t)}') for t in types_]

                if self.discriminator_key is not None:
                    self.prepare_discriminated_union_sub_fields()
            return

        if issubclass(origin, Tuple):  # type: ignore
            # origin == Tuple without item type
            args = get_args(self.type_)
            if not args:  # plain tuple
                self.type_ = Any
                self.shape = SHAPE_TUPLE_ELLIPSIS
            elif len(args) == 2 and args[1] is Ellipsis:  # e.g. Tuple[int, ...]
                self.type_ = args[0]
                self.shape = SHAPE_TUPLE_ELLIPSIS
                self.sub_fields = [self._create_sub_type(args[0], f'{self.name}_0')]
            elif args == ((),):  # Tuple[()] means empty tuple
                self.shape = SHAPE_TUPLE
                self.type_ = Any
                self.sub_fields = []
            else:
                self.shape = SHAPE_TUPLE
                self.sub_fields = [self._create_sub_type(t, f'{self.name}_{i}') for i, t in enumerate(args)]
            return

        if issubclass(origin, List):
            # Create self validators
            get_validators = getattr(self.type_, '__get_validators__', None)
            if get_validators:
                self.class_validators.update(
                    {f'list_{i}': Validator(validator, pre=True) for i, validator in enumerate(get_validators())}
                )

            self.type_ = get_args(self.type_)[0]
            self.shape = SHAPE_LIST
        elif issubclass(origin, Set):
            # Create self validators
            get_validators = getattr(self.type_, '__get_validators__', None)
            if get_validators:
                self.class_validators.update(
                    {f'set_{i}': Validator(validator, pre=True) for i, validator in enumerate(get_validators())}
                )

            self.type_ = get_args(self.type_)[0]
            self.shape = SHAPE_SET
        elif issubclass(origin, FrozenSet):
            self.type_ = get_args(self.type_)[0]
            self.shape = SHAPE_FROZENSET
        elif issubclass(origin, Deque):
            self.type_ = get_args(self.type_)[0]
            self.shape = SHAPE_DEQUE
        elif issubclass(origin, Sequence):
            self.type_ = get_args(self.type_)[0]
            self.shape = SHAPE_SEQUENCE
        elif issubclass(origin, DefaultDict):
            self.key_field = self._create_sub_type(get_args(self.type_)[0], 'key_' + self.name, for_keys=True)
            self.type_ = get_args(self.type_)[1]
            self.shape = SHAPE_DEFAULTDICT
        elif issubclass(origin, Dict):
            self.key_field = self._create_sub_type(get_args(self.type_)[0], 'key_' + self.name, for_keys=True)
            self.type_ = get_args(self.type_)[1]
            self.shape = SHAPE_DICT
        elif issubclass(origin, Mapping):
            self.key_field = self._create_sub_type(get_args(self.type_)[0], 'key_' + self.name, for_keys=True)
            self.type_ = get_args(self.type_)[1]
            self.shape = SHAPE_MAPPING
        # Equality check as almost everything inherits form Iterable, including str
        # check for Iterable and CollectionsIterable, as it could receive one even when declared with the other
        elif origin in {Iterable, CollectionsIterable}:
            self.type_ = get_args(self.type_)[0]
            self.shape = SHAPE_ITERABLE
            self.sub_fields = [self._create_sub_type(self.type_, f'{self.name}_type')]
        elif issubclass(origin, Type):  # type: ignore
            return
        elif hasattr(origin, '__get_validators__') or self.model_config.arbitrary_types_allowed:
            # Is a Pydantic-compatible generic that handles itself
            # or we have arbitrary_types_allowed = True
            self.shape = SHAPE_GENERIC
            self.sub_fields = [self._create_sub_type(t, f'{self.name}_{i}') for i, t in enumerate(get_args(self.type_))]
            self.type_ = origin
            return
        else:
            raise TypeError(f'Fields of type "{origin}" are not supported.')

        # type_ has been refined eg. as the type of a List and sub_fields needs to be populated
        self.sub_fields = [self._create_sub_type(self.type_, '_' + self.name)]

    def prepare_discriminated_union_sub_fields(self) -> None:
        """
        Prepare the mapping <discriminator key> -> <ModelField> and update `sub_fields`
        Note that this process can be aborted if a `ForwardRef` is encountered
        """
        assert self.discriminator_key is not None
        assert self.sub_fields is not None
        sub_fields_mapping: Dict[str, 'ModelField'] = {}

        for sub_field in self.sub_fields:
            t = sub_field.type_
            if t.__class__ is ForwardRef:
                # Stopping everything...will need to call `update_forward_refs`
                return

            for discriminator_value in get_discriminator_values(t, self.discriminator_key):
                sub_fields_mapping[discriminator_value] = sub_field

        self.sub_fields_mapping = sub_fields_mapping

    def _create_sub_type(self, type_: Type[Any], name: str, *, for_keys: bool = False) -> 'ModelField':
        if for_keys:
            class_validators = None
        else:
            # validators for sub items should not have `each_item` as we want to check only the first sublevel
            class_validators = {
                k: Validator(
                    func=v.func,
                    pre=v.pre,
                    each_item=False,
                    always=v.always,
                    check_fields=v.check_fields,
                    skip_on_failure=v.skip_on_failure,
                )
                for k, v in self.class_validators.items()
                if v.each_item
            }

        field_info, _ = self._get_field_info(name, type_, None, self.model_config)

        return self.__class__(
            type_=type_,
            name=name,
            class_validators=class_validators,
            model_config=self.model_config,
            field_info=field_info,
        )

    def populate_validators(self) -> None:
        """
        Prepare self.pre_validators, self.validators, and self.post_validators based on self.type_'s  __get_validators__
        and class validators. This method should be idempotent, e.g. it should be safe to call multiple times
        without mis-configuring the field.
        """
        self.validate_always = getattr(self.type_, 'validate_always', False) or any(
            v.always for v in self.class_validators.values()
        )

        class_validators_ = self.class_validators.values()
        if not self.sub_fields or self.shape == SHAPE_GENERIC:
            get_validators = getattr(self.type_, '__get_validators__', None)
            v_funcs = (
                *[v.func for v in class_validators_ if v.each_item and v.pre],
                *(get_validators() if get_validators else list(find_validators(self.type_, self.model_config))),
                *[v.func for v in class_validators_ if v.each_item and not v.pre],
            )
            self.validators = prep_validators(v_funcs)

        self.pre_validators = []
        self.post_validators = []

        if self.field_info and self.field_info.const:
            self.post_validators.append(make_generic_validator(constant_validator))

        if class_validators_:
            self.pre_validators += prep_validators(v.func for v in class_validators_ if not v.each_item and v.pre)
            self.post_validators += prep_validators(v.func for v in class_validators_ if not v.each_item and not v.pre)

        if self.parse_json:
            self.pre_validators.append(make_generic_validator(validate_json))

        self.pre_validators = self.pre_validators or None
        self.post_validators = self.post_validators or None

    def validate(
        self, v: Any, values: Dict[str, Any], *, loc: 'LocStr', cls: Optional['ModelOrDc'] = None
    ) -> 'ValidateReturn':

        assert self.type_.__class__ is not DeferredType

        if self.type_.__class__ is ForwardRef:
            assert cls is not None
            raise ConfigError(
                f'field "{self.name}" not yet prepared so type is still a ForwardRef, '
                f'you might need to call {cls.__name__}.update_forward_refs().'
            )

        errors: Optional['ErrorList']
        if self.pre_validators:
            v, errors = self._apply_validators(v, values, loc, cls, self.pre_validators)
            if errors:
                return v, errors

        if v is None:
            if self.type_ in NONE_TYPES:
                # keep validating
                pass
            elif self.allow_none:
                if self.post_validators:
                    return self._apply_validators(v, values, loc, cls, self.post_validators)
                else:
                    return None, None
            else:
                return v, ErrorWrapper(NoneIsNotAllowedError(), loc)

        if self.shape == SHAPE_SINGLETON:
            v, errors = self._validate_singleton(v, values, loc, cls)
        elif self.shape in MAPPING_LIKE_SHAPES:
            v, errors = self._validate_mapping_like(v, values, loc, cls)
        elif self.shape == SHAPE_TUPLE:
            v, errors = self._validate_tuple(v, values, loc, cls)
        elif self.shape == SHAPE_ITERABLE:
            v, errors = self._validate_iterable(v, values, loc, cls)
        elif self.shape == SHAPE_GENERIC:
            v, errors = self._apply_validators(v, values, loc, cls, self.validators)
        else:
            #  sequence, list, set, generator, tuple with ellipsis, frozen set
            v, errors = self._validate_sequence_like(v, values, loc, cls)

        if not errors and self.post_validators:
            v, errors = self._apply_validators(v, values, loc, cls, self.post_validators)
        return v, errors

    def _validate_sequence_like(  # noqa: C901 (ignore complexity)
        self, v: Any, values: Dict[str, Any], loc: 'LocStr', cls: Optional['ModelOrDc']
    ) -> 'ValidateReturn':
        """
        Validate sequence-like containers: lists, tuples, sets and generators
        Note that large if-else blocks are necessary to enable Cython
        optimization, which is why we disable the complexity check above.
        """
        if not sequence_like(v):
            e: errors_.PydanticTypeError
            if self.shape == SHAPE_LIST:
                e = errors_.ListError()
            elif self.shape in (SHAPE_TUPLE, SHAPE_TUPLE_ELLIPSIS):
                e = errors_.TupleError()
            elif self.shape == SHAPE_SET:
                e = errors_.SetError()
            elif self.shape == SHAPE_FROZENSET:
                e = errors_.FrozenSetError()
            else:
                e = errors_.SequenceError()
            return v, ErrorWrapper(e, loc)

        loc = loc if isinstance(loc, tuple) else (loc,)
        result = []
        errors: List[ErrorList] = []
        for i, v_ in enumerate(v):
            v_loc = *loc, i
            r, ee = self._validate_singleton(v_, values, v_loc, cls)
            if ee:
                errors.append(ee)
            else:
                result.append(r)

        if errors:
            return v, errors

        converted: Union[List[Any], Set[Any], FrozenSet[Any], Tuple[Any, ...], Iterator[Any], Deque[Any]] = result

        if self.shape == SHAPE_SET:
            converted = set(result)
        elif self.shape == SHAPE_FROZENSET:
            converted = frozenset(result)
        elif self.shape == SHAPE_TUPLE_ELLIPSIS:
            converted = tuple(result)
        elif self.shape == SHAPE_DEQUE:
            converted = deque(result)
        elif self.shape == SHAPE_SEQUENCE:
            if isinstance(v, tuple):
                converted = tuple(result)
            elif isinstance(v, set):
                converted = set(result)
            elif isinstance(v, Generator):
                converted = iter(result)
            elif isinstance(v, deque):
                converted = deque(result)
        return converted, None

    def _validate_iterable(
        self, v: Any, values: Dict[str, Any], loc: 'LocStr', cls: Optional['ModelOrDc']
    ) -> 'ValidateReturn':
        """
        Validate Iterables.

        This intentionally doesn't validate values to allow infinite generators.
        """

        try:
            iterable = iter(v)
        except TypeError:
            return v, ErrorWrapper(errors_.IterableError(), loc)
        return iterable, None

    def _validate_tuple(
        self, v: Any, values: Dict[str, Any], loc: 'LocStr', cls: Optional['ModelOrDc']
    ) -> 'ValidateReturn':
        e: Optional[Exception] = None
        if not sequence_like(v):
            e = errors_.TupleError()
        else:
            actual_length, expected_length = len(v), len(self.sub_fields)  # type: ignore
            if actual_length != expected_length:
                e = errors_.TupleLengthError(actual_length=actual_length, expected_length=expected_length)

        if e:
            return v, ErrorWrapper(e, loc)

        loc = loc if isinstance(loc, tuple) else (loc,)
        result = []
        errors: List[ErrorList] = []
        for i, (v_, field) in enumerate(zip(v, self.sub_fields)):  # type: ignore
            v_loc = *loc, i
            r, ee = field.validate(v_, values, loc=v_loc, cls=cls)
            if ee:
                errors.append(ee)
            else:
                result.append(r)

        if errors:
            return v, errors
        else:
            return tuple(result), None

    def _validate_mapping_like(
        self, v: Any, values: Dict[str, Any], loc: 'LocStr', cls: Optional['ModelOrDc']
    ) -> 'ValidateReturn':
        try:
            v_iter = dict_validator(v)
        except TypeError as exc:
            return v, ErrorWrapper(exc, loc)

        loc = loc if isinstance(loc, tuple) else (loc,)
        result, errors = {}, []
        for k, v_ in v_iter.items():
            v_loc = *loc, '__key__'
            key_result, key_errors = self.key_field.validate(k, values, loc=v_loc, cls=cls)  # type: ignore
            if key_errors:
                errors.append(key_errors)
                continue

            v_loc = *loc, k
            value_result, value_errors = self._validate_singleton(v_, values, v_loc, cls)
            if value_errors:
                errors.append(value_errors)
                continue

            result[key_result] = value_result
        if errors:
            return v, errors
        elif self.shape == SHAPE_DICT:
            return result, None
        elif self.shape == SHAPE_DEFAULTDICT:
            return defaultdict(self.type_, result), None
        else:
            return self._get_mapping_value(v, result), None

    def _get_mapping_value(self, original: T, converted: Dict[Any, Any]) -> Union[T, Dict[Any, Any]]:
        """
        When type is `Mapping[KT, KV]` (or another unsupported mapping), we try to avoid
        coercing to `dict` unwillingly.
        """
        original_cls = original.__class__

        if original_cls == dict or original_cls == Dict:
            return converted
        elif original_cls in {defaultdict, DefaultDict}:
            return defaultdict(self.type_, converted)
        else:
            try:
                # Counter, OrderedDict, UserDict, ...
                return original_cls(converted)  # type: ignore
            except TypeError:
                raise RuntimeError(f'Could not convert dictionary to {original_cls.__name__!r}') from None

    def _validate_singleton(
        self, v: Any, values: Dict[str, Any], loc: 'LocStr', cls: Optional['ModelOrDc']
    ) -> 'ValidateReturn':
        if self.sub_fields:
            if self.discriminator_key is not None:
                return self._validate_discriminated_union(v, values, loc, cls)

            errors = []
            for field in self.sub_fields:
                value, error = field.validate(v, values, loc=loc, cls=cls)
                if error:
                    errors.append(error)
                else:
                    return value, None
            return v, errors
        else:
            return self._apply_validators(v, values, loc, cls, self.validators)

    def _validate_discriminated_union(
        self, v: Any, values: Dict[str, Any], loc: 'LocStr', cls: Optional['ModelOrDc']
    ) -> 'ValidateReturn':
        assert self.discriminator_key is not None

        if self.sub_fields_mapping is None:
            assert cls is not None
            raise ConfigError(
                f'field "{self.name}" not yet prepared so type is still a ForwardRef, '
                f'you might need to call {cls.__name__}.update_forward_refs().'
            )

        try:
            discriminator_value = v[self.discriminator_key]
        except (KeyError, TypeError):
            try:
                # BaseModel or dataclass
                discriminator_value = getattr(v, self.discriminator_key)
            except (AttributeError, TypeError):
                return v, ErrorWrapper(MissingDiscriminator(discriminator_key=self.discriminator_key), loc)

        try:
            sub_field = self.sub_fields_mapping[discriminator_value]
        except KeyError:
            return v, ErrorWrapper(
                InvalidDiscriminator(
                    discriminator_key=self.discriminator_key,
                    discriminator_value=discriminator_value,
                    allowed_values=list(self.sub_fields_mapping),
                ),
                loc,
            )
        else:
            if not isinstance(loc, tuple):
                loc = (loc,)
            return sub_field.validate(v, values, loc=(*loc, display_as_type(sub_field.type_)), cls=cls)

    def _apply_validators(
        self, v: Any, values: Dict[str, Any], loc: 'LocStr', cls: Optional['ModelOrDc'], validators: 'ValidatorsList'
    ) -> 'ValidateReturn':
        for validator in validators:
            try:
                v = validator(cls, v, values, self, self.model_config)
            except (ValueError, TypeError, AssertionError) as exc:
                return v, ErrorWrapper(exc, loc)
        return v, None

    def is_complex(self) -> bool:
        """
        Whether the field is "complex" eg. env variables should be parsed as JSON.
        """
        from .main import BaseModel  # noqa: F811

        return (
            self.shape != SHAPE_SINGLETON
            or lenient_issubclass(self.type_, (BaseModel, list, set, frozenset, dict))
            or hasattr(self.type_, '__pydantic_model__')  # pydantic dataclass
        )

    def _type_display(self) -> PyObjectStr:
        t = display_as_type(self.type_)

        # have to do this since display_as_type(self.outer_type_) is different (and wrong) on python 3.6
        if self.shape in MAPPING_LIKE_SHAPES:
            t = f'Mapping[{display_as_type(self.key_field.type_)}, {t}]'  # type: ignore
        elif self.shape == SHAPE_TUPLE:
            t = 'Tuple[{}]'.format(', '.join(display_as_type(f.type_) for f in self.sub_fields))  # type: ignore
        elif self.shape == SHAPE_GENERIC:
            assert self.sub_fields
            t = '{}[{}]'.format(
                display_as_type(self.type_), ', '.join(display_as_type(f.type_) for f in self.sub_fields)
            )
        elif self.shape != SHAPE_SINGLETON:
            t = SHAPE_NAME_LOOKUP[self.shape].format(t)

        if self.allow_none and (self.shape != SHAPE_SINGLETON or not self.sub_fields):
            t = f'Optional[{t}]'
        return PyObjectStr(t)

    def __repr_args__(self) -> 'ReprArgs':
        args = [('name', self.name), ('type', self._type_display()), ('required', self.required)]

        if not self.required:
            if self.default_factory is not None:
                args.append(('default_factory', f'<function {self.default_factory.__name__}>'))
            else:
                args.append(('default', self.default))

        if self.alt_alias:
            args.append(('alias', self.alias))
        return args


class ModelPrivateAttr(Representation):
    __slots__ = ('default', 'default_factory')

    def __init__(self, default: Any = Undefined, *, default_factory: Optional[NoArgAnyCallable] = None) -> None:
        self.default = default
        self.default_factory = default_factory

    def get_default(self) -> Any:
        return smart_deepcopy(self.default) if self.default_factory is None else self.default_factory()

    def __eq__(self, other: Any) -> bool:
        return isinstance(other, self.__class__) and (self.default, self.default_factory) == (
            other.default,
            other.default_factory,
        )


def PrivateAttr(
    default: Any = Undefined,
    *,
    default_factory: Optional[NoArgAnyCallable] = None,
) -> Any:
    """
    Indicates that attribute is only used internally and never mixed with regular fields.

    Types or values of private attrs are not checked by pydantic and it's up to you to keep them relevant.

    Private attrs are stored in model __slots__.

    :param default: the attribute’s default value
    :param default_factory: callable that will be called when a default value is needed for this attribute
      If both `default` and `default_factory` are set, an error is raised.
    """
    if default is not Undefined and default_factory is not None:
        raise ValueError('cannot specify both default and default_factory')

    return ModelPrivateAttr(
        default,
        default_factory=default_factory,
    )


class DeferredType:
    """
    Used to postpone field preparation, while creating recursive generic models.
    """<|MERGE_RESOLUTION|>--- conflicted
+++ resolved
@@ -154,11 +154,8 @@
         self.max_length = kwargs.pop('max_length', None)
         self.allow_mutation = kwargs.pop('allow_mutation', True)
         self.regex = kwargs.pop('regex', None)
-<<<<<<< HEAD
         self.discriminator = kwargs.pop('discriminator', None)
-=======
         self.repr = kwargs.pop('repr', True)
->>>>>>> b718e8e6
         self.extra = kwargs
 
     def __repr_args__(self) -> 'ReprArgs':
@@ -223,11 +220,8 @@
     max_length: int = None,
     allow_mutation: bool = True,
     regex: str = None,
-<<<<<<< HEAD
     discriminator: str = None,
-=======
     repr: bool = True,
->>>>>>> b718e8e6
     **extra: Any,
 ) -> Any:
     """
@@ -264,12 +258,9 @@
       assigned on an instance.  The BaseModel Config must set validate_assignment to True
     :param regex: only applies to strings, requires the field match agains a regular expression
       pattern string. The schema will have a ``pattern`` validation keyword
-<<<<<<< HEAD
     :param discriminator: only useful with a (discriminated a.k.a. tagged) `Union` of sub models with a common field.
       The `discriminator` is the name of this common field to shorten validation and improve generated schema
-=======
     :param repr: show this field in the representation
->>>>>>> b718e8e6
     :param **extra: any additional keyword arguments will be added as is to the schema
     """
     field_info = FieldInfo(
@@ -292,11 +283,8 @@
         max_length=max_length,
         allow_mutation=allow_mutation,
         regex=regex,
-<<<<<<< HEAD
         discriminator=discriminator,
-=======
         repr=repr,
->>>>>>> b718e8e6
         **extra,
     )
     field_info._validate()
