--- conflicted
+++ resolved
@@ -554,13 +554,13 @@
             if isinstance(self.type_, type) and isinstance(None, self.type_):
                 self.allow_none = True
             return
-        if origin is Annotated:
+        elif origin is Annotated:
             self.type_ = get_args(self.type_)[0]
             self._type_analysis()
             return
-        if origin is Callable:
-            return
-        if is_union_origin(origin):
+        elif origin is Callable:
+            return
+        elif is_union_origin(origin):
             types_ = []
             for type_ in get_args(self.type_):
                 if type_ is NoneType:
@@ -580,8 +580,7 @@
             else:
                 self.sub_fields = [self._create_sub_type(t, f'{self.name}_{display_as_type(t)}') for t in types_]
             return
-
-        if issubclass(origin, Tuple):  # type: ignore
+        elif issubclass(origin, Tuple):  # type: ignore
             # origin == Tuple without item type
             args = get_args(self.type_)
             if not args:  # plain tuple
@@ -599,8 +598,7 @@
                 self.shape = SHAPE_TUPLE
                 self.sub_fields = [self._create_sub_type(t, f'{self.name}_{i}') for i, t in enumerate(args)]
             return
-
-        if issubclass(origin, List):
+        elif issubclass(origin, List):
             # Create self validators
             get_validators = getattr(self.type_, '__get_validators__', None)
             if get_validators:
@@ -629,22 +627,19 @@
         elif issubclass(origin, Sequence):
             self.type_ = get_args(self.type_)[0]
             self.shape = SHAPE_SEQUENCE
+        # priority to most common mapping: dict
+        elif origin is dict or origin is Dict:
+            self.key_field = self._create_sub_type(get_args(self.type_)[0], 'key_' + self.name, for_keys=True)
+            self.type_ = get_args(self.type_)[1]
+            self.shape = SHAPE_DICT
         elif issubclass(origin, DefaultDict):
             self.key_field = self._create_sub_type(get_args(self.type_)[0], 'key_' + self.name, for_keys=True)
             self.type_ = get_args(self.type_)[1]
             self.shape = SHAPE_DEFAULTDICT
-<<<<<<< HEAD
-        elif origin is dict or origin is Dict:
-=======
         elif issubclass(origin, Counter):
             self.key_field = self._create_sub_type(get_args(self.type_)[0], 'key_' + self.name, for_keys=True)
             self.type_ = int
             self.shape = SHAPE_COUNTER
-        elif issubclass(origin, Dict):
->>>>>>> 72d4f30f
-            self.key_field = self._create_sub_type(get_args(self.type_)[0], 'key_' + self.name, for_keys=True)
-            self.type_ = get_args(self.type_)[1]
-            self.shape = SHAPE_DICT
         elif issubclass(origin, Mapping):
             self.key_field = self._create_sub_type(get_args(self.type_)[0], 'key_' + self.name, for_keys=True)
             self.type_ = get_args(self.type_)[1]
