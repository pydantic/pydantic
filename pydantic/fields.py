import inspect
from enum import Enum, IntEnum
from typing import Any, Callable, List, Mapping, NamedTuple, Set, Tuple, Type, Union

from . import errors as errors_
from .error_wrappers import ErrorWrapper
from .types import Json, JsonWrapper
from .utils import display_as_type, list_like
from .validators import NoneType, dict_validator, find_validators, not_none_validator

Required: Any = Ellipsis


class ValidatorSignature(IntEnum):
    JUST_VALUE = 1
    VALUE_KWARGS = 2
    CLS_JUST_VALUE = 3
    CLS_VALUE_KWARGS = 4


class Shape(IntEnum):
    SINGLETON = 1
    LIST = 2
    SET = 3
    MAPPING = 4
    TUPLE = 5


class Validator(NamedTuple):
    func: Callable
    pre: bool
    whole: bool
    always: bool
    check_fields: bool


class Schema:
    """
    Used to provide extra information about a field in a model schema.
    """
    __slots__ = 'default', 'alias', 'title', 'choice_names', 'extra',

    def __init__(self, default, *, alias=None, title=None, choice_names=None, **extra):
        self.default = default
        self.alias = alias
        self.title = title
        self.choice_names = choice_names
        self.extra = extra


class Field:
    __slots__ = (
        'type_', 'sub_fields', 'key_field', 'validators', 'whole_pre_validators', 'whole_post_validators',
        'default', 'required', 'model_config', 'name', 'alias', '_schema', 'validate_always', 'allow_none', 'shape',
        'class_validators', 'parse_json'
    )

    def __init__(
            self, *,
            name: str,
            type_: Type,
            class_validators: List[Validator],
            default: Any,
            required: bool,
            model_config: Any,
            alias: str=None,
            allow_none: bool=False,
            schema: Schema=None):

        self.name: str = name
        self.alias: str = alias or name
        self.type_: type = type_
        self.class_validators = class_validators or []
        self.validate_always: bool = False
        self.sub_fields: List[Field] = None
        self.key_field: Field = None
        self.validators = []
        self.whole_pre_validators = None
        self.whole_post_validators = None
        self.default: Any = default
        self.required: bool = required
        self.model_config = model_config
        self.allow_none: bool = allow_none
        self.parse_json: bool = False
        self.shape: Shape = Shape.SINGLETON
        self._schema: Schema = schema
        self.prepare()

    @classmethod
    def infer(cls, *, name, value, annotation, class_validators, config):
        schema_from_config = config.get_field_schema(name)
        if isinstance(value, Schema):
            schema = value
            value = schema.default
        else:
            schema = Schema(value, **schema_from_config)
        schema.alias = schema.alias or schema_from_config.get('alias')
        required = value == Required
        return cls(
            name=name,
            type_=annotation,
            alias=schema.alias,
            class_validators=class_validators,
            default=None if required else value,
            required=required,
            model_config=config,
            schema=schema,
        )

    def set_config(self, config):
        self.model_config = config
        schema_from_config = config.get_field_schema(self.name)
        if schema_from_config:
            self._schema.alias = self._schema.alias or schema_from_config.get('alias')
            self.alias = self._schema.alias

    @property
    def alt_alias(self):
        return self.name != self.alias

    def prepare(self):
        if self.default is not None and self.type_ is None:
            self.type_ = type(self.default)

        if self.type_ is None:
            raise errors_.ConfigError(f'unable to infer type for attribute "{self.name}"')

        self.validate_always: bool = (
            getattr(self.type_, 'validate_always', False) or any(v.always for v in self.class_validators)
        )

        if not self.required and not self.validate_always and self.default is None:
            self.allow_none = True

        self._populate_sub_fields()
        self._populate_validators()

    def schema(self, by_alias=True):
        s = self.type_.schema(by_alias) if hasattr(self.type_, 'schema') else {}
        s.update(
            type=s.get('type') or display_as_type(self.type_),
            title=self._schema.title or s.get('title') or self.alias.title(),
            required=self.required,
        )

        if not self.required and self.default is not None:
            s['default'] = self.default
        if issubclass(self.type_, Enum):
            choice_names = self._schema.choice_names or {}
            s['choices'] = [
                (v.value, choice_names.get(v.value) or k.title())
                for k, v in self.type_.__members__.items()
            ]
        s.update(self._schema.extra)
        return s

    def _populate_sub_fields(self):
        # typing interface is horrible, we have to do some ugly checks
        if isinstance(self.type_, type) and issubclass(self.type_, JsonWrapper):
            self.type_ = self.type_.inner_type
            self.parse_json = True

        origin = _get_type_origin(self.type_)
        if origin is None:
            # field is not "typing" object eg. Union, Dict, List etc.
            return
        if origin is Union:
            types_ = []
            for type_ in self.type_.__args__:
                if type_ is NoneType:
                    self.allow_none = True
                else:
                    types_.append(type_)
            self.sub_fields = [self.create_sub_type(t, f'{self.name}_{display_as_type(t)}') for t in types_]
            return

        if issubclass(origin, Tuple):
            self.shape = Shape.TUPLE
            self.sub_fields = [
                self.create_sub_type(t, f'{self.name}_{i}') for i, t in enumerate(self.type_.__args__)
            ]
            return

        if issubclass(origin, List):
            self.type_ = self.type_.__args__[0]
            self.shape = Shape.LIST
        elif issubclass(origin, Set):
            self.type_ = self.type_.__args__[0]
            self.shape = Shape.SET
        else:
            assert issubclass(origin, Mapping)
            self.key_field = self.create_sub_type(self.type_.__args__[0], 'key_' + self.name)
            self.type_ = self.type_.__args__[1]
            self.shape = Shape.MAPPING

        if _get_type_origin(self.type_):
            # type_ has been refined eg. as the type of a List and sub_fields needs to be populated
            self.sub_fields = [self.create_sub_type(self.type_, '_' + self.name)]

    def create_sub_type(self, type_, name):
        return self.__class__(
            type_=type_,
            name=name,
            class_validators=self.class_validators,
            default=self.default,
            required=self.required,
            allow_none=self.allow_none,
            model_config=self.model_config,
        )

    def _populate_validators(self):
        if not self.sub_fields:
            get_validators = getattr(self.type_, 'get_validators', None)
            v_funcs = (
                *tuple(v.func for v in self.class_validators if not v.whole and v.pre),
                *(get_validators() if get_validators else find_validators(self.type_,
                                                                          self.model_config.arbitrary_types_allowed)),
                *tuple(v.func for v in self.class_validators if not v.whole and not v.pre),
            )
            self.validators = self._prep_vals(v_funcs)

        if self.class_validators:
            self.whole_pre_validators = self._prep_vals(v.func for v in self.class_validators if v.whole and v.pre)
            self.whole_post_validators = self._prep_vals(v.func for v in self.class_validators if v.whole and not v.pre)

    def _prep_vals(self, v_funcs):
        v = []
        for f in v_funcs:
            if not f or (self.allow_none and f is not_none_validator):
                continue
            v.append((
                _get_validator_signature(f),
                f,
            ))
        return tuple(v)

    def validate(self, v, values, *, loc, cls=None):  # noqa: C901 (ignore complexity)
        if self.allow_none and v is None:
            return None, None

        loc = loc if isinstance(loc, tuple) else (loc, )

        if self.parse_json:
            v, error = self._validate_json(v, loc)
            if error:
                return v, error

        if self.whole_pre_validators:
            v, errors = self._apply_validators(v, values, loc, cls, self.whole_pre_validators)
            if errors:
                return v, errors

        if self.shape is Shape.SINGLETON:
            v, errors = self._validate_singleton(v, values, loc, cls)
        elif self.shape is Shape.MAPPING:
            v, errors = self._validate_mapping(v, values, loc, cls)
        elif self.shape is Shape.TUPLE:
            v, errors = self._validate_tuple(v, values, loc, cls)
        else:
            # list or set
            v, errors = self._validate_list_set(v, values, loc, cls)
            if not errors and self.shape is Shape.SET:
                v = set(v)

        if not errors and self.whole_post_validators:
            v, errors = self._apply_validators(v, values, loc, cls, self.whole_post_validators)
        return v, errors

<<<<<<< HEAD
    def _validate_list_set(self, v, values, loc, cls):
        if not list_like(v):
            e = errors_.ListError() if self.shape is Shape.LIST else errors_.SetError()
            return v, ErrorWrapper(e, loc=loc, config=self.model_config)
=======
    def _validate_json(self, v, loc):
        try:
            return Json.validate(v), None
        except ValueError as exc:
            return v, ErrorWrapper(exc, loc=loc, config=self.model_config)
        except TypeError as exc:
            return v, ErrorWrapper(exc, loc=loc, config=self.model_config)

    def _validate_sequence(self, v, values, loc, cls):
        result, errors = [], []
>>>>>>> c31b8d67

        result, errors = [], []
        for i, v_ in enumerate(v):
            v_loc = *loc, i
            r, e = self._validate_singleton(v_, values, v_loc, cls)
            if e:
                errors.append(e)
            else:
                result.append(r)

        if errors:
            return v, errors
        else:
            return result, None

    def _validate_tuple(self, v, values, loc, cls):
        e = None
        if not list_like(v):
            e = errors_.TupleError()
        else:
            actual_length, expected_length = len(v), len(self.sub_fields)
            if actual_length != expected_length:
                e = errors_.TupleLengthError(actual_length=actual_length, expected_length=expected_length)

        if e:
            return v, ErrorWrapper(e, loc=loc, config=self.model_config)

        result, errors = [], []
        for i, (v_, field) in enumerate(zip(v, self.sub_fields)):
            v_loc = *loc, i
            r, e = field.validate(v_, values, loc=v_loc, cls=cls)
            if e:
                errors.append(e)
            else:
                result.append(r)

        if errors:
            return v, errors
        else:
            return tuple(result), None

    def _validate_mapping(self, v, values, loc, cls):
        try:
            v_iter = dict_validator(v)
        except TypeError as exc:
            return v, ErrorWrapper(exc, loc=loc, config=self.model_config)

        result, errors = {}, []
        for k, v_ in v_iter.items():
            v_loc = *loc, '__key__'
            key_result, key_errors = self.key_field.validate(k, values, loc=v_loc, cls=cls)
            if key_errors:
                errors.append(key_errors)
                continue

            v_loc = *loc, k
            value_result, value_errors = self._validate_singleton(v_, values, v_loc, cls)
            if value_errors:
                errors.append(value_errors)
                continue

            result[key_result] = value_result
        if errors:
            return v, errors
        else:
            return result, None

    def _validate_singleton(self, v, values, loc, cls):
        if self.sub_fields:
            errors = []
            for field in self.sub_fields:
                value, error = field.validate(v, values, loc=loc, cls=cls)
                if error:
                    errors.append(error)
                else:
                    return value, None
            return v, errors
        else:
            return self._apply_validators(v, values, loc, cls, self.validators)

    def _apply_validators(self, v, values, loc, cls, validators):
        for signature, validator in validators:
            try:
                if signature is ValidatorSignature.JUST_VALUE:
                    v = validator(v)
                elif signature is ValidatorSignature.VALUE_KWARGS:
                    v = validator(v, values=values, config=self.model_config, field=self)
                elif signature is ValidatorSignature.CLS_JUST_VALUE:
                    v = validator(cls, v)
                else:
                    # ValidatorSignature.CLS_VALUE_KWARGS
                    v = validator(cls, v, values=values, config=self.model_config, field=self)
            except (ValueError, TypeError) as exc:
                return v, ErrorWrapper(exc, loc=loc, config=self.model_config)
        return v, None

    def __repr__(self):
        return f'<Field({self})>'

    def __str__(self):
        parts = [self.name, 'type=' + display_as_type(self.type_)]

        if self.required:
            parts.append('required')
        else:
            parts.append(f'default={self.default!r}')

        if self.alt_alias:
            parts.append('alias=' + self.alias)
        return ' '.join(parts)


def _get_validator_signature(validator):
    signature = inspect.signature(validator)

    # bind here will raise a TypeError so:
    # 1. we can deal with it before validation begins
    # 2. (more importantly) it doesn't get confused with a TypeError when executing the validator
    try:
        if 'cls' in signature._parameters:
            if len(signature.parameters) == 2:
                signature.bind(object(), 1)
                return ValidatorSignature.CLS_JUST_VALUE
            else:
                signature.bind(object(), 1, values=2, config=3, field=4)
                return ValidatorSignature.CLS_VALUE_KWARGS
        else:
            if len(signature.parameters) == 1:
                signature.bind(1)
                return ValidatorSignature.JUST_VALUE
            else:
                signature.bind(1, values=2, config=3, field=4)
                return ValidatorSignature.VALUE_KWARGS
    except TypeError as e:
        raise errors_.ConfigError(f'Invalid signature for validator {validator}: {signature}, should be: '
                                  f'(value) or (value, *, values, config, field) or for class validators '
                                  f'(cls, value) or (cls, value, *, values, config, field)') from e


def _get_type_origin(obj):
    """
    Like obj.__class__ or type(obj) but for typing objects
    """
    return getattr(obj, '__origin__', None)<|MERGE_RESOLUTION|>--- conflicted
+++ resolved
@@ -266,12 +266,6 @@
             v, errors = self._apply_validators(v, values, loc, cls, self.whole_post_validators)
         return v, errors
 
-<<<<<<< HEAD
-    def _validate_list_set(self, v, values, loc, cls):
-        if not list_like(v):
-            e = errors_.ListError() if self.shape is Shape.LIST else errors_.SetError()
-            return v, ErrorWrapper(e, loc=loc, config=self.model_config)
-=======
     def _validate_json(self, v, loc):
         try:
             return Json.validate(v), None
@@ -280,9 +274,10 @@
         except TypeError as exc:
             return v, ErrorWrapper(exc, loc=loc, config=self.model_config)
 
-    def _validate_sequence(self, v, values, loc, cls):
-        result, errors = [], []
->>>>>>> c31b8d67
+    def _validate_list_set(self, v, values, loc, cls):
+        if not list_like(v):
+            e = errors_.ListError() if self.shape is Shape.LIST else errors_.SetError()
+            return v, ErrorWrapper(e, loc=loc, config=self.model_config)
 
         result, errors = [], []
         for i, v_ in enumerate(v):
