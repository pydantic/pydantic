--- conflicted
+++ resolved
@@ -1,10 +1,5 @@
-<<<<<<< HEAD
 from collections import Counter as CollectionCounter, defaultdict, deque
-from collections.abc import Iterable as CollectionsIterable
-=======
-from collections import defaultdict, deque
 from collections.abc import Hashable as CollectionsHashable, Iterable as CollectionsIterable
->>>>>>> 25790862
 from typing import (
     TYPE_CHECKING,
     Any,
