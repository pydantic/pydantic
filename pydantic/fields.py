--- conflicted
+++ resolved
@@ -560,11 +560,7 @@
             return
         elif origin is Callable:
             return
-<<<<<<< HEAD
-        elif is_union_origin(origin):
-=======
-        if is_union(origin):
->>>>>>> 74215794
+        elif is_union(origin):
             types_ = []
             for type_ in get_args(self.type_):
                 if type_ is NoneType:
