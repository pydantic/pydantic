--- conflicted
+++ resolved
@@ -5,13 +5,9 @@
 
 from . import errors as errors_
 from .error_wrappers import ErrorWrapper
-<<<<<<< HEAD
-from .errors import ConfigError, JsonError, SequenceError
+from .errors import JsonError
 from .types import Json
-from .utils import display_as_type
-=======
 from .utils import display_as_type, list_like
->>>>>>> 03517e4e
 from .validators import NoneType, dict_validator, find_validators, not_none_validator
 
 Required: Any = Ellipsis
