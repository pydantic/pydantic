import copy
from collections import Counter as CollectionCounter, defaultdict, deque
from collections.abc import Hashable as CollectionsHashable, Iterable as CollectionsIterable
from typing import (
    TYPE_CHECKING,
    Any,
    Counter,
    DefaultDict,
    Deque,
    Dict,
    FrozenSet,
    Generator,
    Iterable,
    Iterator,
    List,
    Mapping,
    Optional,
    Pattern,
    Sequence,
    Set,
    Tuple,
    Type,
    TypeVar,
    Union,
)

from typing_extensions import Annotated

from . import errors as errors_
from .class_validators import Validator, make_generic_validator, prep_validators
from .error_wrappers import ErrorWrapper
from .errors import ConfigError, InvalidDiscriminator, MissingDiscriminator, NoneIsNotAllowedError
from .types import Json, JsonWrapper
from .typing import (
    Callable,
    ForwardRef,
    NoArgAnyCallable,
    convert_generics,
    display_as_type,
    get_args,
    get_origin,
    is_literal_type,
    is_new_type,
    is_none_type,
    is_typeddict,
    is_union,
    new_type_supertype,
)
from .utils import (
    PyObjectStr,
    Representation,
    ValueItems,
    get_discriminator_alias_and_values,
    get_unique_discriminator_alias,
    lenient_isinstance,
    lenient_issubclass,
    sequence_like,
    smart_deepcopy,
)
from .validators import constant_validator, dict_validator, find_validators, validate_json

Required: Any = Ellipsis

T = TypeVar('T')


class UndefinedType:
    def __repr__(self) -> str:
        return 'PydanticUndefined'

    def __copy__(self: T) -> T:
        return self

    def __reduce__(self) -> str:
        return 'Undefined'

    def __deepcopy__(self: T, _: Any) -> T:
        return self


Undefined = UndefinedType()

if TYPE_CHECKING:
    from .class_validators import ValidatorsList
    from .config import BaseConfig
    from .error_wrappers import ErrorList
    from .types import ModelOrDc
    from .typing import AbstractSetIntStr, MappingIntStrAny, ReprArgs

    ValidateReturn = Tuple[Optional[Any], Optional[ErrorList]]
    LocStr = Union[Tuple[Union[int, str], ...], str]
    BoolUndefined = Union[bool, UndefinedType]


class FieldInfo(Representation):
    """
    Captures extra information about a field.
    """

    __slots__ = (
        'default',
        'default_factory',
        'alias',
        'alias_priority',
        'title',
        'description',
        'exclude',
        'include',
        'const',
        'gt',
        'ge',
        'lt',
        'le',
        'multiple_of',
        'max_digits',
        'decimal_places',
        'min_items',
        'max_items',
        'unique_items',
        'min_length',
        'max_length',
        'allow_mutation',
        'repr',
        'regex',
        'discriminator',
        'extra',
    )

    # field constraints with the default value, it's also used in update_from_config below
    __field_constraints__ = {
        'min_length': None,
        'max_length': None,
        'regex': None,
        'gt': None,
        'lt': None,
        'ge': None,
        'le': None,
        'multiple_of': None,
        'max_digits': None,
        'decimal_places': None,
        'min_items': None,
        'max_items': None,
        'unique_items': None,
        'allow_mutation': True,
    }

    def __init__(self, default: Any = Undefined, **kwargs: Any) -> None:
        self.default = default
        self.default_factory = kwargs.pop('default_factory', None)
        self.alias = kwargs.pop('alias', None)
        self.alias_priority = kwargs.pop('alias_priority', 2 if self.alias is not None else None)
        self.title = kwargs.pop('title', None)
        self.description = kwargs.pop('description', None)
        self.exclude = kwargs.pop('exclude', None)
        self.include = kwargs.pop('include', None)
        self.const = kwargs.pop('const', None)
        self.gt = kwargs.pop('gt', None)
        self.ge = kwargs.pop('ge', None)
        self.lt = kwargs.pop('lt', None)
        self.le = kwargs.pop('le', None)
        self.multiple_of = kwargs.pop('multiple_of', None)
        self.max_digits = kwargs.pop('max_digits', None)
        self.decimal_places = kwargs.pop('decimal_places', None)
        self.min_items = kwargs.pop('min_items', None)
        self.max_items = kwargs.pop('max_items', None)
        self.unique_items = kwargs.pop('unique_items', None)
        self.min_length = kwargs.pop('min_length', None)
        self.max_length = kwargs.pop('max_length', None)
        self.allow_mutation = kwargs.pop('allow_mutation', True)
        self.regex = kwargs.pop('regex', None)
        self.discriminator = kwargs.pop('discriminator', None)
        self.repr = kwargs.pop('repr', True)
        self.extra = kwargs

    def __repr_args__(self) -> 'ReprArgs':

        field_defaults_to_hide: Dict[str, Any] = {
            'repr': True,
            **self.__field_constraints__,
        }

        attrs = ((s, getattr(self, s)) for s in self.__slots__)
        return [(a, v) for a, v in attrs if v != field_defaults_to_hide.get(a, None)]

    def get_constraints(self) -> Set[str]:
        """
        Gets the constraints set on the field by comparing the constraint value with its default value

        :return: the constraints set on field_info
        """
        return {attr for attr, default in self.__field_constraints__.items() if getattr(self, attr) != default}

    def update_from_config(self, from_config: Dict[str, Any]) -> None:
        """
        Update this FieldInfo based on a dict from get_field_info, only fields which have not been set are dated.
        """
        for attr_name, value in from_config.items():
            try:
                current_value = getattr(self, attr_name)
            except AttributeError:
                # attr_name is not an attribute of FieldInfo, it should therefore be added to extra
                self.extra[attr_name] = value
            else:
                if current_value is self.__field_constraints__.get(attr_name, None):
                    setattr(self, attr_name, value)
                elif attr_name == 'exclude':
                    self.exclude = ValueItems.merge(value, current_value)
                elif attr_name == 'include':
                    self.include = ValueItems.merge(value, current_value, intersect=True)

    def _validate(self) -> None:
        if self.default is not Undefined and self.default_factory is not None:
            raise ValueError('cannot specify both default and default_factory')


def Field(
    default: Any = Undefined,
    *,
    default_factory: Optional[NoArgAnyCallable] = None,
    alias: str = None,
    title: str = None,
    description: str = None,
    exclude: Union['AbstractSetIntStr', 'MappingIntStrAny', Any] = None,
    include: Union['AbstractSetIntStr', 'MappingIntStrAny', Any] = None,
    const: bool = None,
    gt: float = None,
    ge: float = None,
    lt: float = None,
    le: float = None,
    multiple_of: float = None,
    max_digits: int = None,
    decimal_places: int = None,
    min_items: int = None,
    max_items: int = None,
    unique_items: bool = None,
    min_length: int = None,
    max_length: int = None,
    allow_mutation: bool = True,
    regex: str = None,
    discriminator: str = None,
    repr: bool = True,
    **extra: Any,
) -> Any:
    """
    Used to provide extra information about a field, either for the model schema or complex validation. Some arguments
    apply only to number fields (``int``, ``float``, ``Decimal``) and some apply only to ``str``.

    :param default: since this is replacing the field’s default, its first argument is used
      to set the default, use ellipsis (``...``) to indicate the field is required
    :param default_factory: callable that will be called when a default value is needed for this field
      If both `default` and `default_factory` are set, an error is raised.
    :param alias: the public name of the field
    :param title: can be any string, used in the schema
    :param description: can be any string, used in the schema
    :param exclude: exclude this field while dumping.
      Takes same values as the ``include`` and ``exclude`` arguments on the ``.dict`` method.
    :param include: include this field while dumping.
      Takes same values as the ``include`` and ``exclude`` arguments on the ``.dict`` method.
    :param const: this field is required and *must* take it's default value
    :param gt: only applies to numbers, requires the field to be "greater than". The schema
      will have an ``exclusiveMinimum`` validation keyword
    :param ge: only applies to numbers, requires the field to be "greater than or equal to". The
      schema will have a ``minimum`` validation keyword
    :param lt: only applies to numbers, requires the field to be "less than". The schema
      will have an ``exclusiveMaximum`` validation keyword
    :param le: only applies to numbers, requires the field to be "less than or equal to". The
      schema will have a ``maximum`` validation keyword
    :param multiple_of: only applies to numbers, requires the field to be "a multiple of". The
      schema will have a ``multipleOf`` validation keyword
    :param max_digits: only applies to Decimals, requires the field to have a maximum number
      of digits within the decimal. It does not include a zero before the decimal point or trailing decimal zeroes.
    :param decimal_places: only applies to Decimals, requires the field to have at most a number of decimal places
      allowed. It does not include trailing decimal zeroes.
    :param min_items: only applies to lists, requires the field to have a minimum number of
      elements. The schema will have a ``minItems`` validation keyword
    :param max_items: only applies to lists, requires the field to have a maximum number of
      elements. The schema will have a ``maxItems`` validation keyword
    :param unique_items: only applies to lists, requires the field not to have duplicated
      elements. The schema will have a ``uniqueItems`` validation keyword
    :param min_length: only applies to strings, requires the field to have a minimum length. The
      schema will have a ``maximum`` validation keyword
    :param max_length: only applies to strings, requires the field to have a maximum length. The
      schema will have a ``maxLength`` validation keyword
    :param allow_mutation: a boolean which defaults to True. When False, the field raises a TypeError if the field is
      assigned on an instance.  The BaseModel Config must set validate_assignment to True
    :param regex: only applies to strings, requires the field match against a regular expression
      pattern string. The schema will have a ``pattern`` validation keyword
    :param discriminator: only useful with a (discriminated a.k.a. tagged) `Union` of sub models with a common field.
      The `discriminator` is the name of this common field to shorten validation and improve generated schema
    :param repr: show this field in the representation
    :param **extra: any additional keyword arguments will be added as is to the schema
    """
    field_info = FieldInfo(
        default,
        default_factory=default_factory,
        alias=alias,
        title=title,
        description=description,
        exclude=exclude,
        include=include,
        const=const,
        gt=gt,
        ge=ge,
        lt=lt,
        le=le,
        multiple_of=multiple_of,
        max_digits=max_digits,
        decimal_places=decimal_places,
        min_items=min_items,
        max_items=max_items,
        unique_items=unique_items,
        min_length=min_length,
        max_length=max_length,
        allow_mutation=allow_mutation,
        regex=regex,
        discriminator=discriminator,
        repr=repr,
        **extra,
    )
    field_info._validate()
    return field_info


# used to be an enum but changed to int's for small performance improvement as less access overhead
SHAPE_SINGLETON = 1
SHAPE_LIST = 2
SHAPE_SET = 3
SHAPE_MAPPING = 4
SHAPE_TUPLE = 5
SHAPE_TUPLE_ELLIPSIS = 6
SHAPE_SEQUENCE = 7
SHAPE_FROZENSET = 8
SHAPE_ITERABLE = 9
SHAPE_GENERIC = 10
SHAPE_DEQUE = 11
SHAPE_DICT = 12
SHAPE_DEFAULTDICT = 13
SHAPE_COUNTER = 14
SHAPE_NAME_LOOKUP = {
    SHAPE_LIST: 'List[{}]',
    SHAPE_SET: 'Set[{}]',
    SHAPE_TUPLE_ELLIPSIS: 'Tuple[{}, ...]',
    SHAPE_SEQUENCE: 'Sequence[{}]',
    SHAPE_FROZENSET: 'FrozenSet[{}]',
    SHAPE_ITERABLE: 'Iterable[{}]',
    SHAPE_DEQUE: 'Deque[{}]',
    SHAPE_DICT: 'Dict[{}]',
    SHAPE_DEFAULTDICT: 'DefaultDict[{}]',
    SHAPE_COUNTER: 'Counter[{}]',
}

MAPPING_LIKE_SHAPES: Set[int] = {SHAPE_DEFAULTDICT, SHAPE_DICT, SHAPE_MAPPING, SHAPE_COUNTER}


class ModelField(Representation):
    __slots__ = (
        'type_',
        'outer_type_',
        'annotation',
        'sub_fields',
        'sub_fields_mapping',
        'key_field',
        'validators',
        'pre_validators',
        'post_validators',
        'default',
        'default_factory',
        'required',
        'model_config',
        'name',
        'alias',
        'has_alias',
        'field_info',
        'discriminator_key',
        'discriminator_alias',
        'validate_always',
        'allow_none',
        'shape',
        'class_validators',
        'parse_json',
    )

    def __init__(
        self,
        *,
        name: str,
        type_: Type[Any],
        class_validators: Optional[Dict[str, Validator]],
        model_config: Type['BaseConfig'],
        default: Any = None,
        default_factory: Optional[NoArgAnyCallable] = None,
        required: 'BoolUndefined' = Undefined,
        alias: str = None,
        field_info: Optional[FieldInfo] = None,
    ) -> None:

        self.name: str = name
<<<<<<< HEAD
        self.has_alias: bool = bool(alias)
        self.alias: str = alias or name
        self.annotation = type_
=======
        self.has_alias: bool = alias is not None
        self.alias: str = alias if alias is not None else name
>>>>>>> 39d30c24
        self.type_: Any = convert_generics(type_)
        self.outer_type_: Any = type_
        self.class_validators = class_validators or {}
        self.default: Any = default
        self.default_factory: Optional[NoArgAnyCallable] = default_factory
        self.required: 'BoolUndefined' = required
        self.model_config = model_config
        self.field_info: FieldInfo = field_info or FieldInfo(default)
        self.discriminator_key: Optional[str] = self.field_info.discriminator
        self.discriminator_alias: Optional[str] = self.discriminator_key

        self.allow_none: bool = False
        self.validate_always: bool = False
        self.sub_fields: Optional[List[ModelField]] = None
        self.sub_fields_mapping: Optional[Dict[str, 'ModelField']] = None  # used for discriminated union
        self.key_field: Optional[ModelField] = None
        self.validators: 'ValidatorsList' = []
        self.pre_validators: Optional['ValidatorsList'] = None
        self.post_validators: Optional['ValidatorsList'] = None
        self.parse_json: bool = False
        self.shape: int = SHAPE_SINGLETON
        self.model_config.prepare_field(self)
        self.prepare()

    def get_default(self) -> Any:
        return smart_deepcopy(self.default) if self.default_factory is None else self.default_factory()

    @staticmethod
    def _get_field_info(
        field_name: str, annotation: Any, value: Any, config: Type['BaseConfig']
    ) -> Tuple[FieldInfo, Any]:
        """
        Get a FieldInfo from a root typing.Annotated annotation, value, or config default.

        The FieldInfo may be set in typing.Annotated or the value, but not both. If neither contain
        a FieldInfo, a new one will be created using the config.

        :param field_name: name of the field for use in error messages
        :param annotation: a type hint such as `str` or `Annotated[str, Field(..., min_length=5)]`
        :param value: the field's assigned value
        :param config: the model's config object
        :return: the FieldInfo contained in the `annotation`, the value, or a new one from the config.
        """
        field_info_from_config = config.get_field_info(field_name)

        field_info = None
        if get_origin(annotation) is Annotated:
            field_infos = [arg for arg in get_args(annotation)[1:] if isinstance(arg, FieldInfo)]
            if len(field_infos) > 1:
                raise ValueError(f'cannot specify multiple `Annotated` `Field`s for {field_name!r}')
            field_info = next(iter(field_infos), None)
            if field_info is not None:
                field_info = copy.copy(field_info)
                field_info.update_from_config(field_info_from_config)
                if field_info.default not in (Undefined, Required):
                    raise ValueError(f'`Field` default cannot be set in `Annotated` for {field_name!r}')
                if value is not Undefined and value is not Required:
                    # check also `Required` because of `validate_arguments` that sets `...` as default value
                    field_info.default = value

        if isinstance(value, FieldInfo):
            if field_info is not None:
                raise ValueError(f'cannot specify `Annotated` and value `Field`s together for {field_name!r}')
            field_info = value
            field_info.update_from_config(field_info_from_config)
        elif field_info is None:
            field_info = FieldInfo(value, **field_info_from_config)
        value = None if field_info.default_factory is not None else field_info.default
        field_info._validate()
        return field_info, value

    @classmethod
    def infer(
        cls,
        *,
        name: str,
        value: Any,
        annotation: Any,
        class_validators: Optional[Dict[str, Validator]],
        config: Type['BaseConfig'],
    ) -> 'ModelField':
        from .schema import get_annotation_from_field_info

        field_info, value = cls._get_field_info(name, annotation, value, config)
        required: 'BoolUndefined' = Undefined
        if value is Required:
            required = True
            value = None
        elif value is not Undefined:
            required = False
        annotation = get_annotation_from_field_info(annotation, field_info, name, config.validate_assignment)

        return cls(
            name=name,
            type_=annotation,
            alias=field_info.alias,
            class_validators=class_validators,
            default=value,
            default_factory=field_info.default_factory,
            required=required,
            model_config=config,
            field_info=field_info,
        )

    def set_config(self, config: Type['BaseConfig']) -> None:
        self.model_config = config
        info_from_config = config.get_field_info(self.name)
        config.prepare_field(self)
        new_alias = info_from_config.get('alias')
        new_alias_priority = info_from_config.get('alias_priority') or 0
        if new_alias and new_alias_priority >= (self.field_info.alias_priority or 0):
            self.field_info.alias = new_alias
            self.field_info.alias_priority = new_alias_priority
            self.alias = new_alias
        new_exclude = info_from_config.get('exclude')
        if new_exclude is not None:
            self.field_info.exclude = ValueItems.merge(self.field_info.exclude, new_exclude)
        new_include = info_from_config.get('include')
        if new_include is not None:
            self.field_info.include = ValueItems.merge(self.field_info.include, new_include, intersect=True)

    @property
    def alt_alias(self) -> bool:
        return self.name != self.alias

    def prepare(self) -> None:
        """
        Prepare the field but inspecting self.default, self.type_ etc.

        Note: this method is **not** idempotent (because _type_analysis is not idempotent),
        e.g. calling it it multiple times may modify the field and configure it incorrectly.
        """
        self._set_default_and_type()
        if self.type_.__class__ is ForwardRef or self.type_.__class__ is DeferredType:
            # self.type_ is currently a ForwardRef and there's nothing we can do now,
            # user will need to call model.update_forward_refs()
            return

        self._type_analysis()
        if self.required is Undefined:
            self.required = True
        if self.default is Undefined and self.default_factory is None:
            self.default = None
        self.populate_validators()

    def _set_default_and_type(self) -> None:
        """
        Set the default value, infer the type if needed and check if `None` value is valid.
        """
        if self.default_factory is not None:
            if self.type_ is Undefined:
                raise errors_.ConfigError(
                    f'you need to set the type of field {self.name!r} when using `default_factory`'
                )
            return

        default_value = self.get_default()

        if default_value is not None and self.type_ is Undefined:
            self.type_ = default_value.__class__
            self.outer_type_ = self.type_
            self.annotation = self.type_

        if self.type_ is Undefined:
            raise errors_.ConfigError(f'unable to infer type for attribute "{self.name}"')

        if self.required is False and default_value is None:
            self.allow_none = True

    def _type_analysis(self) -> None:  # noqa: C901 (ignore complexity)
        # typing interface is horrible, we have to do some ugly checks
        if lenient_issubclass(self.type_, JsonWrapper):
            self.type_ = self.type_.inner_type
            self.parse_json = True
        elif lenient_issubclass(self.type_, Json):
            self.type_ = Any
            self.parse_json = True
        elif isinstance(self.type_, TypeVar):
            if self.type_.__bound__:
                self.type_ = self.type_.__bound__
            elif self.type_.__constraints__:
                self.type_ = Union[self.type_.__constraints__]
            else:
                self.type_ = Any
        elif is_new_type(self.type_):
            self.type_ = new_type_supertype(self.type_)

        if self.type_ is Any or self.type_ is object:
            if self.required is Undefined:
                self.required = False
            self.allow_none = True
            return
        elif self.type_ is Pattern:
            # python 3.7 only, Pattern is a typing object but without sub fields
            return
        elif is_literal_type(self.type_):
            return
        elif is_typeddict(self.type_):
            return

        origin = get_origin(self.type_)

        if origin is Annotated:
            self.type_ = get_args(self.type_)[0]
            self._type_analysis()
            return

        if self.discriminator_key is not None and not is_union(origin):
            raise TypeError('`discriminator` can only be used with `Union` type with more than one variant')

        # add extra check for `collections.abc.Hashable` for python 3.10+ where origin is not `None`
        if origin is None or origin is CollectionsHashable:
            # field is not "typing" object eg. Union, Dict, List etc.
            # allow None for virtual superclasses of NoneType, e.g. Hashable
            if isinstance(self.type_, type) and isinstance(None, self.type_):
                self.allow_none = True
            return
        elif origin is Callable:
            return
        elif is_union(origin):
            types_ = []
            for type_ in get_args(self.type_):
                if is_none_type(type_) or type_ is Any or type_ is object:
                    if self.required is Undefined:
                        self.required = False
                    self.allow_none = True
                if is_none_type(type_):
                    continue
                types_.append(type_)

            if len(types_) == 1:
                # Optional[]
                self.type_ = types_[0]
                # this is the one case where the "outer type" isn't just the original type
                self.outer_type_ = self.type_
                # re-run to correctly interpret the new self.type_
                self._type_analysis()
            else:
                self.sub_fields = [self._create_sub_type(t, f'{self.name}_{display_as_type(t)}') for t in types_]

                if self.discriminator_key is not None:
                    self.prepare_discriminated_union_sub_fields()
            return
        elif issubclass(origin, Tuple):  # type: ignore
            # origin == Tuple without item type
            args = get_args(self.type_)
            if not args:  # plain tuple
                self.type_ = Any
                self.shape = SHAPE_TUPLE_ELLIPSIS
            elif len(args) == 2 and args[1] is Ellipsis:  # e.g. Tuple[int, ...]
                self.type_ = args[0]
                self.shape = SHAPE_TUPLE_ELLIPSIS
                self.sub_fields = [self._create_sub_type(args[0], f'{self.name}_0')]
            elif args == ((),):  # Tuple[()] means empty tuple
                self.shape = SHAPE_TUPLE
                self.type_ = Any
                self.sub_fields = []
            else:
                self.shape = SHAPE_TUPLE
                self.sub_fields = [self._create_sub_type(t, f'{self.name}_{i}') for i, t in enumerate(args)]
            return
        elif issubclass(origin, List):
            # Create self validators
            get_validators = getattr(self.type_, '__get_validators__', None)
            if get_validators:
                self.class_validators.update(
                    {f'list_{i}': Validator(validator, pre=True) for i, validator in enumerate(get_validators())}
                )

            self.type_ = get_args(self.type_)[0]
            self.shape = SHAPE_LIST
        elif issubclass(origin, Set):
            # Create self validators
            get_validators = getattr(self.type_, '__get_validators__', None)
            if get_validators:
                self.class_validators.update(
                    {f'set_{i}': Validator(validator, pre=True) for i, validator in enumerate(get_validators())}
                )

            self.type_ = get_args(self.type_)[0]
            self.shape = SHAPE_SET
        elif issubclass(origin, FrozenSet):
            # Create self validators
            get_validators = getattr(self.type_, '__get_validators__', None)
            if get_validators:
                self.class_validators.update(
                    {f'frozenset_{i}': Validator(validator, pre=True) for i, validator in enumerate(get_validators())}
                )

            self.type_ = get_args(self.type_)[0]
            self.shape = SHAPE_FROZENSET
        elif issubclass(origin, Deque):
            self.type_ = get_args(self.type_)[0]
            self.shape = SHAPE_DEQUE
        elif issubclass(origin, Sequence):
            self.type_ = get_args(self.type_)[0]
            self.shape = SHAPE_SEQUENCE
        # priority to most common mapping: dict
        elif origin is dict or origin is Dict:
            self.key_field = self._create_sub_type(get_args(self.type_)[0], 'key_' + self.name, for_keys=True)
            self.type_ = get_args(self.type_)[1]
            self.shape = SHAPE_DICT
        elif issubclass(origin, DefaultDict):
            self.key_field = self._create_sub_type(get_args(self.type_)[0], 'key_' + self.name, for_keys=True)
            self.type_ = get_args(self.type_)[1]
            self.shape = SHAPE_DEFAULTDICT
        elif issubclass(origin, Counter):
            self.key_field = self._create_sub_type(get_args(self.type_)[0], 'key_' + self.name, for_keys=True)
            self.type_ = int
            self.shape = SHAPE_COUNTER
        elif issubclass(origin, Mapping):
            self.key_field = self._create_sub_type(get_args(self.type_)[0], 'key_' + self.name, for_keys=True)
            self.type_ = get_args(self.type_)[1]
            self.shape = SHAPE_MAPPING
        # Equality check as almost everything inherits form Iterable, including str
        # check for Iterable and CollectionsIterable, as it could receive one even when declared with the other
        elif origin in {Iterable, CollectionsIterable}:
            self.type_ = get_args(self.type_)[0]
            self.shape = SHAPE_ITERABLE
            self.sub_fields = [self._create_sub_type(self.type_, f'{self.name}_type')]
        elif issubclass(origin, Type):  # type: ignore
            return
        elif hasattr(origin, '__get_validators__') or self.model_config.arbitrary_types_allowed:
            # Is a Pydantic-compatible generic that handles itself
            # or we have arbitrary_types_allowed = True
            self.shape = SHAPE_GENERIC
            self.sub_fields = [self._create_sub_type(t, f'{self.name}_{i}') for i, t in enumerate(get_args(self.type_))]
            self.type_ = origin
            return
        else:
            raise TypeError(f'Fields of type "{origin}" are not supported.')

        # type_ has been refined eg. as the type of a List and sub_fields needs to be populated
        self.sub_fields = [self._create_sub_type(self.type_, '_' + self.name)]

    def prepare_discriminated_union_sub_fields(self) -> None:
        """
        Prepare the mapping <discriminator key> -> <ModelField> and update `sub_fields`
        Note that this process can be aborted if a `ForwardRef` is encountered
        """
        assert self.discriminator_key is not None

        if self.type_.__class__ is DeferredType:
            return

        assert self.sub_fields is not None
        sub_fields_mapping: Dict[str, 'ModelField'] = {}
        all_aliases: Set[str] = set()

        for sub_field in self.sub_fields:
            t = sub_field.type_
            if t.__class__ is ForwardRef:
                # Stopping everything...will need to call `update_forward_refs`
                return

            alias, discriminator_values = get_discriminator_alias_and_values(t, self.discriminator_key)
            all_aliases.add(alias)
            for discriminator_value in discriminator_values:
                sub_fields_mapping[discriminator_value] = sub_field

        self.sub_fields_mapping = sub_fields_mapping
        self.discriminator_alias = get_unique_discriminator_alias(all_aliases, self.discriminator_key)

    def _create_sub_type(self, type_: Type[Any], name: str, *, for_keys: bool = False) -> 'ModelField':
        if for_keys:
            class_validators = None
        else:
            # validators for sub items should not have `each_item` as we want to check only the first sublevel
            class_validators = {
                k: Validator(
                    func=v.func,
                    pre=v.pre,
                    each_item=False,
                    always=v.always,
                    check_fields=v.check_fields,
                    skip_on_failure=v.skip_on_failure,
                )
                for k, v in self.class_validators.items()
                if v.each_item
            }

        field_info, _ = self._get_field_info(name, type_, None, self.model_config)

        return self.__class__(
            type_=type_,
            name=name,
            class_validators=class_validators,
            model_config=self.model_config,
            field_info=field_info,
        )

    def populate_validators(self) -> None:
        """
        Prepare self.pre_validators, self.validators, and self.post_validators based on self.type_'s  __get_validators__
        and class validators. This method should be idempotent, e.g. it should be safe to call multiple times
        without mis-configuring the field.
        """
        self.validate_always = getattr(self.type_, 'validate_always', False) or any(
            v.always for v in self.class_validators.values()
        )

        class_validators_ = self.class_validators.values()
        if not self.sub_fields or self.shape == SHAPE_GENERIC:
            get_validators = getattr(self.type_, '__get_validators__', None)
            v_funcs = (
                *[v.func for v in class_validators_ if v.each_item and v.pre],
                *(get_validators() if get_validators else list(find_validators(self.type_, self.model_config))),
                *[v.func for v in class_validators_ if v.each_item and not v.pre],
            )
            self.validators = prep_validators(v_funcs)

        self.pre_validators = []
        self.post_validators = []

        if self.field_info and self.field_info.const:
            self.post_validators.append(make_generic_validator(constant_validator))

        if class_validators_:
            self.pre_validators += prep_validators(v.func for v in class_validators_ if not v.each_item and v.pre)
            self.post_validators += prep_validators(v.func for v in class_validators_ if not v.each_item and not v.pre)

        if self.parse_json:
            self.pre_validators.append(make_generic_validator(validate_json))

        self.pre_validators = self.pre_validators or None
        self.post_validators = self.post_validators or None

    def validate(
        self, v: Any, values: Dict[str, Any], *, loc: 'LocStr', cls: Optional['ModelOrDc'] = None
    ) -> 'ValidateReturn':

        assert self.type_.__class__ is not DeferredType

        if self.type_.__class__ is ForwardRef:
            assert cls is not None
            raise ConfigError(
                f'field "{self.name}" not yet prepared so type is still a ForwardRef, '
                f'you might need to call {cls.__name__}.update_forward_refs().'
            )

        errors: Optional['ErrorList']
        if self.pre_validators:
            v, errors = self._apply_validators(v, values, loc, cls, self.pre_validators)
            if errors:
                return v, errors

        if v is None:
            if is_none_type(self.type_):
                # keep validating
                pass
            elif self.allow_none:
                if self.post_validators:
                    return self._apply_validators(v, values, loc, cls, self.post_validators)
                else:
                    return None, None
            else:
                return v, ErrorWrapper(NoneIsNotAllowedError(), loc)

        if self.shape == SHAPE_SINGLETON:
            v, errors = self._validate_singleton(v, values, loc, cls)
        elif self.shape in MAPPING_LIKE_SHAPES:
            v, errors = self._validate_mapping_like(v, values, loc, cls)
        elif self.shape == SHAPE_TUPLE:
            v, errors = self._validate_tuple(v, values, loc, cls)
        elif self.shape == SHAPE_ITERABLE:
            v, errors = self._validate_iterable(v, values, loc, cls)
        elif self.shape == SHAPE_GENERIC:
            v, errors = self._apply_validators(v, values, loc, cls, self.validators)
        else:
            #  sequence, list, set, generator, tuple with ellipsis, frozen set
            v, errors = self._validate_sequence_like(v, values, loc, cls)

        if not errors and self.post_validators:
            v, errors = self._apply_validators(v, values, loc, cls, self.post_validators)
        return v, errors

    def _validate_sequence_like(  # noqa: C901 (ignore complexity)
        self, v: Any, values: Dict[str, Any], loc: 'LocStr', cls: Optional['ModelOrDc']
    ) -> 'ValidateReturn':
        """
        Validate sequence-like containers: lists, tuples, sets and generators
        Note that large if-else blocks are necessary to enable Cython
        optimization, which is why we disable the complexity check above.
        """
        if not sequence_like(v):
            e: errors_.PydanticTypeError
            if self.shape == SHAPE_LIST:
                e = errors_.ListError()
            elif self.shape in (SHAPE_TUPLE, SHAPE_TUPLE_ELLIPSIS):
                e = errors_.TupleError()
            elif self.shape == SHAPE_SET:
                e = errors_.SetError()
            elif self.shape == SHAPE_FROZENSET:
                e = errors_.FrozenSetError()
            else:
                e = errors_.SequenceError()
            return v, ErrorWrapper(e, loc)

        loc = loc if isinstance(loc, tuple) else (loc,)
        result = []
        errors: List[ErrorList] = []
        for i, v_ in enumerate(v):
            v_loc = *loc, i
            r, ee = self._validate_singleton(v_, values, v_loc, cls)
            if ee:
                errors.append(ee)
            else:
                result.append(r)

        if errors:
            return v, errors

        converted: Union[List[Any], Set[Any], FrozenSet[Any], Tuple[Any, ...], Iterator[Any], Deque[Any]] = result

        if self.shape == SHAPE_SET:
            converted = set(result)
        elif self.shape == SHAPE_FROZENSET:
            converted = frozenset(result)
        elif self.shape == SHAPE_TUPLE_ELLIPSIS:
            converted = tuple(result)
        elif self.shape == SHAPE_DEQUE:
            converted = deque(result)
        elif self.shape == SHAPE_SEQUENCE:
            if isinstance(v, tuple):
                converted = tuple(result)
            elif isinstance(v, set):
                converted = set(result)
            elif isinstance(v, Generator):
                converted = iter(result)
            elif isinstance(v, deque):
                converted = deque(result)
        return converted, None

    def _validate_iterable(
        self, v: Any, values: Dict[str, Any], loc: 'LocStr', cls: Optional['ModelOrDc']
    ) -> 'ValidateReturn':
        """
        Validate Iterables.

        This intentionally doesn't validate values to allow infinite generators.
        """

        try:
            iterable = iter(v)
        except TypeError:
            return v, ErrorWrapper(errors_.IterableError(), loc)
        return iterable, None

    def _validate_tuple(
        self, v: Any, values: Dict[str, Any], loc: 'LocStr', cls: Optional['ModelOrDc']
    ) -> 'ValidateReturn':
        e: Optional[Exception] = None
        if not sequence_like(v):
            e = errors_.TupleError()
        else:
            actual_length, expected_length = len(v), len(self.sub_fields)  # type: ignore
            if actual_length != expected_length:
                e = errors_.TupleLengthError(actual_length=actual_length, expected_length=expected_length)

        if e:
            return v, ErrorWrapper(e, loc)

        loc = loc if isinstance(loc, tuple) else (loc,)
        result = []
        errors: List[ErrorList] = []
        for i, (v_, field) in enumerate(zip(v, self.sub_fields)):  # type: ignore
            v_loc = *loc, i
            r, ee = field.validate(v_, values, loc=v_loc, cls=cls)
            if ee:
                errors.append(ee)
            else:
                result.append(r)

        if errors:
            return v, errors
        else:
            return tuple(result), None

    def _validate_mapping_like(
        self, v: Any, values: Dict[str, Any], loc: 'LocStr', cls: Optional['ModelOrDc']
    ) -> 'ValidateReturn':
        try:
            v_iter = dict_validator(v)
        except TypeError as exc:
            return v, ErrorWrapper(exc, loc)

        loc = loc if isinstance(loc, tuple) else (loc,)
        result, errors = {}, []
        for k, v_ in v_iter.items():
            v_loc = *loc, '__key__'
            key_result, key_errors = self.key_field.validate(k, values, loc=v_loc, cls=cls)  # type: ignore
            if key_errors:
                errors.append(key_errors)
                continue

            v_loc = *loc, k
            value_result, value_errors = self._validate_singleton(v_, values, v_loc, cls)
            if value_errors:
                errors.append(value_errors)
                continue

            result[key_result] = value_result
        if errors:
            return v, errors
        elif self.shape == SHAPE_DICT:
            return result, None
        elif self.shape == SHAPE_DEFAULTDICT:
            return defaultdict(self.type_, result), None
        elif self.shape == SHAPE_COUNTER:
            return CollectionCounter(result), None
        else:
            return self._get_mapping_value(v, result), None

    def _get_mapping_value(self, original: T, converted: Dict[Any, Any]) -> Union[T, Dict[Any, Any]]:
        """
        When type is `Mapping[KT, KV]` (or another unsupported mapping), we try to avoid
        coercing to `dict` unwillingly.
        """
        original_cls = original.__class__

        if original_cls == dict or original_cls == Dict:
            return converted
        elif original_cls in {defaultdict, DefaultDict}:
            return defaultdict(self.type_, converted)
        else:
            try:
                # Counter, OrderedDict, UserDict, ...
                return original_cls(converted)  # type: ignore
            except TypeError:
                raise RuntimeError(f'Could not convert dictionary to {original_cls.__name__!r}') from None

    def _validate_singleton(
        self, v: Any, values: Dict[str, Any], loc: 'LocStr', cls: Optional['ModelOrDc']
    ) -> 'ValidateReturn':
        if self.sub_fields:
            if self.discriminator_key is not None:
                return self._validate_discriminated_union(v, values, loc, cls)

            errors = []

            if self.model_config.smart_union and is_union(get_origin(self.type_)):
                # 1st pass: check if the value is an exact instance of one of the Union types
                # (e.g. to avoid coercing a bool into an int)
                for field in self.sub_fields:
                    if v.__class__ is field.outer_type_:
                        return v, None

                # 2nd pass: check if the value is an instance of any subclass of the Union types
                for field in self.sub_fields:
                    # This whole logic will be improved later on to support more complex `isinstance` checks
                    # It will probably be done once a strict mode is added and be something like:
                    # ```
                    #     value, error = field.validate(v, values, strict=True)
                    #     if error is None:
                    #         return value, None
                    # ```
                    try:
                        if isinstance(v, field.outer_type_):
                            return v, None
                    except TypeError:
                        # compound type
                        if lenient_isinstance(v, get_origin(field.outer_type_)):
                            value, error = field.validate(v, values, loc=loc, cls=cls)
                            if not error:
                                return value, None

            # 1st pass by default or 3rd pass with `smart_union` enabled:
            # check if the value can be coerced into one of the Union types
            for field in self.sub_fields:
                value, error = field.validate(v, values, loc=loc, cls=cls)
                if error:
                    errors.append(error)
                else:
                    return value, None
            return v, errors
        else:
            return self._apply_validators(v, values, loc, cls, self.validators)

    def _validate_discriminated_union(
        self, v: Any, values: Dict[str, Any], loc: 'LocStr', cls: Optional['ModelOrDc']
    ) -> 'ValidateReturn':
        assert self.discriminator_key is not None
        assert self.discriminator_alias is not None

        try:
            discriminator_value = v[self.discriminator_alias]
        except KeyError:
            return v, ErrorWrapper(MissingDiscriminator(discriminator_key=self.discriminator_key), loc)
        except TypeError:
            try:
                # BaseModel or dataclass
                discriminator_value = getattr(v, self.discriminator_alias)
            except (AttributeError, TypeError):
                return v, ErrorWrapper(MissingDiscriminator(discriminator_key=self.discriminator_key), loc)

        try:
            sub_field = self.sub_fields_mapping[discriminator_value]  # type: ignore[index]
        except TypeError:
            assert cls is not None
            raise ConfigError(
                f'field "{self.name}" not yet prepared so type is still a ForwardRef, '
                f'you might need to call {cls.__name__}.update_forward_refs().'
            )
        except KeyError:
            assert self.sub_fields_mapping is not None
            return v, ErrorWrapper(
                InvalidDiscriminator(
                    discriminator_key=self.discriminator_key,
                    discriminator_value=discriminator_value,
                    allowed_values=list(self.sub_fields_mapping),
                ),
                loc,
            )
        else:
            if not isinstance(loc, tuple):
                loc = (loc,)
            return sub_field.validate(v, values, loc=(*loc, display_as_type(sub_field.type_)), cls=cls)

    def _apply_validators(
        self, v: Any, values: Dict[str, Any], loc: 'LocStr', cls: Optional['ModelOrDc'], validators: 'ValidatorsList'
    ) -> 'ValidateReturn':
        for validator in validators:
            try:
                v = validator(cls, v, values, self, self.model_config)
            except (ValueError, TypeError, AssertionError) as exc:
                return v, ErrorWrapper(exc, loc)
        return v, None

    def is_complex(self) -> bool:
        """
        Whether the field is "complex" eg. env variables should be parsed as JSON.
        """
        from .main import BaseModel

        return (
            self.shape != SHAPE_SINGLETON
            or hasattr(self.type_, '__pydantic_model__')
            or lenient_issubclass(self.type_, (BaseModel, list, set, frozenset, dict))
        )

    def _type_display(self) -> PyObjectStr:
        t = display_as_type(self.type_)

        if self.shape in MAPPING_LIKE_SHAPES:
            t = f'Mapping[{display_as_type(self.key_field.type_)}, {t}]'  # type: ignore
        elif self.shape == SHAPE_TUPLE:
            t = 'Tuple[{}]'.format(', '.join(display_as_type(f.type_) for f in self.sub_fields))  # type: ignore
        elif self.shape == SHAPE_GENERIC:
            assert self.sub_fields
            t = '{}[{}]'.format(
                display_as_type(self.type_), ', '.join(display_as_type(f.type_) for f in self.sub_fields)
            )
        elif self.shape != SHAPE_SINGLETON:
            t = SHAPE_NAME_LOOKUP[self.shape].format(t)

        if self.allow_none and (self.shape != SHAPE_SINGLETON or not self.sub_fields):
            t = f'Optional[{t}]'
        return PyObjectStr(t)

    def __repr_args__(self) -> 'ReprArgs':
        args = [('name', self.name), ('type', self._type_display()), ('required', self.required)]

        if not self.required:
            if self.default_factory is not None:
                args.append(('default_factory', f'<function {self.default_factory.__name__}>'))
            else:
                args.append(('default', self.default))

        if self.alt_alias:
            args.append(('alias', self.alias))
        return args


class ModelPrivateAttr(Representation):
    __slots__ = ('default', 'default_factory')

    def __init__(self, default: Any = Undefined, *, default_factory: Optional[NoArgAnyCallable] = None) -> None:
        self.default = default
        self.default_factory = default_factory

    def get_default(self) -> Any:
        return smart_deepcopy(self.default) if self.default_factory is None else self.default_factory()

    def __eq__(self, other: Any) -> bool:
        return isinstance(other, self.__class__) and (self.default, self.default_factory) == (
            other.default,
            other.default_factory,
        )


def PrivateAttr(
    default: Any = Undefined,
    *,
    default_factory: Optional[NoArgAnyCallable] = None,
) -> Any:
    """
    Indicates that attribute is only used internally and never mixed with regular fields.

    Types or values of private attrs are not checked by pydantic and it's up to you to keep them relevant.

    Private attrs are stored in model __slots__.

    :param default: the attribute’s default value
    :param default_factory: callable that will be called when a default value is needed for this attribute
      If both `default` and `default_factory` are set, an error is raised.
    """
    if default is not Undefined and default_factory is not None:
        raise ValueError('cannot specify both default and default_factory')

    return ModelPrivateAttr(
        default,
        default_factory=default_factory,
    )


class DeferredType:
    """
    Used to postpone field preparation, while creating recursive generic models.
    """<|MERGE_RESOLUTION|>--- conflicted
+++ resolved
@@ -395,14 +395,9 @@
     ) -> None:
 
         self.name: str = name
-<<<<<<< HEAD
-        self.has_alias: bool = bool(alias)
-        self.alias: str = alias or name
-        self.annotation = type_
-=======
         self.has_alias: bool = alias is not None
         self.alias: str = alias if alias is not None else name
->>>>>>> 39d30c24
+        self.annotation = type_
         self.type_: Any = convert_generics(type_)
         self.outer_type_: Any = type_
         self.class_validators = class_validators or {}
