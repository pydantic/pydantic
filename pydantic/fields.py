--- conflicted
+++ resolved
@@ -26,20 +26,17 @@
 from .error_wrappers import ErrorWrapper
 from .errors import NoneIsNotAllowedError
 from .types import Json, JsonWrapper
-<<<<<<< HEAD
-from .typing import AnyType, Callable, ForwardRef, NoArgAnyCallable, NoneType, display_as_type, is_literal_type
-=======
 from .typing import (
     AnyType,
     Callable,
     ForwardRef,
+    NoArgAnyCallable,
     NoneType,
     display_as_type,
     is_literal_type,
     is_new_type,
     new_type_supertype,
 )
->>>>>>> 0f948618
 from .utils import PyObjectStr, Representation, lenient_issubclass, sequence_like
 from .validators import constant_validator, dict_validator, find_validators, validate_json
 
