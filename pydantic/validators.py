import re
from collections import OrderedDict
from datetime import date, datetime, time, timedelta
from decimal import Decimal, DecimalException
from enum import Enum
from pathlib import Path
<<<<<<< HEAD
from typing import TYPE_CHECKING, Any, Callable, Dict, List, Optional, Pattern, Set, Tuple, Type, TypeVar, Union, cast
=======
from typing import Any, Callable, Pattern
>>>>>>> 9900c7f0
from uuid import UUID

from . import errors
from .datetime_parse import parse_date, parse_datetime, parse_duration, parse_time
from .utils import change_exception, display_as_type, is_callable_type, list_like

if TYPE_CHECKING:  # pragma: no cover
    from .fields import Field
    from .main import BaseConfig
    from .types import ConstrainedDecimal, ConstrainedFloat, ConstrainedInt

    ConstrainedNumber = Union[ConstrainedDecimal, ConstrainedFloat, ConstrainedInt]
    AnyOrderedDict = OrderedDict[Any, Any]
    Number = Union[int, float, Decimal]
    StrBytes = Union[str, bytes]

NoneType = type(None)


def not_none_validator(v: Any) -> Any:
    if v is None:
        raise errors.NoneIsNotAllowedError()
    return v


def is_none_validator(v: Any) -> None:
    if v is not None:
        raise errors.NoneIsAllowedError()


def str_validator(v: Any) -> str:
    if isinstance(v, (str, NoneType)):  # type: ignore
        return v
    elif isinstance(v, (bytes, bytearray)):
        return v.decode()
    elif isinstance(v, (float, int, Decimal)):
        # is there anything else we want to add here? If you think so, create an issue.
        return str(v)
    else:
        raise errors.StrError()


def bytes_validator(v: Any) -> bytes:
    if isinstance(v, bytes):
        return v
    elif isinstance(v, bytearray):
        return bytes(v)
    elif isinstance(v, str):
        return v.encode()
    elif isinstance(v, (float, int, Decimal)):
        return str(v).encode()
    else:
        raise errors.BytesError()


BOOL_STRINGS = {'1', 'TRUE', 'ON', 'YES'}


def bool_validator(v: Any) -> bool:
    if isinstance(v, bool):
        return v
    if isinstance(v, bytes):
        v = v.decode()
    if isinstance(v, str):
        return v.upper() in BOOL_STRINGS
    return bool(v)


def int_validator(v: Any) -> int:
    if not isinstance(v, bool) and isinstance(v, int):
        return v

    with change_exception(errors.IntegerError, TypeError, ValueError):
        return int(v)


def float_validator(v: Any) -> float:
    if isinstance(v, float):
        return v

    with change_exception(errors.FloatError, TypeError, ValueError):
        return float(v)


<<<<<<< HEAD
def number_size_validator(v: 'Number', field: 'Field', config: 'BaseConfig', **kwargs: Any) -> 'Number':
    field_type = cast('ConstrainedNumber', field.type_)
    if field_type.gt is not None and not v > field_type.gt:
        raise errors.NumberNotGtError(limit_value=field_type.gt)
    elif field_type.ge is not None and not v >= field_type.ge:
        raise errors.NumberNotGeError(limit_value=field_type.ge)
=======
def number_multiple_validator(v, field, config, **kwargs):
    if field.type_.multiple_of is not None and v % field.type_.multiple_of != 0:
        raise errors.NumberNotMultipleError(multiple_of=field.type_.multiple_of)

    return v


def number_size_validator(v, field, config, **kwargs):
    if field.type_.gt is not None and not v > field.type_.gt:
        raise errors.NumberNotGtError(limit_value=field.type_.gt)
    elif field.type_.ge is not None and not v >= field.type_.ge:
        raise errors.NumberNotGeError(limit_value=field.type_.ge)
>>>>>>> 9900c7f0

    if field_type.lt is not None and not v < field_type.lt:
        raise errors.NumberNotLtError(limit_value=field_type.lt)
    if field_type.le is not None and not v <= field_type.le:
        raise errors.NumberNotLeError(limit_value=field_type.le)

    return v


def anystr_length_validator(v: 'StrBytes', field: 'Field', config: 'BaseConfig', **kwargs: Any) -> 'StrBytes':
    v_len = len(v)

    min_length = getattr(field.type_, 'min_length', config.min_anystr_length)
    if min_length is not None and v_len < min_length:
        raise errors.AnyStrMinLengthError(limit_value=min_length)

    max_length = getattr(field.type_, 'max_length', config.max_anystr_length)
    if max_length is not None and v_len > max_length:
        raise errors.AnyStrMaxLengthError(limit_value=max_length)

    return v


def anystr_strip_whitespace(v: 'StrBytes', field: 'Field', config: 'BaseConfig', **kwargs: Any) -> 'StrBytes':
    strip_whitespace = getattr(field.type_, 'strip_whitespace', config.anystr_strip_whitespace)
    if strip_whitespace:
        v = v.strip()

    return v


def ordered_dict_validator(v: Any) -> 'AnyOrderedDict':
    if isinstance(v, OrderedDict):
        return v

    with change_exception(errors.DictError, TypeError, ValueError):
        return OrderedDict(v)


def dict_validator(v: Any) -> Dict[Any, Any]:
    if isinstance(v, dict):
        return v

    with change_exception(errors.DictError, TypeError, ValueError):
        return dict(v)


def list_validator(v: Any) -> List[Any]:
    if isinstance(v, list):
        return v
    elif list_like(v):
        return list(v)
    else:
        raise errors.ListError()


def tuple_validator(v: Any) -> Tuple[Any, ...]:
    if isinstance(v, tuple):
        return v
    elif list_like(v):
        return tuple(v)
    else:
        raise errors.TupleError()


def set_validator(v: Any) -> Set[Any]:
    if isinstance(v, set):
        return v
    elif list_like(v):
        return set(v)
    else:
        raise errors.SetError()


def enum_validator(v: Any, field: 'Field', config: 'BaseConfig', **kwargs: Any) -> Enum:
    with change_exception(errors.EnumError, ValueError):
        enum_v = field.type_(v)

    return enum_v.value if config.use_enum_values else enum_v


def uuid_validator(v: Any, field: 'Field', config: 'BaseConfig', **kwargs: Any) -> UUID:
    with change_exception(errors.UUIDError, ValueError):
        if isinstance(v, str):
            v = UUID(v)
        elif isinstance(v, (bytes, bytearray)):
            v = UUID(v.decode())

    if not isinstance(v, UUID):
        raise errors.UUIDError()

    required_version = getattr(field.type_, '_required_version', None)
    if required_version and v.version != required_version:
        raise errors.UUIDVersionError(required_version=required_version)

    return v


def decimal_validator(v: Any) -> Decimal:
    if isinstance(v, Decimal):
        return v
    elif isinstance(v, (bytes, bytearray)):
        v = v.decode()

    v = str(v).strip()

    with change_exception(errors.DecimalError, DecimalException):
        v = Decimal(v)

    if not v.is_finite():
        raise errors.DecimalIsNotFiniteError()

    return v


def path_validator(v: Any) -> Path:
    if isinstance(v, Path):
        return v

    with change_exception(errors.PathError, TypeError):
        return Path(v)


def path_exists_validator(v: Any) -> Path:
    if not v.exists():
        raise errors.PathNotExistsError(path=v)

    return v


<<<<<<< HEAD
T = TypeVar('T')


def make_arbitrary_type_validator(type_: Type[T]) -> Callable[[T], T]:
    def arbitrary_type_validator(v: Any) -> T:
=======
def callable_validator(v) -> Callable:
    """
    Perform a simple check if the value is callable.

    Note: complete matching of argument type hints and return types is not performed
    """
    if callable(v):
        return v

    raise errors.CallableError(value=v)


def make_arbitrary_type_validator(type_):
    def arbitrary_type_validator(v) -> type_:
>>>>>>> 9900c7f0
        if isinstance(v, type_):
            return v
        raise errors.ArbitraryTypeError(expected_arbitrary_type=type_)

    return arbitrary_type_validator


def pattern_validator(v: Any) -> Pattern[str]:
    with change_exception(errors.PatternError, re.error):
        return re.compile(v)


pattern_validators = [not_none_validator, str_validator, pattern_validator]
# order is important here, for example: bool is a subclass of int so has to come first, datetime before date same
_VALIDATORS: List[Tuple[Type[Any], List[Callable[..., Any]]]] = [
    (Enum, [enum_validator]),
    (str, [not_none_validator, str_validator, anystr_strip_whitespace, anystr_length_validator]),
    (bytes, [not_none_validator, bytes_validator, anystr_strip_whitespace, anystr_length_validator]),
    (bool, [bool_validator]),
    (int, [int_validator]),
    (float, [float_validator]),
    (NoneType, [is_none_validator]),  # type: ignore
    (Path, [path_validator]),
    (datetime, [parse_datetime]),
    (date, [parse_date]),
    (time, [parse_time]),
    (timedelta, [parse_duration]),
    (OrderedDict, [ordered_dict_validator]),
    (dict, [dict_validator]),
    (list, [list_validator]),
    (tuple, [tuple_validator]),
    (set, [set_validator]),
    (UUID, [not_none_validator, uuid_validator]),
    (Decimal, [not_none_validator, decimal_validator]),
]


def find_validators(type_: Type[Any], arbitrary_types_allowed: bool = False) -> List[Callable[..., Any]]:
    if type_ is Any:
        return []
    if type_ is Pattern:
        return pattern_validators
    if is_callable_type(type_):
        return [callable_validator]

    supertype = _find_supertype(type_)
    if supertype is not None:
        type_ = supertype

    for val_type, validators in _VALIDATORS:
        try:
            if issubclass(type_, val_type):
                return validators
        except TypeError as e:
            raise RuntimeError(f'error checking inheritance of {type_!r} (type: {display_as_type(type_)})') from e

    if arbitrary_types_allowed:
        return [make_arbitrary_type_validator(type_)]
    else:
        raise RuntimeError(f'no validator found for {type_}')


def _find_supertype(type_: Type[Any]) -> Optional[Type[Any]]:
    if not _is_new_type(type_):
        return None

    supertype = type_.__supertype__
    if _is_new_type(supertype):
        supertype = _find_supertype(supertype)

    return supertype


def _is_new_type(type_: Type[Any]) -> bool:
    return hasattr(type_, '__name__') and hasattr(type_, '__supertype__')<|MERGE_RESOLUTION|>--- conflicted
+++ resolved
@@ -4,11 +4,7 @@
 from decimal import Decimal, DecimalException
 from enum import Enum
 from pathlib import Path
-<<<<<<< HEAD
 from typing import TYPE_CHECKING, Any, Callable, Dict, List, Optional, Pattern, Set, Tuple, Type, TypeVar, Union, cast
-=======
-from typing import Any, Callable, Pattern
->>>>>>> 9900c7f0
 from uuid import UUID
 
 from . import errors
@@ -93,27 +89,20 @@
         return float(v)
 
 
-<<<<<<< HEAD
-def number_size_validator(v: 'Number', field: 'Field', config: 'BaseConfig', **kwargs: Any) -> 'Number':
+def number_multiple_validator(v: 'Number', field: 'Field', config: 'BaseConfig', **kwargs: Any):
+    field_type = cast('ConstrainedNumber', field.type_)
+    if field_type.multiple_of is not None and v % field_type.multiple_of != 0:  # type: ignore
+        raise errors.NumberNotMultipleError(multiple_of=field_type.multiple_of)
+
+    return v
+
+
+def number_size_validator(v: 'Number', field: 'Field', config: 'BaseConfig', **kwargs: Any):
     field_type = cast('ConstrainedNumber', field.type_)
     if field_type.gt is not None and not v > field_type.gt:
         raise errors.NumberNotGtError(limit_value=field_type.gt)
     elif field_type.ge is not None and not v >= field_type.ge:
         raise errors.NumberNotGeError(limit_value=field_type.ge)
-=======
-def number_multiple_validator(v, field, config, **kwargs):
-    if field.type_.multiple_of is not None and v % field.type_.multiple_of != 0:
-        raise errors.NumberNotMultipleError(multiple_of=field.type_.multiple_of)
-
-    return v
-
-
-def number_size_validator(v, field, config, **kwargs):
-    if field.type_.gt is not None and not v > field.type_.gt:
-        raise errors.NumberNotGtError(limit_value=field.type_.gt)
-    elif field.type_.ge is not None and not v >= field.type_.ge:
-        raise errors.NumberNotGeError(limit_value=field.type_.ge)
->>>>>>> 9900c7f0
 
     if field_type.lt is not None and not v < field_type.lt:
         raise errors.NumberNotLtError(limit_value=field_type.lt)
@@ -244,14 +233,7 @@
     return v
 
 
-<<<<<<< HEAD
-T = TypeVar('T')
-
-
-def make_arbitrary_type_validator(type_: Type[T]) -> Callable[[T], T]:
-    def arbitrary_type_validator(v: Any) -> T:
-=======
-def callable_validator(v) -> Callable:
+def callable_validator(v) -> Callable[..., Any]:
     """
     Perform a simple check if the value is callable.
 
@@ -263,9 +245,11 @@
     raise errors.CallableError(value=v)
 
 
-def make_arbitrary_type_validator(type_):
-    def arbitrary_type_validator(v) -> type_:
->>>>>>> 9900c7f0
+T = TypeVar('T')
+
+
+def make_arbitrary_type_validator(type_: Type[T]) -> Callable[[T], T]:
+    def arbitrary_type_validator(v: Any) -> T:
         if isinstance(v, type_):
             return v
         raise errors.ArbitraryTypeError(expected_arbitrary_type=type_)
