import inspect
from collections import OrderedDict
from datetime import date, datetime, time, timedelta
from decimal import Decimal, DecimalException
from enum import Enum
from pathlib import Path
from typing import Any
from uuid import UUID

from . import errors
from .datetime_parse import parse_date, parse_datetime, parse_duration, parse_time
from .utils import change_exception, display_as_type

NoneType = type(None)


def not_none_validator(v):
    if v is None:
        raise errors.NoneIsNotAllowedError()
    return v


def str_validator(v) -> str:
    if isinstance(v, (str, NoneType)):
        return v
    elif isinstance(v, (bytes, bytearray)):
        return v.decode()
    elif isinstance(v, (float, int, Decimal)):
        # is there anything else we want to add here? If you think so, create an issue.
        return str(v)
    else:
        raise errors.StrError()


def bytes_validator(v) -> bytes:
    if isinstance(v, bytes):
        return v
    elif isinstance(v, bytearray):
        return bytes(v)
    elif isinstance(v, str):
        return v.encode()
    elif isinstance(v, (float, int, Decimal)):
        return str(v).encode()
    else:
        raise errors.BytesError()


BOOL_STRINGS = {
    '1',
    'TRUE',
    'ON',
    'YES',
}


def bool_validator(v) -> bool:
    if isinstance(v, bool):
        return v
    if isinstance(v, bytes):
        v = v.decode()
    if isinstance(v, str):
        return v.upper() in BOOL_STRINGS
    return bool(v)


def int_validator(v) -> int:
    if isinstance(v, int):
        return v

    with change_exception(errors.IntegerError, TypeError, ValueError):
        return int(v)


def float_validator(v) -> float:
    if isinstance(v, float):
        return v

    with change_exception(errors.FloatError, TypeError, ValueError):
        return float(v)


def number_size_validator(v, field, config, **kwargs):
    if field.type_.gt is not None and not v > field.type_.gt:
        raise errors.NumberNotGtError(limit_value=field.type_.gt)
    elif field.type_.ge is not None and not v >= field.type_.ge:
        raise errors.NumberNotGeError(limit_value=field.type_.ge)

    if field.type_.lt is not None and not v < field.type_.lt:
        raise errors.NumberNotLtError(limit_value=field.type_.lt)
    if field.type_.le is not None and not v <= field.type_.le:
        raise errors.NumberNotLeError(limit_value=field.type_.le)

    return v


def anystr_length_validator(v, field, config, **kwargs):
    v_len = len(v)

    min_length = getattr(field.type_, 'min_length', config.min_anystr_length)
    if min_length is not None and v_len < min_length:
        raise errors.AnyStrMinLengthError(limit_value=min_length)

    max_length = getattr(field.type_, 'max_length', config.max_anystr_length)
    if max_length is not None and v_len > max_length:
        raise errors.AnyStrMaxLengthError(limit_value=max_length)

    return v


def anystr_strip_whitespace(v, field, config, **kwargs):
    strip_whitespace = getattr(field.type_, 'strip_whitespace', config.anystr_strip_whitespace)
    if strip_whitespace:
        v = v.strip()

    return v


def ordered_dict_validator(v) -> OrderedDict:
    if isinstance(v, OrderedDict):
        return v

    with change_exception(errors.DictError, TypeError, ValueError):
        return OrderedDict(v)


def dict_validator(v) -> dict:
    if isinstance(v, dict):
        return v

    with change_exception(errors.DictError, TypeError, ValueError):
        return dict(v)


def list_validator(v) -> list:
    if isinstance(v, list):
        return v
    elif isinstance(v, (tuple, set)) or inspect.isgenerator(v):
        return list(v)
    else:
        raise errors.ListError()


def tuple_validator(v) -> tuple:
    if isinstance(v, tuple):
        return v
    elif isinstance(v, (list, set)) or inspect.isgenerator(v):
        return tuple(v)
    else:
        raise errors.TupleError()


def set_validator(v) -> set:
    if isinstance(v, set):
        return v
    elif isinstance(v, (list, tuple)) or inspect.isgenerator(v):
        return set(v)
    else:
        raise errors.SetError()


def enum_validator(v, field, config, **kwargs) -> Enum:
    with change_exception(errors.EnumError, ValueError):
        enum_v = field.type_(v)

    return enum_v.value if config.use_enum_values else enum_v


def uuid_validator(v, field, config, **kwargs) -> UUID:
    with change_exception(errors.UUIDError, ValueError):
        if isinstance(v, str):
            v = UUID(v)
        elif isinstance(v, (bytes, bytearray)):
            v = UUID(v.decode())

    if not isinstance(v, UUID):
        raise errors.UUIDError()

    required_version = getattr(field.type_, '_required_version', None)
    if required_version and v.version != required_version:
        raise errors.UUIDVersionError(required_version=required_version)

    return v


def decimal_validator(v) -> Decimal:
    if isinstance(v, Decimal):
        return v
    elif isinstance(v, (bytes, bytearray)):
        v = v.decode()

    v = str(v).strip()

    with change_exception(errors.DecimalError, DecimalException):
        v = Decimal(v)

    if not v.is_finite():
        raise errors.DecimalIsNotFiniteError()

    return v


def path_validator(v) -> Path:
    if isinstance(v, Path):
        return v

    with change_exception(errors.PathError, TypeError):
        return Path(v)


<<<<<<< HEAD
def make_arbitrary_type_validator(type_):
    def arbitrary_type_validator(v) -> type_:
        if isinstance(v, type_):
            return v
        raise errors.ArbitraryTypeError(expected_arbitrary_type=type_)
    return arbitrary_type_validator
=======
def path_exists_validator(v) -> Path:
    if not v.exists():
        raise errors.PathNotExistsError(path=v)

    return v
>>>>>>> 8f42e515


# order is important here, for example: bool is a subclass of int so has to come first, datetime before date same
_VALIDATORS = [
    (Enum, [enum_validator]),

    (str, [not_none_validator, str_validator, anystr_strip_whitespace, anystr_length_validator]),
    (bytes, [not_none_validator, bytes_validator, anystr_strip_whitespace, anystr_length_validator]),

    (bool, [bool_validator]),
    (int, [int_validator]),
    (float, [float_validator]),

    (Path, [path_validator]),

    (datetime, [parse_datetime]),
    (date, [parse_date]),
    (time, [parse_time]),
    (timedelta, [parse_duration]),

    (OrderedDict, [ordered_dict_validator]),
    (dict, [dict_validator]),
    (list, [list_validator]),
    (tuple, [tuple_validator]),
    (set, [set_validator]),
    (UUID, [not_none_validator, uuid_validator]),
    (Decimal, [not_none_validator, decimal_validator]),
]


def find_validators(type_, arbitrary_types_allowed=False):
    if type_ is Any:
        return []
    for val_type, validators in _VALIDATORS:
        try:
            if issubclass(type_, val_type):
                return validators
        except TypeError as e:
            raise RuntimeError(f'error checking inheritance of {type_!r} (type: {display_as_type(type_)})') from e
    if arbitrary_types_allowed:
        return [make_arbitrary_type_validator(type_)]
    else:
        raise RuntimeError(f'no validator found for {type_}')<|MERGE_RESOLUTION|>--- conflicted
+++ resolved
@@ -207,20 +207,19 @@
         return Path(v)
 
 
-<<<<<<< HEAD
+def path_exists_validator(v) -> Path:
+    if not v.exists():
+        raise errors.PathNotExistsError(path=v)
+
+    return v
+
+
 def make_arbitrary_type_validator(type_):
     def arbitrary_type_validator(v) -> type_:
         if isinstance(v, type_):
             return v
         raise errors.ArbitraryTypeError(expected_arbitrary_type=type_)
     return arbitrary_type_validator
-=======
-def path_exists_validator(v) -> Path:
-    if not v.exists():
-        raise errors.PathNotExistsError(path=v)
-
-    return v
->>>>>>> 8f42e515
 
 
 # order is important here, for example: bool is a subclass of int so has to come first, datetime before date same
