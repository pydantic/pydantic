--- conflicted
+++ resolved
@@ -1,8 +1,4 @@
-<<<<<<< HEAD
-import inspect
 import json
-=======
->>>>>>> 03517e4e
 from collections import OrderedDict
 from datetime import date, datetime, time, timedelta
 from decimal import Decimal, DecimalException
@@ -223,20 +219,19 @@
     return v
 
 
-<<<<<<< HEAD
 def json_validator(v: str) -> JsonObj:
     try:
         return json.loads(v)
     except (json.JSONDecodeError, TypeError):
         raise errors.JsonError(json_str=v)
-=======
+
+
 def make_arbitrary_type_validator(type_):
     def arbitrary_type_validator(v) -> type_:
         if isinstance(v, type_):
             return v
         raise errors.ArbitraryTypeError(expected_arbitrary_type=type_)
     return arbitrary_type_validator
->>>>>>> 03517e4e
 
 
 # order is important here, for example: bool is a subclass of int so has to come first, datetime before date same
