"""
Public methods related to:

* `validator` - a decorator to add validation to a field on a model
* `root_validator` - a decorator to add validation to a model as a whole
* `serializer` - a decorator to add serialization to a field on a model
"""

from __future__ import annotations as _annotations

from functools import partial, partialmethod
from types import FunctionType
from typing import Any, Callable, TypeVar, Union, overload
from warnings import warn

from pydantic_core import core_schema as _core_schema
from typing_extensions import Literal, Protocol, TypeAlias

from ._internal import _decorators
from .errors import PydanticUserError

_ALLOW_REUSE_WARNING_MESSAGE = '`allow_reuse` is deprecated and will be ignored; it should no longer be necessary'


class _OnlyValueValidatorClsMethod(Protocol):
    def __call__(self, __cls: Any, __value: Any) -> Any:
        ...


class _V1ValidatorWithValuesClsMethod(Protocol):
    def __call__(self, __cls: Any, __value: Any, values: dict[str, Any]) -> Any:
        ...


class _V1ValidatorWithValuesKwOnlyClsMethod(Protocol):
    def __call__(self, __cls: Any, __value: Any, *, values: dict[str, Any]) -> Any:
        ...


class _V1ValidatorWithKwargsClsMethod(Protocol):
    def __call__(self, __cls: Any, **kwargs: Any) -> Any:
        ...


class _V1ValidatorWithValuesAndKwargsClsMethod(Protocol):
    def __call__(self, __cls: Any, values: dict[str, Any], **kwargs: Any) -> Any:
        ...


class _V2ValidatorClsMethod(Protocol):
    def __call__(self, __cls: Any, __input_value: Any, __info: _core_schema.FieldValidationInfo) -> Any:
        ...


class _V2WrapValidatorClsMethod(Protocol):
    def __call__(
        self,
        __cls: Any,
        __input_value: Any,
        __validator: _core_schema.ValidatorFunctionWrapHandler,
        __info: _core_schema.ValidationInfo,
    ) -> Any:
        ...


class _V1RootValidatorClsMethod(Protocol):
    def __call__(self, __cls: Any, __values: _decorators.RootValidatorValues) -> _decorators.RootValidatorValues:
        ...


V1Validator = Union[
    _OnlyValueValidatorClsMethod,
    _V1ValidatorWithValuesClsMethod,
    _V1ValidatorWithValuesKwOnlyClsMethod,
    _V1ValidatorWithKwargsClsMethod,
    _V1ValidatorWithValuesAndKwargsClsMethod,
    _decorators.V1ValidatorWithValues,
    _decorators.V1ValidatorWithValuesKwOnly,
    _decorators.V1ValidatorWithKwargs,
    _decorators.V1ValidatorWithValuesAndKwargs,
]

V2Validator = Union[
    _V2ValidatorClsMethod,
    _core_schema.FieldValidatorFunction,
    _OnlyValueValidatorClsMethod,
    _decorators.OnlyValueValidator,
]

V2WrapValidator = Union[
    _V2WrapValidatorClsMethod,
    _core_schema.GeneralWrapValidatorFunction,
    _core_schema.FieldWrapValidatorFunction,
]

V1RootValidator = Union[
    _V1RootValidatorClsMethod,
    _decorators.V1RootValidatorFunction,
]

_PartialClsOrStaticMethod: TypeAlias = 'Union[classmethod[Any, Any, Any], staticmethod[Any, Any], partialmethod[Any]]'


# Allow both a V1 (assumed pre=False) or V2 (assumed mode='after') validator
# We lie to type checkers and say we return the same thing we get
# but in reality we return a proxy object that _mostly_ behaves like the wrapped thing
_V1ValidatorType = TypeVar('_V1ValidatorType', bound=Union[V1Validator, _PartialClsOrStaticMethod])
_V2BeforeAfterOrPlainValidatorType = TypeVar(
    '_V2BeforeAfterOrPlainValidatorType',
    bound=Union[V2Validator, _PartialClsOrStaticMethod],
)
_V2WrapValidatorType = TypeVar('_V2WrapValidatorType', bound=Union[V2WrapValidator, _PartialClsOrStaticMethod])
_V1RootValidatorFunctionType = TypeVar(
    '_V1RootValidatorFunctionType',
    bound=Union[_decorators.V1RootValidatorFunction, _V1RootValidatorClsMethod, _PartialClsOrStaticMethod],
)


def validator(
    __field: str,
    *fields: str,
    pre: bool = False,
    each_item: bool = False,
    always: bool = False,
    check_fields: bool | None = None,
    allow_reuse: bool = False,
) -> Callable[[_V1ValidatorType], _V1ValidatorType]:
    """
    Decorate methods on the class indicating that they should be used to validate fields.

    Args:
        __field (str): The first field the validator should be called on; this is separate
            from `fields` to ensure an error is raised if you don't pass at least one.
        *fields (str): Additional field(s) the validator should be called on.
        pre (bool, optional): Whether or not this validator should be called before the standard
            validators (else after). Defaults to False.
        each_item (bool, optional): For complex objects (sets, lists etc.) whether to validate
            individual elements rather than the whole object. Defaults to False.
        always (bool, optional): Whether this method and other validators should be called even if
            the value is missing. Defaults to False.
        check_fields (bool | None, optional): Whether to check that the fields actually exist on the model.
            Defaults to None.
        allow_reuse (bool, optional): Whether to track and raise an error if another validator refers to
            the decorated function. Defaults to False.

    Returns:
        Callable[[_V1ValidatorType], _V1ValidatorType]: A decorator that can be used to decorate a
            function to be used as a validator.
    """
    if allow_reuse is True:  # pragma: no cover
        warn(_ALLOW_REUSE_WARNING_MESSAGE, DeprecationWarning)
    fields = tuple((__field, *fields))
    if isinstance(fields[0], FunctionType):
        raise PydanticUserError(
            "validators should be used with fields and keyword arguments, not bare. "
            "E.g. usage should be `@validator('<field_name>', ...)`",
            code='validator-no-fields',
        )
    elif not all(isinstance(field, str) for field in fields):
        raise PydanticUserError(
            "validator fields should be passed as separate string args. "
            "E.g. usage should be `@validator('<field_name_1>', '<field_name_2>', ...)`",
            code='validator-invalid-fields',
        )

    warn(
        'Pydantic V1 style `@validator` validators are deprecated.'
        ' You should migrate to Pydantic V2 style `@field_validator` validators,'
        ' see the migration guide for more details',
        DeprecationWarning,
        stacklevel=2,
    )

    mode: Literal['before', 'after'] = 'before' if pre is True else 'after'

    def dec(f: Any) -> _decorators.PydanticDecoratorMarker[Any]:
        if _decorators.is_instance_method_from_sig(f):
            raise PydanticUserError(
                '`@validator` cannot be applied to instance methods', code='validator-instance-method'
            )
        # auto apply the @classmethod decorator
        f = _decorators.ensure_classmethod_based_on_signature(f)
        wrap = _decorators.make_generic_v1_field_validator
        validator_wrapper_info = _decorators.ValidatorDecoratorInfo(
            fields=fields,
            mode=mode,
            each_item=each_item,
            always=always,
            check_fields=check_fields,
        )
        return _decorators.PydanticDecoratorMarker(f, validator_wrapper_info, shim=wrap)

    return dec  # type: ignore[return-value]


@overload
def field_validator(
    __field: str,
    *fields: str,
    mode: Literal['before', 'after', 'plain'] = ...,
    check_fields: bool | None = ...,
) -> Callable[[_V2BeforeAfterOrPlainValidatorType], _V2BeforeAfterOrPlainValidatorType]:
    ...


@overload
def field_validator(
    __field: str,
    *fields: str,
    mode: Literal['wrap'],
    check_fields: bool | None = ...,
) -> Callable[[_V2WrapValidatorType], _V2WrapValidatorType]:
    ...


def field_validator(
    __field: str,
    *fields: str,
    mode: Literal['before', 'after', 'wrap', 'plain'] = 'after',
    check_fields: bool | None = None,
) -> Callable[[Any], Any]:
    """
<<<<<<< HEAD
    Decorate methods on the class indicating that they should be used to validate fields.

    Args:
        __field (str): The first field the field_validator should be called on; this is separate
            from `fields` to ensure an error is raised if you don't pass at least one.
        *fields (str): Additional field(s) the field_validator should be called on.
        mode (Literal['before', 'after', 'wrap', 'plain'], optional): TODO. Defaults to 'after'.
        check_fields (bool | None, optional): Whether to check that the fields actually exist on
            the model. Defaults to None.
        sub_path (tuple[str | int, ...] | None, optional): TODO. Defaults to None.

    Returns:
        Callable[[Any], Any]: A decorator that can be used to decorate a function to be used as a field_validator.
=======
    Decorate methods on the class indicating that they should be used to validate fields
    :param __field: the first field the field_validator should be called on;
        this is separate from `fields` to ensure an error is raised if you don't pass at least one
    :param fields: additional field(s) the field_validator should be called on
    :param mode: TODO
    :param check_fields: whether to check that the fields actually exist on the model
    :param allow_reuse: whether to track and raise an error if another validator refers to the decorated function
>>>>>>> 26d02df2
    """
    fields = tuple((__field, *fields))
    if isinstance(fields[0], FunctionType):
        raise PydanticUserError(
            'field_validators should be used with fields and keyword arguments, not bare. '
            "E.g. usage should be `@validator('<field_name>', ...)`",
            code='validator-no-fields',
        )
    elif not all(isinstance(field, str) for field in fields):
        raise PydanticUserError(
            'field_validator fields should be passed as separate string args. '
            "E.g. usage should be `@validator('<field_name_1>', '<field_name_2>', ...)`",
            code='validator-invalid-fields',
        )

    def dec(
        f: Callable[..., Any] | staticmethod[Any, Any] | classmethod[Any, Any, Any]
    ) -> _decorators.PydanticDecoratorMarker[Any]:
        if _decorators.is_instance_method_from_sig(f):
            raise PydanticUserError(
                '`@field_validator` cannot be applied to instance methods', code='validator-instance-method'
            )
        # auto apply the @classmethod decorator and warn users if we had to do so
        f = _decorators.ensure_classmethod_based_on_signature(f)

        wrap = partial(_decorators.make_generic_validator, mode=mode)

        validator_wrapper_info = _decorators.FieldValidatorDecoratorInfo(
            fields=fields, mode=mode, check_fields=check_fields
        )
        return _decorators.PydanticDecoratorMarker(f, validator_wrapper_info, shim=wrap)

    return dec


@overload
def root_validator(
    *,
    # if you don't specify `pre` the default is `pre=False`
    # which means you need to specify `skip_on_failure=True`
    skip_on_failure: Literal[True],
    allow_reuse: bool = ...,
) -> Callable[[_V1RootValidatorFunctionType], _V1RootValidatorFunctionType,]:
    ...


@overload
def root_validator(
    *,
    # if you specify `pre=True` then you don't need to specify
    # `skip_on_failure`, in fact it is not allowed as an argument!
    pre: Literal[True],
    allow_reuse: bool = ...,
) -> Callable[[_V1RootValidatorFunctionType], _V1RootValidatorFunctionType,]:
    ...


@overload
def root_validator(
    *,
    # if you explicitly specify `pre=False` then you
    # MUST specify `skip_on_failure=True`
    pre: Literal[False],
    skip_on_failure: Literal[True],
    allow_reuse: bool = ...,
) -> Callable[[_V1RootValidatorFunctionType], _V1RootValidatorFunctionType,]:
    ...


def root_validator(
    *,
    pre: bool = False,
    skip_on_failure: bool = False,
    allow_reuse: bool = False,
) -> Any:
    """
    Decorate methods on a model indicating that they should be used to validate (and perhaps
    modify) data either before or after standard model parsing/validation is performed.

    Args:
        pre (bool, optional): Whether or not this validator should be called before the standard
            validators (else after). Defaults to False.
        skip_on_failure (bool, optional): Whether to stop validation and return as soon as a
            failure is encountered. Defaults to False.
        allow_reuse (bool, optional): Whether to track and raise an error if another validator
            refers to the decorated function. Defaults to False.

    Returns:
        Any: A decorator that can be used to decorate a function to be used as a root_validator.
    """
    if allow_reuse is True:  # pragma: no cover
        warn(_ALLOW_REUSE_WARNING_MESSAGE, DeprecationWarning)
    mode: Literal['before', 'after'] = 'before' if pre is True else 'after'
    if pre is False and skip_on_failure is not True:
        raise PydanticUserError(
            'If you use `@root_validator` with pre=False (the default) you MUST specify `skip_on_failure=True`.',
            code='root-validator-pre-skip',
        )

    wrap = partial(_decorators.make_v1_generic_root_validator, pre=pre)

    def dec(f: Callable[..., Any] | classmethod[Any, Any, Any] | staticmethod[Any, Any]) -> Any:
        if _decorators.is_instance_method_from_sig(f):
            raise TypeError('`@root_validator` cannot be applied to instance methods')
        # auto apply the @classmethod decorator and warn users if we had to do so
        res = _decorators.ensure_classmethod_based_on_signature(f)
        validator_wrapper_info = _decorators.RootValidatorDecoratorInfo(mode=mode)
        return _decorators.PydanticDecoratorMarker(res, validator_wrapper_info, shim=wrap)

    return dec


_PlainSerializationFunction = Union[
    _core_schema.GeneralPlainSerializerFunction,
    _core_schema.FieldPlainSerializerFunction,
    _decorators.GenericPlainSerializerFunctionWithoutInfo,
    _decorators.FieldPlainSerializerFunctionWithoutInfo,
    _PartialClsOrStaticMethod,
]


_WrapSerializationFunction = Union[
    _core_schema.GeneralWrapSerializerFunction,
    _core_schema.FieldWrapSerializerFunction,
    _decorators.GeneralWrapSerializerFunctionWithoutInfo,
    _decorators.FieldWrapSerializerFunctionWithoutInfo,
    _PartialClsOrStaticMethod,
]


_PlainSerializeMethodType = TypeVar('_PlainSerializeMethodType', bound=_PlainSerializationFunction)
_WrapSerializeMethodType = TypeVar('_WrapSerializeMethodType', bound=_WrapSerializationFunction)


@overload
def field_serializer(
    __field: str,
    *fields: str,
    json_return_type: _core_schema.JsonReturnTypes | None = ...,
    when_used: Literal['always', 'unless-none', 'json', 'json-unless-none'] = ...,
    check_fields: bool | None = ...,
) -> Callable[[_PlainSerializeMethodType], _PlainSerializeMethodType]:
    ...


@overload
def field_serializer(
    __field: str,
    *fields: str,
    mode: Literal['plain'],
    json_return_type: _core_schema.JsonReturnTypes | None = ...,
    when_used: Literal['always', 'unless-none', 'json', 'json-unless-none'] = ...,
    check_fields: bool | None = ...,
) -> Callable[[_PlainSerializeMethodType], _PlainSerializeMethodType]:
    ...


@overload
def field_serializer(
    __field: str,
    *fields: str,
    mode: Literal['wrap'],
    json_return_type: _core_schema.JsonReturnTypes | None = ...,
    when_used: Literal['always', 'unless-none', 'json', 'json-unless-none'] = ...,
    check_fields: bool | None = ...,
) -> Callable[[_WrapSerializeMethodType], _WrapSerializeMethodType]:
    ...


def field_serializer(
    *fields: str,
    mode: Literal['plain', 'wrap'] = 'plain',
    json_return_type: _core_schema.JsonReturnTypes | None = None,
    when_used: Literal['always', 'unless-none', 'json', 'json-unless-none'] = 'always',
    check_fields: bool | None = None,
) -> Callable[[Any], Any]:
    """
    Decorate methods on the class indicating that they should be used to serialize fields.

    Four signatures are supported:
<<<<<<< HEAD

    - `(self, value: Any, info: FieldSerializationInfo)`
    - `(self, value: Any, nxt: SerializerFunctionWrapHandler, info: FieldSerializationInfo)`
    - `(value: Any, info: SerializationInfo)`
    - `(value: Any, nxt: SerializerFunctionWrapHandler, info: SerializationInfo)`

    Args:
        fields (str): Which field(s) the method should be called on.
        mode (str):
            - `'plain'` means the function will be called instead of the default serialization logic,
            - `'wrap'` means the function will be called with an argument to optionally call the
                default serialization logic.
        json_return_type (str): The type that the function returns if the serialization mode is JSON.
        when_used (str): When the function should be called.
        sub_path (tuple[str | int, ...]): TODO
        check_fields (bool): Whether to check that the fields actually exist on the model.
=======
    - (self, value: Any, info: FieldSerializationInfo)
    - (self, value: Any, nxt: SerializerFunctionWrapHandler, info: FieldSerializationInfo)
    - (value: Any, info: SerializationInfo)
    - (value: Any, nxt: SerializerFunctionWrapHandler, info: SerializationInfo)

    :param fields: which field(s) the method should be called on
    :param mode: `'plain'` means the function will be called instead of the default serialization logic,
        `'wrap'` means the function will be called with an argument to optionally call the default serialization logic.
    :param json_return_type: The type that the function returns if the serialization mode is JSON.
    :param when_used: When the function should be called
    :param check_fields: whether to check that the fields actually exist on the model
    :param allow_reuse: whether to track and raise an error if another validator refers to the decorated function
>>>>>>> 26d02df2
    """

    def dec(
        f: Callable[..., Any] | staticmethod[Any, Any] | classmethod[Any, Any, Any]
    ) -> _decorators.PydanticDecoratorMarker[Any]:
        type_: Literal['field', 'general'] = 'field' if _decorators.is_instance_method_from_sig(f) else 'general'

        dec_info = _decorators.FieldSerializerDecoratorInfo(
            fields=fields,
            mode=mode,
            type=type_,
            json_return_type=json_return_type,
            when_used=when_used,
            check_fields=check_fields,
        )
        return _decorators.PydanticDecoratorMarker(
            f, dec_info, shim=partial(_decorators.make_generic_serializer, mode=mode, type=type_)
        )

    return dec


def model_serializer(
    __f: Callable[..., Any] | None = None,
    *,
    mode: Literal['plain', 'wrap'] = 'plain',
    json_return_type: _core_schema.JsonReturnTypes | None = None,
) -> Callable[[Any], _decorators.PydanticDecoratorMarker[Any]] | _decorators.PydanticDecoratorMarker[Any]:
    """
    Decorator to add a function which will be called to serialize the model.

    (`when_used` is not permitted here since it makes no sense.)

    Args:
        __f (Callable[..., Any] | None): The function to be decorated.
        mode (Literal['plain', 'wrap']): The serialization mode. `'plain'` means the function will be called
            instead of the default serialization logic, `'wrap'` means the function will be called with an argument
            to optionally call the default serialization logic.
        json_return_type (_core_schema.JsonReturnTypes | None): The type that the function returns if the
            serialization mode is JSON.

    Returns:
        Callable[[Any], _decorators.PydanticDecoratorMarker[Any]] | _decorators.PydanticDecoratorMarker[Any]:
            The decorated function.
    """

    def dec(f: Callable[..., Any]) -> _decorators.PydanticDecoratorMarker[Any]:
        if isinstance(f, (staticmethod, classmethod)) or not _decorators.is_instance_method_from_sig(f):
            raise PydanticUserError(
                '`@model_serializer` must be applied to instance methods', code='model-serializer-instance-method'
            )

        dec_info = _decorators.ModelSerializerDecoratorInfo(
            mode=mode,
            json_return_type=json_return_type,
        )
        return _decorators.PydanticDecoratorMarker(
            f, dec_info, shim=partial(_decorators.make_generic_model_serializer, mode=mode)
        )

    if __f is None:
        return dec
    else:
        return dec(__f)


ModelType = TypeVar('ModelType')
ModelWrapValidatorHandler = Callable[[Any], ModelType]


class ModelWrapValidatorWithoutInfo(Protocol):
    def __call__(
        self,
        cls: type[ModelType],
        # this can be a dict, a model instance
        # or anything else that gets passed to validate_python
        # thus validators _must_ handle all cases
        __value: Any,
        __handler: Callable[[Any], ModelType],
    ) -> ModelType:
        ...


class ModelWrapValidator(Protocol):
    def __call__(
        self,
        cls: type[ModelType],
        # this can be a dict, a model instance
        # or anything else that gets passed to validate_python
        # thus validators _must_ handle all cases
        __value: Any,
        __handler: Callable[[Any], ModelType],
        __info: _core_schema.ValidationInfo,
    ) -> ModelType:
        ...


class ModelBeforeValidatorWithoutInfo(Protocol):
    def __call__(
        self,
        cls: Any,
        # this can be a dict, a model instance
        # or anything else that gets passed to validate_python
        # thus validators _must_ handle all cases
        __value: Any,
    ) -> Any:
        ...


class ModelBeforeValidator(Protocol):
    def __call__(
        self,
        cls: Any,
        # this can be a dict, a model instance
        # or anything else that gets passed to validate_python
        # thus validators _must_ handle all cases
        __value: Any,
        __info: _core_schema.ValidationInfo,
    ) -> Any:
        ...


class ModelAfterValidatorWithoutInfo(Protocol):
    @staticmethod
    def __call__(
        self: ModelType,  # type: ignore
    ) -> ModelType:
        ...


class ModelAfterValidator(Protocol):
    @staticmethod
    def __call__(
        self: ModelType,  # type: ignore
        __info: _core_schema.ValidationInfo,
    ) -> ModelType:
        ...


AnyModelWrapValidator = Union[
    ModelWrapValidator,
    ModelWrapValidatorWithoutInfo,
]

AnyModeBeforeValidator = Union[
    ModelBeforeValidator,
    ModelBeforeValidatorWithoutInfo,
]

AnyModeAfterValidator = Union[
    ModelAfterValidator,
    ModelAfterValidatorWithoutInfo,
]


@overload
def model_validator(
    *,
    mode: Literal['wrap'],
) -> Callable[[AnyModelWrapValidator], _decorators.PydanticDecoratorMarker[_decorators.ModelValidatorDecoratorInfo]]:
    ...


@overload
def model_validator(
    *,
    mode: Literal['before'],
) -> Callable[[AnyModeBeforeValidator], _decorators.PydanticDecoratorMarker[_decorators.ModelValidatorDecoratorInfo]]:
    ...


@overload
def model_validator(
    *,
    mode: Literal['after'],
) -> Callable[[AnyModeAfterValidator], _decorators.PydanticDecoratorMarker[_decorators.ModelValidatorDecoratorInfo]]:
    ...


def model_validator(
    *,
    mode: Literal['wrap', 'before', 'after'],
) -> Any:
    def dec(f: Any) -> _decorators.PydanticDecoratorMarker[Any]:
        dec_info = _decorators.ModelValidatorDecoratorInfo(
            mode=mode,
        )
        shim = partial(_decorators.make_generic_validator, mode=mode)
        return _decorators.PydanticDecoratorMarker(f, dec_info, shim=shim)

    return dec<|MERGE_RESOLUTION|>--- conflicted
+++ resolved
@@ -220,7 +220,6 @@
     check_fields: bool | None = None,
 ) -> Callable[[Any], Any]:
     """
-<<<<<<< HEAD
     Decorate methods on the class indicating that they should be used to validate fields.
 
     Args:
@@ -234,15 +233,6 @@
 
     Returns:
         Callable[[Any], Any]: A decorator that can be used to decorate a function to be used as a field_validator.
-=======
-    Decorate methods on the class indicating that they should be used to validate fields
-    :param __field: the first field the field_validator should be called on;
-        this is separate from `fields` to ensure an error is raised if you don't pass at least one
-    :param fields: additional field(s) the field_validator should be called on
-    :param mode: TODO
-    :param check_fields: whether to check that the fields actually exist on the model
-    :param allow_reuse: whether to track and raise an error if another validator refers to the decorated function
->>>>>>> 26d02df2
     """
     fields = tuple((__field, *fields))
     if isinstance(fields[0], FunctionType):
@@ -423,7 +413,6 @@
     Decorate methods on the class indicating that they should be used to serialize fields.
 
     Four signatures are supported:
-<<<<<<< HEAD
 
     - `(self, value: Any, info: FieldSerializationInfo)`
     - `(self, value: Any, nxt: SerializerFunctionWrapHandler, info: FieldSerializationInfo)`
@@ -440,20 +429,6 @@
         when_used (str): When the function should be called.
         sub_path (tuple[str | int, ...]): TODO
         check_fields (bool): Whether to check that the fields actually exist on the model.
-=======
-    - (self, value: Any, info: FieldSerializationInfo)
-    - (self, value: Any, nxt: SerializerFunctionWrapHandler, info: FieldSerializationInfo)
-    - (value: Any, info: SerializationInfo)
-    - (value: Any, nxt: SerializerFunctionWrapHandler, info: SerializationInfo)
-
-    :param fields: which field(s) the method should be called on
-    :param mode: `'plain'` means the function will be called instead of the default serialization logic,
-        `'wrap'` means the function will be called with an argument to optionally call the default serialization logic.
-    :param json_return_type: The type that the function returns if the serialization mode is JSON.
-    :param when_used: When the function should be called
-    :param check_fields: whether to check that the fields actually exist on the model
-    :param allow_reuse: whether to track and raise an error if another validator refers to the decorated function
->>>>>>> 26d02df2
     """
 
     def dec(
