import warnings
from types import GeneratorType
from typing import (
    TYPE_CHECKING,
    AbstractSet,
    Any,
    Callable,
    Dict,
    Generator,
    Iterator,
    List,
    Optional,
    Set,
    Tuple,
    Type,
    TypeVar,
    Union,
    no_type_check,
)

from .typing import AnyType, display_as_type
<<<<<<< HEAD
=======
from .version import version_info
>>>>>>> a97c120d

if TYPE_CHECKING:
    from .main import BaseModel  # noqa: F401
    from .typing import AbstractSetIntStr, DictIntStrAny, IntStr, ReprArgs  # noqa: F401
    from .dataclasses import DataclassType  # noqa: F401

__all__ = (
    'import_string',
    'sequence_like',
    'validate_field_name',
    'lenient_issubclass',
    'in_ipython',
    'deep_update',
    'update_not_none',
    'almost_equal_floats',
    'get_model',
    'PyObjectStr',
    'Representation',
    'GetterDict',
    'ValueItems',
    'version_info',  # required here to match behaviour in v1.3
)


def import_string(dotted_path: str) -> Any:
    """
    Stolen approximately from django. Import a dotted module path and return the attribute/class designated by the
    last name in the path. Raise ImportError if the import fails.
    """
    from importlib import import_module

    try:
        module_path, class_name = dotted_path.strip(' ').rsplit('.', 1)
    except ValueError as e:
        raise ImportError(f'"{dotted_path}" doesn\'t look like a module path') from e

    module = import_module(module_path)
    try:
        return getattr(module, class_name)
    except AttributeError as e:
        raise ImportError(f'Module "{module_path}" does not define a "{class_name}" attribute') from e


def truncate(v: Union[str], *, max_len: int = 80) -> str:
    """
    Truncate a value and add a unicode ellipsis (three dots) to the end if it was too long
    """
    warnings.warn('`truncate` is no-longer used by pydantic and is deprecated', DeprecationWarning)
    if isinstance(v, str) and len(v) > (max_len - 2):
        # -3 so quote + string + … + quote has correct length
        return (v[: (max_len - 3)] + '…').__repr__()
    try:
        v = v.__repr__()
    except TypeError:
        v = type(v).__repr__(v)  # in case v is a type
    if len(v) > max_len:
        v = v[: max_len - 1] + '…'
    return v


def sequence_like(v: AnyType) -> bool:
    return isinstance(v, (list, tuple, set, frozenset, GeneratorType))


def validate_field_name(bases: List[Type['BaseModel']], field_name: str) -> None:
    """
    Ensure that the field's name does not shadow an existing attribute of the model.
    """
    for base in bases:
        if getattr(base, field_name, None):
            raise NameError(
                f'Field name "{field_name}" shadows a BaseModel attribute; '
                f'use a different field name with "alias=\'{field_name}\'".'
            )


def lenient_issubclass(cls: Any, class_or_tuple: Union[AnyType, Tuple[AnyType, ...]]) -> bool:
    return isinstance(cls, type) and issubclass(cls, class_or_tuple)


def in_ipython() -> bool:
    """
    Check whether we're in an ipython environment, including jupyter notebooks.
    """
    try:
        eval('__IPYTHON__')
    except NameError:
        return False
    else:  # pragma: no cover
        return True


KeyType = TypeVar('KeyType')


def deep_update(mapping: Dict[KeyType, Any], updating_mapping: Dict[KeyType, Any]) -> Dict[KeyType, Any]:
    updated_mapping = mapping.copy()
    for k, v in updating_mapping.items():
        if k in mapping and isinstance(mapping[k], dict) and isinstance(v, dict):
            updated_mapping[k] = deep_update(mapping[k], v)
        else:
            updated_mapping[k] = v
    return updated_mapping


def update_not_none(mapping: Dict[Any, Any], **update: Any) -> None:
    mapping.update({k: v for k, v in update.items() if v is not None})


def almost_equal_floats(value_1: float, value_2: float, *, delta: float = 1e-8) -> bool:
    """
    Return True if two floats are almost equal
    """
    return abs(value_1 - value_2) <= delta


def get_model(obj: Union[Type['BaseModel'], Type['DataclassType']]) -> Type['BaseModel']:
    from .main import BaseModel  # noqa: F811

    try:
        model_cls = obj.__pydantic_model__  # type: ignore
    except AttributeError:
        model_cls = obj

    if not issubclass(model_cls, BaseModel):
        raise TypeError('Unsupported type, must be either BaseModel or dataclass')
    return model_cls


class PyObjectStr(str):
    """
    String class where repr doesn't include quotes. Useful with Representation when you want to return a string
    representation of something that valid (or pseudo-valid) python.
    """

    def __repr__(self) -> str:
        return str(self)


class Representation:
    """
    Mixin to provide __str__, __repr__, and __pretty__ methods. See #884 for more details.

    __pretty__ is used by [devtools](https://python-devtools.helpmanual.io/) to provide human readable representations
    of objects.
    """

    def __repr_args__(self) -> 'ReprArgs':
        """
        Returns the attributes to show in __str__, __repr__, and __pretty__ this is generally overridden.

        Can either return:
        * name - value pairs, e.g.: `[('foo_name', 'foo'), ('bar_name', ['b', 'a', 'r'])]`
        * or, just values, e.g.: `[(None, 'foo'), (None, ['b', 'a', 'r'])]`
        """
        attrs = ((s, getattr(self, s)) for s in self.__slots__)
        return [(a, v) for a, v in attrs if v is not None]

    def __repr_name__(self) -> str:
        """
        Name of the instance's class, used in __repr__.
        """
        return self.__class__.__name__

    def __repr_str__(self, join_str: str) -> str:
        return join_str.join(repr(v) if a is None else f'{a}={v!r}' for a, v in self.__repr_args__())

    def __pretty__(self, fmt: Callable[[Any], Any], **kwargs: Any) -> Generator[Any, None, None]:
        """
        Used by devtools (https://python-devtools.helpmanual.io/) to provide a human readable representations of objects
        """
        yield self.__repr_name__() + '('
        yield 1
        for name, value in self.__repr_args__():
            if name is not None:
                yield name + '='
            yield fmt(value)
            yield ','
            yield 0
        yield -1
        yield ')'

    def __str__(self) -> str:
        return self.__repr_str__(' ')

    def __repr__(self) -> str:
        return f'{self.__repr_name__()}({self.__repr_str__(", ")})'


class GetterDict(Representation):
    """
    Hack to make object's smell just enough like dicts for validate_model.

    We can't inherit from Mapping[str, Any] because it upsets cython so we have to implement all methods ourselves.
    """

    __slots__ = ('_obj',)

    def __init__(self, obj: Any):
        self._obj = obj

    def __getitem__(self, key: str) -> Any:
        try:
            return getattr(self._obj, key)
        except AttributeError as e:
            raise KeyError(key) from e

    def get(self, key: Any, default: Any = None) -> Any:
        return getattr(self._obj, key, default)

    def extra_keys(self) -> Set[Any]:
        """
        We don't want to get any other attributes of obj if the model didn't explicitly ask for them
        """
        return set()

    def keys(self) -> List[Any]:
        """
        Keys of the pseudo dictionary, uses a list not set so order information can be maintained like python
        dictionaries.
        """
        return list(self)

    def values(self) -> List[Any]:
        return [self[k] for k in self]

    def items(self) -> Iterator[Tuple[str, Any]]:
        for k in self:
            yield k, self.get(k)

    def __iter__(self) -> Iterator[str]:
        for name in dir(self._obj):
            if not name.startswith('_'):
                yield name

    def __len__(self) -> int:
        return sum(1 for _ in self)

    def __contains__(self, item: Any) -> bool:
        return item in self.keys()

    def __eq__(self, other: Any) -> bool:
        return dict(self) == dict(other.items())  # type: ignore

    def __repr_args__(self) -> 'ReprArgs':
        return [(None, dict(self))]  # type: ignore

    def __repr_name__(self) -> str:
        return f'GetterDict[{display_as_type(self._obj)}]'


class ValueItems(Representation):
    """
    Class for more convenient calculation of excluded or included fields on values.
    """

    __slots__ = ('_items', '_type')

    def __init__(self, value: Any, items: Union['AbstractSetIntStr', 'DictIntStrAny']) -> None:
        if TYPE_CHECKING:
            self._items: Union['AbstractSetIntStr', 'DictIntStrAny']
            self._type: Type[Union[set, dict]]  # type: ignore

        # For further type checks speed-up
        if isinstance(items, dict):
            self._type = dict
        elif isinstance(items, AbstractSet):
            self._type = set
        else:
            raise TypeError(f'Unexpected type of exclude value {type(items)}')

        if isinstance(value, (list, tuple)):
            items = self._normalize_indexes(items, len(value))

        self._items = items

    @no_type_check
    def is_excluded(self, item: Any) -> bool:
        """
        Check if item is fully excluded
        (value considered excluded if self._type is set and item contained in self._items
         or self._type is dict and self._items.get(item) is ...

        :param item: key or index of a value
        """
        if self._type is set:
            return item in self._items
        return self._items.get(item) is ...

    @no_type_check
    def is_included(self, item: Any) -> bool:
        """
        Check if value is contained in self._items

        :param item: key or index of value
        """
        return item in self._items

    @no_type_check
    def for_element(self, e: 'IntStr') -> Optional[Union['AbstractSetIntStr', 'DictIntStrAny']]:
        """
        :param e: key or index of element on value
        :return: raw values for elemet if self._items is dict and contain needed element
        """

        if self._type is dict:
            item = self._items.get(e)
            return item if item is not ... else None
        return None

    @no_type_check
    def _normalize_indexes(
        self, items: Union['AbstractSetIntStr', 'DictIntStrAny'], v_length: int
    ) -> Union['AbstractSetIntStr', 'DictIntStrAny']:
        """
        :param items: dict or set of indexes which will be normalized
        :param v_length: length of sequence indexes of which will be

        >>> self._normalize_indexes({0, -2, -1}, 4)
        {0, 2, 3}
        """
        if self._type is set:
            return {v_length + i if i < 0 else i for i in items}
        else:
            return {v_length + i if i < 0 else i: v for i, v in items.items()}

    def __repr_args__(self) -> 'ReprArgs':
        return [(None, self._items)]<|MERGE_RESOLUTION|>--- conflicted
+++ resolved
@@ -19,10 +19,7 @@
 )
 
 from .typing import AnyType, display_as_type
-<<<<<<< HEAD
-=======
 from .version import version_info
->>>>>>> a97c120d
 
 if TYPE_CHECKING:
     from .main import BaseModel  # noqa: F401
