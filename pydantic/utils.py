--- conflicted
+++ resolved
@@ -1,151 +1,21 @@
 import inspect
-<<<<<<< HEAD
-import sys
 from contextlib import contextmanager
-from enum import Enum
 from importlib import import_module
-from typing import (  # type: ignore
-    TYPE_CHECKING,
-    Any,
-    ClassVar,
-    Dict,
-    Generator,
-    List,
-    NewType,
-    Optional,
-    Set,
-    Tuple,
-    Type,
-    Union,
-    _eval_type,
-    no_type_check,
-)
+from typing import TYPE_CHECKING, Any, Generator, List, Optional, Set, Tuple, Type, Union, no_type_check
+
+from .typing import AnyType
 
 try:
     from typing_extensions import Literal
 except ImportError:
     Literal = None  # type: ignore
 
-try:
-    from typing import _TypingBase as typing_base  # type: ignore
-except ImportError:
-    from typing import _Final as typing_base  # type: ignore
-
-try:
-    from typing import ForwardRef  # type: ignore
-
-    def evaluate_forwardref(type_, globalns, localns):  # type: ignore
-        return type_._evaluate(globalns, localns)
-
-
-except ImportError:
-    # python 3.6
-    from typing import _ForwardRef as ForwardRef  # type: ignore
-
-    def evaluate_forwardref(type_, globalns, localns):  # type: ignore
-        return type_._eval_type(globalns, localns)
-
-=======
-import re
-from contextlib import contextmanager
-from functools import lru_cache
-from importlib import import_module
-from typing import TYPE_CHECKING, Any, Dict, Generator, List, Optional, Pattern, Set, Tuple, Type, Union, no_type_check
-
-from . import errors
-from .typing import AnyType
-
-try:
-    import email_validator
-except ImportError:
-    email_validator = None
->>>>>>> 956f4596
 
 if TYPE_CHECKING:  # pragma: no cover
     from .main import BaseModel  # noqa: F401
     from .typing import SetIntStr, DictIntStrAny, IntStr  # noqa: F401
 
 
-<<<<<<< HEAD
-AnyType = Type[Any]
-
-
-=======
-PRETTY_REGEX = re.compile(r'([\w ]*?) *<(.*)> *')
-
-
-def validate_email(value: str) -> Tuple[str, str]:
-    """
-    Brutally simple email address validation. Note unlike most email address validation
-    * raw ip address (literal) domain parts are not allowed.
-    * "John Doe <local_part@domain.com>" style "pretty" email addresses are processed
-    * the local part check is extremely basic. This raises the possibility of unicode spoofing, but no better
-        solution is really possible.
-    * spaces are striped from the beginning and end of addresses but no error is raised
-
-    See RFC 5322 but treat it with suspicion, there seems to exist no universally acknowledged test for a valid email!
-    """
-    if email_validator is None:
-        raise ImportError('email-validator is not installed, run `pip install pydantic[email]`')
-
-    m = PRETTY_REGEX.fullmatch(value)
-    name: Optional[str] = None
-    if m:
-        name, value = m.groups()
-
-    email = value.strip()
-
-    try:
-        email_validator.validate_email(email, check_deliverability=False)
-    except email_validator.EmailNotValidError as e:
-        raise errors.EmailError() from e
-
-    return name or email[: email.index('@')], email.lower()
-
-
-def _rfc_1738_quote(text: str) -> str:
-    return re.sub(r'[:@/]', lambda m: '%{:X}'.format(ord(m.group(0))), text)
-
-
-def make_dsn(
-    *,
-    driver: str,
-    user: str = None,
-    password: str = None,
-    host: str = None,
-    port: str = None,
-    name: str = None,
-    query: Dict[str, Any] = None,
-) -> str:
-    """
-    Create a DSN from from connection settings.
-
-    Stolen approximately from sqlalchemy/engine/url.py:URL.
-    """
-    s = driver + '://'
-    if user is not None:
-        s += _rfc_1738_quote(user)
-        if password is not None:
-            s += ':' + _rfc_1738_quote(password)
-        s += '@'
-    if host is not None:
-        if ':' in host:
-            s += '[{}]'.format(host)
-        else:
-            s += host
-    if port is not None:
-        s += ':{}'.format(int(port))
-    if name is not None:
-        s += '/' + name
-    query = query or {}
-    if query:
-        keys = list(query)
-        keys.sort()
-        s += '?' + '&'.join('{}={}'.format(k, query[k]) for k in keys)
-    return s
-
-
->>>>>>> 956f4596
 def import_string(dotted_path: str) -> Any:
     """
     Stolen approximately from django. Import a dotted module path and return the attribute/class designated by the
@@ -206,40 +76,8 @@
             )
 
 
-<<<<<<< HEAD
 def lenient_issubclass(cls: Any, class_or_tuple: Union[AnyType, Tuple[AnyType, ...]]) -> bool:
     return isinstance(cls, type) and issubclass(cls, class_or_tuple)
-=======
-@lru_cache(maxsize=None)
-def url_regex_generator(*, relative: bool, require_tld: bool) -> Pattern[str]:
-    """
-    Url regex generator taken from Marshmallow library,
-    for details please follow library source code:
-        https://github.com/marshmallow-code/marshmallow/blob/298870ef6c089fb4d91efae9ca4168453ffe00d2/marshmallow/validate.py#L37
-    """
-    return re.compile(
-        r''.join(
-            (
-                r'^',
-                r'(' if relative else r'',
-                r'(?:[a-z0-9\.\-\+]*)://',  # scheme is validated separately
-                r'(?:[^:@]+?:[^:@]*?@|)',  # basic auth
-                r'(?:(?:[A-Z0-9](?:[A-Z0-9-]{0,61}[A-Z0-9])?\.)+',
-                r'(?:[A-Z]{2,6}\.?|[A-Z0-9-]{2,}\.?)|',  # domain...
-                r'localhost|',  # localhost...
-                (
-                    r'(?:[A-Z0-9](?:[A-Z0-9-]{0,61}[A-Z0-9])?\.?)|' if not require_tld else r''
-                ),  # allow dotless hostnames
-                r'\d{1,3}\.\d{1,3}\.\d{1,3}\.\d{1,3}|',  # ...or ipv4
-                r'\[[A-F0-9]*:[A-F0-9:]+\])',  # ...or ipv6
-                r'(?::\d+)?',  # optional port
-                r')?' if relative else r'',  # host is optional, allow for relative URLs
-                r'(?:/?|[/?]\S+)$',
-            )
-        ),
-        re.IGNORECASE,
-    )
->>>>>>> 956f4596
 
 
 def in_ipython() -> bool:
