--- conflicted
+++ resolved
@@ -23,13 +23,9 @@
     Union,
 )
 
-<<<<<<< HEAD
 from typing_extensions import Annotated
 
-from .typing import GenericAlias, NoneType, all_literal_values, display_as_type, get_args, get_origin, is_literal_type
-=======
-from .typing import NoneType, WithArgsTypes, display_as_type
->>>>>>> 45db4ad3
+from .typing import NoneType, WithArgsTypes, all_literal_values, display_as_type, get_args, get_origin, is_literal_type
 from .version import version_info
 
 if TYPE_CHECKING:
