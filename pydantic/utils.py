--- conflicted
+++ resolved
@@ -54,11 +54,8 @@
     'ValueItems',
     'version_info',  # required here to match behaviour in v1.3
     'ClassAttribute',
-<<<<<<< HEAD
     'path_type',
-=======
     'ROOT_KEY',
->>>>>>> 52889203
 )
 
 ROOT_KEY = '__root__'
