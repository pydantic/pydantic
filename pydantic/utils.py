--- conflicted
+++ resolved
@@ -639,17 +639,15 @@
         '__module__',
         '__orig_bases__',
         '__qualname__',
-<<<<<<< HEAD
     }
-=======
-    }
 
 
 _EMPTY = object()
 
 
 def all_identical(left: Iterable[Any], right: Iterable[Any]) -> bool:
-    """Check that the items of `left` are the same objects as those in `right`.
+    """
+    Check that the items of `left` are the same objects as those in `right`.
 
     >>> a, b = object(), object()
     >>> all_identical([a, b, a], [a, b, a])
@@ -660,5 +658,4 @@
     for left_item, right_item in zip_longest(left, right, fillvalue=_EMPTY):
         if left_item is not right_item:
             return False
-    return True
->>>>>>> 1c3ef841
+    return True