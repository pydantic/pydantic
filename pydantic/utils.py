--- conflicted
+++ resolved
@@ -302,6 +302,7 @@
 def to_camel(string: str) -> str:
     return ''.join(word.capitalize() for word in string.split('_'))
 
+
 def to_lower_camel(string: str) -> str:
     if len(string) >= 1:
         pascal_string = to_camel(string)
@@ -707,8 +708,6 @@
         if left_item is not right_item:
             return False
     return True
-<<<<<<< HEAD
-=======
 
 
 def get_unique_discriminator_alias(all_aliases: Collection[str], discriminator_key: str) -> str:
@@ -804,5 +803,4 @@
 
         def __class_getitem__(cls, *args: Any) -> Any:
             # to avoid errors with 3.7
-            pass
->>>>>>> 5885e6ce
+            pass