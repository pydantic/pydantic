import sys
from os import PathLike
from typing import (  # type: ignore
    TYPE_CHECKING,
    AbstractSet,
    Any,
    ClassVar,
    Dict,
    Generator,
    List,
    Mapping,
    NewType,
    Optional,
    Sequence,
    Set,
    Tuple,
    Type,
    Union,
    _eval_type,
    cast,
    get_type_hints,
)

from typing_extensions import Annotated, Literal

try:
    from typing import _TypingBase as typing_base  # type: ignore
except ImportError:
    from typing import _Final as typing_base  # type: ignore

try:
    from typing import GenericAlias as TypingGenericAlias  # type: ignore
except ImportError:
    # python < 3.9 does not have GenericAlias (list[int], tuple[str, ...] and so on)
    TypingGenericAlias = ()


if sys.version_info < (3, 7):
    if TYPE_CHECKING:

        class ForwardRef:
            def __init__(self, arg: Any):
                pass

            def _eval_type(self, globalns: Any, localns: Any) -> Any:
                pass

    else:
        from typing import _ForwardRef as ForwardRef
else:
    from typing import ForwardRef


if sys.version_info < (3, 7):

    def evaluate_forwardref(type_: ForwardRef, globalns: Any, localns: Any) -> Any:
        return type_._eval_type(globalns, localns)


elif sys.version_info < (3, 9):

    def evaluate_forwardref(type_: ForwardRef, globalns: Any, localns: Any) -> Any:
        return type_._evaluate(globalns, localns)


else:

    def evaluate_forwardref(type_: ForwardRef, globalns: Any, localns: Any) -> Any:
        # Even though it is the right signature for python 3.9, mypy complains with
        # `error: Too many arguments for "_evaluate" of "ForwardRef"` hence the cast...
        return cast(Any, type_)._evaluate(globalns, localns, set())


if sys.version_info < (3, 9):
    # Ensure we always get all the whole `Annotated` hint, not just the annotated type.
    # For 3.6 to 3.8, `get_type_hints` doesn't recognize `typing_extensions.Annotated`,
    # so it already returns the full annotation
    get_all_type_hints = get_type_hints

else:

    def get_all_type_hints(obj: Any, globalns: Any = None, localns: Any = None) -> Any:
        return get_type_hints(obj, globalns, localns, include_extras=True)


if sys.version_info < (3, 7):
    from typing import Callable as Callable

    AnyCallable = Callable[..., Any]
    NoArgAnyCallable = Callable[[], Any]
else:
    from collections.abc import Callable as Callable
    from typing import Callable as TypingCallable

    AnyCallable = TypingCallable[..., Any]
    NoArgAnyCallable = TypingCallable[[], Any]


# Annotated[...] is implemented by returning an instance of one of these classes, depending on
# python/typing_extensions version.
AnnotatedTypeNames = {'AnnotatedMeta', '_AnnotatedAlias'}


if sys.version_info < (3, 8):

    def get_origin(t: Type[Any]) -> Optional[Type[Any]]:
        if type(t).__name__ in AnnotatedTypeNames:
            return cast(Type[Any], Annotated)  # mypy complains about _SpecialForm in py3.6
        return getattr(t, '__origin__', None)


else:
    from typing import get_origin as _typing_get_origin

    def get_origin(tp: Type[Any]) -> Type[Any]:
        """
        We can't directly use `typing.get_origin` since we need a fallback to support
        custom generic classes like `ConstrainedList`
        It should be useless once https://github.com/cython/cython/issues/3537 is
        solved and https://github.com/samuelcolvin/pydantic/pull/1753 is merged.
        """
        if type(tp).__name__ in AnnotatedTypeNames:
            return cast(Type[Any], Annotated)  # mypy complains about _SpecialForm
        return _typing_get_origin(tp) or getattr(tp, '__origin__', None)


if sys.version_info < (3, 7):  # noqa: C901 (ignore complexity)

    def get_args(t: Type[Any]) -> Tuple[Any, ...]:
        """Simplest get_args compatibility layer possible.

        The Python 3.6 typing module does not have `_GenericAlias` so
        this won't work for everything. In particular this will not
        support the `generics` module (we don't support generic models in
        python 3.6).

        """
        if type(t).__name__ in AnnotatedTypeNames:
            return t.__args__ + t.__metadata__
        return getattr(t, '__args__', ())


elif sys.version_info < (3, 8):  # noqa: C901
    from typing import _GenericAlias

    def get_args(t: Type[Any]) -> Tuple[Any, ...]:
        """Compatibility version of get_args for python 3.7.

        Mostly compatible with the python 3.8 `typing` module version
        and able to handle almost all use cases.
        """
        if type(t).__name__ in AnnotatedTypeNames:
            return t.__args__ + t.__metadata__
        if isinstance(t, _GenericAlias):
            res = t.__args__
            if t.__origin__ is Callable and res and res[0] is not Ellipsis:
                res = (list(res[:-1]), res[-1])
            return res
        return getattr(t, '__args__', ())


else:
    from typing import get_args as _typing_get_args

    def _generic_get_args(tp: Type[Any]) -> Tuple[Any, ...]:
        """
        In python 3.9, `typing.Dict`, `typing.List`, ...
        do have an empty `__args__` by default (instead of the generic ~T for example).
        In order to still support `Dict` for example and consider it as `Dict[Any, Any]`,
        we retrieve the `_nparams` value that tells us how many parameters it needs.
        """
        if hasattr(tp, '_nparams'):
            return (Any,) * tp._nparams
        return ()

    def get_args(tp: Type[Any]) -> Tuple[Any, ...]:
        """Get type arguments with all substitutions performed.

        For unions, basic simplifications used by Union constructor are performed.
        Examples::
            get_args(Dict[str, int]) == (str, int)
            get_args(int) == ()
            get_args(Union[int, Union[T, int], str][int]) == (int, str)
            get_args(Union[int, Tuple[T, int]][str]) == (int, Tuple[str, int])
            get_args(Callable[[], T][int]) == ([], int)
        """
        if type(tp).__name__ in AnnotatedTypeNames:
            return tp.__args__ + tp.__metadata__
        # the fallback is needed for the same reasons as `get_origin` (see above)
        return _typing_get_args(tp) or getattr(tp, '__args__', ()) or _generic_get_args(tp)


if sys.version_info < (3, 10):

    def is_union_origin(tp: Type[Any]) -> bool:
        return tp is Union

    WithArgsTypes = (TypingGenericAlias,)

else:
    import types
    import typing

    def is_union_origin(origin: Type[Any]) -> bool:
        return origin is Union or origin is types.UnionType  # noqa: E721

    WithArgsTypes = (typing._GenericAlias, types.GenericAlias, types.UnionType)


if TYPE_CHECKING:
    StrPath = Union[str, PathLike[str]]
else:
    if sys.version_info < (3, 9):
        # Python >= 3.6, < 3.9
        StrPath = Union[str, PathLike]
    else:
        # os.PathLike only becomes subscriptable from Python 3.9 onwards
        StrPath = Union[str, PathLike[str]]


if TYPE_CHECKING:
    from .fields import ModelField

    TupleGenerator = Generator[Tuple[str, Any], None, None]
    DictStrAny = Dict[str, Any]
    DictAny = Dict[Any, Any]
    SetStr = Set[str]
    ListStr = List[str]
    IntStr = Union[int, str]
    AbstractSetIntStr = AbstractSet[IntStr]
    DictIntStrAny = Dict[IntStr, Any]
    MappingIntStrAny = Mapping[IntStr, Any]
    CallableGenerator = Generator[AnyCallable, None, None]
    ReprArgs = Sequence[Tuple[Optional[str], Any]]

__all__ = (
    'ForwardRef',
    'Callable',
    'AnyCallable',
    'NoArgAnyCallable',
    'NoneType',
    'is_none_type',
    'display_as_type',
    'resolve_annotations',
    'is_callable_type',
    'is_literal_type',
    'all_literal_values',
    'is_namedtuple',
    'is_typeddict',
    'is_new_type',
    'new_type_supertype',
    'is_classvar',
    'update_field_forward_refs',
    'TupleGenerator',
    'DictStrAny',
    'DictAny',
    'SetStr',
    'ListStr',
    'IntStr',
    'AbstractSetIntStr',
    'DictIntStrAny',
    'CallableGenerator',
    'ReprArgs',
    'CallableGenerator',
    'WithArgsTypes',
    'get_args',
    'get_origin',
    'typing_base',
    'get_all_type_hints',
<<<<<<< HEAD
    'StrPath',
=======
    'is_union_origin',
>>>>>>> d1a9ba53
)


NoneType = None.__class__


NONE_TYPES: Tuple[Any, Any, Any] = (None, NoneType, Literal[None])


if sys.version_info < (3, 8):  # noqa: C901 (ignore complexity)
    # Even though this implementation is slower, we need it for python 3.6/3.7:
    # In python 3.6/3.7 "Literal" is not a builtin type and uses a different
    # mechanism.
    # for this reason `Literal[None] is Literal[None]` evaluates to `False`,
    # breaking the faster implementation used for the other python versions.

    def is_none_type(type_: Any) -> bool:
        return type_ in NONE_TYPES


else:

    def is_none_type(type_: Any) -> bool:
        for none_type in NONE_TYPES:
            if type_ is none_type:
                return True
        return False


def display_as_type(v: Type[Any]) -> str:
    if not isinstance(v, typing_base) and not isinstance(v, WithArgsTypes) and not isinstance(v, type):
        v = v.__class__

    if isinstance(v, WithArgsTypes):
        # Generic alias are constructs like `list[int]`
        return str(v).replace('typing.', '')

    try:
        return v.__name__
    except AttributeError:
        # happens with typing objects
        return str(v).replace('typing.', '')


def resolve_annotations(raw_annotations: Dict[str, Type[Any]], module_name: Optional[str]) -> Dict[str, Type[Any]]:
    """
    Partially taken from typing.get_type_hints.

    Resolve string or ForwardRef annotations into type objects if possible.
    """
    base_globals: Optional[Dict[str, Any]] = None
    if module_name:
        try:
            module = sys.modules[module_name]
        except KeyError:
            # happens occasionally, see https://github.com/samuelcolvin/pydantic/issues/2363
            pass
        else:
            base_globals = module.__dict__

    annotations = {}
    for name, value in raw_annotations.items():
        if isinstance(value, str):
            if sys.version_info >= (3, 7):
                value = ForwardRef(value, is_argument=False)
            else:
                value = ForwardRef(value)
        try:
            value = _eval_type(value, base_globals, None)
        except NameError:
            # this is ok, it can be fixed with update_forward_refs
            pass
        annotations[name] = value
    return annotations


def is_callable_type(type_: Type[Any]) -> bool:
    return type_ is Callable or get_origin(type_) is Callable


if sys.version_info >= (3, 7):

    def is_literal_type(type_: Type[Any]) -> bool:
        return Literal is not None and get_origin(type_) is Literal

    def literal_values(type_: Type[Any]) -> Tuple[Any, ...]:
        return get_args(type_)


else:

    def is_literal_type(type_: Type[Any]) -> bool:
        return Literal is not None and hasattr(type_, '__values__') and type_ == Literal[type_.__values__]

    def literal_values(type_: Type[Any]) -> Tuple[Any, ...]:
        return type_.__values__


def all_literal_values(type_: Type[Any]) -> Tuple[Any, ...]:
    """
    This method is used to retrieve all Literal values as
    Literal can be used recursively (see https://www.python.org/dev/peps/pep-0586)
    e.g. `Literal[Literal[Literal[1, 2, 3], "foo"], 5, None]`
    """
    if not is_literal_type(type_):
        return (type_,)

    values = literal_values(type_)
    return tuple(x for value in values for x in all_literal_values(value))


def is_namedtuple(type_: Type[Any]) -> bool:
    """
    Check if a given class is a named tuple.
    It can be either a `typing.NamedTuple` or `collections.namedtuple`
    """
    from .utils import lenient_issubclass

    return lenient_issubclass(type_, tuple) and hasattr(type_, '_fields')


def is_typeddict(type_: Type[Any]) -> bool:
    """
    Check if a given class is a typed dict (from `typing` or `typing_extensions`)
    In 3.10, there will be a public method (https://docs.python.org/3.10/library/typing.html#typing.is_typeddict)
    """
    from .utils import lenient_issubclass

    return lenient_issubclass(type_, dict) and hasattr(type_, '__total__')


test_type = NewType('test_type', str)


def is_new_type(type_: Type[Any]) -> bool:
    """
    Check whether type_ was created using typing.NewType
    """
    return isinstance(type_, test_type.__class__) and hasattr(type_, '__supertype__')  # type: ignore


def new_type_supertype(type_: Type[Any]) -> Type[Any]:
    while hasattr(type_, '__supertype__'):
        type_ = type_.__supertype__
    return type_


def _check_classvar(v: Optional[Type[Any]]) -> bool:
    if v is None:
        return False

    return v.__class__ == ClassVar.__class__ and (sys.version_info < (3, 7) or getattr(v, '_name', None) == 'ClassVar')


def is_classvar(ann_type: Type[Any]) -> bool:
    return _check_classvar(ann_type) or _check_classvar(get_origin(ann_type))


def update_field_forward_refs(field: 'ModelField', globalns: Any, localns: Any) -> None:
    """
    Try to update ForwardRefs on fields based on this ModelField, globalns and localns.
    """
    if field.type_.__class__ == ForwardRef:
        field.type_ = evaluate_forwardref(field.type_, globalns, localns or None)
        field.prepare()
    if field.sub_fields:
        for sub_f in field.sub_fields:
            update_field_forward_refs(sub_f, globalns=globalns, localns=localns)


def get_class(type_: Type[Any]) -> Union[None, bool, Type[Any]]:
    """
    Tries to get the class of a Type[T] annotation. Returns True if Type is used
    without brackets. Otherwise returns None.
    """
    try:
        origin = get_origin(type_)
        if origin is None:  # Python 3.6
            origin = type_
        if issubclass(origin, Type):  # type: ignore
            if not get_args(type_) or not isinstance(get_args(type_)[0], type):
                return True
            return get_args(type_)[0]
    except (AttributeError, TypeError):
        pass
    return None<|MERGE_RESOLUTION|>--- conflicted
+++ resolved
@@ -267,11 +267,8 @@
     'get_origin',
     'typing_base',
     'get_all_type_hints',
-<<<<<<< HEAD
+    'is_union_origin',
     'StrPath',
-=======
-    'is_union_origin',
->>>>>>> d1a9ba53
 )
 
 
