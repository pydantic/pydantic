--- conflicted
+++ resolved
@@ -25,11 +25,7 @@
     get_type_hints,
 )
 
-<<<<<<< HEAD
-from typing_extensions import Annotated, Literal, NotRequired as TypedDictNotRequired, Required as TypedDictRequired
-=======
-from typing_extensions import Annotated, Final, Literal
->>>>>>> a69136d2
+from typing_extensions import Annotated, Final, Literal, NotRequired as TypedDictNotRequired, Required as TypedDictRequired
 
 try:
     from typing import _TypingBase as typing_base  # type: ignore
@@ -266,7 +262,6 @@
     CallableGenerator = Generator[AnyCallable, None, None]
     ReprArgs = Sequence[Tuple[Optional[str], Any]]
     AnyClassMethod = classmethod[Any]
-
 
 __all__ = (
     'ForwardRef',
