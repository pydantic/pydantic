Unions are fundamentally different to all other types Pydantic validates - instead of requiring all fields/items/values to be valid, unions require only one member to be valid.

This leads to some nuance around how to validate unions:

* which member(s) of the union should you validate data against, and in which order?
* which errors to raise when validation fails?

Validating unions feels like adding another orthogonal dimension to the validation process.

To solve these problems, Pydantic supports three fundamental approaches to validating unions:

1. [left to right mode](#left-to-right-mode) - the simplest approach, each member of the union is tried in order
2. [smart mode](#smart-mode) - as with "left to right mode" all members are tried, but strict validation is used to try to find the best match, this is the default mode for most union validation
3. [discriminated unions](#discriminated-unions) - only one member of the union is tried, based on a discriminator

## Union Modes

### Left to Right Mode

!!! note
    Because this mode often leads to unexpected validation results, it is not the default in Pydantic >=2, instead `union_mode='smart'` is the default.

With this approach, validation is attempted against each member of the union in their order they're defined, and the first successful validation is accepted as input.

If validation fails on all members, the validation error includes the errors from all members of the union.

`union_mode='left_to_right'` must be set as a [`Field`](../concepts/fields.md) parameter on union fields where you want to use it.

```py title="Union with left to right mode"
from typing import Union

from pydantic import BaseModel, Field, ValidationError


class User(BaseModel):
    id: Union[str, int] = Field(union_mode='left_to_right')


print(User(id=123))
#> id=123
print(User(id='hello'))
#> id='hello'

try:
    User(id=[])
except ValidationError as e:
    print(e)
    """
    2 validation errors for User
    id.str
      Input should be a valid string [type=string_type, input_value=[], input_type=list]
    id.int
      Input should be a valid integer [type=int_type, input_value=[], input_type=list]
    """
```

The order of members is very important in this case, as demonstrated by tweak the above example:

```py title="Union with left to right - unexpected results"
from typing import Union

from pydantic import BaseModel, Field


class User(BaseModel):
    id: Union[int, str] = Field(union_mode='left_to_right')


print(User(id=123))  # (1)
#> id=123
print(User(id='456'))  # (2)
#> id=456
```

1. As expected the input is validated against the `int` member and the result is as expected.
2. We're in lax mode and the numeric string `'123'` is valid as input to the first member of the union, `int`.
   Since that is tried first, we get the surprising result of `id` being an `int` instead of a `str`.

### Smart Mode

Because of the surprising side effects of `union_mode='left_to_right'`, in Pydantic >=2 the default mode for `Union` validation is `union_mode='smart'`.

In this mode, the following steps are take to try to select the best match for the input:
1. Validation is first attempted in [`strict` mode](../concepts/strict_mode.md) against each member of the union in the order they're defined.
2. If validation succeeds on any member, that member is accepted as input.
3. If validation fails on all members, validation is attempted again in [`lax` mode](../concepts/strict_mode.md) against each member of the union in the order they're defined.
4. If validation succeeds on any member, that member is accepted as input.
5. If validation fails on all members, all errors from lax validation are returned.

```py
from typing import Union
from uuid import UUID

from pydantic import BaseModel


class User(BaseModel):
    id: Union[int, str, UUID]
    name: str


user_01 = User(id=123, name='John Doe')
print(user_01)
#> id=123 name='John Doe'
print(user_01.id)
#> 123
user_02 = User(id='1234', name='John Doe')
print(user_02)
#> id='1234' name='John Doe'
print(user_02.id)
#> 1234
user_03_uuid = UUID('cf57432e-809e-4353-adbd-9d5c0d733868')
user_03 = User(id=user_03_uuid, name='John Doe')
print(user_03)
#> id=UUID('cf57432e-809e-4353-adbd-9d5c0d733868') name='John Doe'
print(user_03.id)
#> cf57432e-809e-4353-adbd-9d5c0d733868
print(user_03_uuid.int)
#> 275603287559914445491632874575877060712
```

!!! tip
    The type `Optional[x]` is a shorthand for `Union[x, None]`.

    See more details in [Required fields](../concepts/models.md#required-fields).

## Discriminated Unions

**Discriminated unions are sometimes referred to as "Tagged Unions".**

We can use discriminated unions to more efficiently validate `Union` types, by choosing which member of the union to validate against.

This makes validation more efficient and also avoids a proliferation of errors when validation fails.

Adding discriminator to unions also means the generated JSON schema implements the [associated OpenAPI specification](https://github.com/OAI/OpenAPI-Specification/blob/main/versions/3.1.0.md#discriminator-object).

### Discriminated Unions with `str` discriminators

Frequently, in the case of a `Union` with multiple models,
there is a common field to all members of the union that can be used to distinguish
which union case the data should be validated against; this is referred to as the "discriminator" in
[OpenAPI](https://swagger.io/docs/specification/data-models/inheritance-and-polymorphism/).

To validate models based on that information you can set the same field - let's call it `my_discriminator` -
in each of the models with a discriminated value, which is one (or many) `Literal` value(s).
For your `Union`, you can set the discriminator in its value: `Field(discriminator='my_discriminator')`.

```py requires="3.8"
from typing import Literal, Union

from pydantic import BaseModel, Field, ValidationError


class Cat(BaseModel):
    pet_type: Literal['cat']
    meows: int


class Dog(BaseModel):
    pet_type: Literal['dog']
    barks: float


class Lizard(BaseModel):
    pet_type: Literal['reptile', 'lizard']
    scales: bool


class Model(BaseModel):
    pet: Union[Cat, Dog, Lizard] = Field(..., discriminator='pet_type')
    n: int


print(Model(pet={'pet_type': 'dog', 'barks': 3.14}, n=1))
#> pet=Dog(pet_type='dog', barks=3.14) n=1
try:
    Model(pet={'pet_type': 'dog'}, n=1)
except ValidationError as e:
    print(e)
    """
    1 validation error for Model
    pet.dog.barks
      Field required [type=missing, input_value={'pet_type': 'dog'}, input_type=dict]
    """
```

### Discriminated Unions with callable `Discriminator`s

??? api "API Documentation"
    [`pydantic.types.CallableDiscriminator`][pydantic.types.CallableDiscriminator]<br>

In the case of a `Union` with multiple models, sometimes there isn't a single uniform field
across all models that you can use as a discriminator.
This is the perfect use case for a callable `Discriminator`.

```py requires="3.8"
from typing import Any, Literal, Union

from typing_extensions import Annotated

from pydantic import BaseModel, Discriminator, Tag


class Pie(BaseModel):
    time_to_cook: int
    num_ingredients: int


class ApplePie(Pie):
    fruit: Literal['apple'] = 'apple'


class PumpkinPie(Pie):
    filling: Literal['pumpkin'] = 'pumpkin'


def get_discriminator_value(v: Any) -> str:
    if isinstance(v, dict):
        return v.get('fruit', v.get('filling'))
    return getattr(v, 'fruit', getattr(v, 'filling', None))


class ThanksgivingDinner(BaseModel):
    dessert: Annotated[
        Union[
            Annotated[ApplePie, Tag('apple')],
            Annotated[PumpkinPie, Tag('pumpkin')],
        ],
        Discriminator(get_discriminator_value),
    ]


apple_variation = ThanksgivingDinner.model_validate(
    {'dessert': {'fruit': 'apple', 'time_to_cook': 60, 'num_ingredients': 8}}
)
print(repr(apple_variation))
"""
ThanksgivingDinner(dessert=ApplePie(time_to_cook=60, num_ingredients=8, fruit='apple'))
"""

pumpkin_variation = ThanksgivingDinner.model_validate(
    {
        'dessert': {
            'filling': 'pumpkin',
            'time_to_cook': 40,
            'num_ingredients': 6,
        }
    }
)
print(repr(pumpkin_variation))
"""
ThanksgivingDinner(dessert=PumpkinPie(time_to_cook=40, num_ingredients=6, filling='pumpkin'))
"""
```

`Discriminator`s can also be used to validate `Union` types with combinations of models and primitive types.

For example:

```py requires="3.8"
from typing import Any, Union

from typing_extensions import Annotated

<<<<<<< HEAD
from pydantic import BaseModel, CallableDiscriminator, Tag, ValidationError
=======
from pydantic import BaseModel, Discriminator, Tag
>>>>>>> ecc18bd1


def model_x_discriminator(v: Any) -> str:
    if isinstance(v, str):
        return 'str'
    if isinstance(v, (dict, BaseModel)):
        return 'model'


class DiscriminatedModel(BaseModel):
    x: Annotated[
        Union[
            Annotated[str, Tag('str')],
            Annotated['DiscriminatedModel', Tag('model')],
        ],
        Discriminator(
            model_x_discriminator,
            custom_error_type='invalid_union_member',
            custom_error_message='Invalid union member',
            custom_error_context={'discriminator': 'str_or_model'},
        ),
    ]


data = {'x': {'x': {'x': 'a'}}}
m = DiscriminatedModel.model_validate(data)
print(m)
#> x=DiscriminatedModel(x=DiscriminatedModel(x='a'))

try:
    DiscriminatedModel.model_validate({'x': 123})
except ValidationError as e:
    print(e)
    """
    1 validation error for DiscriminatedModel
    x
      Invalid union member [type=invalid_union_member, input_value=123, input_type=int]
    """
```

!!! note
    Using the [`typing.Annotated` fields syntax](../concepts/json_schema.md#typingannotated-fields) can be handy to regroup
    the `Union` and `discriminator` information. See the next example for more details.

    There are a few ways to set a discriminator for a field, all varying slightly in syntax.

    For `str` discriminators:
    ```
    some_field: Union[...] = Field(discriminator='my_discriminator'
    some_field: Annotated[Union[...], Field(discriminator='my_discriminator')]
    ```

    For callable `Discriminator`s:
    ```
    some_field: Union[...] = Field(discriminator=Discriminator(...))
    some_field: Annotated[Union[...], Discriminator(...)]
    some_field: Annotated[Union[...], Field(discriminator=Discriminator(...))]
    ```

!!! warning
    Discriminated unions cannot be used with only a single variant, such as `Union[Cat]`.

    Python changes `Union[T]` into `T` at interpretation time, so it is not possible for `pydantic` to
    distinguish fields of `Union[T]` from `T`.

### Nested Discriminated Unions

Only one discriminator can be set for a field but sometimes you want to combine multiple discriminators.
You can do it by creating nested `Annotated` types, e.g.:

```py requires="3.8"
from typing import Literal, Union

from typing_extensions import Annotated

from pydantic import BaseModel, Field, ValidationError


class BlackCat(BaseModel):
    pet_type: Literal['cat']
    color: Literal['black']
    black_name: str


class WhiteCat(BaseModel):
    pet_type: Literal['cat']
    color: Literal['white']
    white_name: str


Cat = Annotated[Union[BlackCat, WhiteCat], Field(discriminator='color')]


class Dog(BaseModel):
    pet_type: Literal['dog']
    name: str


Pet = Annotated[Union[Cat, Dog], Field(discriminator='pet_type')]


class Model(BaseModel):
    pet: Pet
    n: int


m = Model(pet={'pet_type': 'cat', 'color': 'black', 'black_name': 'felix'}, n=1)
print(m)
#> pet=BlackCat(pet_type='cat', color='black', black_name='felix') n=1
try:
    Model(pet={'pet_type': 'cat', 'color': 'red'}, n='1')
except ValidationError as e:
    print(e)
    """
    1 validation error for Model
    pet.cat
      Input tag 'red' found using 'color' does not match any of the expected tags: 'black', 'white' [type=union_tag_invalid, input_value={'pet_type': 'cat', 'color': 'red'}, input_type=dict]
    """
try:
    Model(pet={'pet_type': 'cat', 'color': 'black'}, n='1')
except ValidationError as e:
    print(e)
    """
    1 validation error for Model
    pet.cat.black.black_name
      Field required [type=missing, input_value={'pet_type': 'cat', 'color': 'black'}, input_type=dict]
    """
```

## Union Validation Errors

When validation fails, error messages can be quite verbose, especially when you're not using discriminated unions.
The below example shows the benefits of using discriminated unions in terms of error message simplicity.

```py
from typing import Union

from typing_extensions import Annotated

from pydantic import BaseModel, Discriminator, Tag, ValidationError


# Errors are quite verbose with a normal Union:
class Model(BaseModel):
    x: Union[str, 'Model']


try:
    Model.model_validate({'x': {'x': {'x': 1}}})
except ValidationError as exc_info:
    assert exc_info.errors(include_url=False) == [
        {
            'input': {'x': {'x': 1}},
            'loc': ('x', 'str'),
            'msg': 'Input should be a valid string',
            'type': 'string_type',
        },
        {
            'input': {'x': 1},
            'loc': ('x', 'Model', 'x', 'str'),
            'msg': 'Input should be a valid string',
            'type': 'string_type',
        },
        {
            'input': 1,
            'loc': ('x', 'Model', 'x', 'Model', 'x', 'str'),
            'msg': 'Input should be a valid string',
            'type': 'string_type',
        },
        {
            'ctx': {'class_name': 'Model'},
            'input': 1,
            'loc': ('x', 'Model', 'x', 'Model', 'x', 'Model'),
            'msg': 'Input should be a valid dictionary or instance of Model',
            'type': 'model_type',
        },
    ]

try:
    Model.model_validate({'x': {'x': {'x': {}}}})
except ValidationError as exc_info:
    assert exc_info.errors(include_url=False) == [
        {
            'input': {'x': {'x': {}}},
            'loc': ('x', 'str'),
            'msg': 'Input should be a valid string',
            'type': 'string_type',
        },
        {
            'input': {'x': {}},
            'loc': ('x', 'Model', 'x', 'str'),
            'msg': 'Input should be a valid string',
            'type': 'string_type',
        },
        {
            'input': {},
            'loc': ('x', 'Model', 'x', 'Model', 'x', 'str'),
            'msg': 'Input should be a valid string',
            'type': 'string_type',
        },
        {
            'input': {},
            'loc': ('x', 'Model', 'x', 'Model', 'x', 'Model', 'x'),
            'msg': 'Field required',
            'type': 'missing',
        },
    ]


# Errors are much more simple with a discriminated union:
def model_x_discriminator(v):
    if isinstance(v, str):
        return 'str'
    if isinstance(v, (dict, BaseModel)):
        return 'model'


class DiscriminatedModel(BaseModel):
    x: Annotated[
        Union[
            Annotated[str, Tag('str')],
            Annotated['DiscriminatedModel', Tag('model')],
        ],
        Discriminator(
            model_x_discriminator,
            custom_error_type='invalid_union_member',
            custom_error_message='Invalid union member',
            custom_error_context={'discriminator': 'str_or_model'},
        ),
    ]


try:
    DiscriminatedModel.model_validate({'x': {'x': {'x': 1}}})
except ValidationError as exc_info:
    assert exc_info.errors(include_url=False) == [
        {
            'ctx': {'discriminator': 'str_or_model'},
            'input': 1,
            'loc': ('x', 'model', 'x', 'model', 'x'),
            'msg': 'Invalid union member',
            'type': 'invalid_union_member',
        }
    ]

try:
    DiscriminatedModel.model_validate({'x': {'x': {'x': {}}}})
except ValidationError as exc_info:
    assert exc_info.errors(include_url=False) == [
        {
            'input': {},
            'loc': ('x', 'model', 'x', 'model', 'x', 'model', 'x'),
            'msg': 'Field required',
            'type': 'missing',
        }
    ]

# The data is still handled properly when valid:
data = {'x': {'x': {'x': 'a'}}}
m = DiscriminatedModel.model_validate(data)
assert m == DiscriminatedModel(
    x=DiscriminatedModel(x=DiscriminatedModel(x='a'))
)
assert m.model_dump() == data
```

You can also simplify error messages by labeling each case with a [`Tag`][pydantic.types.Tag].
This is especially useful when you have complex types like those in this example:

```py
from typing import Dict, List, Union

from typing_extensions import Annotated

from pydantic import AfterValidator, Tag, TypeAdapter, ValidationError

DoubledList = Annotated[List[int], AfterValidator(lambda x: x * 2)]
StringsMap = Dict[str, str]


# Not using any `Tag`s for each union case, the errors are not so nice to look at
adapter = TypeAdapter(Union[DoubledList, StringsMap])

try:
    adapter.validate_python(['a'])
except ValidationError as exc_info:
    assert (
        '2 validation errors for union[function-after[<lambda>(), list[int]],dict[str,str]]'
        in str(exc_info)
    )

    # the loc's are bad here:
    assert exc_info.errors() == [
        {
            'input': 'a',
            'loc': ('function-after[<lambda>(), list[int]]', 0),
            'msg': 'Input should be a valid integer, unable to parse string as an '
            'integer',
            'type': 'int_parsing',
            'url': 'https://errors.pydantic.dev/2.4/v/int_parsing',
        },
        {
            'input': ['a'],
            'loc': ('dict[str,str]',),
            'msg': 'Input should be a valid dictionary',
            'type': 'dict_type',
            'url': 'https://errors.pydantic.dev/2.4/v/dict_type',
        },
    ]


tag_adapter = TypeAdapter(
    Union[
        Annotated[DoubledList, Tag('DoubledList')],
        Annotated[StringsMap, Tag('StringsMap')],
    ]
)

try:
    tag_adapter.validate_python(['a'])
except ValidationError as exc_info:
    assert '2 validation errors for union[DoubledList,StringsMap]' in str(
        exc_info
    )

    # the loc's are good here:
    assert exc_info.errors() == [
        {
            'input': 'a',
            'loc': ('DoubledList', 0),
            'msg': 'Input should be a valid integer, unable to parse string as an '
            'integer',
            'type': 'int_parsing',
            'url': 'https://errors.pydantic.dev/2.4/v/int_parsing',
        },
        {
            'input': ['a'],
            'loc': ('StringsMap',),
            'msg': 'Input should be a valid dictionary',
            'type': 'dict_type',
            'url': 'https://errors.pydantic.dev/2.4/v/dict_type',
        },
    ]
```<|MERGE_RESOLUTION|>--- conflicted
+++ resolved
@@ -262,11 +262,7 @@
 
 from typing_extensions import Annotated
 
-<<<<<<< HEAD
-from pydantic import BaseModel, CallableDiscriminator, Tag, ValidationError
-=======
-from pydantic import BaseModel, Discriminator, Tag
->>>>>>> ecc18bd1
+from pydantic import BaseModel, Discriminator, Tag, ValidationError
 
 
 def model_x_discriminator(v: Any) -> str:
