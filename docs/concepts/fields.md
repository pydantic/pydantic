??? api "API Documentation"
    [`pydantic.fields.Field`][pydantic.fields.Field]<br>

In this section, we will go through the available mechanisms to customize Pydantic model fields:
default values, JSON Schema metadata, constraints, etc.

To do so, the [`Field()`][pydantic.fields.Field] function is used a lot, and behaves the same way as
the standard library [`field()`][dataclasses.field] function for dataclasses:

```python
from pydantic import BaseModel, Field


class Model(BaseModel):
    name: str = Field(frozen=True)
```

!!! note
    Even though `name` is assigned a value, it is still required and has no default value. If you want
    to emphasize on the fact that a value must be provided, you can use the [ellipsis][Ellipsis]:

    ```python {lint="skip" test="skip"}
    class Model(BaseModel):
        name: str = Field(..., frozen=True)
    ```

    However, its usage is discouraged as it doesn't play well with static type checkers.

## The annotated pattern

To apply constraints or attach [`Field()`][pydantic.fields.Field] functions to a model field, Pydantic
supports the [`Annotated`][typing.Annotated] typing construct to attach metadata to an annotation:

```python
from typing import Annotated

from pydantic import BaseModel, Field, WithJsonSchema


class Model(BaseModel):
    name: Annotated[str, Field(strict=True), WithJsonSchema({'extra': 'data'})]
```

As far as static type checkers are concerned, `name` is still typed as `str`, but Pydantic leverages
the available metadata to add validation logic, type constraints, etc.

Using this pattern has some advantages:

* Using the `f: <type> = Field(...)` form can be confusing and might trick users into thinking `f`
  has a default value, while in reality it is still required.
* You can provide an arbitrary amount of metadata elements for a field. As shown in the example above,
  the [`Field()`][pydantic.fields.Field] function only supports a limited set of constraints/metadata,
  and you may have to use different Pydantic utilities such as [`WithJsonSchema`][pydantic.WithJsonSchema]
  in some cases.
* Types can be made reusable (see the documentation on [custom types](./types.md#using-the-annotated-pattern)
  using this pattern).

However, note that certain arguments to the [`Field()`][pydantic.fields.Field] function (namely, `default`,
`default_factory`, and `alias`) are taken into account by static type checkers to synthesize a correct
`__init__` method. The annotated pattern is *not* understood by them, so you should use the normal
assignment form instead.

!!! tip
    The annotated pattern can also be used to add metadata to specific parts of the type. For instance,
    [validation constraints](#field-constraints) can be added this way:

    ```python
    from typing import Annotated

    from pydantic import BaseModel, Field


    class Model(BaseModel):
        int_list: list[Annotated[int, Field(gt=0)]]
        # Valid: [1, 3]
        # Invalid: [-1, 2]
    ```

    Be careful not mixing *field* and *type* metadata:

    ```python {test="skip" lint="skip"}
    class Model(BaseModel):
        field_bad: Annotated[int, Field(deprecated=True)] | None = None  # (1)!
        field_ok: Annotated[int | None, Field(deprecated=True)] = None  # (2)!
    ```

      1. The [`Field()`][pydantic.fields.Field] function is applied to `int` type, hence the
         `deprecated` flag won't have any effect. While this may be confusing given that the name of
         the [`Field()`][pydantic.fields.Field] function would imply it should apply to the field,
         the API was designed when this function was the only way to provide metadata. You can
         alternatively make use of the [`annotated_types`](https://github.com/annotated-types/annotated-types)
         library which is now supported by Pydantic.

      2. The [`Field()`][pydantic.fields.Field] function is applied to the "top-level" union type,
         hence the `deprecated` flag will be applied to the field.

## Default values

Default values for fields can be provided using the normal assignment syntax or by providing a value
to the `default` argument:

```python
from pydantic import BaseModel, Field


class User(BaseModel):
    # Both fields aren't required:
    name: str = 'John Doe'
    age: int = Field(default=20)
```

!!! warning
    [In Pydantic V1](../migration.md#required-optional-and-nullable-fields), a type annotated as [`Any`][typing.Any]
    or wrapped by [`Optional`][typing.Optional] would be given an implicit default of `None` even if no
    default was explicitly specified. This is no longer the case in Pydantic V2.

You can also pass a callable to the `default_factory` argument that will be called to generate a default value:

```python
from uuid import uuid4

from pydantic import BaseModel, Field


class User(BaseModel):
    id: str = Field(default_factory=lambda: uuid4().hex)
```

The default factory can also take a single required argument, in which case the already validated data will be passed as a dictionary.

```python
from pydantic import BaseModel, EmailStr, Field


class User(BaseModel):
    email: EmailStr
    username: str = Field(default_factory=lambda data: data['email'])


user = User(email='user@example.com')
print(user.username)
#> user@example.com
```

The `data` argument will *only* contain the already validated data, based on the [order of model fields](./models.md#field-ordering)
(the above example would fail if `username` were to be defined before `email`).

## Validate default values

By default, Pydantic will *not* validate default values. The `validate_default` field parameter
(or the [`validate_default`][pydantic.ConfigDict.validate_default] configuration value) can be used
to enable this behavior:

```python
from pydantic import BaseModel, Field, ValidationError


class User(BaseModel):
    age: int = Field(default='twelve', validate_default=True)


try:
    user = User()
except ValidationError as e:
    print(e)
    """
    1 validation error for User
    age
      Input should be a valid integer, unable to parse string as an integer [type=int_parsing, input_value='twelve', input_type=str]
    """
```

### Mutable default values

A common source of bugs in Python is to use a mutable object as a default value for a function or method argument,
as the same instance ends up being reused in each call.

The [`dataclasses`][dataclasses] module actually raises an error in this case, indicating that you should use
a [default factory](https://docs.python.org/3/library/dataclasses.html#default-factory-functions) instead.

While the same thing can be done in Pydantic, it is not required. In the event that the default value is not hashable,
Pydantic will create a deep copy of the default value when creating each instance of the model:

```python
from pydantic import BaseModel


class Model(BaseModel):
    item_counts: list[dict[str, int]] = [{}]


m1 = Model()
m1.item_counts[0]['a'] = 1
print(m1.item_counts)
#> [{'a': 1}]

m2 = Model()
print(m2.item_counts)
#> [{}]
```

## Field aliases

!!! tip
    Read more about aliases in the [dedicated section](./alias.md).

For validation and serialization, you can define an alias for a field.

There are three ways to define an alias:

* `Field(alias='foo')`
* `Field(validation_alias='foo')`
* `Field(serialization_alias='foo')`

The `alias` parameter is used for both validation *and* serialization. If you want to use
*different* aliases for validation and serialization respectively, you can use the `validation_alias`
and `serialization_alias` parameters, which will apply only in their respective use cases.

Here is an example of using the `alias` parameter:

```python
from pydantic import BaseModel, Field


class User(BaseModel):
    name: str = Field(alias='username')


user = User(username='johndoe')  # (1)!
print(user)
#> name='johndoe'
print(user.model_dump(by_alias=True))  # (2)!
#> {'username': 'johndoe'}
```

1. The alias `'username'` is used for instance creation and validation.
2. We are using [`model_dump()`][pydantic.main.BaseModel.model_dump] to convert the model into a serializable format.

    Note that the `by_alias` keyword argument defaults to `False`, and must be specified explicitly to dump
    models using the field (serialization) aliases.

    You can also use [`ConfigDict.serialize_by_alias`][pydantic.config.ConfigDict.serialize_by_alias] to
    configure this behavior at the model level.

    When `by_alias=True`, the alias `'username'` used during serialization.

If you want to use an alias *only* for validation, you can use the `validation_alias` parameter:

```python
from pydantic import BaseModel, Field


class User(BaseModel):
    name: str = Field(validation_alias='username')


user = User(username='johndoe')  # (1)!
print(user)
#> name='johndoe'
print(user.model_dump(by_alias=True))  # (2)!
#> {'name': 'johndoe'}
```

1. The validation alias `'username'` is used during validation.
2. The field name `'name'` is used during serialization.

If you only want to define an alias for *serialization*, you can use the `serialization_alias` parameter:

```python
from pydantic import BaseModel, Field


class User(BaseModel):
    name: str = Field(serialization_alias='username')


user = User(name='johndoe')  # (1)!
print(user)
#> name='johndoe'
print(user.model_dump(by_alias=True))  # (2)!
#> {'username': 'johndoe'}
```

1. The field name `'name'` is used for validation.
2. The serialization alias `'username'` is used for serialization.

!!! note "Alias precedence and priority"
    In case you use `alias` together with `validation_alias` or `serialization_alias` at the same time,
    the `validation_alias` will have priority over `alias` for validation, and `serialization_alias` will have priority
    over `alias` for serialization.

    If you provide a value for the [`alias_generator`][pydantic.config.ConfigDict.alias_generator] model setting, you can control the order of precedence for field alias and generated aliases via the `alias_priority` field parameter. You can read more about alias precedence [here](../concepts/alias.md#alias-precedence).

??? tip "Static type checking/IDE support"
    If you provide a value for the `alias` field parameter, static type checkers will use this alias instead
    of the actual field name to synthesize the `__init__` method:

    ```python
    from pydantic import BaseModel, Field


    class User(BaseModel):
        name: str = Field(alias='username')


    user = User(username='johndoe')  # (1)!
    ```

    1. Accepted by type checkers.

    This means that when using the [`validate_by_name`][pydantic.config.ConfigDict.validate_by_name] model setting (which allows both the field name and alias to be used during model validation), type checkers will error when the actual field name is used:

    ```python
    from pydantic import BaseModel, ConfigDict, Field


    class User(BaseModel):
        model_config = ConfigDict(validate_by_name=True)

        name: str = Field(alias='username')


    user = User(name='johndoe')  # (1)!
    ```

    1. *Not* accepted by type checkers.

    If you still want type checkers to use the field name and not the alias, the [annotated pattern](#the-annotated-pattern)
    can be used (which is only understood by Pydantic):

    ```python
    from typing import Annotated

    from pydantic import BaseModel, ConfigDict, Field


    class User(BaseModel):
        model_config = ConfigDict(validate_by_name=True, validate_by_alias=True)

        name: Annotated[str, Field(alias='username')]


    user = User(name='johndoe')  # (1)!
    user = User(username='johndoe')  # (2)!
    ```

    1. Accepted by type checkers.
    2. *Not* accepted by type checkers.

    <h3>Validation Alias</h3>

    Even though Pydantic treats `alias` and `validation_alias` the same when creating model instances, type checkers
    only understand the `alias` field parameter. As a workaround, you can instead specify both an `alias` and
    serialization_alias` (identical to the field name), as the `serialization_alias` will override the `alias` during
    serialization:

    ```python
    from pydantic import BaseModel, Field


    class MyModel(BaseModel):
        my_field: int = Field(validation_alias='myValidationAlias')
    ```

    with:

    ```python
    from pydantic import BaseModel, Field


    class MyModel(BaseModel):
        my_field: int = Field(
            alias='myValidationAlias',
            serialization_alias='my_field',
        )


    m = MyModel(myValidationAlias=1)
    print(m.model_dump(by_alias=True))
    #> {'my_field': 1}
    ```

<!-- markdownlint-disable-next-line no-empty-links -->
[](){#field-constraints}

## Numeric Constraints

There are some keyword arguments that can be used to constrain numeric values:

* `gt` - greater than
* `lt` - less than
* `ge` - greater than or equal to
* `le` - less than or equal to
* `multiple_of` - a multiple of the given number
* `allow_inf_nan` - allow `'inf'`, `'-inf'`, `'nan'` values

Here's an example:

```python
from pydantic import BaseModel, Field


class Foo(BaseModel):
    positive: int = Field(gt=0)
    non_negative: int = Field(ge=0)
    negative: int = Field(lt=0)
    non_positive: int = Field(le=0)
    even: int = Field(multiple_of=2)
    love_for_pydantic: float = Field(allow_inf_nan=True)


foo = Foo(
    positive=1,
    non_negative=0,
    negative=-1,
    non_positive=0,
    even=2,
    love_for_pydantic=float('inf'),
)
print(foo)
"""
positive=1 non_negative=0 negative=-1 non_positive=0 even=2 love_for_pydantic=inf
"""
```

??? info "JSON Schema"
    In the generated JSON schema:

    * `gt` and `lt` constraints will be translated to `exclusiveMinimum` and `exclusiveMaximum`.
    * `ge` and `le` constraints will be translated to `minimum` and `maximum`.
    * `multiple_of` constraint will be translated to `multipleOf`.

    The above snippet will generate the following JSON Schema:

    ```json
    {
      "title": "Foo",
      "type": "object",
      "properties": {
        "positive": {
          "title": "Positive",
          "type": "integer",
          "exclusiveMinimum": 0
        },
        "non_negative": {
          "title": "Non Negative",
          "type": "integer",
          "minimum": 0
        },
        "negative": {
          "title": "Negative",
          "type": "integer",
          "exclusiveMaximum": 0
        },
        "non_positive": {
          "title": "Non Positive",
          "type": "integer",
          "maximum": 0
        },
        "even": {
          "title": "Even",
          "type": "integer",
          "multipleOf": 2
        },
        "love_for_pydantic": {
          "title": "Love For Pydantic",
          "type": "number"
        }
      },
      "required": [
        "positive",
        "non_negative",
        "negative",
        "non_positive",
        "even",
        "love_for_pydantic"
      ]
    }
    ```

    See the [JSON Schema Draft 2020-12] for more details.

!!! warning "Constraints on compound types"
    In case you use field constraints with compound types, an error can happen in some cases. To avoid potential issues,
    you can use `Annotated`:

    ```python
    from typing import Annotated, Optional

    from pydantic import BaseModel, Field


    class Foo(BaseModel):
        positive: Optional[Annotated[int, Field(gt=0)]]
        # Can error in some cases, not recommended:
        non_negative: Optional[int] = Field(ge=0)
    ```

## String Constraints

??? api "API Documentation"
    [`pydantic.types.StringConstraints`][pydantic.types.StringConstraints]<br>

There are fields that can be used to constrain strings:

* `min_length`: Minimum length of the string.
* `max_length`: Maximum length of the string.
* `pattern`: A regular expression that the string must match.

Here's an example:

```python
from pydantic import BaseModel, Field


class Foo(BaseModel):
    short: str = Field(min_length=3)
    long: str = Field(max_length=10)
    regex: str = Field(pattern=r'^\d*$')  # (1)!


foo = Foo(short='foo', long='foobarbaz', regex='123')
print(foo)
#> short='foo' long='foobarbaz' regex='123'
```

1. Only digits are allowed.

??? info "JSON Schema"
    In the generated JSON schema:

    * `min_length` constraint will be translated to `minLength`.
    * `max_length` constraint will be translated to `maxLength`.
    * `pattern` constraint will be translated to `pattern`.

    The above snippet will generate the following JSON Schema:

    ```json
    {
      "title": "Foo",
      "type": "object",
      "properties": {
        "short": {
          "title": "Short",
          "type": "string",
          "minLength": 3
        },
        "long": {
          "title": "Long",
          "type": "string",
          "maxLength": 10
        },
        "regex": {
          "title": "Regex",
          "type": "string",
          "pattern": "^\\d*$"
        }
      },
      "required": [
        "short",
        "long",
        "regex"
      ]
    }
    ```

## Decimal Constraints

There are fields that can be used to constrain decimals:

* `max_digits`: Maximum number of digits within the `Decimal`. It does not include a zero before the decimal point or
  trailing decimal zeroes.
* `decimal_places`: Maximum number of decimal places allowed. It does not include trailing decimal zeroes.

Here's an example:

```python
from decimal import Decimal

from pydantic import BaseModel, Field


class Foo(BaseModel):
    precise: Decimal = Field(max_digits=5, decimal_places=2)


foo = Foo(precise=Decimal('123.45'))
print(foo)
#> precise=Decimal('123.45')
```

## Dataclass Constraints

There are fields that can be used to constrain dataclasses:

* `init`: Whether the field should be included in the `__init__` of the dataclass.
* `init_var`: Whether the field should be seen as an [init-only field] in the dataclass.
* `kw_only`: Whether the field should be a keyword-only argument in the constructor of the dataclass.

Here's an example:

```python
from pydantic import BaseModel, Field
from pydantic.dataclasses import dataclass


@dataclass
class Foo:
    bar: str
    baz: str = Field(init_var=True)
    qux: str = Field(kw_only=True)


class Model(BaseModel):
    foo: Foo


model = Model(foo=Foo('bar', baz='baz', qux='qux'))
print(model.model_dump())  # (1)!
#> {'foo': {'bar': 'bar', 'qux': 'qux'}}
```

1. The `baz` field is not included in the `model_dump()` output, since it is an init-only field.

## Field Representation

The parameter `repr` can be used to control whether the field should be included in the string
representation of the model.

```python
from pydantic import BaseModel, Field


class User(BaseModel):
    name: str = Field(repr=True)  # (1)!
    age: int = Field(repr=False)


user = User(name='John', age=42)
print(user)
#> name='John'
```

1. This is the default value.

## Discriminator

The parameter `discriminator` can be used to control the field that will be used to discriminate between different
models in a union. It takes either the name of a field or a `Discriminator` instance. The `Discriminator`
approach can be useful when the discriminator fields aren't the same for all the models in the `Union`.

The following example shows how to use `discriminator` with a field name:

```python
from typing import Literal, Union

from pydantic import BaseModel, Field


class Cat(BaseModel):
    pet_type: Literal['cat']
    age: int


class Dog(BaseModel):
    pet_type: Literal['dog']
    age: int


class Model(BaseModel):
    pet: Union[Cat, Dog] = Field(discriminator='pet_type')


print(Model.model_validate({'pet': {'pet_type': 'cat', 'age': 12}}))  # (1)!
#> pet=Cat(pet_type='cat', age=12)
```

1. See more about [Validating data] in the [Models] page.

The following example shows how to use the `discriminator` keyword argument with a `Discriminator` instance:

```python
from typing import Annotated, Literal, Union

from pydantic import BaseModel, Discriminator, Field, Tag


class Cat(BaseModel):
    pet_type: Literal['cat']
    age: int


class Dog(BaseModel):
    pet_kind: Literal['dog']
    age: int


def pet_discriminator(v):
    if isinstance(v, dict):
        return v.get('pet_type', v.get('pet_kind'))
    return getattr(v, 'pet_type', getattr(v, 'pet_kind', None))


class Model(BaseModel):
    pet: Union[Annotated[Cat, Tag('cat')], Annotated[Dog, Tag('dog')]] = Field(
        discriminator=Discriminator(pet_discriminator)
    )


print(repr(Model.model_validate({'pet': {'pet_type': 'cat', 'age': 12}})))
#> Model(pet=Cat(pet_type='cat', age=12))

print(repr(Model.model_validate({'pet': {'pet_kind': 'dog', 'age': 12}})))
#> Model(pet=Dog(pet_kind='dog', age=12))
```

You can also take advantage of `Annotated` to define your discriminated unions.
See the [Discriminated Unions] docs for more details.

## Strict Mode

The `strict` parameter on a [`Field`][pydantic.fields.Field] specifies whether the field should be validated in "strict mode".
In strict mode, Pydantic throws an error during validation instead of coercing data on the field where `strict=True`.

```python
from pydantic import BaseModel, Field


class User(BaseModel):
    name: str = Field(strict=True)
    age: int = Field(strict=False)  # (1)!


user = User(name='John', age='42')  # (2)!
print(user)
#> name='John' age=42
```

1. This is the default value.
2. The `age` field is not validated in the strict mode. Therefore, it can be assigned a string.

See [Strict Mode](strict_mode.md) for more details.

See [Conversion Table](conversion_table.md) for more details on how Pydantic converts data in both strict and lax modes.

## Immutability

The parameter `frozen` is used to emulate the frozen dataclass behaviour. It is used to prevent the field from being
assigned a new value after the model is created (immutability).

See the [frozen dataclass documentation] for more details.

```python
from pydantic import BaseModel, Field, ValidationError


class User(BaseModel):
    name: str = Field(frozen=True)
    age: int


user = User(name='John', age=42)

try:
    user.name = 'Jane'  # (1)!
except ValidationError as e:
    print(e)
    """
    1 validation error for User
    name
      Field is frozen [type=frozen_field, input_value='Jane', input_type=str]
    """
```

1. Since `name` field is frozen, the assignment is not allowed.

## Exclude

The `exclude` parameter can be used to control which fields should be excluded from the
model when exporting the model.

See the following example:

```python
from pydantic import BaseModel, Field


class User(BaseModel):
    name: str
    age: int = Field(exclude=True)


user = User(name='John', age=42)
print(user.model_dump())  # (1)!
#> {'name': 'John'}
```

1. The `age` field is not included in the `model_dump()` output, since it is excluded.

See the [Serialization] section for more details.

## Deprecated fields

The `deprecated` parameter can be used to mark a field as being deprecated. Doing so will result in:

* a runtime deprecation warning emitted when accessing the field.
* The [deprecated](https://json-schema.org/draft/2020-12/json-schema-validation#section-9.3) keyword
  being set in the generated JSON schema.

This parameter accepts different types, described below.

### `deprecated` as a string

The value will be used as the deprecation message.

```python
from typing import Annotated

from pydantic import BaseModel, Field


class Model(BaseModel):
    deprecated_field: Annotated[int, Field(deprecated='This is deprecated')]


print(Model.model_json_schema()['properties']['deprecated_field'])
#> {'deprecated': True, 'title': 'Deprecated Field', 'type': 'integer'}
```

### `deprecated` via the `@warnings.deprecated` decorator

The [`@warnings.deprecated`][warnings.deprecated] decorator (or the
[`typing_extensions` backport][typing_extensions.deprecated] on Python
3.12 and lower) can be used as an instance.

<!-- TODO: tabs should be auto-generated if using Ruff (https://github.com/pydantic/pydantic/issues/10083) -->

=== "Python 3.9 and above"

    ```python
    from typing import Annotated

    from typing_extensions import deprecated

    from pydantic import BaseModel, Field


    class Model(BaseModel):
        deprecated_field: Annotated[int, deprecated('This is deprecated')]

        # Or explicitly using `Field`:
        alt_form: Annotated[int, Field(deprecated=deprecated('This is deprecated'))]
    ```

=== "Python 3.13 and above"

    ```python {requires="3.13"}
    from typing import Annotated
    from warnings import deprecated

    from pydantic import BaseModel, Field


    class Model(BaseModel):
        deprecated_field: Annotated[int, deprecated('This is deprecated')]

        # Or explicitly using `Field`:
        alt_form: Annotated[int, Field(deprecated=deprecated('This is deprecated'))]
    ```

!!! note "Support for `category` and `stacklevel`"
    The current implementation of this feature does not take into account the `category` and `stacklevel`
    arguments to the `deprecated` decorator. This might land in a future version of Pydantic.

### `deprecated` as a boolean

```python
from typing import Annotated

from pydantic import BaseModel, Field


class Model(BaseModel):
    deprecated_field: Annotated[int, Field(deprecated=True)]


print(Model.model_json_schema()['properties']['deprecated_field'])
#> {'deprecated': True, 'title': 'Deprecated Field', 'type': 'integer'}
```

<<<<<<< HEAD
=======
!!! note "Support for `category` and `stacklevel`"
    The current implementation of this feature does not take into account the `category` and `stacklevel`
    arguments to the `deprecated` decorator. This might land in a future version of Pydantic.

>>>>>>> 53f460c9
!!! warning "Accessing a deprecated field in validators"
    When accessing a deprecated field inside a validator, the deprecation warning will be emitted. You can use
    [`catch_warnings`][warnings.catch_warnings] to explicitly ignore it:

    ```python
    import warnings

    from typing_extensions import Self

    from pydantic import BaseModel, Field, model_validator


    class Model(BaseModel):
        deprecated_field: int = Field(deprecated='This is deprecated')

        @model_validator(mode='after')
        def validate_model(self) -> Self:
            with warnings.catch_warnings():
                warnings.simplefilter('ignore', DeprecationWarning)
                self.deprecated_field = self.deprecated_field * 2
    ```

## Customizing JSON Schema

Some field parameters are used exclusively to customize the generated JSON schema. The parameters in question are:

* `title`
* `description`
* `examples`
* `json_schema_extra`

Read more about JSON schema customization / modification with fields in the [Customizing JSON Schema] section of the JSON schema docs.

## The `computed_field` decorator

??? api "API Documentation"
    [`computed_field`][pydantic.fields.computed_field]<br>

The [`computed_field`][pydantic.fields.computed_field] decorator can be used to include [`property`][] or
[`cached_property`][functools.cached_property] attributes when serializing a model or dataclass.
The property will also be taken into account in the JSON Schema (in serialization mode).

!!! note
    Properties can be useful for fields that are computed from other fields, or for fields that
    are expensive to be computed (and thus, are cached if using [`cached_property`][functools.cached_property]).

    However, note that Pydantic will *not* perform any additional logic on the wrapped property
    (validation, cache invalidation, etc.).

Here's an example of the JSON schema (in serialization mode) generated for a model with a computed field:

```python
from pydantic import BaseModel, computed_field


class Box(BaseModel):
    width: float
    height: float
    depth: float

    @computed_field
    @property  # (1)!
    def volume(self) -> float:
        return self.width * self.height * self.depth


print(Box.model_json_schema(mode='serialization'))
"""
{
    'properties': {
        'width': {'title': 'Width', 'type': 'number'},
        'height': {'title': 'Height', 'type': 'number'},
        'depth': {'title': 'Depth', 'type': 'number'},
        'volume': {'readOnly': True, 'title': 'Volume', 'type': 'number'},
    },
    'required': ['width', 'height', 'depth', 'volume'],
    'title': 'Box',
    'type': 'object',
}
"""
```

1. If not specified, [`computed_field`][pydantic.fields.computed_field] will implicitly convert the method
   to a [`property`][]. However, it is preferable to explicitly use the [`@property`][property] decorator
   for type checking purposes.

Here's an example using the `model_dump` method with a computed field:

```python
from pydantic import BaseModel, computed_field


class Box(BaseModel):
    width: float
    height: float
    depth: float

    @computed_field
    @property
    def volume(self) -> float:
        return self.width * self.height * self.depth


b = Box(width=1, height=2, depth=3)
print(b.model_dump())
#> {'width': 1.0, 'height': 2.0, 'depth': 3.0, 'volume': 6.0}
```

As with regular fields, computed fields can be marked as being deprecated:

```python
from typing_extensions import deprecated

from pydantic import BaseModel, computed_field


class Box(BaseModel):
    width: float
    height: float
    depth: float

    @computed_field
    @property
    @deprecated("'volume' is deprecated")
    def volume(self) -> float:
        return self.width * self.height * self.depth
```

[Discriminated Unions]: ../concepts/unions.md#discriminated-unions
[Validating data]: models.md#validating-data
[Models]: models.md
[init-only field]: https://docs.python.org/3/library/dataclasses.html#init-only-variables
[frozen dataclass documentation]: https://docs.python.org/3/library/dataclasses.html#frozen-instances
[Customizing JSON Schema]: json_schema.md#field-level-customization<|MERGE_RESOLUTION|>--- conflicted
+++ resolved
@@ -888,13 +888,6 @@
 #> {'deprecated': True, 'title': 'Deprecated Field', 'type': 'integer'}
 ```
 
-<<<<<<< HEAD
-=======
-!!! note "Support for `category` and `stacklevel`"
-    The current implementation of this feature does not take into account the `category` and `stacklevel`
-    arguments to the `deprecated` decorator. This might land in a future version of Pydantic.
-
->>>>>>> 53f460c9
 !!! warning "Accessing a deprecated field in validators"
     When accessing a deprecated field inside a validator, the deprecation warning will be emitted. You can use
     [`catch_warnings`][warnings.catch_warnings] to explicitly ignore it:
