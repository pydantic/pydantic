--- conflicted
+++ resolved
@@ -1117,7 +1117,7 @@
     assert exc_info.code == 'model-config-invalid-field-name'
 ```
 
-<<<<<<< HEAD
+
 ## [`with_config`][pydantic.config.with_config] is used on a `BaseModel` subclass {#with-config-on-model}
 
 This error is raised when the [`with_config`][pydantic.config.with_config]  decorator is used on a class which is already a Pydantic model (use the `model_config` attribute instead).
@@ -1128,7 +1128,14 @@
 try:
 
     @with_config({"allow_inf_nan": True})
-=======
+    class Model(BaseModel):
+        bar: str
+
+except PydanticUserError as exc_info:
+    assert exc_info.code == 'with-config-on-model'
+```
+
+
 ## `dataclass` is used on a `BaseModel` subclass {#dataclass-on-model}
 
 This error is raised when the Pydantic `dataclass` decorator is used on a class which is already
@@ -1141,15 +1148,11 @@
 try:
 
     @dataclass
->>>>>>> af7c6d59
     class Model(BaseModel):
         bar: str
 
 except PydanticUserError as exc_info:
-<<<<<<< HEAD
-    assert exc_info.code == 'with-config-on-model'
-=======
     assert exc_info.code == 'dataclass-on-model'
->>>>>>> af7c6d59
+```
 
 {% endraw %}