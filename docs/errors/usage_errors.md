--- conflicted
+++ resolved
@@ -631,25 +631,6 @@
 
 The fields definition syntax can be found in the [dynamic model creation](../concepts/models.md#dynamic-model-creation) documentation.
 
-<<<<<<< HEAD
-## `create_model` config base {#create-model-config-base}
-
-This error is raised when you use both `__config__` and `__base__` together in `create_model`.
-
-```python
-from pydantic import BaseModel, ConfigDict, PydanticUserError, create_model
-
-try:
-    config = ConfigDict(frozen=True)
-    model = create_model(
-        'FooModel', foo=(int, ...), __config__=config, __base__=BaseModel
-    )
-except PydanticUserError as exc_info:
-    assert exc_info.code == 'create-model-config-base'
-```
-
-=======
->>>>>>> d6f00d66
 ## Validator with no fields {#validator-no-fields}
 
 This error is raised when you use validator bare (with no fields).
