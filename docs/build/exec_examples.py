#!/usr/bin/env python3
import importlib
import inspect
import json
import os
import re
import shutil
import subprocess
import sys
import textwrap
import traceback
from pathlib import Path
from typing import Any, List
from unittest.mock import patch

from ansi2html import Ansi2HTMLConverter
from devtools import PrettyFormat

THIS_DIR = Path(__file__).parent
DOCS_DIR = (THIS_DIR / '..').resolve()
EXAMPLES_DIR = DOCS_DIR / 'examples'
TMP_EXAMPLES_DIR = DOCS_DIR / '.tmp_examples'
MAX_LINE_LENGTH = int(re.search(r'max_line_length = (\d+)', (EXAMPLES_DIR / '.editorconfig').read_text()).group(1))
LONG_LINE = 50
pformat = PrettyFormat(simple_cutoff=LONG_LINE)


def to_string(value: Any) -> str:
    # attempt to build a pretty equivalent of the print output
    if isinstance(value, (dict, list, tuple, set)):
        return pformat(value)
    elif isinstance(value, str) and any(re.fullmatch(r, value, flags=re.DOTALL) for r in ['{".+}', r'\[.+\]']):
        try:
            obj = json.loads(value)
        except ValueError:
            # not JSON, not a problem
            pass
        else:
            s = json.dumps(obj)
            if len(s) > LONG_LINE:
                json.dumps(obj, indent=2)
            else:
                return s

    return str(value)


class MockPrint:
    def __init__(self, file: Path):
        self.file = file
        self.statements = []

    def __call__(self, *args, file=None, flush=None):
        frame = inspect.currentframe().f_back.f_back.f_back
        if sys.version_info >= (3, 8):
            frame = frame.f_back
        if not self.file.samefile(frame.f_code.co_filename):
            # happens when index_error.py imports index_main.py
            return
        s = ' '.join(map(to_string, args))

        self.statements.append((frame.f_lineno, s))


def build_print_lines(s: str, max_len_reduction: int = 0):
    print_lines = []
    max_len = MAX_LINE_LENGTH - 3 - max_len_reduction
    for line in s.split('\n'):
        if len(line) > max_len:
            print_lines += textwrap.wrap(line, width=max_len)
        else:
            print_lines.append(line)
    return print_lines


def build_print_statement(line_no: int, s: str, lines: List[str]) -> None:
    indent = ''
    for back in range(1, 100):
        m = re.search(r'^( *)print\(', lines[line_no - back])
        if m:
            indent = m.group(1)
            break
    print_lines = build_print_lines(s, len(indent))

    if len(print_lines) > 2:
        text = textwrap.indent('"""\n{}\n"""'.format('\n'.join(print_lines)), indent)
    else:
        text = '\n'.join(f'{indent}#> {line}' for line in print_lines)
    lines.insert(line_no, text)


def all_md_contents() -> str:
    file_contents = []
    for f in DOCS_DIR.glob('**/*.md'):
        file_contents.append(f.read_text())
    return '\n\n\n'.join(file_contents)


def gen_ansi_output():

    conv = Ansi2HTMLConverter()

    input_file = EXAMPLES_DIR / 'devtools_main.py'
    os.environ['PY_DEVTOOLS_HIGHLIGHT'] = 'true'
    p = subprocess.run((sys.executable, str(input_file)), stdout=subprocess.PIPE, check=True, encoding='utf8')
    html = conv.convert(p.stdout, full=False).strip('\r\n')
    full_html = f'<div class="terminal">\n<pre class="terminal-content">\n{html}\n</pre>\n</div>'
    path = TMP_EXAMPLES_DIR / f'{input_file.stem}.html'
    path.write_text(full_html)
    print(f'generated ansi output to {path}')


def exec_examples():
    errors = []
    all_md = all_md_contents()
    new_files = {}
    os.environ.update({'my_auth_key': 'xxx', 'my_api_key': 'xxx'})

    sys.path.append(str(EXAMPLES_DIR))
    for file in sorted(EXAMPLES_DIR.iterdir()):

        def error(desc: str):
            errors.append((file, desc))
            sys.stderr.write(f'error in {file.name}: {desc}\n')

        if not file.is_file():
            # __pycache__, maybe others
            continue

        if file.suffix != '.py':
            # just copy
            new_files[file.name] = file.read_text()
            continue

        if f'{{!.tmp_examples/{file.name}!}}' not in all_md:
            error('file not used anywhere')

        file_text = file.read_text('utf-8')
        if '\n\n\n' in file_text:
            error('too many new lines')
        if not file_text.endswith('\n'):
            error('no trailing new line')
        if re.search('^ *# *>', file_text, flags=re.M):
            error('contains comments with print output, please remove')

        dont_execute_re = re.compile(r'^# dont-execute\n', flags=re.M)
        if dont_execute_re.search(file_text):
            lines = dont_execute_re.sub('', file_text).split('\n')
        else:
            no_print_intercept_re = re.compile(r'^# no-print-intercept\n', flags=re.M)
            print_intercept = not bool(no_print_intercept_re.search(file_text))
            if not print_intercept:
                file_text = no_print_intercept_re.sub('', file_text)

            if file.stem in sys.modules:
                del sys.modules[file.stem]
            mp = MockPrint(file)
            mod = None
            with patch('builtins.print') as mock_print:
                if print_intercept:
                    mock_print.side_effect = mp
                try:
                    mod = importlib.import_module(file.stem)
                except Exception:
                    tb = traceback.format_exception(*sys.exc_info())
                    error(''.join(e for e in tb if '/pydantic/docs/examples/' in e or not e.startswith('  File ')))

            if mod and not mod.__file__.startswith(str(EXAMPLES_DIR)):
                error(f'module path "{mod.__file__}" not inside "{EXAMPLES_DIR}", name may shadow another module?')

            lines = file_text.split('\n')

            to_json_line = '# output-json'
            if to_json_line in lines:
                lines = [line for line in lines if line != to_json_line]
                if len(mp.statements) != 1:
<<<<<<< HEAD
                    error('should only have one print statement')
                print_lines = build_print_lines(mp.statements[0][1])
                new_files[file.stem + '.json'] = '\n'.join(print_lines) + '\n'
=======
                    error('should have exactly one print statement')
                new_files[file.stem + '.json'] = '\n'.join(mp.statements[0][1]) + '\n'

>>>>>>> 8397cde6
            else:
                for line_no, print_string in reversed(mp.statements):
                    build_print_statement(line_no, print_string, lines)

        try:
            ignore_above = lines.index('# ignore-above')
        except ValueError:
            pass
        else:
            lines = lines[ignore_above + 1 :]

        lines = '\n'.join(lines).split('\n')
        if any(len(l) > MAX_LINE_LENGTH for l in lines):
            error(f'lines longer than {MAX_LINE_LENGTH} characters')

        new_files[file.name] = '\n'.join(lines)

    if errors:
        print(f'\n{len(errors)} errors, not writing files\n')
        return 1

    if TMP_EXAMPLES_DIR.exists():
        shutil.rmtree(TMP_EXAMPLES_DIR)

    print(f'writing {len(new_files)} example files to {TMP_EXAMPLES_DIR}')
    TMP_EXAMPLES_DIR.mkdir()
    for file_name, content in new_files.items():
        (TMP_EXAMPLES_DIR / file_name).write_text(content, 'utf-8')
    gen_ansi_output()
    return 0


if __name__ == '__main__':
    sys.exit(exec_examples())<|MERGE_RESOLUTION|>--- conflicted
+++ resolved
@@ -174,15 +174,9 @@
             if to_json_line in lines:
                 lines = [line for line in lines if line != to_json_line]
                 if len(mp.statements) != 1:
-<<<<<<< HEAD
-                    error('should only have one print statement')
+                    error('should have exactly one print statement')
                 print_lines = build_print_lines(mp.statements[0][1])
                 new_files[file.stem + '.json'] = '\n'.join(print_lines) + '\n'
-=======
-                    error('should have exactly one print statement')
-                new_files[file.stem + '.json'] = '\n'.join(mp.statements[0][1]) + '\n'
-
->>>>>>> 8397cde6
             else:
                 for line_no, print_string in reversed(mp.statements):
                     build_print_statement(line_no, print_string, lines)
