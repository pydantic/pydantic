--- conflicted
+++ resolved
@@ -444,8 +444,6 @@
 Here `a`, `b` and `c` are all required. However, use of the ellipses in `b` will not work well
 with [mypy](mypy.md), and as of **v1.0** should be avoided in most cases.
 
-<<<<<<< HEAD
-=======
 ### Required Optional fields
 
 !!! warning
@@ -465,7 +463,6 @@
 In this model, `a`, `b`, and `c` can take `None` as a value. But `a` is optional, while `b` and `c` are required.
 `b` and `c` require a value, even if the value is `None`.
 
->>>>>>> a97c120d
 ## Parsing data into a specified type
 
 Pydantic includes a standalone utility function `parse_obj_as` that can be used to apply the parsing
