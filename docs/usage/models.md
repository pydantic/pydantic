The primary means of defining objects in *pydantic* is via models 
(models are simply classes which inherit from `BaseModel`).

You can think of models as similar to types in strictly typed languages, or as the requirements of a single endpoint
in an API.

Untrusted data can be passed to a model, and after parsing and validation *pydantic* guarantees that the fields
of the resultant model instance will conform to the field types defined on the model.

!!! note
    *pydantic* is primarily a parsing library, **not a validation library**.
    Validation is a means to an end: building a model which conforms to the types and constraints provided.

    In other words, *pydantic* guarantees the types and constraints of the output model, not the input data.

    This might sound like an esoteric distinction, but it is not. If you're unsure what this means or
    how it might effect your usage you should read the section about [Data Conversion](#data-conversion) below.

## Basic model usage

```py
from pydantic import BaseModel

class User(BaseModel):
    id: int
    name = 'Jane Doe'
```
`User` here is a model with two fields `id` which is an integer and is required, 
and `name` which is a string and is not required (it has a default value). The type of `name` is inferred from the
default value, and so a type annotation is not required (however note [this](#field-ordering) warning about field 
order when some fields do not have type annotations).
```py
user = User(id='123')
```
`user` here is an instance of `User`. Initialisation of the object will perform all parsing and validation,
if no `ValidationError` is raised, you know the resulting model instance is valid.
```py
assert user.id == 123
```
fields of a model can be accessed as normal attributes of the user object
the string '123' has been cast to an int as per the field type
```py
assert user.name == 'Jane Doe'
```
name wasn't set when user was initialised, so it has the default value
```py
assert user.__fields_set__ == {'id'}
```
the fields which were supplied when user was initialised:
```py
assert user.dict() == dict(user) == {'id': 123, 'name': 'Jane Doe'}
```
either `.dict()` or `dict(user)` will provide a dict of fields, but `.dict()` can take numerous other arguments.
```py
user.id = 321
assert user.id == 321
```
This model is mutable so field values can be changed.

### Model properties

The example above only shows the tip of the iceberg of what models can do. 
Models possess the following methods and attributes:

`dict()`
: returns a dictionary of the model's fields and values; 
  cf. [exporting models](exporting_models.md#modeldict)

`json()`
: returns a JSON string representation `dict()`; 
  cf. [exporting models](exporting_models.md#modeljson)

`copy()`
: returns a deep copy of the model; cf. [exporting models](exporting_models.md#modeldcopy)

`parse_obj()`
: a utility for loading any object into a model with error handling if the object is not a dictionary;
  cf. [helper functions](#helper-functions)

`parse_raw()`
: a utility for loading strings of numerous formats; cf. [helper functions](#helper-functions)

`parse_file()`
: like `parse_raw()` but for files; cf. [helper function](#helper-functions)

`from_orm()`
: loads data into a model from an arbitrary class; cf. [ORM mode](#orm-mode-aka-arbitrary-class-instances)

`schema()`
: returns a dictionary representing the model as JSON Schema; cf. [Schema](schema.md)

`schema_json()`
: returns a JSON string representation of `schema()`; cf. [Schema](schema.md)

`__fields_set__`
: Set of names of fields which were set when the model instance was initialised

`__fields__`
: a dictionary of the model's fields

`__config__`
: the configuration class for the model, cf. [model config](model_config.md)

<<<<<<< HEAD
=======
`__fields_set__`
: the set of names of fields which were set when the model instance was initialised

>>>>>>> f3dd39c1
## Recursive Models

More complex hierarchical data structures can be defined using models themselves as types in annotations.

```py
{!./examples/recursive.py!}
```
_(This script is complete, it should run "as is")_

For self-referencing models, see [postponed annotations](postponed_annotations.md#self-referencing-models).

## ORM Mode (aka Arbitrary Class Instances)

Pydantic models can be created from arbitrary class instances to support models that map to ORM objects.

To do this:
1. The [Config](model_config.md) property `orm_mode` must be set to `True`.
2. The special constructor `from_orm` must be used to create the model instance.

The example here uses SQLAlchemy, but the same approach should work for any ORM.

```py
{!./examples/orm_mode.py!}
```
_(This script is complete, it should run "as is")_

ORM instances will be parsed with `from_orm` recursively as well as at the top level.

Here a vanilla class is used to demonstrate the principle, but any ORM class could be used instead.

```py
{!./examples/orm_mode_recursive.py!}
```
_(This script is complete, it should run "as is")_

Arbitrary classes are processed by *pydantic* using the `GetterDict` class
(see [utils.py](https://github.com/samuelcolvin/pydantic/blob/master/pydantic/utils.py)), which attempts to
provide a dictionary-like interface to any class. You can customise how this works by setting your own
sub-class of `GetterDict` as the value of `Config.getter_dict` (see [config](model_config.md)).

You can also customise class validation using [root_validators](validators.md#root-validators) with `pre=True`. 
In this case your validator function will be passed a `GetterDict` instance which you may copy and modify.

## Error Handling

*pydantic* will raise `ValidationError` whenever it finds an error in the data it's validating.

!!! note
    Validation code should not raise `ValidationError` itself, but rather raise `ValueError`, `TypeError` or
    `AssertionError` (or subclasses of `ValueError` or `TypeError`) which will be caught and used to populate
    `ValidationError`.

One exception will be raised regardless of the number of errors found, that `ValidationError` will
contain information about all the errors and how they happened.

You can access these errors in a several ways:

`e.errors()`
: method will return list of errors found in the input data.

`e.json()`
: method will return a JSON representation of `errors`.

`str(e)`
: method will return a human readable representation of the errors.

Each error object contains:

`loc`
: the error's location as a list. The first item in the list will be the field where the error occurred,
  and if the field is a [sub-model](models.md#recursive_models), subsequent items will be present to indicate
  the nested location of the error.

`type`
: a computer-readable identifier of the error type.

`msg`
: a human readable explanation of the error.

`ctx`
: an optional object which contains values required to render the error message.

As a demonstration:

```py
{!./examples/errors1.py!}
```
_(This script is complete, it should run "as is". `json()` has `indent=2` set by default, but I've tweaked the
JSON here and below to make it slightly more concise.)_

### Custom Errors

In your custom data types or validators you should use `ValueError`, `TypeError` or `AssertionError` to raise errors.

See [validators](validators.md) for more details on use of the `@validator` decorator.

```py
{!./examples/errors2.py!}
```
_(This script is complete, it should run "as is")_

You can also define your own error classes, which can specify a custom error code, message template, and context:

```py
{!./examples/errors3.py!}
```
_(This script is complete, it should run "as is")_

## Helper Functions

*Pydantic* provides three `classmethod` helper functions on models for parsing data:

* **`parse_obj`**: this is very similar to the `__init__` method of the model, except it takes a dict
  rather than keyword arguments. If the object passed is not a dict a `ValidationError` will be raised.
* **`parse_raw`**: this takes a *str* or *bytes* and parses it as *json*, then passes the result to `parse_obj`.
  Parsing *pickle* data is also supported by setting the `content_type` argument appropriately.
* **`parse_file`**: this reads a file and passes the contents to `parse_raw`. If `content_type` is omitted,
  it is inferred from the file's extension.

```py
{!./examples/parse.py!}
```
_(This script is complete, it should run "as is")_

!!! warning
    To quote the [official `pickle` docs](https://docs.python.org/3/library/pickle.html),
    "The pickle module is not secure against erroneous or maliciously constructed data.
    Never unpickle data received from an untrusted or unauthenticated source." 
    
!!! info
    Because it can result in arbitrary code execution, as a security measure, you need
    to explicitly pass `allow_pickle` to the parsing function in order to load `pickle` data.

## Generic Models

!!! note
    New in version **v0.29**.

    This feature requires Python 3.7+.

Pydantic supports the creation of generic models to make it easier to reuse a common model structure.

In order to declare a generic model, you perform the following steps:

* Declare one or more `typing.TypeVar` instances to use to parameterize your model.
* Declare a pydantic model that inherits from `pydantic.generics.GenericModel` and `typing.Generic`,
  where you pass the `TypeVar` instances as parameters to `typing.Generic`.
* Use the `TypeVar` instances as annotations where you will want to replace them with other types or
  pydantic models.

Here is an example using `GenericModel` to create an easily-reused HTTP response payload wrapper:

```py
{!./examples/generics.py!}
```
_(This script is complete, it should run "as is")_

If you set `Config` or make use of `validator` in your generic model definition, it is applied
to concrete subclasses in the same way as when inheriting from `BaseModel`. Any methods defined on
your generic class will also be inherited.

Pydantic's generics also integrate properly with mypy, so you get all the type checking
you would expect mypy to provide if you were to declare the type without using `GenericModel`.

!!! note
    Internally, pydantic uses `create_model` to generate a (cached) concrete `BaseModel` at runtime,
    so there is essentially zero overhead introduced by making use of `GenericModel`.

If the name of the concrete subclasses is important, you can also override the default behavior:

```py
{!./examples/generics-naming.py!}
```
_(This script is complete, it should run "as is")_

## Dynamic model creation

There are some occasions where the shape of a model is not known until runtime. For this *pydantic* provides
the `create_model` method to allow models to be created on the fly.

```py
{!./examples/dynamic_model_creation.py!}
```

Here `StaticFoobarModel` and `DynamicFoobarModel` are identical.

Fields are defined by either a tuple of the form `(<type>, <default value>)` or just a default value. The
special key word arguments `__config__` and `__base__` can be used to customise the new model. This includes
extending a base model with extra fields.

```py
{!./examples/dynamic_inheritance.py!}
```

## Custom Root Types

Pydantic models which do not represent a `dict` ("object" in JSON parlance) can have a custom
root type defined via the `__root__` field. The root type can be of any type: list, float, int, etc.

The root type is defined via the type hint on the `__root__` field.
The root value can be passed to model `__init__` via the `__root__` keyword argument or as
the first and only argument to `parse_obj`.

```py
{!examples/custom_root_field.py!}
```

## Faux Immutability

Models can be configured to be immutable via `allow_mutation = False`. When this is set, attempting to change the
values of instance attributes will raise errors. See [model config](model_config.md) for more details on `Config`.

!!! warning
    Immutability in python is never strict. If developers are determined/stupid they can always
    modify a so-called "immutable" object.

```py
{!./examples/mutation.py!}
```

Trying to change `a` caused an error, and `a` remains unchanged. However, the dict `b` is mutable, and the
immutability of `foobar` doesn't stop `b` from being changed.

## Abstract Base Classes

Pydantic models can be used alongside Python's
[Abstract Base Classes](https://docs.python.org/3/library/abc.html) (ABCs).

```py
{!./examples/ex_abc.py!}
```
_(This script is complete, it should run "as is")_

## Field Ordering

Field order is important in models for the following reasons:

* validation is performed in the order fields are defined; [fields validators](validators.md) 
  can access the values of earlier fields, but not later ones
* field order is preserved in the model [schema](schema.md)
* field order is preserved in [validation errors](#error-handling)
* field order is preserved by [`.dict()` and `.json()` etc.](exporting_models.md#modeldict)

As of **v1.0** all fields with annotations (whether annotation-only or with a default value) will precede
all fields without an annotation. Within their respective groups, fields remain in the order they were defined.

```py
{!./examples/field_order.py!}
```
_(This script is complete, it should run "as is")_

!!! warning
    As demonstrated by the example above, combining the use of annotated and non-annotated fields
    in the same model can result in surprising field orderings. (This is due to limitations of python.)

    Therefore, **we recommend adding type annotations to all fields**, even when a default value
    would determine the type by itself.

## Required fields

To declare a field as required, you may declare it using just an annotation, or you may use an ellipsis (`...`) 
as the value:

```py
from pydantic import BaseModel

class Model(BaseModel):
    a: int
    b: int = ...
```

Here both `a` and `b` are required. However, use of ellipses for required fields does not work well
with [mypy](mypy.md), and as of **v1.0** should be avoided in most cases.

## Data Conversion

*pydantic* may cast input data to force it to conform to model field types,
and in some cases this may result in a loss of information.
For example:

```py
{!./examples/data_conversion.py!}
```
_(This script is complete, it should run "as is")_

This is a deliberate decision of *pydantic*, and in general it's the most useful approach. See 
[here](https://github.com/samuelcolvin/pydantic/issues/578) for a longer discussion on the subject.<|MERGE_RESOLUTION|>--- conflicted
+++ resolved
@@ -101,12 +101,6 @@
 `__config__`
 : the configuration class for the model, cf. [model config](model_config.md)
 
-<<<<<<< HEAD
-=======
-`__fields_set__`
-: the set of names of fields which were set when the model instance was initialised
-
->>>>>>> f3dd39c1
 ## Recursive Models
 
 More complex hierarchical data structures can be defined using models themselves as types in annotations.
