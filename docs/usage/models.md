The primary means of defining objects in *pydantic* is via models
(models are simply classes which inherit from `BaseModel`).

You can think of models as similar to types in strictly typed languages, or as the requirements of a single endpoint
in an API.

Untrusted data can be passed to a model, and after parsing and validation *pydantic* guarantees that the fields
of the resultant model instance will conform to the field types defined on the model.

!!! note
    *pydantic* is primarily a parsing library, **not a validation library**.
    Validation is a means to an end: building a model which conforms to the types and constraints provided.

    In other words, *pydantic* guarantees the types and constraints of the output model, not the input data.

    This might sound like an esoteric distinction, but it is not. If you're unsure what this means or
    how it might affect your usage you should read the section about [Data Conversion](#data-conversion) below.

    Although validation is not the main purpose of *pydantic*, you **can** use this library for custom [validation](validators.md).

## Basic model usage

```py
from pydantic import BaseModel

class User(BaseModel):
    id: int
    name = 'Jane Doe'
```
`User` here is a model with two fields `id` which is an integer and is required,
and `name` which is a string and is not required (it has a default value). The type of `name` is inferred from the
default value, and so a type annotation is not required (however note [this](#field-ordering) warning about field
order when some fields do not have type annotations).
```py
user = User(id='123')
```
`user` here is an instance of `User`. Initialisation of the object will perform all parsing and validation,
if no `ValidationError` is raised, you know the resulting model instance is valid.
```py
assert user.id == 123
```
Fields of a model can be accessed as normal attributes of the user object.
The string '123' has been cast to an int as per the field type
```py
assert user.name == 'Jane Doe'
```
`name` wasn't set when user was initialised, so it has the default value
```py
assert user.__fields_set__ == {'id'}
```
The fields which were supplied when user was initialised.
```py
assert user.dict() == dict(user) == {'id': 123, 'name': 'Jane Doe'}
```
Either `.dict()` or `dict(user)` will provide a dict of fields, but `.dict()` can take numerous other arguments.
```py
user.id = 321
assert user.id == 321
```
This model is mutable so field values can be changed.

### Model properties

The example above only shows the tip of the iceberg of what models can do.
Models possess the following methods and attributes:

`dict()`
: returns a dictionary of the model's fields and values;
  cf. [exporting models](exporting_models.md#modeldict)

`json()`
: returns a JSON string representation `dict()`;
  cf. [exporting models](exporting_models.md#modeljson)

`copy()`
: returns a copy (by default, shallow copy) of the model; cf. [exporting models](exporting_models.md#modelcopy)

`parse_obj()`
: a utility for loading any object into a model with error handling if the object is not a dictionary;
  cf. [helper functions](#helper-functions)

`parse_raw()`
: a utility for loading strings of numerous formats; cf. [helper functions](#helper-functions)

`parse_file()`
: like `parse_raw()` but for file paths; cf. [helper functions](#helper-functions)

`from_orm()`
: loads data into a model from an arbitrary class; cf. [ORM mode](#orm-mode-aka-arbitrary-class-instances)

`schema()`
: returns a dictionary representing the model as JSON Schema; cf. [schema](schema.md)

`schema_json()`
: returns a JSON string representation of `schema()`; cf. [schema](schema.md)

`construct()`
: a class method for creating models without running validation;
  cf. [Creating models without validation](#creating-models-without-validation)

`__fields_set__`
: Set of names of fields which were set when the model instance was initialised

`__fields__`
: a dictionary of the model's fields

`__config__`
: the configuration class for the model, cf. [model config](model_config.md)

## Recursive Models

More complex hierarchical data structures can be defined using models themselves as types in annotations.

```py
{!.tmp_examples/models_recursive.py!}
```
_(This script is complete, it should run "as is")_

For self-referencing models, see [postponed annotations](postponed_annotations.md#self-referencing-models).

## ORM Mode (aka Arbitrary Class Instances)

Pydantic models can be created from arbitrary class instances to support models that map to ORM objects.

To do this:

1. The [Config](model_config.md) property `orm_mode` must be set to `True`.
2. The special constructor `from_orm` must be used to create the model instance.

The example here uses SQLAlchemy, but the same approach should work for any ORM.

```py
{!.tmp_examples/models_orm_mode.py!}
```
_(This script is complete, it should run "as is")_

### Reserved names

You may want to name a Column after a reserved SQLAlchemy field. In that case, Field aliases will be
convenient:

```py
{!.tmp_examples/models_orm_mode_reserved_name.py!}
```
_(This script is complete, it should run "as is")_

!!! note
    The example above works because aliases have priority over field names for
    field population. Accessing `SQLModel`'s `metadata` attribute would lead to a `ValidationError`.

### Recursive ORM models

ORM instances will be parsed with `from_orm` recursively as well as at the top level.

Here a vanilla class is used to demonstrate the principle, but any ORM class could be used instead.

```py
{!.tmp_examples/models_orm_mode_recursive.py!}
```
_(This script is complete, it should run "as is")_


### Data binding

Arbitrary classes are processed by *pydantic* using the `GetterDict` class (see
[utils.py](https://github.com/samuelcolvin/pydantic/blob/master/pydantic/utils.py)), which attempts to
provide a dictionary-like interface to any class. You can customise how this works by setting your own
sub-class of `GetterDict` as the value of `Config.getter_dict` (see [config](model_config.md)).

You can also customise class validation using [root_validators](validators.md#root-validators) with `pre=True`.
In this case your validator function will be passed a `GetterDict` instance which you may copy and modify.

The `GetterDict` instance will be called for each field with a sentinel as a fallback (if no other default
value is set). Returning this sentinel means that the field is missing. Any other value will
be interpreted as the value of the field.

```py
{!.tmp_examples/models_orm_mode_data_binding.py!}
```
_(This script is complete, it should run "as is")_


## Error Handling

*pydantic* will raise `ValidationError` whenever it finds an error in the data it's validating.

!!! note
    Validation code should not raise `ValidationError` itself, but rather raise `ValueError`, `TypeError` or
    `AssertionError` (or subclasses of `ValueError` or `TypeError`) which will be caught and used to populate
    `ValidationError`.

One exception will be raised regardless of the number of errors found, that `ValidationError` will
contain information about all the errors and how they happened.

You can access these errors in several ways:

`e.errors()`
: method will return list of errors found in the input data.

`e.json()`
: method will return a JSON representation of `errors`.

`str(e)`
: method will return a human readable representation of the errors.

Each error object contains:

`loc`
: the error's location as a list. The first item in the list will be the field where the error occurred,
  and if the field is a [sub-model](models.md#recursive_models), subsequent items will be present to indicate
  the nested location of the error.

`type`
: a computer-readable identifier of the error type.

`msg`
: a human readable explanation of the error.

`ctx`
: an optional object which contains values required to render the error message.

As a demonstration:

```py
{!.tmp_examples/models_errors1.py!}
```
_(This script is complete, it should run "as is". `json()` has `indent=2` set by default, but I've tweaked the
JSON here and below to make it slightly more concise.)_

### Custom Errors

In your custom data types or validators you should use `ValueError`, `TypeError` or `AssertionError` to raise errors.

See [validators](validators.md) for more details on use of the `@validator` decorator.

```py
{!.tmp_examples/models_errors2.py!}
```
_(This script is complete, it should run "as is")_

You can also define your own error classes, which can specify a custom error code, message template, and context:

```py
{!.tmp_examples/models_errors3.py!}
```
_(This script is complete, it should run "as is")_

## Helper Functions

*Pydantic* provides three `classmethod` helper functions on models for parsing data:

* **`parse_obj`**: this is very similar to the `__init__` method of the model, except it takes a dict
  rather than keyword arguments. If the object passed is not a dict a `ValidationError` will be raised.
* **`parse_raw`**: this takes a *str* or *bytes* and parses it as *json*, then passes the result to `parse_obj`.
  Parsing *pickle* data is also supported by setting the `content_type` argument appropriately.
* **`parse_file`**: this takes in a file path, reads the file and passes the contents to `parse_raw`. If `content_type` is omitted,
  it is inferred from the file's extension.

```py
{!.tmp_examples/models_parse.py!}
```
_(This script is complete, it should run "as is")_

!!! warning
    To quote the [official `pickle` docs](https://docs.python.org/3/library/pickle.html),
    "The pickle module is not secure against erroneous or maliciously constructed data.
    Never unpickle data received from an untrusted or unauthenticated source."

!!! info
    Because it can result in arbitrary code execution, as a security measure, you need
    to explicitly pass `allow_pickle` to the parsing function in order to load `pickle` data.

### Creating models without validation

*pydantic* also provides the `construct()` method which allows models to be created **without validation** this
can be useful when data has already been validated or comes from a trusted source and you want to create a model
as efficiently as possible (`construct()` is generally around 30x faster than creating a model with full validation).

!!! warning
    `construct()` does not do any validation, meaning it can create models which are invalid. **You should only
    ever use the `construct()` method with data which has already been validated, or you trust.**

```py
{!.tmp_examples/models_construct.py!}
```
_(This script is complete, it should run "as is")_

The `_fields_set` keyword argument to `construct()` is optional, but allows you to be more precise about
which fields were originally set and which weren't. If it's omitted `__fields_set__` will just be the keys
of the data provided.

For example, in the example above, if `_fields_set` was not provided,
`new_user.__fields_set__` would be `{'id', 'age', 'name'}`.

## Generic Models

Pydantic supports the creation of generic models to make it easier to reuse a common model structure.

In order to declare a generic model, you perform the following steps:

* Declare one or more `typing.TypeVar` instances to use to parameterize your model.
* Declare a pydantic model that inherits from `pydantic.generics.GenericModel` and `typing.Generic`,
  where you pass the `TypeVar` instances as parameters to `typing.Generic`.
* Use the `TypeVar` instances as annotations where you will want to replace them with other types or
  pydantic models.

Here is an example using `GenericModel` to create an easily-reused HTTP response payload wrapper:

```py
{!.tmp_examples/models_generics.py!}
```
_(This script is complete, it should run "as is")_

If you set `Config` or make use of `validator` in your generic model definition, it is applied
to concrete subclasses in the same way as when inheriting from `BaseModel`. Any methods defined on
your generic class will also be inherited.

Pydantic's generics also integrate properly with mypy, so you get all the type checking
you would expect mypy to provide if you were to declare the type without using `GenericModel`.

!!! note
    Internally, pydantic uses `create_model` to generate a (cached) concrete `BaseModel` at runtime,
    so there is essentially zero overhead introduced by making use of `GenericModel`.

To inherit from a GenericModel without replacing the `TypeVar` instance, a class must also inherit from
`typing.Generic`:

```py
{!.tmp_examples/models_generics_inheritance.py!}
```
_(This script is complete, it should run "as is")_

You can also create a generic subclass of a `GenericModel` that partially or fully replaces the type
parameters in the superclass.

```py
{!.tmp_examples/models_generics_inheritance_extend.py!}
```
_(This script is complete, it should run "as is")_

If the name of the concrete subclasses is important, you can also override the default behavior:

```py
{!.tmp_examples/models_generics_naming.py!}
```
_(This script is complete, it should run "as is")_

Using the same TypeVar in nested models allows you to enforce typing relationships at different points in your model:

```py
{!.tmp_examples/models_generics_nested.py!}
```
_(This script is complete, it should run "as is")_

Pydantic also treats `GenericModel` similarly to how it treats built-in generic types like `List` and `Dict` when it
comes to leaving them unparameterized, or using bounded `TypeVar` instances:

* If you don't specify parameters before instantiating the generic model, they will be treated as `Any`
* You can parametrize models with one or more *bounded* parameters to add subclass checks

Also, like `List` and `Dict`, any parameters specified using a `TypeVar` can later be substituted with concrete types.

```py
{!.tmp_examples/models_generics_typevars.py!}
```
_(This script is complete, it should run "as is")_

## Dynamic model creation

There are some occasions where the shape of a model is not known until runtime. For this *pydantic* provides
the `create_model` method to allow models to be created on the fly.

```py
{!.tmp_examples/models_dynamic_creation.py!}
```

Here `StaticFoobarModel` and `DynamicFoobarModel` are identical.

!!! warning
    See the note in [Required Optional Fields](#required-optional-fields) for the distinction between an ellipsis as a
    field default and annotation-only fields.
    See [samuelcolvin/pydantic#1047](https://github.com/samuelcolvin/pydantic/issues/1047) for more details.

Fields are defined by either a tuple of the form `(<type>, <default value>)` or just a default value. The
special key word arguments `__config__` and `__base__` can be used to customise the new model. This includes
extending a base model with extra fields.

```py
{!.tmp_examples/models_dynamic_inheritance.py!}
```

You can also add validators by passing a dict to the `__validators__` argument.

```py
{!.tmp_examples/models_dynamic_validators.py!}
```

## Model creation from `NamedTuple` or `TypedDict`

Sometimes you already use in your application classes that inherit from `NamedTuple` or `TypedDict`
and you don't want to duplicate all your information to have a `BaseModel`.
For this _pydantic_ provides `create_model_from_namedtuple` and `create_model_from_typeddict` methods.
Those methods have the exact same keyword arguments as `create_model`.


```py
{!.tmp_examples/models_from_typeddict.py!}
```

## Custom Root Types

Pydantic models can be defined with a custom root type by declaring the `__root__` field.

The root type can be any type supported by pydantic, and is specified by the type hint on the `__root__` field.
The root value can be passed to the model `__init__` via the `__root__` keyword argument, or as
the first and only argument to `parse_obj`.

```py
{!.tmp_examples/models_custom_root_field.py!}
```

If you call the `parse_obj` method for a model with a custom root type with a *dict* as the first argument,
the following logic is used:

* If the custom root type is a mapping type (eg., `Dict` or `Mapping`),
  the argument itself is always validated against the custom root type.
* For other custom root types, if the dict has precisely one key with the value `__root__`,
  the corresponding value will be validated against the custom root type.
* Otherwise, the dict itself is validated against the custom root type.

This is demonstrated in the following example:

```py
{!.tmp_examples/models_custom_root_field_parse_obj.py!}
```

!!! warning
    Calling the `parse_obj` method on a dict with the single key `"__root__"` for non-mapping custom root types
    is currently supported for backwards compatibility, but is not recommended and may be dropped in a future version.

If you want to access items in the `__root__` field directly or to iterate over the items, you can implement custom `__iter__` and `__getitem__` functions, as shown in the following example.

```py
{!.tmp_examples/models_custom_root_access.py!}
```

## Faux Immutability

Models can be configured to be immutable via `allow_mutation = False`. When this is set, attempting to change the
values of instance attributes will raise errors. See [model config](model_config.md) for more details on `Config`.

!!! warning
    Immutability in Python is never strict. If developers are determined/stupid they can always
    modify a so-called "immutable" object.

```py
{!.tmp_examples/models_mutation.py!}
```

Trying to change `a` caused an error, and `a` remains unchanged. However, the dict `b` is mutable, and the
immutability of `foobar` doesn't stop `b` from being changed.

## Abstract Base Classes

Pydantic models can be used alongside Python's
[Abstract Base Classes](https://docs.python.org/3/library/abc.html) (ABCs).

```py
{!.tmp_examples/models_abc.py!}
```
_(This script is complete, it should run "as is")_

## Field Ordering

Field order is important in models for the following reasons:

* validation is performed in the order fields are defined; [fields validators](validators.md)
  can access the values of earlier fields, but not later ones
* field order is preserved in the model [schema](schema.md)
* field order is preserved in [validation errors](#error-handling)
* field order is preserved by [`.dict()` and `.json()` etc.](exporting_models.md#modeldict)

As of **v1.0** all fields with annotations (whether annotation-only or with a default value) will precede
all fields without an annotation. Within their respective groups, fields remain in the order they were defined.

```py
{!.tmp_examples/models_field_order.py!}
```
_(This script is complete, it should run "as is")_

!!! warning
    As demonstrated by the example above, combining the use of annotated and non-annotated fields
    in the same model can result in surprising field orderings. (This is due to limitations of Python)

    Therefore, **we recommend adding type annotations to all fields**, even when a default value
    would determine the type by itself to guarantee field order is preserved.

## Required fields

To declare a field as required, you may declare it using just an annotation, or you may use an ellipsis (`...`)
as the value:

```py
{!.tmp_examples/models_required_fields.py!}
```
_(This script is complete, it should run "as is")_

Where `Field` refers to the [field function](schema.md#field-customisation).

Here `a`, `b` and `c` are all required. However, use of the ellipses in `b` will not work well
with [mypy](mypy.md), and as of **v1.0** should be avoided in most cases.

### Required Optional fields

!!! warning
    Since version **v1.2** annotation only nullable (`Optional[...]`, `Union[None, ...]` and `Any`) fields and nullable
    fields with an ellipsis (`...`) as the default value, no longer mean the same thing.

    In some situations this may cause **v1.2** to not be entirely backwards compatible with earlier **v1.*** releases.

If you want to specify a field that can take a `None` value while still being required,
you can use `Optional` with `...`:

```py
{!.tmp_examples/models_required_field_optional.py!}
```
_(This script is complete, it should run "as is")_

In this model, `a`, `b`, and `c` can take `None` as a value. But `a` is optional, while `b` and `c` are required.
`b` and `c` require a value, even if the value is `None`.

## Field with dynamic default value

When declaring a field with a default value, you may want it to be dynamic (i.e. different for each model).
To do this, you may want to use a `default_factory`.

!!! info "In Beta"
    The `default_factory` argument is in **beta**, it has been added to *pydantic* in **v1.5** on a
    **provisional basis**. It may change significantly in future releases and its signature or behaviour will not
    be concrete until **v2**. Feedback from the community while it's still provisional would be extremely useful;
    either comment on [#866](https://github.com/samuelcolvin/pydantic/issues/866) or create a new issue.

Example of usage:

```py
{!.tmp_examples/models_default_factory.py!}
```
_(This script is complete, it should run "as is")_

Where `Field` refers to the [field function](schema.md#field-customisation).

!!! warning
    The `default_factory` expects the field type to be set.

## Automatically excluded attributes

Class variables which begin with an underscore and attributes annotated with `typing.ClassVar` will be
automatically excluded from the model.

## Private model attributes

If you need to vary or manipulate internal attributes on instances of the model, you can declare them
using `PrivateAttr`:

```py
{!.tmp_examples/private_attributes.py!}
```
_(This script is complete, it should run "as is")_

Private attribute names must start with underscore to prevent conflicts with model fields: both `_attr` and `__attr__`
are supported.

If `Config.underscore_attrs_are_private` is `True`, any non-ClassVar underscore attribute will be treated as private:
```py
{!.tmp_examples/private_attributes_underscore_attrs_are_private.py!}
```
_(This script is complete, it should run "as is")_

Upon class creation pydantic constructs `__slots__` filled with private attributes.

## Parsing data into a specified type

Pydantic includes a standalone utility function `parse_obj_as` that can be used to apply the parsing
logic used to populate pydantic models in a more ad-hoc way. This function behaves similarly to
`BaseModel.parse_obj`, but works with arbitrary pydantic-compatible types.

This is especially useful when you want to parse results into a type that is not a direct subclass of `BaseModel`.
For example:

```py
{!.tmp_examples/parse_obj_as.py!}
```
_(This script is complete, it should run "as is")_

This function is capable of parsing data into any of the types pydantic can handle as fields of a `BaseModel`.

Pydantic also includes two similar standalone functions called `parse_file_as` and `parse_raw_as`,
which are analogous to `BaseModel.parse_file` and `BaseModel.parse_raw`.

## Data Conversion

*pydantic* may cast input data to force it to conform to model field types,
and in some cases this may result in a loss of information.
For example:

```py
{!.tmp_examples/models_data_conversion.py!}
```
_(This script is complete, it should run "as is")_

This is a deliberate decision of *pydantic*, and in general it's the most useful approach. See
[here](https://github.com/samuelcolvin/pydantic/issues/578) for a longer discussion on the subject.

Nevertheless, [strict type checking](types.md#strict-types) is partially supported.

## Model signature

All *pydantic* models will have their signature generated based on their fields:

```py
{!.tmp_examples/models_signature.py!}
```

An accurate signature is useful for introspection purposes and libraries like `FastAPI` or `hypothesis`.

The generated signature will also respect custom `__init__` functions:

```py
{!.tmp_examples/models_signature_custom_init.py!}
```

<<<<<<< HEAD
To be included in the signature, a field's alias or name must be a valid python identifier.
*pydantic* prefers aliases over names, but may use field names if the alias is not a valid python identifier.
=======
To be included in the signature, a field's alias or name must be a valid Python identifier. 
*pydantic* prefers aliases over names, but may use field names if the alias is not a valid Python identifier. 
>>>>>>> f529e0d3

If a field's alias and name are both invalid identifiers, a `**data` argument will be added.
In addition, the `**data` argument will always be present in the signature if `Config.extra` is `Extra.allow`.

!!! note
    Types in the model signature are the same as declared in model annotations,
    not necessarily all the types that can actually be provided to that field.
    This may be fixed one day once [#1055](https://github.com/samuelcolvin/pydantic/issues/1055) is solved.

## Nest alias

Use nested aliases to resolve deeper objects.

```py
{!.tmp_examples/nest_alias.py!}
```<|MERGE_RESOLUTION|>--- conflicted
+++ resolved
@@ -629,13 +629,8 @@
 {!.tmp_examples/models_signature_custom_init.py!}
 ```
 
-<<<<<<< HEAD
-To be included in the signature, a field's alias or name must be a valid python identifier.
-*pydantic* prefers aliases over names, but may use field names if the alias is not a valid python identifier.
-=======
 To be included in the signature, a field's alias or name must be a valid Python identifier. 
 *pydantic* prefers aliases over names, but may use field names if the alias is not a valid Python identifier. 
->>>>>>> f529e0d3
 
 If a field's alias and name are both invalid identifiers, a `**data` argument will be added.
 In addition, the `**data` argument will always be present in the signature if `Config.extra` is `Extra.allow`.
