--- conflicted
+++ resolved
@@ -352,9 +352,6 @@
 You'll often want to use this together with `pre`, since otherwise with `always=True`
 Pydantic would try to validate the default `None` which would cause an error.
 
-<<<<<<< HEAD
-## Model Validators
-=======
 ## Reuse validators
 
 Occasionally, you will want to use the same validator on multiple fields/models (e.g. to
@@ -400,7 +397,6 @@
     over again.
 
 ## Model validators
->>>>>>> 3a7ace6a
 
 Validation can also be performed on the entire model's data.
 
