Behaviour of _pydantic_ can be controlled via the `Config` class on a model or a _pydantic_ dataclass.

```py
{!.tmp_examples/model_config_main.py!}
```
_(This script is complete, it should run "as is")_

Also, you can specify config options as model class kwargs:
```py
{!.tmp_examples/model_config_class_kwargs.py!}
```
_(This script is complete, it should run "as is")_

Similarly, if using the `@dataclass` decorator:
```py
{!.tmp_examples/model_config_dataclass.py!}
```
_(This script is complete, it should run "as is")_

## Options

**`title`**
: the title for the generated JSON Schema

**`anystr_strip_whitespace`**
: whether to strip leading and trailing whitespace for str & byte types (default: `False`)

**`anystr_lower`**
: whether to make all characters lowercase for str & byte types (default: `False`)

**`min_anystr_length`**
: the min length for str & byte types (default: `0`)

**`max_anystr_length`**
: the max length for str & byte types (default: `None`)

**`validate_all`**
: whether to validate field defaults (default: `False`)

**`extra`**
: whether to ignore, allow, or forbid extra attributes during model initialization. Accepts the string values of
  `'ignore'`, `'allow'`, or `'forbid'`, or values of the `Extra` enum (default: `Extra.ignore`).
  `'forbid'` will cause validation to fail if extra attributes are included, `'ignore'` will silently ignore any extra attributes,
  and `'allow'` will assign the attributes to the model.

**`allow_mutation`**
: whether or not models are faux-immutable, i.e. whether `__setattr__` is allowed (default: `True`)

**`frozen`**

!!! warning
    This parameter is in beta

: setting `frozen=True` does everything that `allow_mutation=False` does, and also generates a `__hash__()` method for the model. This makes instances of the model potentially hashable if all the attributes are hashable. (default: `False`)


**`use_enum_values`**
: whether to populate models with the `value` property of enums, rather than the raw enum.
  This may be useful if you want to serialise `model.dict()` later (default: `False`)

**`fields`**
: a `dict` containing schema information for each field; this is equivalent to
  using [the `Field` class](schema.md) (default: `None`)

**`validate_assignment`**
: whether to perform validation on *assignment* to attributes (default: `False`)

**`allow_population_by_field_name`**
: whether an aliased field may be populated by its name as given by the model
  attribute, as well as the alias (default: `False`)

!!! note
    The name of this configuration setting was changed in **v1.0** from
    `allow_population_by_alias` to `allow_population_by_field_name`.

**`error_msg_templates`**
: a `dict` used to override the default error message templates.
  Pass in a dictionary with keys matching the error messages you want to override (default: `{}`)

**`arbitrary_types_allowed`**
: whether to allow arbitrary user types for fields (they are validated simply by
  checking if the value is an instance of the type). If `False`, `RuntimeError` will be
  raised on model declaration (default: `False`). See an example in
  [Field Types](types.md#arbitrary-types-allowed).

**`orm_mode`**
: whether to allow usage of [ORM mode](models.md#orm-mode-aka-arbitrary-class-instances)

**`getter_dict`**
: a custom class (which should inherit from `GetterDict`) to use when decomposing arbitrary classes
for validation, for use with `orm_mode`; see [Data binding](models.md#data-binding).

**`alias_generator`**
: a callable that takes a field name and returns an alias for it; see [the dedicated section](#alias-generator)

**`keep_untouched`**
: a tuple of types (e.g. descriptors) for a model's default values that should not be changed during model creation and will
not be included in the model schemas. **Note**: this means that attributes on the model with *defaults of this type*, not *annotations of this type*, will be left alone.

**`schema_extra`**
: a `dict` used to extend/update the generated JSON Schema, or a callable to post-process it; see [schema customization](schema.md#schema-customization)

**`json_loads`**
: a custom function for decoding JSON; see [custom JSON (de)serialisation](exporting_models.md#custom-json-deserialisation)

**`json_dumps`**
: a custom function for encoding JSON; see [custom JSON (de)serialisation](exporting_models.md#custom-json-deserialisation)

**`json_encoders`**
: a `dict` used to customise the way types are encoded to JSON; see [JSON Serialisation](exporting_models.md#modeljson)

**`underscore_attrs_are_private`**
: whether to treat any underscore non-class var attrs as private, or leave them as is; see [Private model attributes](models.md#private-model-attributes)

**`copy_on_model_validation`**
: whether inherited models used as fields should be reconstructed (copied) on validation instead of being kept untouched (default: `True`)

**`smart_union`**
: whether _pydantic_ should try to check all types inside `Union` to prevent undesired coercion; see [the dedicated section](#smart-union)
<<<<<<< HEAD

**`post_init_call`**
: whether stdlib dataclasses `__post_init__` should be run before (default behaviour with value `'before_validation'`)
  or after (value `'after_validation'`) parsing and validation when they are [converted](dataclasses.md#stdlib-dataclasses-and-_pydantic_-dataclasses).
=======
>>>>>>> bc96cc9f

## Change behaviour globally

If you wish to change the behaviour of _pydantic_ globally, you can create your own custom `BaseModel`
with custom `Config` since the config is inherited
```py
{!.tmp_examples/model_config_change_globally_custom.py!}
```
_(This script is complete, it should run "as is")_

## Alias Generator

If data source field names do not match your code style (e. g. CamelCase fields),
you can automatically generate aliases using `alias_generator`:

```py
{!.tmp_examples/model_config_alias_generator.py!}
```
_(This script is complete, it should run "as is")_

Here camel case refers to ["upper camel case"](https://en.wikipedia.org/wiki/Camel_case) aka pascal case
e.g. `CamelCase`. If you'd like instead to use lower camel case e.g. `camelCase`,
it should be trivial to modify the `to_camel` function above.

## Alias Precedence

!!! warning
    Alias priority logic changed in **v1.4** to resolve buggy and unexpected behaviour in previous versions.
    In some circumstances this may represent a **breaking change**,
    see [#1178](https://github.com/samuelcolvin/pydantic/issues/1178) and the precedence order below for details.

In the case where a field's alias may be defined in multiple places,
the selected value is determined as follows (in descending order of priority):

1. Set via `Field(..., alias=<alias>)`, directly on the model
2. Defined in `Config.fields`, directly on the model
3. Set via `Field(..., alias=<alias>)`, on a parent model
4. Defined in `Config.fields`, on a parent model
5. Generated by `alias_generator`, regardless of whether it's on the model or a parent

!!! note
    This means an `alias_generator` defined on a child model **does not** take priority over an alias defined
    on a field in a parent model.

For example:

```py
{!.tmp_examples/model_config_alias_precedence.py!}
```
_(This script is complete, it should run "as is")_

## Smart Union

By default, as explained [here](types.md#unions), _pydantic_ tries to validate (and coerce if it can) in the order of the `Union`.
So sometimes you may have unexpected coerced data.

```py
{!.tmp_examples/model_config_smart_union_off.py!}
```
_(This script is complete, it should run "as is")_

To prevent this, you can enable `Config.smart_union`. _Pydantic_ will then check all allowed types before even trying to coerce.
Know that this is of course slower, especially if your `Union` is quite big.

```py
{!.tmp_examples/model_config_smart_union_on.py!}
```
_(This script is complete, it should run "as is")_

!!! warning
    Note that this option **does not support compound types yet** (e.g. differentiate `List[int]` and `List[str]`).
    This option will be improved further once a strict mode is added in _pydantic_ and will probably be the default behaviour in v2!

```py
{!.tmp_examples/model_config_smart_union_on_edge_case.py!}
```
_(This script is complete, it should run "as is")_<|MERGE_RESOLUTION|>--- conflicted
+++ resolved
@@ -117,13 +117,10 @@
 
 **`smart_union`**
 : whether _pydantic_ should try to check all types inside `Union` to prevent undesired coercion; see [the dedicated section](#smart-union)
-<<<<<<< HEAD
 
 **`post_init_call`**
 : whether stdlib dataclasses `__post_init__` should be run before (default behaviour with value `'before_validation'`)
   or after (value `'after_validation'`) parsing and validation when they are [converted](dataclasses.md#stdlib-dataclasses-and-_pydantic_-dataclasses).
-=======
->>>>>>> bc96cc9f
 
 ## Change behaviour globally
 
