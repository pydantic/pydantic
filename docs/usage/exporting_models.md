--- conflicted
+++ resolved
@@ -71,13 +71,7 @@
 
 ## `model.model_dump_json(...)`
 
-<<<<<<< HEAD
 The `.model_dump_json()` method will serialize a model to JSON.
-=======
-Pydantic models can also be converted to dictionaries using `dict(model)`, and you can also
-iterate over a model's field using `for field_name, value in model:`. With this approach the raw field values are
-returned, so sub-models will not be converted to dictionaries.
->>>>>>> fc8bc24b
 
 The behavior of this method is similar to `.model_dump` (including how it handles
 [`RootModel`](models.md#custom-root-types) and subclasses), just that the returned result will be a JSON-encoded string.
@@ -120,8 +114,8 @@
 ## `dict(model)` and iteration
 
 Pydantic models can also be converted to dictionaries using `dict(model)`, and you can also iterate over a model's
-fields using `for field_name, field_value in model:`. When using this approach, the raw field values are returned;
-in particular, sub-models will not be recursively converted to dictionaries.
+fields using `for field_name, field_value in model:`. With this approach the raw field values are returned, so
+sub-models will not be converted to dictionaries.
 
 Example:
 
@@ -150,25 +144,7 @@
     #> bar: whatever=123
 ```
 
-<<<<<<< HEAD
 Note also that [`RootModel`](models.md#custom-root-types) _does_ get converted to a dictionary with the key `'root'`.
-=======
-## `model.model_dump_json(...)`
-
-The `.model_dump_json()` method will serialise a model to JSON. (For `RootModel` [custom root type](models.md#rootmodel-and-custom-root-types),
-only the values are serialised)
-
-See [arguments](../api/main.md#pydantic.main.BaseModel.model_dump_json) for more information.
-
-Pydantic can serialise many commonly used types to JSON (e.g. `datetime`, `date` or `UUID`) which would normally
-fail with a simple `json.dumps(foobar)`.
-
-```py
-from datetime import datetime
-
-from pydantic import BaseModel
-
->>>>>>> fc8bc24b
 
 ## Custom serializers
 
@@ -299,11 +275,7 @@
 
 ## `pickle.dumps(model)`
 
-<<<<<<< HEAD
 Pydantic models support efficient pickling and unpickling.
-=======
-Using the same plumbing as `model_copy()`, Pydantic models support efficient pickling and unpickling.
->>>>>>> fc8bc24b
 
 ```py test="skip"
 # TODO need to get pickling to work
