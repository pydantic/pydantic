Where possible *pydantic* uses [standard library types](#standard-library-types) to define fields, thus smoothing
the learning curve. For many useful applications, however, no standard library type exists,
so *pydantic* implements [many commonly used types](#pydantic-types).

If no existing type suits your purpose you can also implement your [own pydantic-compatible types](#custom-data-types)
with custom properties and validation.

## Standard Library Types

*pydantic* supports many common types from the python standard library. If you need stricter processing see
[Strict Types](#strict-types); if you need to constrain the values allowed (e.g. to require a positive int) see
[Constrained Types](#constrained-types).

`None`, `type(None)` or `Literal[None]` (equivalent according to [PEP 484](https://www.python.org/dev/peps/pep-0484/#using-none))
: allows only `None` value

`bool`
: see [Booleans](#booleans) below for details on how bools are validated and what values are permitted

`int`
: *pydantic* uses `int(v)` to coerce types to an `int`;
  see [this](models.md#data-conversion) warning on loss of information during data conversion

`float`
: similarly, `float(v)` is used to coerce values to floats

`str`
: strings are accepted as-is, `int` `float` and `Decimal` are coerced using `str(v)`, `bytes` and `bytearray` are
  converted using `v.decode()`, enums inheriting from `str` are converted using `v.value`,
  and all other types cause an error

`bytes`
: `bytes` are accepted as-is, `bytearray` is converted using `bytes(v)`, `str` are converted using `v.encode()`,
  and `int`, `float`, and `Decimal` are coerced using `str(v).encode()`

`list`
: allows `list`, `tuple`, `set`, `frozenset`, `deque`, or generators and casts to a list;
  see `typing.List` below for sub-type constraints

`tuple`
: allows `list`, `tuple`, `set`, `frozenset`, `deque`, or generators and casts to a tuple;
  see `typing.Tuple` below for sub-type constraints

`dict`
: `dict(v)` is used to attempt to convert a dictionary;
  see `typing.Dict` below for sub-type constraints

`set`
: allows `list`, `tuple`, `set`, `frozenset`, `deque`, or generators and casts to a set;
  see `typing.Set` below for sub-type constraints

`frozenset`
: allows `list`, `tuple`, `set`, `frozenset`, `deque`, or generators and casts to a frozen set;
  see `typing.FrozenSet` below for sub-type constraints

`deque`
: allows `list`, `tuple`, `set`, `frozenset`, `deque`, or generators and casts to a deque;
  see `typing.Deque` below for sub-type constraints

`datetime.date`
: see [Datetime Types](#datetime-types) below for more detail on parsing and validation

`datetime.time`
: see [Datetime Types](#datetime-types) below for more detail on parsing and validation

`datetime.datetime`
: see [Datetime Types](#datetime-types) below for more detail on parsing and validation

`datetime.timedelta`
: see [Datetime Types](#datetime-types) below for more detail on parsing and validation

`typing.Any`
: allows any value include `None`, thus an `Any` field is optional

`typing.Annotated`
: allows wrapping another type with arbitrary metadata, as per [PEP-593](https://www.python.org/dev/peps/pep-0593/). The
  `Annotated` hint may contain a single call to the [`Field` function](schema.md#typingannotated-fields), but otherwise
  the additional metadata is ignored and the root type is used.

`typing.TypeVar`
: constrains the values allowed based on `constraints` or `bound`, see [TypeVar](#typevar)

`typing.Union`
: see [Unions](#unions) below for more detail on parsing and validation

`typing.Optional`
: `Optional[x]` is simply short hand for `Union[x, None]`;
  see [Unions](#unions) below for more detail on parsing and validation and [Required Fields](models.md#required-fields) for details about required fields that can receive `None` as a value.

`typing.List`
: see [Typing Iterables](#typing-iterables) below for more detail on parsing and validation

`typing.Tuple`
: see [Typing Iterables](#typing-iterables) below for more detail on parsing and validation

`subclass of typing.NamedTuple`
: Same as `tuple` but instantiates with the given namedtuple and validates fields since they are annotated.
  See [Annotated Types](#annotated-types) below for more detail on parsing and validation

`subclass of collections.namedtuple`
: Same as `subclass of typing.NamedTuple` but all fields will have type `Any` since they are not annotated

`typing.Dict`
: see [Typing Iterables](#typing-iterables) below for more detail on parsing and validation

`subclass of typing.TypedDict`
: Same as `dict` but _pydantic_ will validate the dictionary since keys are annotated.  
  See [Annotated Types](#annotated-types) below for more detail on parsing and validation

`typing.Set`
: see [Typing Iterables](#typing-iterables) below for more detail on parsing and validation

`typing.FrozenSet`
: see [Typing Iterables](#typing-iterables) below for more detail on parsing and validation

`typing.Deque`
: see [Typing Iterables](#typing-iterables) below for more detail on parsing and validation

`typing.Sequence`
: see [Typing Iterables](#typing-iterables) below for more detail on parsing and validation

`typing.Iterable`
: this is reserved for iterables that shouldn't be consumed. See [Infinite Generators](#infinite-generators) below for more detail on parsing and validation

`typing.Type`
: see [Type](#type) below for more detail on parsing and validation

`typing.Callable`
: see [Callable](#callable) below for more detail on parsing and validation

`typing.Pattern`
: will cause the input value to be passed to `re.compile(v)` to create a regex pattern

`ipaddress.IPv4Address`
: simply uses the type itself for validation by passing the value to `IPv4Address(v)`;
  see [Pydantic Types](#pydantic-types) for other custom IP address types

`ipaddress.IPv4Interface`
: simply uses the type itself for validation by passing the value to `IPv4Address(v)`;
  see [Pydantic Types](#pydantic-types) for other custom IP address types

`ipaddress.IPv4Network`
: simply uses the type itself for validation by passing the value to `IPv4Network(v)`;
  see [Pydantic Types](#pydantic-types) for other custom IP address types

`ipaddress.IPv6Address`
: simply uses the type itself for validation by passing the value to `IPv6Address(v)`;
  see [Pydantic Types](#pydantic-types) for other custom IP address types

`ipaddress.IPv6Interface`
: simply uses the type itself for validation by passing the value to `IPv6Interface(v)`;
  see [Pydantic Types](#pydantic-types) for other custom IP address types

`ipaddress.IPv6Network`
: simply uses the type itself for validation by passing the value to `IPv6Network(v)`;
  see [Pydantic Types](#pydantic-types) for other custom IP address types

`enum.Enum`
: checks that the value is a valid Enum instance

`subclass of enum.Enum`
: checks that the value is a valid member of the enum;
  see [Enums and Choices](#enums-and-choices) for more details

`enum.IntEnum`
: checks that the value is a valid IntEnum instance

`subclass of enum.IntEnum`
: checks that the value is a valid member of the integer enum;
  see [Enums and Choices](#enums-and-choices) for more details

`decimal.Decimal`
: *pydantic* attempts to convert the value to a string, then passes the string to `Decimal(v)`

`pathlib.Path`
: simply uses the type itself for validation by passing the value to `Path(v)`;
  see [Pydantic Types](#pydantic-types) for other more strict path types

`uuid.UUID`
: strings and bytes (converted to strings) are passed to `UUID(v)`, with a fallback to `UUID(bytes=v)` for `bytes` and `bytearray`;
  see [Pydantic Types](#pydantic-types) for other stricter UUID types

`ByteSize`
: converts a bytes string with units to bytes

### Typing Iterables

*pydantic* uses standard library `typing` types as defined in PEP 484 to define complex objects.

```py
{!.tmp_examples/types_iterables.py!}
```
_(This script is complete, it should run "as is")_

### Infinite Generators

If you have a generator you can use `Sequence` as described above. In that case, the
generator will be consumed and stored on the model as a list and its values will be
validated with the sub-type of `Sequence` (e.g. `int` in `Sequence[int]`).

But if you have a generator that you don't want to be consumed, e.g. an infinite
generator or a remote data loader, you can define its type with `Iterable`:

```py
{!.tmp_examples/types_infinite_generator.py!}
```
_(This script is complete, it should run "as is")_

!!! warning
    `Iterable` fields only perform a simple check that the argument is iterable and
    won't be consumed.

    No validation of their values is performed as it cannot be done without consuming
    the iterable.

!!! tip
    If you want to validate the values of an infinite generator you can create a
    separate model and use it while consuming the generator, reporting the validation
    errors as appropriate.

    pydantic can't validate the values automatically for you because it would require
    consuming the infinite generator.

#### Validating the first value

You can create a [validator](validators.md) to validate the first value in an infinite generator and still not consume it entirely.

```py
{!.tmp_examples/types_infinite_generator_validate_first.py!}
```
_(This script is complete, it should run "as is")_

### Unions

The `Union` type allows a model attribute to accept different types, e.g.:

!!! warning
    This script is complete, it should run "as is". However, it may not reflect the desired behavior; see below.

```py
{!.tmp_examples/types_union_incorrect.py!}
```

However, as can be seen above, *pydantic* will attempt to 'match' any of the types defined under `Union` and will use
the first one that matches. In the above example the `id` of `user_03` was defined as a `uuid.UUID` class (which
is defined under the attribute's `Union` annotation) but as the `uuid.UUID` can be marshalled into an `int` it
chose to match against the `int` type and disregarded the other types.

As such, it is recommended that, when defining `Union` annotations, the most specific type is included first and
followed by less specific types. In the above example, the `UUID` class should precede the `int` and `str`
classes to preclude the unexpected representation as such:

```py
{!.tmp_examples/types_union_correct.py!}
```
_(This script is complete, it should run "as is")_

!!! tip
    The type `Optional[x]` is a shorthand for `Union[x, None]`.

    `Optional[x]` can also be used to specify a required field that can take `None` as a value.

    See more details in [Required Fields](models.md#required-fields).

### Enums and Choices

*pydantic* uses python's standard `enum` classes to define choices.

```py
{!.tmp_examples/types_choices.py!}
```
_(This script is complete, it should run "as is")_


### Datetime Types

*Pydantic* supports the following [datetime](https://docs.python.org/library/datetime.html#available-types)
types:

* `datetime` fields can be:

  * `datetime`, existing `datetime` object
  * `int` or `float`, assumed as Unix time, i.e. seconds (if >= `-2e10` or <= `2e10`) or milliseconds (if < `-2e10`or > `2e10`) since 1 January 1970
  * `str`, following formats work:

    * `YYYY-MM-DD[T]HH:MM[:SS[.ffffff]][Z or [±]HH[:]MM]]]`
    * `int` or `float` as a string (assumed as Unix time)

* `date` fields can be:

  * `date`, existing `date` object
  * `int` or `float`, see `datetime`
  * `str`, following formats work:

    * `YYYY-MM-DD`
    * `int` or `float`, see `datetime`

* `time` fields can be:

  * `time`, existing `time` object
  * `str`, following formats work:

    * `HH:MM[:SS[.ffffff]][Z or [±]HH[:]MM]]]`

* `timedelta` fields can be:

  * `timedelta`, existing `timedelta` object
  * `int` or `float`, assumed as seconds
  * `str`, following formats work:

    * `[-][DD ][HH:MM]SS[.ffffff]`
    * `[±]P[DD]DT[HH]H[MM]M[SS]S` (ISO 8601 format for timedelta)

```py
{!.tmp_examples/types_dt.py!}
```

### Booleans

!!! warning
    The logic for parsing `bool` fields has changed as of version **v1.0**.

    Prior to **v1.0**, `bool` parsing never failed, leading to some unexpected results.
    The new logic is described below.

A standard `bool` field will raise a `ValidationError` if the value is not one of the following:

* A valid boolean (i.e. `True` or `False`),
* The integers `0` or `1`,
* a `str` which when converted to lower case is one of
  `'0', 'off', 'f', 'false', 'n', 'no', '1', 'on', 't', 'true', 'y', 'yes'`
* a `bytes` which is valid (per the previous rule) when decoded to `str`

!!! note
    If you want stricter boolean logic (e.g. a field which only permits `True` and `False`) you can
    use [`StrictBool`](#strict-types).

Here is a script demonstrating some of these behaviors:

```py
{!.tmp_examples/types_boolean.py!}
```
_(This script is complete, it should run "as is")_

### Callable

Fields can also be of type `Callable`:

```py
{!.tmp_examples/types_callable.py!}
```
_(This script is complete, it should run "as is")_

!!! warning
    Callable fields only perform a simple check that the argument is
    callable; no validation of arguments, their types, or the return
    type is performed.

### Type

*pydantic* supports the use of `Type[T]` to specify that a field may only accept classes (not instances)
that are subclasses of `T`.

```py
{!.tmp_examples/types_type.py!}
```
_(This script is complete, it should run "as is")_

You may also use `Type` to specify that any class is allowed.

```py
{!.tmp_examples/types_bare_type.py!}
```
_(This script is complete, it should run "as is")_

### TypeVar

`TypeVar` is supported either unconstrained, constrained or with a bound.

```py
{!.tmp_examples/types_typevar.py!}
```
_(This script is complete, it should run "as is")_

## Literal Type

!!! note
    This is a new feature of the python standard library as of python 3.8;
    prior to python 3.8, it requires the [typing-extensions](https://pypi.org/project/typing-extensions/) package.

*pydantic* supports the use of `typing.Literal` (or `typing_extensions.Literal` prior to python 3.8)
as a lightweight way to specify that a field may accept only specific literal values:

```py
{!.tmp_examples/types_literal1.py!}
```
_(This script is complete, it should run "as is")_

One benefit of this field type is that it can be used to check for equality with one or more specific values
without needing to declare custom validators:

```py
{!.tmp_examples/types_literal2.py!}
```
_(This script is complete, it should run "as is")_

With proper ordering in an annotated `Union`, you can use this to parse types of decreasing specificity:

```py
{!.tmp_examples/types_literal3.py!}
```
_(This script is complete, it should run "as is")_

## Annotated Types

### NamedTuple

```py
{!.tmp_examples/annotated_types_named_tuple.py!}
```
_(This script is complete, it should run "as is")_

### TypedDict

!!! note
    This is a new feature of the python standard library as of python 3.8.
    Prior to python 3.8, it requires the [typing-extensions](https://pypi.org/project/typing-extensions/) package.
    But required and optional fields are properly differentiated only since python 3.9.
    We therefore recommend using [typing-extensions](https://pypi.org/project/typing-extensions/) with python 3.8 as well.


```py
{!.tmp_examples/annotated_types_typed_dict.py!}
```
_(This script is complete, it should run "as is")_

## Pydantic Types

*pydantic* also provides a variety of other useful types:

`FilePath`
: like `Path`, but the path must exist and be a file

`DirectoryPath`
: like `Path`, but the path must exist and be a directory

`EmailStr`
: requires [email-validator](https://github.com/JoshData/python-email-validator) to be installed;
  the input string must be a valid email address, and the output is a simple string



`NameEmail`
: requires [email-validator](https://github.com/JoshData/python-email-validator) to be installed;
  the input string must be either a valid email address or in the format `Fred Bloggs <fred.bloggs@example.com>`,
  and the output is a `NameEmail` object which has two properties: `name` and `email`.
  For `Fred Bloggs <fred.bloggs@example.com>` the name would be `"Fred Bloggs"`;
  for `fred.bloggs@example.com` it would be `"fred.bloggs"`.


`PyObject`
: expects a string and loads the python object importable at that dotted path;
  e.g. if `'math.cos'` was provided, the resulting field value would be the function `cos`

`Color`
: for parsing HTML and CSS colors; see [Color Type](#color-type)

`Json`
: a special type wrapper which loads JSON before parsing; see [JSON Type](#json-type)

`PaymentCardNumber`
: for parsing and validating payment cards; see [payment cards](#payment-card-numbers)

`AnyUrl`
: any URL; see [URLs](#urls)

`AnyHttpUrl`
: an HTTP URL; see [URLs](#urls)

`HttpUrl`
: a stricter HTTP URL; see [URLs](#urls)

`PostgresDsn`
: a postgres DSN style URL; see [URLs](#urls)

`RedisDsn`
: a redis DSN style URL; see [URLs](#urls)

`stricturl`
: a type method for arbitrary URL constraints; see [URLs](#urls)

`UUID1`
: requires a valid UUID of type 1; see `UUID` [above](#standard-library-types)

`UUID3`
: requires a valid UUID of type 3; see `UUID` [above](#standard-library-types)

`UUID4`
: requires a valid UUID of type 4; see `UUID` [above](#standard-library-types)

`UUID5`
: requires a valid UUID of type 5; see `UUID` [above](#standard-library-types)

`SecretBytes`
: bytes where the value is kept partially secret; see [Secrets](#secret-types)

`SecretStr`
: string where the value is kept partially secret; see [Secrets](#secret-types)

`IPvAnyAddress`
: allows either an `IPv4Address` or an `IPv6Address`

`IPvAnyInterface`
: allows either an `IPv4Interface` or an `IPv6Interface`

`IPvAnyNetwork`
: allows either an `IPv4Network` or an `IPv6Network`

`NegativeFloat`
: allows a float which is negative; uses standard `float` parsing then checks the value is less than 0;
  see [Constrained Types](#constrained-types)

`NegativeInt`
: allows an int which is negative; uses standard `int` parsing then checks the value is less than 0;
  see [Constrained Types](#constrained-types)

`PositiveFloat`
: allows a float which is positive; uses standard `float` parsing then checks the value is greater than 0;
  see [Constrained Types](#constrained-types)

`PositiveInt`
: allows an int which is positive; uses standard `int` parsing then checks the value is greater than 0;
  see [Constrained Types](#constrained-types)

`conbytes`
: type method for constraining bytes;
  see [Constrained Types](#constrained-types)

`condecimal`
: type method for constraining Decimals;
  see [Constrained Types](#constrained-types)

`confloat`
: type method for constraining floats;
  see [Constrained Types](#constrained-types)

`conint`
: type method for constraining ints;
  see [Constrained Types](#constrained-types)

`conlist`
: type method for constraining lists;
  see [Constrained Types](#constrained-types)

`conset`
: type method for constraining sets;
  see [Constrained Types](#constrained-types)

`constr`
: type method for constraining strs;
  see [Constrained Types](#constrained-types)

### URLs

For URI/URL validation the following types are available:

- `AnyUrl`: any scheme allowed, TLD not required
<<<<<<< HEAD
<<<<<<< HEAD
=======
<<<<<<< HEAD
>>>>>>> 7ca8ffc4ce0a2731570b20ada98e4a5af0d01318
=======
>>>>>>> 51153f27
- `AnyHttpUrl`: scheme `http` or `https`, TLD not required
- `HttpUrl`: scheme `http` or `https`, TLD required, max length 2083
- `PostgresDsn`: scheme `postgres`, `postgresql`, `postgresql+asyncpg` or `postgresql+pg8000`, user info required, TLD not required
- `RedisDsn`: scheme `redis` or `rediss`, user info not required, tld not required (CHANGED: user info
<<<<<<< HEAD
<<<<<<< HEAD
=======
=======
- `AnyHttpUrl`: schema `http` or `https`, TLD not required
- `HttpUrl`: schema `http` or `https`, TLD required, max length 2083
- `PostgresDsn`: schema `postgres`, `postgresql`, `postgresql+asyncpg` or `postgresql+pg8000`, user info required, TLD not required
- `RedisDsn`: schema `redis` or `rediss`, user info not required, tld not required (CHANGED: user info
>>>>>>> 8028f9e8963e97cedade1935acbe63485b01601d
>>>>>>> 7ca8ffc4ce0a2731570b20ada98e4a5af0d01318
=======
>>>>>>> 51153f27
  not required from **v1.6** onwards), user info may be passed without user part (e.g., `rediss://:pass@localhost`)
- `stricturl`, method with the following keyword arguments:
    - `strip_whitespace: bool = True`
    - `min_length: int = 1`
    - `max_length: int = 2 ** 16`
    - `tld_required: bool = True`
    - `allowed_schemes: Optional[Set[str]] = None`

The above types (which all inherit from `AnyUrl`) will attempt to give descriptive errors when invalid URLs are
provided:

```py
{!.tmp_examples/types_urls.py!}
```
_(This script is complete, it should run "as is")_

If you require a custom URI/URL type, it can be created in a similar way to the types defined above.

#### URL Properties

Assuming an input URL of `http://samuel:pass@example.com:8000/the/path/?query=here#fragment=is;this=bit`,
the above types export the following properties:

- `scheme`: always set - the url scheme (`http` above)
- `host`: always set - the url host (`example.com` above)
- `host_type`: always set - describes the type of host, either:

  - `domain`: e.g. `example.com`,
  - `int_domain`: international domain, see [below](#international-domains), e.g. `exampl£e.org`,
  - `ipv4`: an IP V4 address, e.g. `127.0.0.1`, or
  - `ipv6`: an IP V6 address, e.g. `2001:db8:ff00:42`

- `user`: optional - the username if included (`samuel` above)
- `password`: optional - the password if included (`pass` above)
- `tld`: optional - the top level domain (`com` above),
  **Note: this will be wrong for any two-level domain, e.g. "co.uk".** You'll need to implement your own list of TLDs
  if you require full TLD validation
- `port`: optional - the port (`8000` above)
- `path`: optional - the path (`/the/path/` above)
- `query`: optional - the URL query (aka GET arguments or "search string") (`query=here` above)
- `fragment`: optional - the fragment (`fragment=is;this=bit` above)

If further validation is required, these properties can be used by validators to enforce specific behaviour:

```py
{!.tmp_examples/types_url_properties.py!}
```
_(This script is complete, it should run "as is")_

#### International Domains

"International domains" (e.g. a URL where the host or TLD includes non-ascii characters) will be encoded via
[punycode](https://en.wikipedia.org/wiki/Punycode) (see
[this article](https://www.xudongz.com/blog/2017/idn-phishing/) for a good description of why this is important):

```py
{!.tmp_examples/types_url_punycode.py!}
```
_(This script is complete, it should run "as is")_


!!! warning
    #### Underscores in Hostnames

    In *pydantic* underscores are allowed in all parts of a domain except the tld.
    Technically this might be wrong - in theory the hostname cannot have underscores, but subdomains can.

    To explain this; consider the following two cases:

    - `exam_ple.co.uk`: the hostname is `exam_ple`, which should not be allowed since it contains an underscore
    - `foo_bar.example.com` the hostname is `example`, which should be allowed since the underscore is in the subdomain

    Without having an exhaustive list of TLDs, it would be impossible to differentiate between these two. Therefore
    underscores are allowed, but you can always do further validation in a validator if desired.

    Also, Chrome, Firefox, and Safari all currently accept `http://exam_ple.com` as a URL, so we're in good
    (or at least big) company.

### Color Type

You can use the `Color` data type for storing colors as per
[CSS3 specification](http://www.w3.org/TR/css3-color/#svg-color). Colors can be defined via:

- [name](http://www.w3.org/TR/SVG11/types.html#ColorKeywords) (e.g. `"Black"`, `"azure"`)
- [hexadecimal value](https://en.wikipedia.org/wiki/Web_colors#Hex_triplet)
  (e.g. `"0x000"`, `"#FFFFFF"`, `"7fffd4"`)
- RGB/RGBA tuples (e.g. `(255, 255, 255)`, `(255, 255, 255, 0.5)`)
- [RGB/RGBA strings](https://developer.mozilla.org/en-US/docs/Web/CSS/color_value#RGB_colors)
  (e.g. `"rgb(255, 255, 255)"`, `"rgba(255, 255, 255, 0.5)"`)
- [HSL strings](https://developer.mozilla.org/en-US/docs/Web/CSS/color_value#HSL_colors)
  (e.g. `"hsl(270, 60%, 70%)"`, `"hsl(270, 60%, 70%, .5)"`)

```py
{!.tmp_examples/types_color.py!}
```
_(This script is complete, it should run "as is")_

`Color` has the following methods:

**`original`**
: the original string or tuple passed to `Color`

**`as_named`**
: returns a named CSS3 color; fails if the alpha channel is set or no such color exists unless
  `fallback=True` is supplied, in which case it falls back to `as_hex`

**`as_hex`**
: returns a string in the format `#fff` or `#ffffff`; will contain 4 (or 8) hex values if the alpha channel is set,
  e.g. `#7f33cc26`

**`as_rgb`**
: returns a string in the format `rgb(<red>, <green>, <blue>)`, or `rgba(<red>, <green>, <blue>, <alpha>)`
  if the alpha channel is set

**`as_rgb_tuple`**
: returns a 3- or 4-tuple in RGB(a) format. The `alpha` keyword argument can be used to define whether
  the alpha channel should be included;
  options: `True` - always include, `False` - never include, `None` (default) - include if set

**`as_hsl`**
: string in the format `hsl(<hue deg>, <saturation %>, <lightness %>)`
  or `hsl(<hue deg>, <saturation %>, <lightness %>, <alpha>)` if the alpha channel is set

**`as_hsl_tuple`**
: returns a 3- or 4-tuple in HSL(a) format. The `alpha` keyword argument can be used to define whether
  the alpha channel should be included;
  options: `True` - always include, `False` - never include, `None` (the default)  - include if set

The `__str__` method for `Color` returns `self.as_named(fallback=True)`.

!!! note
    the `as_hsl*` refer to hue, saturation, lightness "HSL" as used in html and most of the world, **not**
    "HLS" as used in python's `colorsys`.

### Secret Types

You can use the `SecretStr` and the `SecretBytes` data types for storing sensitive information
that you do not want to be visible in logging or tracebacks.
`SecretStr` and `SecretBytes` can be initialized idempotently or by using `str` or `bytes` literals respectively.
The `SecretStr` and `SecretBytes` will be formatted as either `'**********'` or `''` on conversion to json.

```py
{!.tmp_examples/types_secret_types.py!}
```
_(This script is complete, it should run "as is")_

### Json Type

You can use `Json` data type to make *pydantic* first load a raw JSON string.
It can also optionally be used to parse the loaded object into another type base on
the type `Json` is parameterised with:

```py
{!.tmp_examples/types_json_type.py!}
```
_(This script is complete, it should run "as is")_

### Payment Card Numbers

The `PaymentCardNumber` type validates [payment cards](https://en.wikipedia.org/wiki/Payment_card)
(such as a debit or credit card).

```py
{!.tmp_examples/types_payment_card_number.py!}
```
_(This script is complete, it should run "as is")_

`PaymentCardBrand` can be one of the following based on the BIN:

* `PaymentCardBrand.amex`
* `PaymentCardBrand.mastercard`
* `PaymentCardBrand.visa`
* `PaymentCardBrand.other`

The actual validation verifies the card number is:

* a `str` of only digits
* [luhn](https://en.wikipedia.org/wiki/Luhn_algorithm) valid
* the correct length based on the BIN, if Amex, Mastercard or Visa, and between
  12 and 19 digits for all other brands

## Constrained Types

The value of numerous common types can be restricted using `con*` type functions:

```py
{!.tmp_examples/types_constrained.py!}
```
_(This script is complete, it should run "as is")_

Where `Field` refers to the [field function](schema.md#field-customisation).

### Arguments to `conlist`
The following arguments are available when using the `conlist` type function

- `item_type: Type[T]`: type of the list items
- `min_items: int = None`: minimum number of items in the list
- `max_items: int = None`: maximum number of items in the list

### Arguments to `conset`
The following arguments are available when using the `conset` type function

- `item_type: Type[T]`: type of the set items
- `min_items: int = None`: minimum number of items in the set
- `max_items: int = None`: maximum number of items in the set

### Arguments to `conint`
The following arguments are available when using the `conint` type function

- `strict: bool = False`: controls type coercion
- `gt: int = None`: enforces integer to be greater than the set value
- `ge: int = None`: enforces integer to be greater than or equal to the set value
- `lt: int = None`: enforces integer to be less than the set value
- `le: int = None`: enforces integer to be less than or equal to the set value
- `multiple_of: int = None`: enforces integer to be a multiple of the set value

### Arguments to `confloat`
The following arguments are available when using the `confloat` type function

- `strict: bool = False`: controls type coercion
- `gt: float = None`: enforces float to be greater than the set value
- `ge: float = None`: enforces float to be greater than or equal to the set value
- `lt: float = None`: enforces float to be less than the set value
- `le: float = None`: enforces float to be less than or equal to the set value
- `multiple_of: float = None`: enforces float to be a multiple of the set value

### Arguments to `condecimal`
The following arguments are available when using the `condecimal` type function

- `gt: Decimal = None`: enforces decimal to be greater than the set value
- `ge: Decimal = None`: enforces decimal to be greater than or equal to the set value
- `lt: Decimal = None`: enforces decimal to be less than the set value
- `le: Decimal = None`: enforces decimal to be less than or equal to the set value
- `max_digits: int = None`: maximum number of digits within the decimal. it does not include a zero before the decimal point or trailing decimal zeroes
- `decimal_places: int = None`: max number of decimal places allowed. it does not include trailing decimal zeroes
- `multiple_of: Decimal = None`: enforces decimal to be a multiple of the set value

### Arguments to `constr`
The following arguments are available when using the `constr` type function

- `strip_whitespace: bool = False`: removes leading and trailing whitespace
- `to_lower: bool = False`: turns all characters to lowercase
- `strict: bool = False`: controls type coercion
- `min_length: int = None`: minimum length of the string
- `max_length: int = None`: maximum length of the string
- `curtail_length: int = None`: shrinks the string length to the set value when it is longer than the set value
- `regex: str = None`: regex to validate the string against

### Arguments to `conbytes`
The following arguments are available when using the `conbytes` type function

- `strip_whitespace: bool = False`: removes leading and trailing whitespace
- `to_lower: bool = False`: turns all characters to lowercase
- `min_length: int = None`: minimum length of the byte string
- `max_length: int = None`: maximum length of the byte string


## Strict Types

You can use the `StrictStr`, `StrictBytes`, `StrictInt`, `StrictFloat`, and `StrictBool` types 
to prevent coercion from compatible types.
These types will only pass validation when the validated value is of the respective type or is a subtype of that type.
This behavior is also exposed via the `strict` field of the `ConstrainedStr`, `ConstrainedBytes`, 
`ConstrainedFloat` and `ConstrainedInt` classes and can be combined with a multitude of complex validation rules.

The following caveats apply:

- `StrictBytes` (and the `strict` option of `ConstrainedBytes`) will accept both `bytes`,
   and `bytearray` types. 
- `StrictInt` (and the `strict` option of `ConstrainedInt`) will not accept `bool` types,
    even though `bool` is a subclass of `int` in Python. Other subclasses will work.
- `StrictFloat` (and the `strict` option of `ConstrainedFloat`) will not accept `int`.

```py
{!.tmp_examples/types_strict.py!}
```
_(This script is complete, it should run "as is")_

## ByteSize

You can use the `ByteSize` data type to convert byte string representation to
raw bytes and print out human readable versions of the bytes as well.

!!! info
    Note that `1b` will be parsed as "1 byte" and not "1 bit".

```py
{!.tmp_examples/types_bytesize.py!}
```
_(This script is complete, it should run "as is")_

## Custom Data Types

You can also define your own custom data types. There are several ways to achieve it.

### Classes with `__get_validators__`

You use a custom class with a classmethod `__get_validators__`. It will be called
to get validators to parse and validate the input data.

!!! tip
    These validators have the same semantics as in [Validators](validators.md), you can
    declare a parameter `config`, `field`, etc.

```py
{!.tmp_examples/types_custom_type.py!}
```
_(This script is complete, it should run "as is")_

Similar validation could be achieved using [`constr(regex=...)`](#constrained-types) except the value won't be
formatted with a space, the schema would just include the full pattern and the returned value would be a vanilla string.

See [schema](schema.md) for more details on how the model's schema is generated.

### Arbitrary Types Allowed

You can allow arbitrary types using the `arbitrary_types_allowed` config in the
[Model Config](model_config.md).

```py
{!.tmp_examples/types_arbitrary_allowed.py!}
```
_(This script is complete, it should run "as is")_

### Generic Classes as Types

!!! warning
    This is an advanced technique that you might not need in the beginning. In most of
    the cases you will probably be fine with standard *pydantic* models.

You can use
[Generic Classes](https://docs.python.org/3/library/typing.html#typing.Generic) as
field types and perform custom validation based on the "type parameters" (or sub-types)
with `__get_validators__`.

If the Generic class that you are using as a sub-type has a classmethod
`__get_validators__` you don't need to use `arbitrary_types_allowed` for it to work.

Because you can declare validators that receive the current `field`, you can extract
the `sub_fields` (from the generic class type parameters) and validate data with them.

```py
{!.tmp_examples/types_generics.py!}
```
_(This script is complete, it should run "as is")_<|MERGE_RESOLUTION|>--- conflicted
+++ resolved
@@ -221,7 +221,7 @@
     pydantic can't validate the values automatically for you because it would require
     consuming the infinite generator.
 
-#### Validating the first value
+## Validating the first value
 
 You can create a [validator](validators.md) to validate the first value in an infinite generator and still not consume it entirely.
 
@@ -565,29 +565,10 @@
 For URI/URL validation the following types are available:
 
 - `AnyUrl`: any scheme allowed, TLD not required
-<<<<<<< HEAD
-<<<<<<< HEAD
-=======
-<<<<<<< HEAD
->>>>>>> 7ca8ffc4ce0a2731570b20ada98e4a5af0d01318
-=======
->>>>>>> 51153f27
-- `AnyHttpUrl`: scheme `http` or `https`, TLD not required
-- `HttpUrl`: scheme `http` or `https`, TLD required, max length 2083
-- `PostgresDsn`: scheme `postgres`, `postgresql`, `postgresql+asyncpg` or `postgresql+pg8000`, user info required, TLD not required
-- `RedisDsn`: scheme `redis` or `rediss`, user info not required, tld not required (CHANGED: user info
-<<<<<<< HEAD
-<<<<<<< HEAD
-=======
-=======
 - `AnyHttpUrl`: schema `http` or `https`, TLD not required
 - `HttpUrl`: schema `http` or `https`, TLD required, max length 2083
-- `PostgresDsn`: schema `postgres`, `postgresql`, `postgresql+asyncpg` or `postgresql+pg8000`, user info required, TLD not required
+- `PostgresDsn`: schema `postgres` or `postgresql`, user info required, TLD not required
 - `RedisDsn`: schema `redis` or `rediss`, user info not required, tld not required (CHANGED: user info
->>>>>>> 8028f9e8963e97cedade1935acbe63485b01601d
->>>>>>> 7ca8ffc4ce0a2731570b20ada98e4a5af0d01318
-=======
->>>>>>> 51153f27
   not required from **v1.6** onwards), user info may be passed without user part (e.g., `rediss://:pass@localhost`)
 - `stricturl`, method with the following keyword arguments:
     - `strip_whitespace: bool = True`
@@ -611,7 +592,7 @@
 Assuming an input URL of `http://samuel:pass@example.com:8000/the/path/?query=here#fragment=is;this=bit`,
 the above types export the following properties:
 
-- `scheme`: always set - the url scheme (`http` above)
+- `scheme`: always set - the url schema (`http` above)
 - `host`: always set - the url host (`example.com` above)
 - `host_type`: always set - describes the type of host, either:
 
