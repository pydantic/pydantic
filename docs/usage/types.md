--- conflicted
+++ resolved
@@ -619,7 +619,7 @@
 
 !!! warning
     In V1.10.0 and v1.10.1 `stricturl` also took an optional `quote_plus` argument and URL components were percent
-    encoded in some cases. This feature was removed in v1.10.2, see 
+    encoded in some cases. This feature was removed in v1.10.2, see
     [#4470](https://github.com/pydantic/pydantic/pull/4470) for explanation and more details.
 
 The above types (which all inherit from `AnyUrl`) will attempt to give descriptive errors when invalid URLs are
@@ -683,23 +683,7 @@
     Also, Chrome, Firefox, and Safari all currently accept `http://exam_ple.com` as a URL, so we're in good
     (or at least big) company.
 
-<<<<<<< HEAD
-#### Building URLs
-
-You can build URLs from separate [URL Properties](#url-properties) using the `build` method in
-[Pydantic URL types](#urls) or any type that inherits from them.
-
-By default, *pydantic* percent encodes the following URL properties: `user`, `password`, `path`, `query`
-as per [RFC 3986](https://www.ietf.org/rfc/rfc3986.txt) without replacing spaces with `+` but this can
-be changed using the `stricturl` method:
-
-!!! note
-    Percent encoding was added in V1.10
-
-{!.tmp_examples/types_url_building.md!}
-
-=======
->>>>>>> bc74342b
+
 ### Color Type
 
 You can use the `Color` data type for storing colors as per
