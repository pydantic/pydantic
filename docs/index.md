[![CI](https://github.com/pydantic/pydantic/workflows/CI/badge.svg?event=push)](https://github.com/pydantic/pydantic/actions?query=event%3Apush+branch%3Amain+workflow%3ACI)
[![Coverage](https://coverage-badge.samuelcolvin.workers.dev/pydantic/pydantic.svg)](https://github.com/pydantic/pydantic/actions?query=event%3Apush+branch%3Amain+workflow%3ACI)<br>
[![pypi](https://img.shields.io/pypi/v/pydantic.svg)](https://pypi.python.org/pypi/pydantic)
[![CondaForge](https://img.shields.io/conda/v/conda-forge/pydantic.svg)](https://anaconda.org/conda-forge/pydantic)
[![downloads](https://pepy.tech/badge/pydantic/month)](https://pepy.tech/project/pydantic)<br>
[![license](https://img.shields.io/github/license/pydantic/pydantic.svg)](https://github.com/pydantic/pydantic/blob/main/LICENSE)

{{ version }}.

Pydantic is the most widely used Python library for data validation and coercion using Python type annotations.

!!! success
    Already using Pydantic V1? See the [Migration Guide](migration.md) for notes on upgrading to Pydantic V2 in your applications!

## Why use Pydantic?

Built-in Python type annotations are a useful way to hint about the expected type of data, improving code clarity and supporting development tools. However, Python's type annotations are optional and don't affect the runtime behavior of the program.

Static type checkers like [mypy](https://mypy-lang.org/) use type annotations to catch potential type-related errors before running the program. But static type checkers can't catch all errors, and they don't affect the runtime behavior of the program.

Pydantic, on the other hand, uses type annotations to perform [data validation](usage/validators.md) and [type coercion](usage/conversion_table.md) at runtime, which is particularly useful for ensuring the correctness of user or external data.

<<<<<<< HEAD
Pydantic enables you to convert input data to Python [standard library types and custom types](usage/types/types.md) in a controlled manner, ensuring they meet the specifications you've provided. This eliminates a significant amount of manual data validation and transformation code, making your program more robust and less prone to errors. It's particularly helpful when dealing with untrusted user input such as form data, [JSON documents](usage/schema.md), and other data types.
=======
Pydantic enables you to convert input data to Python [standard library types and custom types](/usage/types/types.md) in a controlled manner, ensuring they meet the specifications you've provided. This eliminates a significant amount of manual data validation and transformation code, making your program more robust and less prone to errors. It's particularly helpful when dealing with untrusted user input such as form data, [JSON documents](/usage/json_schema.md), and other data types.
>>>>>>> 175c7caa

By providing a simple, declarative way of defining how data should be shaped, Pydantic helps you write cleaner, safer, and more reliable code.

## Features of Pydantic

Some of the main features of Pydantic include:

<<<<<<< HEAD
- [**Data validation**](usage/validators.md): Pydantic validates data as it is assigned to ensure it meets the requirements. It automatically handles a broad range of data types, including custom types and custom validators.
- [**Standard library and custom data types**](usage/types/types.md): Pydantic supports all of the Python standard library types, and you can define custom data types and specify how they should be validated and converted.
- [**Conversion types**](usage/conversion_table.md): Pydantic will not only validate data, but also convert it to the appropriate type if possible. For instance, a string containing a number will be converted to the proper numerical type.
- [**Custom and nested models**](usage/models.md): You can define models (similar to classes) that contain other models, allowing for complex data structures to be neatly and efficiently represented.
- [**Generic models**](usage/models.md#generic-models): Pydantic supports generic models, which allow the declaration of models that are "parameterized" on one or more fields.
- [**Dataclasses**](usage/dataclasses.md): Pydantic supports `dataclasses.dataclass`, offering same data validation as using `BaseModel`.
- [**Model schema generation**](usage/schema.md): Pydantic models can be converted to and from a JSON Schema, which can be useful for documentation, code generation, or other purposes.
- [**Error handling**](errors/errors.md): Pydantic models raise informative errors when invalid data is provided, with the option to create your own [custom errors](errors/errors.md#custom-errors).
- [**Settings management**](api/pydantic_settings.md): The `BaseSettings` class from [pydantic-settings](https://github.com/pydantic/pydantic-settings) provides a way to validate, document, and provide default values for environment variables.
=======
- [**Data validation**](/usage/validators.md): Pydantic validates data as it is assigned to ensure it meets the requirements. It automatically handles a broad range of data types, including custom types and custom validators.
- [**Standard library and custom data types**](/usage/types/types.md): Pydantic supports all of the Python standard library types, and you can define custom data types and specify how they should be validated and converted.
- [**Conversion types**](/usage/conversion_table.md): Pydantic will not only validate data, but also convert it to the appropriate type if possible. For instance, a string containing a number will be converted to the proper numerical type.
- [**Custom and nested models**](/usage/models.md): You can define models (similar to classes) that contain other models, allowing for complex data structures to be neatly and efficiently represented.
- [**Generic models**](/usage/models.md/#generic-models): Pydantic supports generic models, which allow the declaration of models that are "parameterized" on one or more fields.
- [**Dataclasses**](/usage/dataclasses.md): Pydantic supports `dataclasses.dataclass`, offering same data validation as using `BaseModel`.
- [**JSON schema generation**](/usage/json_schema.md): Pydantic models can be converted to a JSON Schema, which can be useful for documentation, code generation, or other purposes.
- [**Error handling**](/errors/errors.md): Pydantic models raise informative errors when invalid data is provided, with the option to create your own [custom errors](/errors/errors.md/#custom-errors).
- [**Settings management**](/usage/pydantic_settings.md): The `BaseSettings` class from [pydantic-settings](https://github.com/pydantic/pydantic-settings) provides a way to validate, document, and provide default values for environment variables.
>>>>>>> 175c7caa

Pydantic is simple to use, even when doing complex things, and enables you to define and validate data in pure, canonical Python.

[Installing Pydantic](install.md) is as simple as: [`pip install pydantic`](install.md).

## Pydantic examples

To see Pydantic at work, let's start with a simple example, creating a custom class that inherits from `BaseModel`:

```py
from datetime import datetime
from typing import Optional

from pydantic import BaseModel


class User(BaseModel):
    id: int
    name: str = 'John Doe'
    signup_ts: Optional[datetime] = None


external_data = {
    'id': '123',
    'signup_ts': '2019-06-01 12:22',
}

user = User(**external_data)

print(user.model_dump())
#> {'id': 123, 'name': 'John Doe', 'signup_ts': datetime.datetime(2019, 6, 1, 12, 22)}
```

What's going on here:

* `id` is of type `int`; the annotation-only declaration tells Pydantic that this field is required. Strings,
  bytes, or floats will be coerced to ints if possible; otherwise an exception will be raised.
* `name` is inferred as a string from the provided default; because it has a default, it is not required.
* `signup_ts` is a `datetime` field that is not required (and takes the value `None` if a value is not supplied).
  Pydantic will process either a unix timestamp int (e.g. `1496498400`) or a string representing the date and time.

If validation fails, Pydantic will raise an error with a breakdown of what was wrong:

```py
from datetime import datetime
from typing import Optional

from pydantic import BaseModel, ValidationError


class User(BaseModel):
    id: int
    name: str = 'John Doe'
    signup_ts: Optional[datetime] = None


try:
    User(name=1234)
except ValidationError as e:
    print(e.errors())
    """
    [
        {
            'type': 'missing',
            'loc': ('id',),
            'msg': 'Field required',
            'input': {'name': 1234},
            'url': 'https://errors.pydantic.dev/2/v/missing',
        },
        {
            'type': 'string_type',
            'loc': ('name',),
            'msg': 'Input should be a valid string',
            'input': 1234,
            'url': 'https://errors.pydantic.dev/2/v/string_type',
        },
    ]
    """
```

## Who is using Pydantic?

Hundreds of organisations and packages are using Pydantic. Some of the prominent companies and organizations around the world who are using Pydantic include:

<div id="grid-container">
<div id="company-grid" class="grid"></div>
</div>

For a more comprehensive list of open-source projects using Pydantic see the
[list of dependents on github](https://github.com/pydantic/pydantic/network/dependents), or you can find some awesome projects using Pydantic in [awesome-pydantic](https://github.com/Kludex/awesome-pydantic).

<!-- ## Discussion of Pydantic

Podcasts and videos discussing Pydantic.

[Talk Python To Me](https://talkpython.fm/episodes/show/313/automate-your-data-exchange-with-pydantic){target=_blank}
: Michael Kennedy and Samuel Colvin, the creator of Pydantic, dive into the history of Pydantic and its many uses and benefits.

[Podcast.\_\_init\_\_](https://www.pythonpodcast.com/pydantic-data-validation-episode-263/){target=_blank}
: Discussion about where Pydantic came from and ideas for where it might go next with
  Samuel Colvin the creator of Pydantic.

[Python Bytes Podcast](https://pythonbytes.fm/episodes/show/157/oh-hai-pandas-hold-my-hand){target=_blank}
: "*This is a sweet simple framework that solves some really nice problems... Data validations and settings management
  using Python type annotations, and it's the Python type annotations that makes me really extra happy... It works
  automatically with all the IDE's you already have.*" --Michael Kennedy

[Python Pydantic Introduction – Give your data classes super powers](https://www.youtube.com/watch?v=WJmqgJn9TXg){target=_blank}
: A talk by Alexander Hultnér originally for the Python Pizza Conference introducing new users to Pydantic and walking
  through the core features of Pydantic. -->

<script>
const companies = [
  {
    name: 'Adobe',
    logoUrl: '/logos/adobe_logo.png'
  },
  {
    name: 'AMD',
    logoUrl: '/logos/amd_logo.png'
  },
  {
    name: 'Amazon',
    logoUrl: '/logos/amazon_logo.png'
  },
  {
    name: 'Apple',
    logoUrl: '/logos/apple_logo.png'
  },
  {
    name: 'ASML',
    logoUrl: '/logos/asml_logo.png'
  },
  {
    name: 'AstraZeneca',
    logoUrl: '/logos/astrazeneca_logo.png'
  },
  {
    name: 'Broadcom',
    logoUrl: '/logos/broadcom_logo.png'
  },
  {
    name: 'Cisco Systems',
    logoUrl: '/logos/cisco_logo.png'
  },
  {
    name: 'Comcast',
    logoUrl: '/logos/comcast_logo.png'
  },
  {
    name: 'Datadog',
    logoUrl: '/logos/datadog_logo.png'
  },
  {
    name: 'Facebook',
    logoUrl: '/logos/facebook_logo.png'
  },
  {
    name: 'FastAPI',
    logoUrl: '/logos/fastapi_logo.png'
  },
  {
    name: 'Google',
    logoUrl: '/logos/google_logo.png'
  },
  {
    name: 'IBM',
    logoUrl: '/logos/ibm_logo.png'
  },
  {
    name: 'Intel',
    logoUrl: '/logos/intel_logo.png'
  },
  {
    name: 'Intuit',
    logoUrl: '/logos/intuit_logo.png'
  },
  {
    name: 'IPCC',
    logoUrl: '/logos/ipcc_logo.png'
  },
  {
    name: 'JPMorgan',
    logoUrl: '/logos/jpmorgan_logo.png'
  },
  {
    name: 'Jupyter',
    logoUrl: '/logos/jupyter_logo.png'
  },
  {
    name: 'Microsoft',
    logoUrl: '/logos/microsoft_logo.png'
  },
  {
    name: 'Molssi',
    logoUrl: '/logos/molssi_logo.png'
  },
  {
    name: 'NASA',
    logoUrl: '/logos/nasa_logo.png'
  },
  {
    name: 'Netflix',
    logoUrl: '/logos/netflix_logo.png'
  },
  {
    name: 'NSA',
    logoUrl: '/logos/nsa_logo.png'
  },
  {
    name: 'NVIDIA',
    logoUrl: '/logos/nvidia_logo.png'
  },
  {
    name: 'Qualcomm',
    logoUrl: '/logos/qualcomm_logo.png'
  },
  {
    name: 'Red Hat',
    logoUrl: '/logos/redhat_logo.png'
  },
  {
    name: 'Robusta',
    logoUrl: '/logos/robusta_logo.png'
  },
  {
    name: 'Salesforce',
    logoUrl: '/logos/salesforce_logo.png'
  },
  {
    name: 'Starbucks',
    logoUrl: '/logos/starbucks_logo.png'
  },
  {
    name: 'Texas Instruments',
    logoUrl: '/logos/ti_logo.png'
  },
  {
    name: 'Twilio',
    logoUrl: '/logos/twilio_logo.png'
  },
  {
    name: 'Twitter',
    logoUrl: '/logos/twitter_logo.png'
  },
  {
    name: 'UK Home Office',
    logoUrl: '/logos/ukhomeoffice_logo.png'
  }
];

const grid = document.getElementById('company-grid');

for (const company of companies) {
  const tile = document.createElement('div');
  tile.classList.add('tile');
  tile.innerHTML = `
    <img src="${company.logoUrl}" />
  `;
  grid.appendChild(tile);
}
</script><|MERGE_RESOLUTION|>--- conflicted
+++ resolved
@@ -20,11 +20,7 @@
 
 Pydantic, on the other hand, uses type annotations to perform [data validation](usage/validators.md) and [type coercion](usage/conversion_table.md) at runtime, which is particularly useful for ensuring the correctness of user or external data.
 
-<<<<<<< HEAD
-Pydantic enables you to convert input data to Python [standard library types and custom types](usage/types/types.md) in a controlled manner, ensuring they meet the specifications you've provided. This eliminates a significant amount of manual data validation and transformation code, making your program more robust and less prone to errors. It's particularly helpful when dealing with untrusted user input such as form data, [JSON documents](usage/schema.md), and other data types.
-=======
 Pydantic enables you to convert input data to Python [standard library types and custom types](/usage/types/types.md) in a controlled manner, ensuring they meet the specifications you've provided. This eliminates a significant amount of manual data validation and transformation code, making your program more robust and less prone to errors. It's particularly helpful when dealing with untrusted user input such as form data, [JSON documents](/usage/json_schema.md), and other data types.
->>>>>>> 175c7caa
 
 By providing a simple, declarative way of defining how data should be shaped, Pydantic helps you write cleaner, safer, and more reliable code.
 
@@ -32,7 +28,6 @@
 
 Some of the main features of Pydantic include:
 
-<<<<<<< HEAD
 - [**Data validation**](usage/validators.md): Pydantic validates data as it is assigned to ensure it meets the requirements. It automatically handles a broad range of data types, including custom types and custom validators.
 - [**Standard library and custom data types**](usage/types/types.md): Pydantic supports all of the Python standard library types, and you can define custom data types and specify how they should be validated and converted.
 - [**Conversion types**](usage/conversion_table.md): Pydantic will not only validate data, but also convert it to the appropriate type if possible. For instance, a string containing a number will be converted to the proper numerical type.
@@ -42,17 +37,6 @@
 - [**Model schema generation**](usage/schema.md): Pydantic models can be converted to and from a JSON Schema, which can be useful for documentation, code generation, or other purposes.
 - [**Error handling**](errors/errors.md): Pydantic models raise informative errors when invalid data is provided, with the option to create your own [custom errors](errors/errors.md#custom-errors).
 - [**Settings management**](api/pydantic_settings.md): The `BaseSettings` class from [pydantic-settings](https://github.com/pydantic/pydantic-settings) provides a way to validate, document, and provide default values for environment variables.
-=======
-- [**Data validation**](/usage/validators.md): Pydantic validates data as it is assigned to ensure it meets the requirements. It automatically handles a broad range of data types, including custom types and custom validators.
-- [**Standard library and custom data types**](/usage/types/types.md): Pydantic supports all of the Python standard library types, and you can define custom data types and specify how they should be validated and converted.
-- [**Conversion types**](/usage/conversion_table.md): Pydantic will not only validate data, but also convert it to the appropriate type if possible. For instance, a string containing a number will be converted to the proper numerical type.
-- [**Custom and nested models**](/usage/models.md): You can define models (similar to classes) that contain other models, allowing for complex data structures to be neatly and efficiently represented.
-- [**Generic models**](/usage/models.md/#generic-models): Pydantic supports generic models, which allow the declaration of models that are "parameterized" on one or more fields.
-- [**Dataclasses**](/usage/dataclasses.md): Pydantic supports `dataclasses.dataclass`, offering same data validation as using `BaseModel`.
-- [**JSON schema generation**](/usage/json_schema.md): Pydantic models can be converted to a JSON Schema, which can be useful for documentation, code generation, or other purposes.
-- [**Error handling**](/errors/errors.md): Pydantic models raise informative errors when invalid data is provided, with the option to create your own [custom errors](/errors/errors.md/#custom-errors).
-- [**Settings management**](/usage/pydantic_settings.md): The `BaseSettings` class from [pydantic-settings](https://github.com/pydantic/pydantic-settings) provides a way to validate, document, and provide default values for environment variables.
->>>>>>> 175c7caa
 
 Pydantic is simple to use, even when doing complex things, and enables you to define and validate data in pure, canonical Python.
 
