# Pydantic

[![CI](https://img.shields.io/github/actions/workflow/status/pydantic/pydantic/ci.yml?branch=main&logo=github&label=CI)](https://github.com/pydantic/pydantic/actions?query=event%3Apush+branch%3Amain+workflow%3ACI)
[![Coverage](https://coverage-badge.samuelcolvin.workers.dev/pydantic/pydantic.svg)](https://github.com/pydantic/pydantic/actions?query=event%3Apush+branch%3Amain+workflow%3ACI)<br>
[![pypi](https://img.shields.io/pypi/v/pydantic.svg)](https://pypi.python.org/pypi/pydantic)
[![CondaForge](https://img.shields.io/conda/v/conda-forge/pydantic.svg)](https://anaconda.org/conda-forge/pydantic)
[![downloads](https://static.pepy.tech/badge/pydantic/month)](https://pepy.tech/project/pydantic)<br>
[![license](https://img.shields.io/github/license/pydantic/pydantic.svg)](https://github.com/pydantic/pydantic/blob/main/LICENSE)
[![llms.txt](https://img.shields.io/badge/llms.txt-green)](https://docs.pydantic.dev/latest/llms.txt)

{{ version }}.

Pydantic is the most widely used data validation library for Python.

Fast and extensible, Pydantic plays nicely with your linters/IDE/brain. Define how data should be in pure, canonical Python 3.9+; validate it with Pydantic.

!!! logfire "Monitor Pydantic with Logfire :fire:"
    Built by the same team as Pydantic, **[Logfire](https://pydantic.dev/logfire)** is an application monitoring tool that is as simple to use and powerful as Pydantic itself.

    Logfire integrates with many popular Python libraries including FastAPI, OpenAI and Pydantic itself, so you can use Logfire to monitor Pydantic validations and understand why some inputs fail validation:

    ```python {title="Monitoring Pydantic with Logfire" test="skip"}
    from datetime import datetime

    import logfire

    from pydantic import BaseModel

    logfire.configure()
    logfire.instrument_pydantic()  # (1)!


    class Delivery(BaseModel):
        timestamp: datetime
        dimensions: tuple[int, int]


    # this will record details of a successful validation to logfire
    m = Delivery(timestamp='2020-01-02T03:04:05Z', dimensions=['10', '20'])
    print(repr(m.timestamp))
    #> datetime.datetime(2020, 1, 2, 3, 4, 5, tzinfo=TzInfo(UTC))
    print(m.dimensions)
    #> (10, 20)

    Delivery(timestamp='2020-01-02T03:04:05Z', dimensions=['10'])  # (2)!
    ```

    1. Set logfire record all both successful and failed validations, use `record='failure'` to only record failed validations, [learn more](https://logfire.pydantic.dev/docs/integrations/pydantic/).
    2. This will raise a `ValidationError` since there are too few `dimensions`, details of the input data and validation errors will be recorded in Logfire.

    Would give you a view like this in the Logfire platform:

    [![Logfire Pydantic Integration](img/logfire-pydantic-integration.png)](https://logfire.pydantic.dev/docs/guides/web-ui/live/)

    This is just a toy example, but hopefully makes clear the potential value of instrumenting a more complex application.

    **[Learn more about Pydantic Logfire](https://logfire.pydantic.dev/docs/)**

## Why use Pydantic?

<<<<<<< HEAD
* **Powered by type hints** &mdash; with Pydantic, schema validation and serialization are controlled by type annotations; less to learn, less code to write, and integration with your IDE and static analysis tools. [Learn more…](why.md#type-hints)
* **Speed** &mdash; Pydantic's core validation logic is written in Rust. As a result, Pydantic is among the fastest data validation libraries for Python. [Learn more…](why.md#performance)
* **JSON Schema** &mdash; Pydantic models can emit JSON Schema, allowing for easy integration with other tools. [Learn more…](why.md#json-schema)
* **Strict** and **Lax** mode &mdash; Pydantic can run in either strict mode (where data is not converted) or lax mode where Pydantic tries to coerce data to the correct type where appropriate. [Learn more…](why.md#strict-lax)
* **Dataclasses**, **TypedDicts** and more &mdash; Pydantic supports validation of many standard library types including `dataclass` and `TypedDict`. [Learn more…](why.md#dataclasses-typeddict-more)
* **Customisation** &mdash; Pydantic allows custom validators and serializers to alter how data is processed in many powerful ways. [Learn more…](why.md#customisation)
* **Ecosystem** &mdash; around 8,000 packages on PyPI use Pydantic, including massively popular libraries like
  *FastAPI*, *huggingface*, *Django Ninja*, *SQLModel*, & *LangChain*. [Learn more…](why.md#ecosystem)
* **Battle tested** &mdash; Pydantic is downloaded over 70M times/month and is used by all FAANG companies and 20 of the 25 largest companies on NASDAQ. If you're trying to do something with Pydantic, someone else has probably already done it. [Learn more…](why.md#using-pydantic)
=======
- **Powered by type hints** &mdash; with Pydantic, schema validation and serialization are controlled by type annotations; less to learn, less code to write, and seamless integration with your IDE and static analysis tools. [Learn more…](why.md#type-hints)
- **Speed** &mdash; Pydantic's core validation logic is written in Rust. As a result, Pydantic is among the fastest data validation libraries for Python. [Learn more…](why.md#performance)
- **JSON Schema** &mdash; Pydantic models can emit JSON Schema, allowing for easy integration with other tools. [Learn more…](why.md#json-schema)
- **Strict** and **Lax** mode &mdash; Pydantic can run in either strict mode (where data is not converted) or lax mode where Pydantic tries to coerce data to the correct type where appropriate. [Learn more…](why.md#strict-lax)
- **Dataclasses**, **TypedDicts** and more &mdash; Pydantic supports validation of many standard library types including `dataclass` and `TypedDict`. [Learn more…](why.md#dataclasses-typeddict-more)
- **Customisation** &mdash; Pydantic allows custom validators and serializers to alter how data is processed in many powerful ways. [Learn more…](why.md#customisation)
- **Ecosystem** &mdash; around 8,000 packages on PyPI use Pydantic, including massively popular libraries like
  _FastAPI_, _huggingface_, _Django Ninja_, _SQLModel_, & _LangChain_. [Learn more…](why.md#ecosystem)
- **Battle tested** &mdash; Pydantic is downloaded over 360M times/month and is used by all FAANG companies and 20 of the 25 largest companies on NASDAQ. If you're trying to do something with Pydantic, someone else has probably already done it. [Learn more…](why.md#using-pydantic)
>>>>>>> d6f00d66

[Installing Pydantic](install.md) is as simple as: `pip install pydantic`

## Pydantic examples

To see Pydantic at work, let's start with a simple example, creating a custom class that inherits from `BaseModel`:

```python {upgrade="skip" title="Validation Successful" requires="3.10"}
from datetime import datetime

from pydantic import BaseModel, PositiveInt


class User(BaseModel):
    id: int  # (1)!
    name: str = 'John Doe'  # (2)!
    signup_ts: datetime | None  # (3)!
    tastes: dict[str, PositiveInt]  # (4)!


external_data = {
    'id': 123,
    'signup_ts': '2019-06-01 12:22',  # (5)!
    'tastes': {
        'wine': 9,
        b'cheese': 7,  # (6)!
        'cabbage': '1',  # (7)!
    },
}

user = User(**external_data)  # (8)!

print(user.id)  # (9)!
#> 123
print(user.model_dump())  # (10)!
"""
{
    'id': 123,
    'name': 'John Doe',
    'signup_ts': datetime.datetime(2019, 6, 1, 12, 22),
    'tastes': {'wine': 9, 'cheese': 7, 'cabbage': 1},
}
"""
```

1. `id` is of type `int`; the annotation-only declaration tells Pydantic that this field is required. Strings,
   bytes, or floats will be coerced to integers if possible; otherwise an exception will be raised.
2. `name` is a string; because it has a default, it is not required.
3. `signup_ts` is a [`datetime`][datetime.datetime] field that is required, but the value `None` may be provided;
   Pydantic will process either a [Unix timestamp](https://en.wikipedia.org/wiki/Unix_time) integer (e.g. `1496498400`)
   or a string representing the date and time.
4. `tastes` is a dictionary with string keys and positive integer values. The `PositiveInt` type is
   shorthand for `Annotated[int, annotated_types.Gt(0)]`.
5. The input here is an [ISO 8601](https://en.wikipedia.org/wiki/ISO_8601) formatted datetime, but Pydantic will
   convert it to a [`datetime`][datetime.datetime] object.
6. The key here is `bytes`, but Pydantic will take care of coercing it to a string.
7. Similarly, Pydantic will coerce the string `'1'` to the integer `1`.
8. We create instance of `User` by passing our external data to `User` as keyword arguments.
9. We can access fields as attributes of the model.
10. We can convert the model to a dictionary with [`model_dump()`][pydantic.BaseModel.model_dump].

If validation fails, Pydantic will raise an error with a breakdown of what was wrong:

```python {upgrade="skip" title="Validation Error" test="skip" lint="skip"}
# continuing the above example...

from datetime import datetime
from pydantic import BaseModel, PositiveInt, ValidationError


class User(BaseModel):
    id: int
    name: str = 'John Doe'
    signup_ts: datetime | None
    tastes: dict[str, PositiveInt]


external_data = {'id': 'not an int', 'tastes': {}}  # (1)!

try:
    User(**external_data)  # (2)!
except ValidationError as e:
    print(e.errors())
    """
    [
        {
            'type': 'int_parsing',
            'loc': ('id',),
            'msg': 'Input should be a valid integer, unable to parse string as an integer',
            'input': 'not an int',
            'url': 'https://errors.pydantic.dev/2/v/int_parsing',
        },
        {
            'type': 'missing',
            'loc': ('signup_ts',),
            'msg': 'Field required',
            'input': {'id': 'not an int', 'tastes': {}},
            'url': 'https://errors.pydantic.dev/2/v/missing',
        },
    ]
    """
```

1. The input data is wrong here &mdash; `id` is not a valid integer, and `signup_ts` is missing.
2. Trying to instantiate `User` will raise a [`ValidationError`][pydantic_core.ValidationError] with a list of errors.

## Who is using Pydantic?

Hundreds of organisations and packages are using Pydantic. Some of the prominent companies and organizations around the world who are using Pydantic include:

{{ organisations }}

For a more comprehensive list of open-source projects using Pydantic see the
[list of dependents on github](https://github.com/pydantic/pydantic/network/dependents), or you can find some awesome projects using Pydantic in [awesome-pydantic](https://github.com/Kludex/awesome-pydantic).<|MERGE_RESOLUTION|>--- conflicted
+++ resolved
@@ -58,7 +58,6 @@
 
 ## Why use Pydantic?
 
-<<<<<<< HEAD
 * **Powered by type hints** &mdash; with Pydantic, schema validation and serialization are controlled by type annotations; less to learn, less code to write, and integration with your IDE and static analysis tools. [Learn more…](why.md#type-hints)
 * **Speed** &mdash; Pydantic's core validation logic is written in Rust. As a result, Pydantic is among the fastest data validation libraries for Python. [Learn more…](why.md#performance)
 * **JSON Schema** &mdash; Pydantic models can emit JSON Schema, allowing for easy integration with other tools. [Learn more…](why.md#json-schema)
@@ -67,18 +66,7 @@
 * **Customisation** &mdash; Pydantic allows custom validators and serializers to alter how data is processed in many powerful ways. [Learn more…](why.md#customisation)
 * **Ecosystem** &mdash; around 8,000 packages on PyPI use Pydantic, including massively popular libraries like
   *FastAPI*, *huggingface*, *Django Ninja*, *SQLModel*, & *LangChain*. [Learn more…](why.md#ecosystem)
-* **Battle tested** &mdash; Pydantic is downloaded over 70M times/month and is used by all FAANG companies and 20 of the 25 largest companies on NASDAQ. If you're trying to do something with Pydantic, someone else has probably already done it. [Learn more…](why.md#using-pydantic)
-=======
-- **Powered by type hints** &mdash; with Pydantic, schema validation and serialization are controlled by type annotations; less to learn, less code to write, and seamless integration with your IDE and static analysis tools. [Learn more…](why.md#type-hints)
-- **Speed** &mdash; Pydantic's core validation logic is written in Rust. As a result, Pydantic is among the fastest data validation libraries for Python. [Learn more…](why.md#performance)
-- **JSON Schema** &mdash; Pydantic models can emit JSON Schema, allowing for easy integration with other tools. [Learn more…](why.md#json-schema)
-- **Strict** and **Lax** mode &mdash; Pydantic can run in either strict mode (where data is not converted) or lax mode where Pydantic tries to coerce data to the correct type where appropriate. [Learn more…](why.md#strict-lax)
-- **Dataclasses**, **TypedDicts** and more &mdash; Pydantic supports validation of many standard library types including `dataclass` and `TypedDict`. [Learn more…](why.md#dataclasses-typeddict-more)
-- **Customisation** &mdash; Pydantic allows custom validators and serializers to alter how data is processed in many powerful ways. [Learn more…](why.md#customisation)
-- **Ecosystem** &mdash; around 8,000 packages on PyPI use Pydantic, including massively popular libraries like
-  _FastAPI_, _huggingface_, _Django Ninja_, _SQLModel_, & _LangChain_. [Learn more…](why.md#ecosystem)
-- **Battle tested** &mdash; Pydantic is downloaded over 360M times/month and is used by all FAANG companies and 20 of the 25 largest companies on NASDAQ. If you're trying to do something with Pydantic, someone else has probably already done it. [Learn more…](why.md#using-pydantic)
->>>>>>> d6f00d66
+* **Battle tested** &mdash; Pydantic is downloaded over 360M times/month and is used by all FAANG companies and 20 of the 25 largest companies on NASDAQ. If you're trying to do something with Pydantic, someone else has probably already done it. [Learn more…](why.md#using-pydantic)
 
 [Installing Pydantic](install.md) is as simple as: `pip install pydantic`
 
