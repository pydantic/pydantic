---
description: Migrating from Pydantic V1.
---

The Pydantic V2 beta introduces a number of changes to the API, including some breaking changes.

We believe Pydantic V2 is ready for your production applications. This page provides a guide highlighting the most
important changes to help you migrate your code from Pydantic V1 to Pydantic V2.

## Install Pydantic V2 beta

Your feedback will be a critical part of ensuring that we have made the right tradeoffs with the API changes in
Pydantic V2.

To get started with the Pydantic V2 beta, install it from PyPI.
We recommend using a virtual environment to isolate your testing environment:

```bash
pip install --pre -U "pydantic>=2.0b3"
```

If you do encounter any issues, please [create an issue in GitHub](https://github.com/pydantic/pydantic/issues) using
the `bug V2` label. This will help us to actively monitor and track errors, and to continue to improve the library's
performance.

## Migration guide

### Changes to `pydantic.BaseModel`

Various method names have been changed; all non-deprecated `BaseModel` methods now have names matching either the
format `model_.*` or `__.*pydantic.*__`. Where possible, we have retained the deprecated methods with their old names
to help ease migration, but calling them will emit `DeprecationWarning`s.

| Pydantic V2  | Pydantic V1 |
| ------------ | ----------- |
| `model_dump()` | `dict()` |
| `model_dump_json()` | `json()` |
| `model_copy()` | `copy()` |
| `model_json_schema()` | `json_schema()` |
| `model_construct()` | `construct()` |
| `model_validate()` | `parse_obj()` |
| `__pydantic_validator__` | `__validators__` |
| `model_fields` | `__fields__` |
| `__pydantic_private__` | `__private_attributes__` |

* Some of the built-in data-loading functionality has been slated for removal. In particular,
    `parse_raw` and `parse_file` are now deprecated. In Pydantic V2, `model_validate_json` works like `parse_raw`. Otherwise, you should load the data and then pass it to `model_validate`.
* The `from_orm` method has been deprecated; you can now just use `model_validate` (equivalent to `parse_obj` from
  Pydantic V1) to achieve something similar, as long as you've set `from_attributes=True` in the model config.
* The `__eq__` method has changed for models.
    * Models can only be equal to other `BaseModel` instances.
    * For two model instances to be equal, they must have the same:
        * Type (or, in the case of generic models, non-parametrized generic origin type)
        * Field values
        * Extra values (only relevant when `model_config['extra'] == 'allow'`)
        * Private attribute values; models with different values of private attributes are no longer equal.
        * Models are no longer equal to the dicts containing their data.
        * Non-generic models of different types are never equal.
        * Generic models with different origin types are never equal. We don't require *exact* type equality so that,
            for example, instances of `MyGenericModel[Any]` could be equal to instances of `MyGenericModel[int]`.
* We have replaced the use of the `__root__` field to specify a "custom root model" with a new type called
    [`RootModel`](usage/models.md#custom-root-types) which is intended to replace the functionality of using a field
    called `__root__` in Pydantic V1.
* We have significantly expanded Pydantic's capabilities related to customizing serialization. In particular, we have
    added the [`@field_serializer`](api/functional_serializers.md#pydantic.functional_serializers.field_serializer),
    [`@model_serializer`](api/functional_serializers.md#pydantic.functional_serializers.model_serializer), and
    [`@computed_field`](api/fields.md#pydantic.fields.computed_field) decorators, which each address various
    shortcomings from Pydantic V1. [TODO: complete serializers documentation and add link here.]
    * Due to performance overhead and implementation complexity, we have now removed support for specifying
        `json_encoders` in the model config. This functionality was originally added for the purpose of achieving custom
        serialization logic, and we think the new serialization decorators are a better choice in most common scenarios.
        However, if your usage of `json_encoders` is not compatible with the new serialization decorators,
        please create a GitHub issue letting us know. See [Custom data types](usage/types/custom.md) for further
        details.
* `GetterDict` has been removed as it was just an implementation detail of `orm_mode`, which has been removed.

### Changes to `pydantic.generics.GenericModel`

The `pydantic.generics.GenericModel` class is no longer necessary, and has been removed. Instead, you can now
create generic `BaseModel` subclasses by just adding `Generic` as a parent class on a `BaseModel` subclass directly.
This looks like `class MyGenericModel(BaseModel, Generic[T]): ...`.

While it may not raise an error, we strongly advise against using _parametrized_ generics in `isinstance` checks.

  * For example, you should not do `isinstance(my_model, MyGenericModel[int])`.
    However, it is fine to do `isinstance(my_model, MyGenericModel)`. (Note that for standard generics, it would raise
    an error to do a subclass check with a parameterized generic.)
  * If you need to perform `isinstance` checks against parametrized generics, you can do this by subclassing the
    parametrized generic class. This looks like `class MyIntModel(MyGenericModel[int]): ...` and
    `isinstance(my_model, MyIntModel)`.

Find more information in the [Generic models](usage/models.md#generic-models) documentation.

### Changes to `pydantic.Field`

`Field` no longer supports arbitrary keyword arguments to be added to the JSON schema. Instead, any extra
data you want to add to the JSON schema should be passed as a dictionary to the `json_schema_extra` keyword argument.

The following properties have been removed from or changed in `Field`:

- `const`
- `min_items` (use `min_length` instead)
- `max_items` (use `max_length` instead)
- `unique_items`
- `allow_mutation` (use `frozen` instead)
- `regex` (use `pattern` instead)

* [TODO: Need to document all other backwards-incompatible changes to `pydantic.Field`]


### Changes to dataclasses

* When used as fields, dataclasses (Pydantic or vanilla) no longer accept tuples as validation inputs; dicts should be
  used instead.
* The `__post_init__` in Pydantic dataclasses will now be called _after_ validation, rather than before.
    * As a result, the `__post_init_post_parse__` method would have become redundant, so has been removed.
* We no longer support `extra='allow'` for Pydantic dataclasses, where extra fields passed to the initializer would be
  stored as extra attributes on the dataclass. `extra='ignore'` is still supported for the purpose of ignoring
  unexpected fields while parsing data, they just won't be stored on the instance.
* Pydantic dataclasses no longer have an attribute `__pydantic_model__`, and no longer use an underlying `BaseModel`
  to perform validation or provide other functionality.
    * To perform validation, generate a JSON schema, or make use of
      any other functionality that may have required `__pydantic_model__` in V1, you should now wrap the dataclass
      with a `TypeAdapter` (discussed more below) and make use of its methods.
    * [TODO: Add link to TypeAdapter documentation. You can find example usage in `tests/test_type_adapter.py`.]
* In Pydantic V1, if you used a vanilla (i.e., non-Pydantic) dataclass as a field, the config of the parent type would
  be used as though it was the config for the dataclass itself as well. In Pydantic V2, this is no longer the case.
    * [TODO: Need to specify how to override the config used for vanilla dataclass; possibly need to add functionality?]


### Changes to config

* In Pydantic V2, to specify config on a model, you should set a class attribute called `model_config` to be a dict
  with the key/value pairs you want to be used as the config. The Pydantic V1 behavior to create a class called `Config`
  in the namespace of the parent `BaseModel` subclass is now deprecated.

* The following config settings have been removed:
    * `allow_mutation`.
    * `error_msg_templates`.
    * `fields` — this was the source of various bugs, so has been removed.
      You should be able to use `Annotated` on fields to modify them as desired.
    * `getter_dict` — `orm_mode` has been removed, and this implementation detail is no longer necessary.
    * `smart_union`.
    * `underscore_attrs_are_private` — the Pydantic V2 behavior is now the same as if this was always set
      to `True` in Pydantic V1.

* The following config settings have been renamed:
    * `allow_population_by_field_name` → `populate_by_name`
    * `anystr_lower` → `str_to_lower`
    * `anystr_strip_whitespace` → `str_strip_whitespace`
    * `anystr_upper` → `str_to_upper`
    * `keep_untouched` → `ignored_types`
    * `max_anystr_length` → `str_max_length`
    * `min_anystr_length` → `str_min_length`
    * `orm_mode` → `from_attributes`
    * `schema_extra` → `json_schema_extra`
    * `validate_all` → `validate_default`

See [Model Config](usage/model_config.md) for more details.

### Changes to validators

#### `@validator` and `@root_validator` are deprecated

* `@validator` has been deprecated, and should be replaced with [`@field_validator`](usage/validators.md), which provides various new features
    and improvements.
    * The new `@field_validator` decorator does not have the `each_item` keyword argument; validators you want to
        apply to items within a generic container should be added by annotating the type argument. See
        [validators in Annotated metadata](usage/validators.md#generic-validated-collections) for details.
        This looks like `List[Annotated[int, Field(ge=0)]]`
    * Even if you keep using the deprecated `@validator` decorator, you can no longer add the `field` or
        `config` arguments to the signature of validator functions. If you need access to these, you'll need
        to migrate to `@field_validator` — see the [next section](#changes-to-validators-allowed-signatures)
        for more details.
    * If you use the `always=True` keyword argument to a validator function, note that standard validators
        for the annotated type will _also_ be applied even to defaults, not just the custom validators. For
        example, despite the fact that the validator below will never error, the following code raises a `ValidationError`:

```python test="skip"
from pydantic import BaseModel, validator


class Model(BaseModel):
    x: str = 1

    @validator('x', always=True)
    @classmethod
    def validate_x(cls, v):
        return v


Model()
```

* `@root_validator` has been deprecated, and should be replaced with
    [`@model_validator`](api/functional_validators.md#pydantic.functional_validators.model_validator), which also provides new features and improvements.
    * Under some circumstances (such as assignment when `model_config['validate_assignment'] is True`),
        the `@model_validator` decorator will receive an instance of the model, not a dict of values. You may
        need to be careful to handle this case.
    * Even if you keep using the deprecated `@root_validator` decorator, due to refactors in validation logic,
        you can no longer run with `skip_on_failure=False` (which is the default value of this keyword argument,
        so must be set explicitly to `True`).

#### Changes to validator's allowed signatures

In Pydantic V1, functions wrapped by `@validator` could receive keyword arguments with metadata about what was
being validated. Some of these arguments have been removed from `@field_validator` in Pydantic V2:

* `config`: Pydantic V2's config is now a dictionary instead of a class, which means this argument is no longer
    backwards compatible. If you need to access the configuration you should migrate to `@field_validator` and use
    `info.config`.
* `field`: this argument used to be a `ModelField` object, which was a quasi-internal class that no longer exists
    in Pydantic V2. Most of this information can still be accessed by using the field name from `info.field_name`
    to index into `cls.model_fields`

```python
from pydantic import BaseModel, FieldValidationInfo, field_validator


class Model(BaseModel):
    x: int

    @field_validator('x')
    def val_x(cls, v: int, info: FieldValidationInfo) -> int:
        assert info.config is not None
        print(info.config.get('title'))
        #> Model
        print(cls.model_fields[info.field_name].is_required())
        #> True
        return v


Model(x=1)
```

#### `TypeError` is no longer converted to `ValidationError` in validators

Previously, when raising a `TypeError` within a validator function, that error would be wrapped into a `ValidationError`
and, in some cases (such as with FastAPI), these errors might be displayed to end users. This led to a variety of
undesirable behavior &mdash; for example, calling a function with the wrong signature might produce a user-facing
`ValidationError`.

However, in Pydantic V2, when a `TypeError` is raised in a validator, it is no longer converted into a
`ValidationError`:

```python
import pytest

from pydantic import BaseModel, field_validator  # or validator


class Model(BaseModel):
    x: int

    @field_validator('x')
    def val_x(cls, v: int) -> int:
        return str.lower(v)  # raises a TypeError


with pytest.raises(TypeError):
    Model(x=1)
```

This applies to all validation decorators.

#### Validator behavior changes

Pydantic V2 includes some changes to type coercion. For example:

* int, float, and decimal values are no longer coerced to strings.
* iterable of pairs is no longer coerced to a dict.

See the [Conversion table](usage/conversion_table.md) for details on Pydantic V2 type coercion defaults.

#### The `allow_reuse` keyword argument is no longer necessary

Previously, Pydantic tracked "reused" functions in decorators as this was a common source of mistakes.
We did this by comparing the function's fully qualified name (module name + function name), which could result in false
positives. The `allow_reuse` keyword argument could be used to disable this when it was intentional.

Our approach to detecting repeatedly defined functions has been overhauled to only error for redefinition within a
single class, reducing false positives and bringing the behavior more in line with the errors that type checkers
and linters would give for defining a method with the same name multiple times in a single class definition.

In nearly all cases, if you were using `allow_reuse=True`, you should be able to simply delete that keyword argument and
have things keep working as expected.

#### `@validate_arguments` has been renamed to `@validate_call`

In Pydantic V2, the `@validate_arguments` decorator has been renamed to `@validate_call`.

In Pydantic V1, the decorated function had various attributes added, such as `raw_function`, and `validate`
(which could be used to validate arguments without actually calling the decorated function). Due to limited use of
these attributes, and performance-oriented changes in implementation, we have not preserved this functionality in
`@validate_call`.

### Changes to Handling of Standard Types

#### Dicts

Iterables of pairs (which include empty iterables) no longer pass validation for fields of type `dict`.

#### Unions

<<<<<<< HEAD
While union types will still attempt validation of each choice from left to right, they now preserve the type of the
input whenever possible, even if the correct type is not the first choice for which the input would pass validation.
As a demonstration, consider the following example:
=======
### Input types are not preserved

In Pydantic V1 we made great efforts to preserve the types of all field inputs for generic collections when they were proper subtypes of the field annotations.
For example, given the annotation `Mapping[str, int]` if you passed in a `collection.Counter()` you'd get a `collection.Counter()` as the value.

Supporting this behavior in V2 would have negative performance implications for the general case (we'd have to check types every time) and would add a lot of complexity to validation. Further, even in V1 this behavior was inconsistent and partially broken: it did not work for most types (`str`, `UUID`, etc.) and even for generic collections it's impossible to re-build the original input correctly without a lot of special casing (consider `ChainMap`; rebuilding the input is necessary because we need to replace values after validation, e.g. if coercing strings to ints).

In Pydantic V2 we no longer attempt to preserve the input type.
Instead, we only promise that the output type will match the type annotations.
Going back to the `Mapping` example, we promise the output will be a valid `Mapping`, in practice it will be a plain `dict`.

```python
from typing import Mapping

from pydantic import TypeAdapter


class MyDict(dict):
    pass


ta = TypeAdapter(Mapping[str, int])
v = ta.validate_python(MyDict())
print(type(v))
#> <class 'dict'>
```

If you want the output type to be a specific type, consider annotating it as such or implementing a custom validator:

```python
from typing import Any, Mapping, TypeVar

from typing_extensions import Annotated

from pydantic import (
    TypeAdapter,
    ValidationInfo,
    ValidatorFunctionWrapHandler,
    WrapValidator,
)


def restore_input_type(
    value: Any, handler: ValidatorFunctionWrapHandler, _info: ValidationInfo
) -> Any:
    return type(value)(handler(value))


T = TypeVar('T')
PreserveType = Annotated[T, WrapValidator(restore_input_type)]


ta = TypeAdapter(PreserveType[Mapping[str, int]])


class MyDict(dict):
    pass


v = ta.validate_python(MyDict())
assert type(v) is MyDict
```

### Changes to Generic models
>>>>>>> beff6468

```python
from typing import Union

from pydantic import BaseModel


class Model(BaseModel):
    x: Union[int, str]


print(Model(x='1'))
#> x='1'
```

In Pydantic V1, the printed result would have been `x=1`, since the value would pass validation as an `int`.
In Pydantic V2, we recognize that the value is an instance of one of the cases and short-circuit the standard union validation.

#### Required, optional, and nullable fields

Pydantic V1 had a somewhat loose idea about "required" versus "nullable" fields. In Pydantic V2, these concepts are
more clearly defined.

Pydantic V2 will move to match `dataclasses`, thus you may explicitly specify a field as `required` or `optional` and whether the field accepts `None` or not.

```py
from typing import Optional

from pydantic import BaseModel, ValidationError


class Foo(BaseModel):
    f1: str  # required, cannot be None
    f2: Optional[str]  # required, can be None - same as Union[str, None] / str | None
    f3: Optional[str] = None  # not required, can be None
    f4: str = 'Foobar'  # not required, but cannot be None


try:
    Foo(f1=None, f2=None, f4='b')
except ValidationError as e:
    print(e)
    """
    1 validation error for Foo
    f1
      Input should be a valid string [type=string_type, input_value=None, input_type=NoneType]
    """
```

### Introduction of `TypeAdapter`

Pydantic V1 had weak support for validating or serializing non-`BaseModel` types.

To work with them, you had to either create a "root" model or use the utility functions in `pydantic.tools`
(namely, `parse_obj_as` and `schema_of`).

In Pydantic V2 this is _a lot_ easier: the `TypeAdapter` class lets you create an object with methods for validating,
serializing, and producing JSON schemas for arbitrary types. This serves as a complete replacement for `parse_obj_as`
and `schema_of` (which are now deprecated), and also covers some of the use cases of "root" models
(`RootModel`, discussed above, covers the others).

```python
from typing import List

from pydantic import TypeAdapter

adapter = TypeAdapter(List[int])
assert adapter.validate_python(['1', '2', '3']) == [1, 2, 3]
print(adapter.json_schema())
#> {'items': {'type': 'integer'}, 'type': 'array'}
```

Due to limitations of inferring generic types with common type checkers, to get proper typing in some scenarios, you
may need to explicitly specify the generic parameter:

```python test="skip"
from pydantic import TypeAdapter

adapter: TypeAdapter[str | int] = TypeAdapter(str | int)
...
```

[TODO: Add link to TypeAdapter documentation. For now, you can find example usage in `tests/test_type_adapter.py`.]

### Defining custom types

We have completely overhauled the way custom types are defined in pydantic.

We have exposed hooks for generating both `pydantic-core` and JSON schemas, allowing you to get all the performance
benefits of Pydantic V2 even when using your own custom types.

We have also introduced ways to use `typing.Annotated` to add custom validation to your own types.

The main changes are:

* `__get_validators__` should be replaced with `__get_pydantic_core_schema__`
    * [TODO: Add link to documentation of `__get_pydantic_core_schema__`]
* `__modify_schema__` becomes `__get_pydantic_json_schema__`
    * [TODO: Add link to documentation of `__get_pydantic_json_schema__`]

Additionally, you can use `typing.Annotated` to modify or provide the `__get_pydantic_core_schema__` and
`__get_pydantic_json_schema__` functions of a type by annotating it, rather than modifying the type itself.
This provides a powerful and flexible mechanism for integrating third-party types with Pydantic, and in some cases
may help you remove hacks from Pydantic V1 introduced to work around the limitations for custom types.

See [Custom Data Types](usage/types/custom.md) for more information.

### Changes to JSON schema generation

We received many requests over the years to make changes to the JSON schemas that pydantic generates.

In Pydantic V2, we have tried to address many of the common requests:

* The JSON schema for `Optional` fields now indicates that the value `null` is allowed.
* The `Decimal` type is now exposed in JSON schema (and serialized) as a string.
* The JSON schema no longer preserves namedtuples as namedtuples.
* The JSON schema we generate by default now targets draft 2020-12 (with some OpenAPI extensions).
* When they differ, you can now specify if you want the JSON schema representing the inputs to validation,
    or the outputs from serialization.

However, there have been many reasonable requests over the years for changes which we have not chosen to implement.

In Pydantic V1, even if you were willing to implement changes yourself, it was very difficult because the JSON schema
generation process involved various recursive function calls; to override one, you'd have to copy and modify the whole
implementation.

In Pydantic V2, one of our design goals was to make it easier to customize JSON schema generation. To this end, we have
introduced the class [`GenerateJsonSchema`](api/json_schema.md#pydantic.json_schema.GenerateJsonSchema),
which implements the translation of a type's pydantic-core schema into
a JSON schema. By design, this class breaks the JSON schema generation process into smaller methods that can be
easily overridden in subclasses to modify the "global" approach to generating JSON schema.

The various methods that can be used to produce JSON schema (such as `BaseModel.model_json_schema` or
`TypeAdapter.json_schema`) accept a keyword argument `schema_generator: type[GenerateJsonSchema] = GenerateJsonSchema`,
and you can pass your custom subclass to these methods in order to use your own approach to generating JSON schema.

Hopefully this means that if you disagree with any of the choices we've made, or if you are reliant on behaviors in
Pydantic V1 that have changed in Pydantic V2, you can use a custom `schema_generator`, modifying the
`GenerateJsonSchema` class as necessary for your application.

### `BaseSettings` has moved to `pydantic-settings`

[`BaseSettings`](api/pydantic_settings.md#pydantic_settings.BaseSettings), the base object for Pydantic [settings management](usage/pydantic_settings.md), has been moved to a separate package, [`pydantic-settings`](https://github.com/pydantic/pydantic-settings), which is now a dependency of Pydantic.

## Moved in Pydantic V2

| Pydantic V1 | Pydantic V2 |
| --- | --- |
| `pydantic.utils.version_info` | `pydantic.version.version_info` |
| `pydantic.error_wrappers.ValidationError` | `pydantic.ValidationError` |
| `pydantic.utils.to_camel` | `pydantic.alias_generators.to_pascal` |
| `pydantic.utils.to_lower_camel` | `pydantic.alias_generators.to_camel` |

In addition, the following special-use types have been moved to the [Pydantic Extra Types](https://github.com/pydantic/pydantic-extra-types) project and may be installed as an separate option when needed.

* [Color Types](usage/types/extra_types/color_types.md)
* [Payment Card Numbers](usage/types/extra_types/payment_cards.md)

## Deprecated and moved in Pydantic V2

| Pydantic V1 | Pydantic V2 |
| --- | --- |
| `pydantic.tools.schema_of` | `pydantic.deprecated.tools.schema_of` |
| `pydantic.tools.parse_obj_as` | `pydantic.deprecated.tools.parse_obj_as` |
| `pydantic.tools.schema_json_of` | `pydantic.deprecated.tools.schema_json_of` |
| `pydantic.json.pydantic_encoder` | `pydantic.deprecated.json.pydantic_encoder` |
| `pydantic.validate_arguments` | `pydantic.deprecated.decorator.validate_arguments` |
| `pydantic.json.custom_pydantic_encoder` | `pydantic.deprecated.json.custom_pydantic_encoder` |
| `pydantic.json.timedelta_isoformat` | `pydantic.deprecated.json.timedelta_isoformat` |
| `pydantic.decorator.validate_arguments` | `pydantic.deprecated.decorator.validate_arguments` |
| `pydantic.class_validators.validator` | `pydantic.deprecated.class_validators.validator` |
| `pydantic.class_validators.root_validator` | `pydantic.deprecated.class_validators.root_validator` |
| `pydantic.utils.deep_update` | `pydantic.v1.utils.deep_update` |
| `pydantic.utils.GetterDict` | `pydantic.v1.utils.GetterDict` |
| `pydantic.utils.lenient_issubclass` | `pydantic.v1.utils.lenient_issubclass` |
| `pydantic.utils.lenient_isinstance` | `pydantic.v1.utils.lenient_isinstance` |
| `pydantic.utils.is_valid_field` | `pydantic.v1.utils.is_valid_field` |
| `pydantic.utils.update_not_none` | `pydantic.v1.utils.update_not_none` |
| `pydantic.utils.import_string` | `pydantic.v1.utils.import_string` |
| `pydantic.utils.Representation` | `pydantic.v1.utils.Representation` |
| `pydantic.utils.ROOT_KEY` | `pydantic.v1.utils.ROOT_KEY` |
| `pydantic.utils.smart_deepcopy` | `pydantic.v1.utils.smart_deepcopy` |
| `pydantic.utils.sequence_like` | `pydantic.v1.utils.sequence_like` |

## Removed in Pydantic V2

- `pydantic.BaseSettings`
- `pydantic.ConstrainedBytes`
- `pydantic.ConstrainedDate`
- `pydantic.ConstrainedDecimal`
- `pydantic.ConstrainedFloat`
- `pydantic.ConstrainedFrozenSet`
- `pydantic.ConstrainedInt`
- `pydantic.ConstrainedList`
- `pydantic.ConstrainedSet`
- `pydantic.ConstrainedStr`
- `pydantic.JsonWrapper`
- `pydantic.NoneBytes`
- `pydantic.NoneStr`
- `pydantic.NoneStrBytes`
- `pydantic.Protocol`
- `pydantic.PyObject`
- `pydantic.Required`
- `pydantic.StrBytes`
- `pydantic.compiled`
- `pydantic.config.get_config`
- `pydantic.config.inherit_config`
- `pydantic.config.prepare_config`
- `pydantic.create_model_from_namedtuple`
- `pydantic.create_model_from_typeddict`
- `pydantic.dataclasses.create_pydantic_model_from_dataclass`
- `pydantic.dataclasses.make_dataclass_validator`
- `pydantic.dataclasses.set_validation`
- `pydantic.datetime_parse.parse_date`
- `pydantic.datetime_parse.parse_time`
- `pydantic.datetime_parse.parse_datetime`
- `pydantic.datetime_parse.parse_duration`
- `pydantic.error_wrappers.ErrorWrapper`
- `pydantic.errors.AnyStrMaxLengthError`
- `pydantic.errors.AnyStrMinLengthError`
- `pydantic.errors.ArbitraryTypeError`
- `pydantic.errors.BoolError`
- `pydantic.errors.BytesError`
- `pydantic.errors.CallableError`
- `pydantic.errors.ClassError`
- `pydantic.errors.ColorError`
- `pydantic.errors.ConfigError`
- `pydantic.errors.DataclassTypeError`
- `pydantic.errors.DateError`
- `pydantic.errors.DateNotInTheFutureError`
- `pydantic.errors.DateNotInThePastError`
- `pydantic.errors.DateTimeError`
- `pydantic.errors.DecimalError`
- `pydantic.errors.DecimalIsNotFiniteError`
- `pydantic.errors.DecimalMaxDigitsError`
- `pydantic.errors.DecimalMaxPlacesError`
- `pydantic.errors.DecimalWholeDigitsError`
- `pydantic.errors.DictError`
- `pydantic.errors.DurationError`
- `pydantic.errors.EmailError`
- `pydantic.errors.EnumError`
- `pydantic.errors.EnumMemberError`
- `pydantic.errors.ExtraError`
- `pydantic.errors.FloatError`
- `pydantic.errors.FrozenSetError`
- `pydantic.errors.FrozenSetMaxLengthError`
- `pydantic.errors.FrozenSetMinLengthError`
- `pydantic.errors.HashableError`
- `pydantic.errors.IPv4AddressError`
- `pydantic.errors.IPv4InterfaceError`
- `pydantic.errors.IPv4NetworkError`
- `pydantic.errors.IPv6AddressError`
- `pydantic.errors.IPv6InterfaceError`
- `pydantic.errors.IPv6NetworkError`
- `pydantic.errors.IPvAnyAddressError`
- `pydantic.errors.IPvAnyInterfaceError`
- `pydantic.errors.IPvAnyNetworkError`
- `pydantic.errors.IntEnumError`
- `pydantic.errors.IntegerError`
- `pydantic.errors.InvalidByteSize`
- `pydantic.errors.InvalidByteSizeUnit`
- `pydantic.errors.InvalidDiscriminator`
- `pydantic.errors.InvalidLengthForBrand`
- `pydantic.errors.JsonError`
- `pydantic.errors.JsonTypeError`
- `pydantic.errors.ListError`
- `pydantic.errors.ListMaxLengthError`
- `pydantic.errors.ListMinLengthError`
- `pydantic.errors.ListUniqueItemsError`
- `pydantic.errors.LuhnValidationError`
- `pydantic.errors.MissingDiscriminator`
- `pydantic.errors.MissingError`
- `pydantic.errors.NoneIsAllowedError`
- `pydantic.errors.NoneIsNotAllowedError`
- `pydantic.errors.NotDigitError`
- `pydantic.errors.NotNoneError`
- `pydantic.errors.NumberNotGeError`
- `pydantic.errors.NumberNotGtError`
- `pydantic.errors.NumberNotLeError`
- `pydantic.errors.NumberNotLtError`
- `pydantic.errors.NumberNotMultipleError`
- `pydantic.errors.PathError`
- `pydantic.errors.PathNotADirectoryError`
- `pydantic.errors.PathNotAFileError`
- `pydantic.errors.PathNotExistsError`
- `pydantic.errors.PatternError`
- `pydantic.errors.PyObjectError`
- `pydantic.errors.PydanticTypeError`
- `pydantic.errors.PydanticValueError`
- `pydantic.errors.SequenceError`
- `pydantic.errors.SetError`
- `pydantic.errors.SetMaxLengthError`
- `pydantic.errors.SetMinLengthError`
- `pydantic.errors.StrError`
- `pydantic.errors.StrRegexError`
- `pydantic.errors.StrictBoolError`
- `pydantic.errors.SubclassError`
- `pydantic.errors.TimeError`
- `pydantic.errors.TupleError`
- `pydantic.errors.TupleLengthError`
- `pydantic.errors.UUIDError`
- `pydantic.errors.UUIDVersionError`
- `pydantic.errors.UrlError`
- `pydantic.errors.UrlExtraError`
- `pydantic.errors.UrlHostError`
- `pydantic.errors.UrlHostTldError`
- `pydantic.errors.UrlPortError`
- `pydantic.errors.UrlSchemeError`
- `pydantic.errors.UrlSchemePermittedError`
- `pydantic.errors.UrlUserInfoError`
- `pydantic.errors.WrongConstantError`
- `pydantic.main.validate_model`
- `pydantic.networks.stricturl`
- `pydantic.parse_file_as`
- `pydantic.parse_raw_as`
- `pydantic.stricturl`
- `pydantic.tools.parse_file_as`
- `pydantic.tools.parse_raw_as`
- `pydantic.types.ConstrainedBytes`
- `pydantic.types.ConstrainedDate`
- `pydantic.types.ConstrainedDecimal`
- `pydantic.types.ConstrainedFloat`
- `pydantic.types.ConstrainedFrozenSet`
- `pydantic.types.ConstrainedInt`
- `pydantic.types.ConstrainedList`
- `pydantic.types.ConstrainedSet`
- `pydantic.types.ConstrainedStr`
- `pydantic.types.JsonWrapper`
- `pydantic.types.NoneBytes`
- `pydantic.types.NoneStr`
- `pydantic.types.NoneStrBytes`
- `pydantic.types.PyObject`
- `pydantic.types.StrBytes`
- `pydantic.typing.evaluate_forwardref`
- `pydantic.typing.AbstractSetIntStr`
- `pydantic.typing.AnyCallable`
- `pydantic.typing.AnyClassMethod`
- `pydantic.typing.CallableGenerator`
- `pydantic.typing.DictAny`
- `pydantic.typing.DictIntStrAny`
- `pydantic.typing.DictStrAny`
- `pydantic.typing.IntStr`
- `pydantic.typing.ListStr`
- `pydantic.typing.MappingIntStrAny`
- `pydantic.typing.NoArgAnyCallable`
- `pydantic.typing.NoneType`
- `pydantic.typing.ReprArgs`
- `pydantic.typing.SetStr`
- `pydantic.typing.StrPath`
- `pydantic.typing.TupleGenerator`
- `pydantic.typing.WithArgsTypes`
- `pydantic.typing.all_literal_values`
- `pydantic.typing.display_as_type`
- `pydantic.typing.get_all_type_hints`
- `pydantic.typing.get_args`
- `pydantic.typing.get_origin`
- `pydantic.typing.get_sub_types`
- `pydantic.typing.is_callable_type`
- `pydantic.typing.is_classvar`
- `pydantic.typing.is_finalvar`
- `pydantic.typing.is_literal_type`
- `pydantic.typing.is_namedtuple`
- `pydantic.typing.is_new_type`
- `pydantic.typing.is_none_type`
- `pydantic.typing.is_typeddict`
- `pydantic.typing.is_typeddict_special`
- `pydantic.typing.is_union`
- `pydantic.typing.new_type_supertype`
- `pydantic.typing.resolve_annotations`
- `pydantic.typing.typing_base`
- `pydantic.typing.update_field_forward_refs`
- `pydantic.typing.update_model_forward_refs`
- `pydantic.utils.ClassAttribute`
- `pydantic.utils.DUNDER_ATTRIBUTES`
- `pydantic.utils.PyObjectStr`
- `pydantic.utils.ValueItems`
- `pydantic.utils.almost_equal_floats`
- `pydantic.utils.get_discriminator_alias_and_values`
- `pydantic.utils.get_model`
- `pydantic.utils.get_unique_discriminator_alias`
- `pydantic.utils.in_ipython`
- `pydantic.utils.is_valid_identifier`
- `pydantic.utils.path_type`
- `pydantic.utils.validate_field_name`
- `pydantic.validate_model`<|MERGE_RESOLUTION|>--- conflicted
+++ resolved
@@ -294,19 +294,6 @@
 these attributes, and performance-oriented changes in implementation, we have not preserved this functionality in
 `@validate_call`.
 
-### Changes to Handling of Standard Types
-
-#### Dicts
-
-Iterables of pairs (which include empty iterables) no longer pass validation for fields of type `dict`.
-
-#### Unions
-
-<<<<<<< HEAD
-While union types will still attempt validation of each choice from left to right, they now preserve the type of the
-input whenever possible, even if the correct type is not the first choice for which the input would pass validation.
-As a demonstration, consider the following example:
-=======
 ### Input types are not preserved
 
 In Pydantic V1 we made great efforts to preserve the types of all field inputs for generic collections when they were proper subtypes of the field annotations.
@@ -370,8 +357,17 @@
 assert type(v) is MyDict
 ```
 
-### Changes to Generic models
->>>>>>> beff6468
+### Changes to Handling of Standard Types
+
+#### Dicts
+
+Iterables of pairs (which include empty iterables) no longer pass validation for fields of type `dict`.
+
+#### Unions
+
+While union types will still attempt validation of each choice from left to right, they now preserve the type of the
+input whenever possible, even if the correct type is not the first choice for which the input would pass validation.
+As a demonstration, consider the following example:
 
 ```python
 from typing import Union
