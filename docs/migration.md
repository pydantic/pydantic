--- conflicted
+++ resolved
@@ -337,28 +337,10 @@
   - `smart_union` - the default `union_mode` in Pydantic V2 is `'smart'`.
   - `underscore_attrs_are_private` — the Pydantic V2 behavior is now the same as if this was always set
       to `True` in Pydantic V1.
-<<<<<<< HEAD
   - `json_loads`
   - `json_dumps`
   - `copy_on_model_validation`
   - `post_init_call`
-
-- The following config settings have been renamed:
-  - `allow_population_by_field_name` → `populate_by_name`
-  - `anystr_lower` → `str_to_lower`
-  - `anystr_strip_whitespace` → `str_strip_whitespace`
-  - `anystr_upper` → `str_to_upper`
-  - `keep_untouched` → `ignored_types`
-  - `max_anystr_length` → `str_max_length`
-  - `min_anystr_length` → `str_min_length`
-  - `orm_mode` → `from_attributes`
-  - `schema_extra` → `json_schema_extra`
-  - `validate_all` → `validate_default`
-=======
-    * `json_loads`
-    * `json_dumps`
-    * `copy_on_model_validation`
-    * `post_init_call`
 
 * The following config settings have been renamed:
     * `allow_population_by_field_name` → `populate_by_name` (or `validate_by_name` starting in v2.11)
@@ -371,7 +353,6 @@
     * `orm_mode` → `from_attributes`
     * `schema_extra` → `json_schema_extra`
     * `validate_all` → `validate_default`
->>>>>>> b9fb3f11
 
 See the [`ConfigDict` API reference][pydantic.config.ConfigDict] for more details.
 
