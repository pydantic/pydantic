.. :changelog:

History
-------

v0.28 (unreleased)
..................
* support ``__post_init_post_parse__`` on dataclasses, #567 by @sevaho
<<<<<<< HEAD
* ORM mode, #562 by @samuelcolvin
=======
* allow dumping dataclasses to JSON, #575 by @samuelcolvin and @DanielOberg
>>>>>>> 9ffa311f

v0.27 (2019-05-30)
..................
* **breaking change**  ``_pydantic_post_init`` to execute dataclass' original ``__post_init__`` before
  validation, #560 by @HeavenVolkoff
* fix handling of generic types without specified parameters, #550 by @dmontagu
* **breaking change** (maybe): this is the first release compiled with **cython**, see the docs and please
  submit an issue if you run into problems

v0.27.0a1 (2019-05-26)
......................
* fix JSON Schema for ``list``, ``tuple``, and ``set``, #540 by @tiangolo
* compiling with cython, ``manylinux`` binaries, some other performance improvements, #548 by @samuelcolvin

v0.26 (2019-05-22)
..................
* fix to schema generation for ``IPvAnyAddress``, ``IPvAnyInterface``, ``IPvAnyNetwork`` #498 by @pilosus
* fix variable length tuples support, #495 by @pilosus
* fix return type hint for ``create_model``, #526 by @dmontagu
* **Breaking Change:** fix ``.dict(skip_keys=True)`` skipping values set via alias (this involves changing
  ``validate_model()`` to always returns ``Tuple[Dict[str, Any], Set[str], Optional[ValidationError]]``), #517 by @sommd
* fix to schema generation for ``IPv4Address``, ``IPv6Address``, ``IPv4Interface``,
  ``IPv6Interface``, ``IPv4Network``, ``IPv6Network`` #532 by @euri10
* add ``Color`` type, #504 by @pilosus and @samuelcolvin

v0.25 (2019-05-05)
..................
* Improve documentation on self-referencing models and annotations, #487 by @theenglishway
* fix ``.dict()`` with extra keys, #490 by @JaewonKim
* support ``const`` keyword in ``Schema``, #434 by @Sean1708

v0.24 (2019-04-23)
..................
* fix handling ``ForwardRef`` in sub-types, like ``Union``, #464 by @tiangolo
* fix secret serialization, #465 by @atheuz
* Support custom validators for dataclasses, #454 by @primal100
* fix ``parse_obj`` to cope with dict-like objects, #472 by @samuelcolvin
* fix to schema generation in nested dataclass-based models, #474 by @NoAnyLove
* fix ``json`` for ``Path``, ``FilePath``, and ``DirectoryPath`` objects, #473 by @mikegoodspeed

v0.23 (2019-04-04)
..................
* improve documentation for contributing section, #441 by @pilosus
* improve README.rst to include essential information about the package, #446 by @pilosus
* ``IntEnum`` support, #444 by @potykion
* fix PyObject callable value, #409 by @pilosus
* fix ``black`` deprecation warnings after update, #451 by @pilosus
* fix ``ForwardRef`` collection bug, #450 by @tigerwings
* Support specialized ``ClassVars``, #455 by @tyrylu
* fix JSON serialization for ``ipaddress`` types, #333 by @pilosus
* add ``SecretStr`` and ``SecretBytes`` types, #452 by @atheuz

v0.22 (2019-03-29)
..................
* add ``IPv{4,6,Any}Network`` and ``IPv{4,6,Any}Interface`` types from ``ipaddress`` stdlib, #333 by @pilosus
* add docs for ``datetime`` types, #386 by @pilosus
* fix to schema generation in dataclass-based models, #408 by @pilosus
* fix path in nested models, #437 by @kataev
* add ``Sequence`` support, #304 by @pilosus

v0.21.0 (2019-03-15)
....................
* fix typo in ``NoneIsNotAllowedError`` message, #414 by @YaraslauZhylko
* add ``IPvAnyAddress``, ``IPv4Address`` and ``IPv6Address`` types, #333 by @pilosus

v0.20.1 (2019-02-26)
....................
* fix type hints of ``parse_obj`` and similar methods, #405 by @erosennin
* fix submodel validation, #403 by @samuelcolvin
* correct type hints for ``ValidationError.json``, #406 by @layday

v0.20.0 (2019-02-18)
....................
* fix tests for python 3.8, #396 by @samuelcolvin
* Adds fields to the ``dir`` method for autocompletion in interactive sessions, #398 by @dgasmith
* support ``ForwardRef`` (and therefore ``from __future__ import annotations``) with dataclasses, #397 by @samuelcolvin

v0.20.0a1 (2019-02-13)
......................
* **breaking change** (maybe): more sophisticated argument parsing for validators, any subset of
  ``values``, ``config`` and ``field`` is now permitted, eg. ``(cls, value, field)``,
  however the variadic key word argument ("``**kwargs``") **must** be called ``kwargs``, #388 by @samuelcolvin
* **breaking change**: Adds ``skip_defaults`` argument to ``BaseModel.dict()`` to allow skipping of fields that
  were not explicitly set, signature of ``Model.construct()`` changed, #389 by @dgasmith
* add ``py.typed`` marker file for PEP-561 support, #391 by @je-l
* Fix ``extra`` behaviour for multiple inheritance/mix-ins, #394 by @YaraslauZhylko

v0.19.0 (2019-02-04)
....................
* Support ``Callable`` type hint, fix #279 by @proofit404
* Fix schema for fields with ``validator`` decorator, fix #375 by @tiangolo
* Add ``multiple_of`` constraint to ``ConstrainedDecimal``, ``ConstrainedFloat``, ``ConstrainedInt``
  and their related types ``condecimal``, ``confloat``, and ``conint`` #371, thanks @StephenBrown2
* Deprecated ``ignore_extra`` and ``allow_extra`` Config fields in favor of ``extra``, #352 by @liiight
* Add type annotations to all functions, test fully with mypy, #373 by @samuelcolvin
* fix for 'missing' error with ``validate_all`` or ``validate_always``, #381 by @samuelcolvin
* Change the second/millisecond watershed for date/datetime parsing to ``2e10``, #385 by @samuelcolvin

v0.18.2 (2019-01-22)
....................
* Fix to schema generation with ``Optional`` fields, fix #361 by @samuelcolvin

v0.18.1 (2019-01-17)
....................
* add ``ConstrainedBytes`` and ``conbytes`` types, #315 @Gr1N
* adding ``MANIFEST.in`` to include license in package ``.tar.gz``, #358 by @samuelcolvin

v0.18.0 (2019-01-13)
....................
* **breaking change**: don't call validators on keys of dictionaries, #254 by @samuelcolvin
* Fix validators with ``always=True`` when the default is ``None`` or the type is optional, also prevent
  ``whole`` validators being called for sub-fields, fix #132 by @samuelcolvin
* improve documentation for settings priority and allow it to be easily changed, #343 by @samuelcolvin
* fix ``ignore_extra=False`` and ``allow_population_by_alias=True``, fix #257 by @samuelcolvin
* **breaking change**: Set ``BaseConfig`` attributes ``min_anystr_length`` and ``max_anystr_length`` to
  ``None`` by default, fix #349 in #350 by @tiangolo
* add support for postponed annotations, #348 by @samuelcolvin

v0.17.0 (2018-12-27)
....................
* fix schema for ``timedelta`` as number, #325 by @tiangolo
* prevent validators being called repeatedly after inheritance, #327 by @samuelcolvin
* prevent duplicate validator check in ipython, fix #312 by @samuelcolvin
* add "Using Pydantic" section to docs, #323 by @tiangolo & #326 by @samuelcolvin
* fix schema generation for fields annotated as ``: dict``, ``: list``,
  ``: tuple`` and ``: set``, #330 & #335 by @nkonin
* add support for constrained strings as dict keys in schema, #332 by @tiangolo
* support for passing Config class in dataclasses decorator, #276 by @jarekkar
  (**breaking change**: this supersedes the ``validate_assignment`` argument with ``config``)
* support for nested dataclasses, #334 by @samuelcolvin
* better errors when getting an ``ImportError`` with ``PyObject``, #309 by @samuelcolvin
* rename ``get_validators`` to ``__get_validators__``, deprecation warning on use of old name, #338 by @samuelcolvin
* support ``ClassVar`` by excluding such attributes from fields, #184 by @samuelcolvin

v0.16.1 (2018-12-10)
....................
* fix ``create_model`` to correctly use the passed ``__config__``, #320 by @hugoduncan

v0.16.0 (2018-12-03)
....................
* **breaking change**: refactor schema generation to be compatible with JSON Schema and OpenAPI specs, #308 by @tiangolo
* add ``schema`` to ``schema`` module to generate top-level schemas from base models, #308 by @tiangolo
* add additional fields to ``Schema`` class to declare validation for ``str`` and numeric values, #311 by @tiangolo
* rename ``_schema`` to ``schema`` on fields, #318 by @samuelcolvin
* add ``case_insensitive`` option to ``BaseSettings`` ``Config``, #277 by @jasonkuhrt

v0.15.0 (2018-11-18)
....................
* move codebase to use black, #287 by @samuelcolvin
* fix alias use in settings, #286 by @jasonkuhrt and @samuelcolvin
* fix datetime parsing in ``parse_date``, #298 by @samuelcolvin
* allow dataclass inheritance, fix #293 by @samuelcolvin
* fix ``PyObject = None``, fix #305 by @samuelcolvin
* allow ``Pattern`` type, fix #303 by @samuelcolvin

v0.14.0 (2018-10-02)
....................
* dataclasses decorator, #269 by @Gaunt and @samuelcolvin

v0.13.1 (2018-09-21)
.....................
* fix issue where int_validator doesn't cast a ``bool`` to an ``int`` #264 by @nphyatt
* add deep copy support for ``BaseModel.copy()`` #249, @gangefors

v0.13.0 (2018-08-25)
.....................
* raise an exception if a field's name shadows an existing ``BaseModel`` attribute #242
* add ``UrlStr`` and ``urlstr`` types #236
* timedelta json encoding ISO8601 and total seconds, custom json encoders #247, by @cfkanesan and @samuelcolvin
* allow ``timedelta`` objects as values for properties of type ``timedelta`` (matches ``datetime`` etc. behavior) #247

v0.12.1 (2018-07-31)
....................
* fix schema generation for fields defined using ``typing.Any`` #237

v0.12.0 (2018-07-31)
....................
* add ``by_alias`` argument in ``.dict()`` and ``.json()`` model methods #205
* add Json type support #214
* support tuples #227
* major improvements and changes to schema #213

v0.11.2 (2018-07-05)
....................
* add ``NewType`` support #115
* fix ``list``, ``set`` & ``tuple`` validation #225
* separate out ``validate_model`` method, allow errors to be returned along with valid values #221

v0.11.1 (2018-07-02)
....................
* support Python 3.7 #216, thanks @layday
* Allow arbitrary types in model #209, thanks @oldPadavan

v0.11.0 (2018-06-28)
....................
* make ``list``, ``tuple`` and ``set`` types stricter #86
* **breaking change**: remove msgpack parsing #201
* add ``FilePath`` and ``DirectoryPath`` types #10
* model schema generation #190
* JSON serialisation of models and schemas #133

v0.10.0 (2018-06-11)
....................
* add ``Config.allow_population_by_alias`` #160, thanks @bendemaree
* **breaking change**: new errors format #179, thanks @Gr1N
* **breaking change**: removed ``Config.min_number_size`` and ``Config.max_number_size`` #183, thanks @Gr1N
* **breaking change**: correct behaviour of ``lt`` and ``gt`` arguments to ``conint`` etc. #188
  for the old behaviour use ``le`` and ``ge`` #194, thanks @jaheba
* added error context and ability to redefine error message templates using ``Config.error_msg_templates`` #183,
  thanks @Gr1N
* fix typo in validator exception #150
* copy defaults to model values, so different models don't share objects #154

v0.9.1 (2018-05-10)
...................
* allow custom ``get_field_config`` on config classes #159
* add ``UUID1``, ``UUID3``, ``UUID4`` and ``UUID5`` types #167, thanks @Gr1N
* modify some inconsistent docstrings and annotations #173, thanks @YannLuo
* fix type annotations for exotic types #171, thanks @Gr1N
* re-use type validators in exotic types #171
* scheduled monthly requirements updates #168
* add ``Decimal``, ``ConstrainedDecimal`` and ``condecimal`` types #170, thanks @Gr1N

v0.9.0 (2018-04-28)
...................
* tweak email-validator import error message #145
* fix parse error of ``parse_date()`` and ``parse_datetime()`` when input is 0 #144, thanks @YannLuo
* add ``Config.anystr_strip_whitespace`` and ``strip_whitespace`` kwarg to ``constr``,
  by default values is ``False`` #163, thanks @Gr1N
* add ``ConstrainedFloat``, ``confloat``, ``PositiveFloat`` and ``NegativeFloat`` types #166, thanks @Gr1N

v0.8.0 (2018-03-25)
...................
* fix type annotation for ``inherit_config`` #139
* **breaking change**: check for invalid field names in validators #140
* validate attributes of parent models #141
* **breaking change**: email validation now uses
  `email-validator <https://github.com/JoshData/python-email-validator>`_ #142

v0.7.1 (2018-02-07)
...................
* fix bug with ``create_model`` modifying the base class

v0.7.0 (2018-02-06)
...................
* added compatibility with abstract base classes (ABCs) #123
* add ``create_model`` method #113 #125
* **breaking change**: rename ``.config`` to ``.__config__`` on a model
* **breaking change**: remove deprecated ``.values()`` on a model, use ``.dict()`` instead
* remove use of ``OrderedDict`` and use simple dict #126
* add ``Config.use_enum_values`` #127
* add wildcard validators of the form ``@validate('*')`` #128

v0.6.4 (2018-02-01)
...................
* allow python date and times objects #122

v0.6.3 (2017-11-26)
...................
* fix direct install without ``README.rst`` present

v0.6.2 (2017-11-13)
...................
* errors for invalid validator use
* safer check for complex models in ``Settings``

v0.6.1 (2017-11-08)
...................
* prevent duplicate validators, #101
* add ``always`` kwarg to validators, #102

v0.6.0 (2017-11-07)
...................
* assignment validation #94, thanks petroswork!
* JSON in environment variables for complex types, #96
* add ``validator`` decorators for complex validation, #97
* depreciate ``values(...)`` and replace with ``.dict(...)``, #99

v0.5.0 (2017-10-23)
...................
* add ``UUID`` validation #89
* remove ``index`` and ``track`` from error object (json) if they're null #90
* improve the error text when a list is provided rather than a dict #90
* add benchmarks table to docs #91

v0.4.0 (2017-07-08)
...................
* show length in string validation error
* fix aliases in config during inheritance #55
* simplify error display
* use unicode ellipsis in ``truncate``
* add ``parse_obj``, ``parse_raw`` and ``parse_file`` helper functions #58
* switch annotation only fields to come first in fields list not last

v0.3.0 (2017-06-21)
...................
* immutable models via ``config.allow_mutation = False``, associated cleanup and performance improvement #44
* immutable helper methods ``construct()`` and ``copy()`` #53
* allow pickling of models #53
* ``setattr`` is removed as ``__setattr__`` is now intelligent #44
* ``raise_exception`` removed, Models now always raise exceptions #44
* instance method validators removed
* django-restful-framework benchmarks added #47
* fix inheritance bug #49
* make str type stricter so list, dict etc are not coerced to strings. #52
* add ``StrictStr`` which only always strings as input #52

v0.2.1 (2017-06-07)
...................
* pypi and travis together messed up the deploy of ``v0.2`` this should fix it

v0.2.0 (2017-06-07)
...................
* **breaking change**: ``values()`` on a model is now a method not a property,
  takes ``include`` and ``exclude`` arguments
* allow annotation only fields to support mypy
* add pretty ``to_string(pretty=True)`` method for models

v0.1.0 (2017-06-03)
...................
* add docs
* add history<|MERGE_RESOLUTION|>--- conflicted
+++ resolved
@@ -6,11 +6,8 @@
 v0.28 (unreleased)
 ..................
 * support ``__post_init_post_parse__`` on dataclasses, #567 by @sevaho
-<<<<<<< HEAD
+* allow dumping dataclasses to JSON, #575 by @samuelcolvin and @DanielOberg
 * ORM mode, #562 by @samuelcolvin
-=======
-* allow dumping dataclasses to JSON, #575 by @samuelcolvin and @DanielOberg
->>>>>>> 9ffa311f
 
 v0.27 (2019-05-30)
 ..................
