--- conflicted
+++ resolved
@@ -11,12 +11,9 @@
 * add advanced exclude support for ``dict``, ``json`` and ``copy``, #648 by @MrMrRobat
 * fix bug in ``GenericModel`` for models with concrete parameterized fields, #672 by @dmontagu
 * add documentation for Literal type, #651 by @dmontagu
-<<<<<<< HEAD
 * add ``Config.keep_untouched`` for custom descriptors support, #679 by @MrMrRobat
-=======
 * use ``inspect.cleandoc`` internally to get model description, #657 by @tiangolo
 * add Color to schema generation, by @euri10
->>>>>>> b09e6977
 
 v0.30.1 (2019-07-15)
 ....................
