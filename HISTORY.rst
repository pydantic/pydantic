.. :changelog:

History
-------

v0.19.0 (unreleased)
....................
* Support ``Callable`` type hint, fix #279 by @proofit404
* Fix schema for fields with ``validator`` decorator, fix #375 by @tiangolo
* Add ``multiple_of`` constraint to ``ConstrainedDecimal``, ``ConstrainedFloat``, ``ConstrainedInt``
  and their related types ``condecimal``, ``confloat``, and ``conint`` #371, thanks @StephenBrown2

v0.18.2 (2019-01-22)
....................
* Fix to schema generation with ``Optional`` fields, fix #361 by @samuelcolvin

v0.18.1 (2019-01-17)
....................
* add ``ConstrainedBytes`` and ``conbytes`` types, #315 @Gr1N
* adding ``MANIFEST.in`` to include license in package ``.tar.gz``, #358 by @samuelcolvin

v0.18.0 (2019-01-13)
....................
* **breaking change**: don't call validators on keys of dictionaries, #254 by @samuelcolvin
* Fix validators with ``always=True`` when the default is ``None`` or the type is optional, also prevent
  ``whole`` validators being called for sub-fields, fix #132 by @samuelcolvin
* improve documentation for settings priority and allow it to be easily changed, #343 by @samuelcolvin
* fix ``ignore_extra=False`` and ``allow_population_by_alias=True``, fix #257 by @samuelcolvin
* **breaking change**: Set ``BaseConfig`` attributes ``min_anystr_length`` and ``max_anystr_length`` to
<<<<<<< HEAD
    ``None`` by default, fix #349 in #350, by @tiangolo
* Deprecated ``ignore_extra`` and ``allow_extra`` Config fields in favor of ``extra``, #352 by @liiight
=======
  ``None`` by default, fix #349 in #350 by @tiangolo
* add support for postponed annotations, #348 by @samuelcolvin
>>>>>>> 61e75896

v0.17.0 (2018-12-27)
....................
* fix schema for ``timedelta`` as number, #325 by @tiangolo
* prevent validators being called repeatedly after inheritance, #327 by @samuelcolvin
* prevent duplicate validator check in ipython, fix #312 by @samuelcolvin
* add "Using Pydantic" section to docs, #323 by @tiangolo & #326 by @samuelcolvin
* fix schema generation for fields annotated as ``: dict``, ``: list``,
  ``: tuple`` and ``: set``, #330 & #335 by @nkonin
* add support for constrained strings as dict keys in schema, #332 by @tiangolo
* support for passing Config class in dataclasses decorator, #276 by @jarekkar
  (**breaking change**: this supersedes the ``validate_assignment`` argument with ``config``)
* support for nested dataclasses, #334 by @samuelcolvin
* better errors when getting an ``ImportError`` with ``PyObject``, #309 by @samuelcolvin
* rename ``get_validators`` to ``__get_validators__``, deprecation warning on use of old name, #338 by @samuelcolvin
* support ``ClassVar`` by excluding such attributes from fields, #184 by @samuelcolvin

v0.16.1 (2018-12-10)
....................
* fix ``create_model`` to correctly use the passed ``__config__``, #320 by @hugoduncan

v0.16.0 (2018-12-03)
....................
* **breaking change**: refactor schema generation to be compatible with JSON Schema and OpenAPI specs, #308 by @tiangolo
* add ``schema`` to ``schema`` module to generate top-level schemas from base models, #308 by @tiangolo
* add additional fields to ``Schema`` class to declare validation for ``str`` and numeric values, #311 by @tiangolo
* rename ``_schema`` to ``schema`` on fields, #318 by @samuelcolvin
* add ``case_insensitive`` option to ``BaseSettings`` ``Config``, #277 by @jasonkuhrt

v0.15.0 (2018-11-18)
....................
* move codebase to use black, #287 by @samuelcolvin
* fix alias use in settings, #286 by @jasonkuhrt and @samuelcolvin
* fix datetime parsing in ``parse_date``, #298 by @samuelcolvin
* allow dataclass inheritance, fix #293 by @samuelcolvin
* fix ``PyObject = None``, fix #305 by @samuelcolvin
* allow ``Pattern`` type, fix #303 by @samuelcolvin

v0.14.0 (2018-10-02)
....................
* dataclasses decorator, #269 by @Gaunt and @samuelcolvin

v0.13.1 (2018-09-21)
.....................
* fix issue where int_validator doesn't cast a ``bool`` to an ``int`` #264 by @nphyatt
* add deep copy support for ``BaseModel.copy()`` #249, @gangefors

v0.13.0 (2018-08-25)
.....................
* raise an exception if a field's name shadows an existing ``BaseModel`` attribute #242
* add ``UrlStr`` and ``urlstr`` types #236
* timedelta json encoding ISO8601 and total seconds, custom json encoders #247, by @cfkanesan and @samuelcolvin
* allow ``timedelta`` objects as values for properties of type ``timedelta`` (matches ``datetime`` etc. behavior) #247

v0.12.1 (2018-07-31)
....................
* fix schema generation for fields defined using ``typing.Any`` #237

v0.12.0 (2018-07-31)
....................
* add ``by_alias`` argument in ``.dict()`` and ``.json()`` model methods #205
* add Json type support #214
* support tuples #227
* major improvements and changes to schema #213

v0.11.2 (2018-07-05)
....................
* add ``NewType`` support #115
* fix ``list``, ``set`` & ``tuple`` validation #225
* separate out ``validate_model`` method, allow errors to be returned along with valid values #221

v0.11.1 (2018-07-02)
....................
* support Python 3.7 #216, thanks @layday
* Allow arbitrary types in model #209, thanks @oldPadavan

v0.11.0 (2018-06-28)
....................
* make ``list``, ``tuple`` and ``set`` types stricter #86
* **breaking change**: remove msgpack parsing #201
* add ``FilePath`` and ``DirectoryPath`` types #10
* model schema generation #190
* JSON serialisation of models and schemas #133

v0.10.0 (2018-06-11)
....................
* add ``Config.allow_population_by_alias`` #160, thanks @bendemaree
* **breaking change**: new errors format #179, thanks @Gr1N
* **breaking change**: removed ``Config.min_number_size`` and ``Config.max_number_size`` #183, thanks @Gr1N
* **breaking change**: correct behaviour of ``lt`` and ``gt`` arguments to ``conint`` etc. #188
  for the old behaviour use ``le`` and ``ge`` #194, thanks @jaheba
* added error context and ability to redefine error message templates using ``Config.error_msg_templates`` #183,
  thanks @Gr1N
* fix typo in validator exception #150
* copy defaults to model values, so different models don't share objects #154

v0.9.1 (2018-05-10)
...................
* allow custom ``get_field_config`` on config classes #159
* add ``UUID1``, ``UUID3``, ``UUID4`` and ``UUID5`` types #167, thanks @Gr1N
* modify some inconsistent docstrings and annotations #173, thanks @YannLuo
* fix type annotations for exotic types #171, thanks @Gr1N
* re-use type validators in exotic types #171
* scheduled monthly requirements updates #168
* add ``Decimal``, ``ConstrainedDecimal`` and ``condecimal`` types #170, thanks @Gr1N

v0.9.0 (2018-04-28)
...................
* tweak email-validator import error message #145
* fix parse error of ``parse_date()`` and ``parse_datetime()`` when input is 0 #144, thanks @YannLuo
* add ``Config.anystr_strip_whitespace`` and ``strip_whitespace`` kwarg to ``constr``,
  by default values is ``False`` #163, thanks @Gr1N
* add ``ConstrainedFloat``, ``confloat``, ``PositiveFloat`` and ``NegativeFloat`` types #166, thanks @Gr1N

v0.8.0 (2018-03-25)
...................
* fix type annotation for ``inherit_config`` #139
* **breaking change**: check for invalid field names in validators #140
* validate attributes of parent models #141
* **breaking change**: email validation now uses
  `email-validator <https://github.com/JoshData/python-email-validator>`_ #142

v0.7.1 (2018-02-07)
...................
* fix bug with ``create_model`` modifying the base class

v0.7.0 (2018-02-06)
...................
* added compatibility with abstract base classes (ABCs) #123
* add ``create_model`` method #113 #125
* **breaking change**: rename ``.config`` to ``.__config__`` on a model
* **breaking change**: remove deprecated ``.values()`` on a model, use ``.dict()`` instead
* remove use of ``OrderedDict`` and use simple dict #126
* add ``Config.use_enum_values`` #127
* add wildcard validators of the form ``@validate('*')`` #128

v0.6.4 (2018-02-01)
...................
* allow python date and times objects #122

v0.6.3 (2017-11-26)
...................
* fix direct install without ``README.rst`` present

v0.6.2 (2017-11-13)
...................
* errors for invalid validator use
* safer check for complex models in ``Settings``

v0.6.1 (2017-11-08)
...................
* prevent duplicate validators, #101
* add ``always`` kwarg to validators, #102

v0.6.0 (2017-11-07)
...................
* assignment validation #94, thanks petroswork!
* JSON in environment variables for complex types, #96
* add ``validator`` decorators for complex validation, #97
* depreciate ``values(...)`` and replace with ``.dict(...)``, #99

v0.5.0 (2017-10-23)
...................
* add ``UUID`` validation #89
* remove ``index`` and ``track`` from error object (json) if they're null #90
* improve the error text when a list is provided rather than a dict #90
* add benchmarks table to docs #91

v0.4.0 (2017-07-08)
...................
* show length in string validation error
* fix aliases in config during inheritance #55
* simplify error display
* use unicode ellipsis in ``truncate``
* add ``parse_obj``, ``parse_raw`` and ``parse_file`` helper functions #58
* switch annotation only fields to come first in fields list not last

v0.3.0 (2017-06-21)
...................
* immutable models via ``config.allow_mutation = False``, associated cleanup and performance improvement #44
* immutable helper methods ``construct()`` and ``copy()`` #53
* allow pickling of models #53
* ``setattr`` is removed as ``__setattr__`` is now intelligent #44
* ``raise_exception`` removed, Models now always raise exceptions #44
* instance method validators removed
* django-restful-framework benchmarks added #47
* fix inheritance bug #49
* make str type stricter so list, dict etc are not coerced to strings. #52
* add ``StrictStr`` which only always strings as input #52

v0.2.1 (2017-06-07)
...................
* pypi and travis together messed up the deploy of ``v0.2`` this should fix it

v0.2.0 (2017-06-07)
...................
* **breaking change**: ``values()`` on a model is now a method not a property,
  takes ``include`` and ``exclude`` arguments
* allow annotation only fields to support mypy
* add pretty ``to_string(pretty=True)`` method for models

v0.1.0 (2017-06-03)
...................
* add docs
* add history<|MERGE_RESOLUTION|>--- conflicted
+++ resolved
@@ -9,6 +9,7 @@
 * Fix schema for fields with ``validator`` decorator, fix #375 by @tiangolo
 * Add ``multiple_of`` constraint to ``ConstrainedDecimal``, ``ConstrainedFloat``, ``ConstrainedInt``
   and their related types ``condecimal``, ``confloat``, and ``conint`` #371, thanks @StephenBrown2
+* Deprecated ``ignore_extra`` and ``allow_extra`` Config fields in favor of ``extra``, #352 by @liiight
 
 v0.18.2 (2019-01-22)
 ....................
@@ -27,13 +28,8 @@
 * improve documentation for settings priority and allow it to be easily changed, #343 by @samuelcolvin
 * fix ``ignore_extra=False`` and ``allow_population_by_alias=True``, fix #257 by @samuelcolvin
 * **breaking change**: Set ``BaseConfig`` attributes ``min_anystr_length`` and ``max_anystr_length`` to
-<<<<<<< HEAD
-    ``None`` by default, fix #349 in #350, by @tiangolo
-* Deprecated ``ignore_extra`` and ``allow_extra`` Config fields in favor of ``extra``, #352 by @liiight
-=======
   ``None`` by default, fix #349 in #350 by @tiangolo
 * add support for postponed annotations, #348 by @samuelcolvin
->>>>>>> 61e75896
 
 v0.17.0 (2018-12-27)
 ....................
