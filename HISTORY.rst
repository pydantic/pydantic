.. :changelog:

History
-------

v0.30 (unreleased)
..................
* enforce single quotes in code, #612 by @samuelcolvin
* fix infinite recursion with dataclass inheritance and ``__post_init__``, #606 by @Hanaasagi
* fix default values for ``GenericModel``, #610 by @dmontagu
* clarify, that self-referencing models require python 3.7+, #616 by @vlcinsky
* fix truncate for types, #611 by @dmontagu
<<<<<<< HEAD
* fix unparameterized generic type schema generation, #625 by @dmontagu
=======
* fix schema generation with multiple/circular references to the same model, #621 by @tiangolo and @wongpat
>>>>>>> 3cdbbaee

v0.29 (2019-06-19)
..................
* support dataclasses.InitVar, #592 by @pfrederiks
* Updated documentation to elucidate the usage of ``Union`` when defining multiple types under an attribute's
  annotation and showcase how the type-order can affect marshalling of provided values, #594 by @somada141
* add ``conlist`` type, #583 by @hmvp
* add support for generics, #595 by @dmontagu

v0.28 (2019-06-06)
..................
* fix support for JSON Schema generation when using models with circular references in Python 3.7, #572 by @tiangolo
* support ``__post_init_post_parse__`` on dataclasses, #567 by @sevaho
* allow dumping dataclasses to JSON, #575 by @samuelcolvin and @DanielOberg
* ORM mode, #562 by @samuelcolvin
* fix ``pydantic.compiled`` on ipython, #573 by @dmontagu and @samuelcolvin
* add ``StrictBool`` type, #579 by @cazgp

v0.27 (2019-05-30)
..................
* **breaking change**  ``_pydantic_post_init`` to execute dataclass' original ``__post_init__`` before
  validation, #560 by @HeavenVolkoff
* fix handling of generic types without specified parameters, #550 by @dmontagu
* **breaking change** (maybe): this is the first release compiled with **cython**, see the docs and please
  submit an issue if you run into problems

v0.27.0a1 (2019-05-26)
......................
* fix JSON Schema for ``list``, ``tuple``, and ``set``, #540 by @tiangolo
* compiling with cython, ``manylinux`` binaries, some other performance improvements, #548 by @samuelcolvin

v0.26 (2019-05-22)
..................
* fix to schema generation for ``IPvAnyAddress``, ``IPvAnyInterface``, ``IPvAnyNetwork`` #498 by @pilosus
* fix variable length tuples support, #495 by @pilosus
* fix return type hint for ``create_model``, #526 by @dmontagu
* **Breaking Change:** fix ``.dict(skip_keys=True)`` skipping values set via alias (this involves changing
  ``validate_model()`` to always returns ``Tuple[Dict[str, Any], Set[str], Optional[ValidationError]]``), #517 by @sommd
* fix to schema generation for ``IPv4Address``, ``IPv6Address``, ``IPv4Interface``,
  ``IPv6Interface``, ``IPv4Network``, ``IPv6Network`` #532 by @euri10
* add ``Color`` type, #504 by @pilosus and @samuelcolvin

v0.25 (2019-05-05)
..................
* Improve documentation on self-referencing models and annotations, #487 by @theenglishway
* fix ``.dict()`` with extra keys, #490 by @JaewonKim
* support ``const`` keyword in ``Schema``, #434 by @Sean1708

v0.24 (2019-04-23)
..................
* fix handling ``ForwardRef`` in sub-types, like ``Union``, #464 by @tiangolo
* fix secret serialization, #465 by @atheuz
* Support custom validators for dataclasses, #454 by @primal100
* fix ``parse_obj`` to cope with dict-like objects, #472 by @samuelcolvin
* fix to schema generation in nested dataclass-based models, #474 by @NoAnyLove
* fix ``json`` for ``Path``, ``FilePath``, and ``DirectoryPath`` objects, #473 by @mikegoodspeed

v0.23 (2019-04-04)
..................
* improve documentation for contributing section, #441 by @pilosus
* improve README.rst to include essential information about the package, #446 by @pilosus
* ``IntEnum`` support, #444 by @potykion
* fix PyObject callable value, #409 by @pilosus
* fix ``black`` deprecation warnings after update, #451 by @pilosus
* fix ``ForwardRef`` collection bug, #450 by @tigerwings
* Support specialized ``ClassVars``, #455 by @tyrylu
* fix JSON serialization for ``ipaddress`` types, #333 by @pilosus
* add ``SecretStr`` and ``SecretBytes`` types, #452 by @atheuz

v0.22 (2019-03-29)
..................
* add ``IPv{4,6,Any}Network`` and ``IPv{4,6,Any}Interface`` types from ``ipaddress`` stdlib, #333 by @pilosus
* add docs for ``datetime`` types, #386 by @pilosus
* fix to schema generation in dataclass-based models, #408 by @pilosus
* fix path in nested models, #437 by @kataev
* add ``Sequence`` support, #304 by @pilosus

v0.21.0 (2019-03-15)
....................
* fix typo in ``NoneIsNotAllowedError`` message, #414 by @YaraslauZhylko
* add ``IPvAnyAddress``, ``IPv4Address`` and ``IPv6Address`` types, #333 by @pilosus

v0.20.1 (2019-02-26)
....................
* fix type hints of ``parse_obj`` and similar methods, #405 by @erosennin
* fix submodel validation, #403 by @samuelcolvin
* correct type hints for ``ValidationError.json``, #406 by @layday

v0.20.0 (2019-02-18)
....................
* fix tests for python 3.8, #396 by @samuelcolvin
* Adds fields to the ``dir`` method for autocompletion in interactive sessions, #398 by @dgasmith
* support ``ForwardRef`` (and therefore ``from __future__ import annotations``) with dataclasses, #397 by @samuelcolvin

v0.20.0a1 (2019-02-13)
......................
* **breaking change** (maybe): more sophisticated argument parsing for validators, any subset of
  ``values``, ``config`` and ``field`` is now permitted, eg. ``(cls, value, field)``,
  however the variadic key word argument ("``**kwargs``") **must** be called ``kwargs``, #388 by @samuelcolvin
* **breaking change**: Adds ``skip_defaults`` argument to ``BaseModel.dict()`` to allow skipping of fields that
  were not explicitly set, signature of ``Model.construct()`` changed, #389 by @dgasmith
* add ``py.typed`` marker file for PEP-561 support, #391 by @je-l
* Fix ``extra`` behaviour for multiple inheritance/mix-ins, #394 by @YaraslauZhylko

v0.19.0 (2019-02-04)
....................
* Support ``Callable`` type hint, fix #279 by @proofit404
* Fix schema for fields with ``validator`` decorator, fix #375 by @tiangolo
* Add ``multiple_of`` constraint to ``ConstrainedDecimal``, ``ConstrainedFloat``, ``ConstrainedInt``
  and their related types ``condecimal``, ``confloat``, and ``conint`` #371, thanks @StephenBrown2
* Deprecated ``ignore_extra`` and ``allow_extra`` Config fields in favor of ``extra``, #352 by @liiight
* Add type annotations to all functions, test fully with mypy, #373 by @samuelcolvin
* fix for 'missing' error with ``validate_all`` or ``validate_always``, #381 by @samuelcolvin
* Change the second/millisecond watershed for date/datetime parsing to ``2e10``, #385 by @samuelcolvin

v0.18.2 (2019-01-22)
....................
* Fix to schema generation with ``Optional`` fields, fix #361 by @samuelcolvin

v0.18.1 (2019-01-17)
....................
* add ``ConstrainedBytes`` and ``conbytes`` types, #315 @Gr1N
* adding ``MANIFEST.in`` to include license in package ``.tar.gz``, #358 by @samuelcolvin

v0.18.0 (2019-01-13)
....................
* **breaking change**: don't call validators on keys of dictionaries, #254 by @samuelcolvin
* Fix validators with ``always=True`` when the default is ``None`` or the type is optional, also prevent
  ``whole`` validators being called for sub-fields, fix #132 by @samuelcolvin
* improve documentation for settings priority and allow it to be easily changed, #343 by @samuelcolvin
* fix ``ignore_extra=False`` and ``allow_population_by_alias=True``, fix #257 by @samuelcolvin
* **breaking change**: Set ``BaseConfig`` attributes ``min_anystr_length`` and ``max_anystr_length`` to
  ``None`` by default, fix #349 in #350 by @tiangolo
* add support for postponed annotations, #348 by @samuelcolvin

v0.17.0 (2018-12-27)
....................
* fix schema for ``timedelta`` as number, #325 by @tiangolo
* prevent validators being called repeatedly after inheritance, #327 by @samuelcolvin
* prevent duplicate validator check in ipython, fix #312 by @samuelcolvin
* add "Using Pydantic" section to docs, #323 by @tiangolo & #326 by @samuelcolvin
* fix schema generation for fields annotated as ``: dict``, ``: list``,
  ``: tuple`` and ``: set``, #330 & #335 by @nkonin
* add support for constrained strings as dict keys in schema, #332 by @tiangolo
* support for passing Config class in dataclasses decorator, #276 by @jarekkar
  (**breaking change**: this supersedes the ``validate_assignment`` argument with ``config``)
* support for nested dataclasses, #334 by @samuelcolvin
* better errors when getting an ``ImportError`` with ``PyObject``, #309 by @samuelcolvin
* rename ``get_validators`` to ``__get_validators__``, deprecation warning on use of old name, #338 by @samuelcolvin
* support ``ClassVar`` by excluding such attributes from fields, #184 by @samuelcolvin

v0.16.1 (2018-12-10)
....................
* fix ``create_model`` to correctly use the passed ``__config__``, #320 by @hugoduncan

v0.16.0 (2018-12-03)
....................
* **breaking change**: refactor schema generation to be compatible with JSON Schema and OpenAPI specs, #308 by @tiangolo
* add ``schema`` to ``schema`` module to generate top-level schemas from base models, #308 by @tiangolo
* add additional fields to ``Schema`` class to declare validation for ``str`` and numeric values, #311 by @tiangolo
* rename ``_schema`` to ``schema`` on fields, #318 by @samuelcolvin
* add ``case_insensitive`` option to ``BaseSettings`` ``Config``, #277 by @jasonkuhrt

v0.15.0 (2018-11-18)
....................
* move codebase to use black, #287 by @samuelcolvin
* fix alias use in settings, #286 by @jasonkuhrt and @samuelcolvin
* fix datetime parsing in ``parse_date``, #298 by @samuelcolvin
* allow dataclass inheritance, fix #293 by @samuelcolvin
* fix ``PyObject = None``, fix #305 by @samuelcolvin
* allow ``Pattern`` type, fix #303 by @samuelcolvin

v0.14.0 (2018-10-02)
....................
* dataclasses decorator, #269 by @Gaunt and @samuelcolvin

v0.13.1 (2018-09-21)
.....................
* fix issue where int_validator doesn't cast a ``bool`` to an ``int`` #264 by @nphyatt
* add deep copy support for ``BaseModel.copy()`` #249, @gangefors

v0.13.0 (2018-08-25)
.....................
* raise an exception if a field's name shadows an existing ``BaseModel`` attribute #242
* add ``UrlStr`` and ``urlstr`` types #236
* timedelta json encoding ISO8601 and total seconds, custom json encoders #247, by @cfkanesan and @samuelcolvin
* allow ``timedelta`` objects as values for properties of type ``timedelta`` (matches ``datetime`` etc. behavior) #247

v0.12.1 (2018-07-31)
....................
* fix schema generation for fields defined using ``typing.Any`` #237

v0.12.0 (2018-07-31)
....................
* add ``by_alias`` argument in ``.dict()`` and ``.json()`` model methods #205
* add Json type support #214
* support tuples #227
* major improvements and changes to schema #213

v0.11.2 (2018-07-05)
....................
* add ``NewType`` support #115
* fix ``list``, ``set`` & ``tuple`` validation #225
* separate out ``validate_model`` method, allow errors to be returned along with valid values #221

v0.11.1 (2018-07-02)
....................
* support Python 3.7 #216, thanks @layday
* Allow arbitrary types in model #209, thanks @oldPadavan

v0.11.0 (2018-06-28)
....................
* make ``list``, ``tuple`` and ``set`` types stricter #86
* **breaking change**: remove msgpack parsing #201
* add ``FilePath`` and ``DirectoryPath`` types #10
* model schema generation #190
* JSON serialisation of models and schemas #133

v0.10.0 (2018-06-11)
....................
* add ``Config.allow_population_by_alias`` #160, thanks @bendemaree
* **breaking change**: new errors format #179, thanks @Gr1N
* **breaking change**: removed ``Config.min_number_size`` and ``Config.max_number_size`` #183, thanks @Gr1N
* **breaking change**: correct behaviour of ``lt`` and ``gt`` arguments to ``conint`` etc. #188
  for the old behaviour use ``le`` and ``ge`` #194, thanks @jaheba
* added error context and ability to redefine error message templates using ``Config.error_msg_templates`` #183,
  thanks @Gr1N
* fix typo in validator exception #150
* copy defaults to model values, so different models don't share objects #154

v0.9.1 (2018-05-10)
...................
* allow custom ``get_field_config`` on config classes #159
* add ``UUID1``, ``UUID3``, ``UUID4`` and ``UUID5`` types #167, thanks @Gr1N
* modify some inconsistent docstrings and annotations #173, thanks @YannLuo
* fix type annotations for exotic types #171, thanks @Gr1N
* re-use type validators in exotic types #171
* scheduled monthly requirements updates #168
* add ``Decimal``, ``ConstrainedDecimal`` and ``condecimal`` types #170, thanks @Gr1N

v0.9.0 (2018-04-28)
...................
* tweak email-validator import error message #145
* fix parse error of ``parse_date()`` and ``parse_datetime()`` when input is 0 #144, thanks @YannLuo
* add ``Config.anystr_strip_whitespace`` and ``strip_whitespace`` kwarg to ``constr``,
  by default values is ``False`` #163, thanks @Gr1N
* add ``ConstrainedFloat``, ``confloat``, ``PositiveFloat`` and ``NegativeFloat`` types #166, thanks @Gr1N

v0.8.0 (2018-03-25)
...................
* fix type annotation for ``inherit_config`` #139
* **breaking change**: check for invalid field names in validators #140
* validate attributes of parent models #141
* **breaking change**: email validation now uses
  `email-validator <https://github.com/JoshData/python-email-validator>`_ #142

v0.7.1 (2018-02-07)
...................
* fix bug with ``create_model`` modifying the base class

v0.7.0 (2018-02-06)
...................
* added compatibility with abstract base classes (ABCs) #123
* add ``create_model`` method #113 #125
* **breaking change**: rename ``.config`` to ``.__config__`` on a model
* **breaking change**: remove deprecated ``.values()`` on a model, use ``.dict()`` instead
* remove use of ``OrderedDict`` and use simple dict #126
* add ``Config.use_enum_values`` #127
* add wildcard validators of the form ``@validate('*')`` #128

v0.6.4 (2018-02-01)
...................
* allow python date and times objects #122

v0.6.3 (2017-11-26)
...................
* fix direct install without ``README.rst`` present

v0.6.2 (2017-11-13)
...................
* errors for invalid validator use
* safer check for complex models in ``Settings``

v0.6.1 (2017-11-08)
...................
* prevent duplicate validators, #101
* add ``always`` kwarg to validators, #102

v0.6.0 (2017-11-07)
...................
* assignment validation #94, thanks petroswork!
* JSON in environment variables for complex types, #96
* add ``validator`` decorators for complex validation, #97
* depreciate ``values(...)`` and replace with ``.dict(...)``, #99

v0.5.0 (2017-10-23)
...................
* add ``UUID`` validation #89
* remove ``index`` and ``track`` from error object (json) if they're null #90
* improve the error text when a list is provided rather than a dict #90
* add benchmarks table to docs #91

v0.4.0 (2017-07-08)
...................
* show length in string validation error
* fix aliases in config during inheritance #55
* simplify error display
* use unicode ellipsis in ``truncate``
* add ``parse_obj``, ``parse_raw`` and ``parse_file`` helper functions #58
* switch annotation only fields to come first in fields list not last

v0.3.0 (2017-06-21)
...................
* immutable models via ``config.allow_mutation = False``, associated cleanup and performance improvement #44
* immutable helper methods ``construct()`` and ``copy()`` #53
* allow pickling of models #53
* ``setattr`` is removed as ``__setattr__`` is now intelligent #44
* ``raise_exception`` removed, Models now always raise exceptions #44
* instance method validators removed
* django-restful-framework benchmarks added #47
* fix inheritance bug #49
* make str type stricter so list, dict etc are not coerced to strings. #52
* add ``StrictStr`` which only always strings as input #52

v0.2.1 (2017-06-07)
...................
* pypi and travis together messed up the deploy of ``v0.2`` this should fix it

v0.2.0 (2017-06-07)
...................
* **breaking change**: ``values()`` on a model is now a method not a property,
  takes ``include`` and ``exclude`` arguments
* allow annotation only fields to support mypy
* add pretty ``to_string(pretty=True)`` method for models

v0.1.0 (2017-06-03)
...................
* add docs
* add history<|MERGE_RESOLUTION|>--- conflicted
+++ resolved
@@ -10,11 +10,8 @@
 * fix default values for ``GenericModel``, #610 by @dmontagu
 * clarify, that self-referencing models require python 3.7+, #616 by @vlcinsky
 * fix truncate for types, #611 by @dmontagu
-<<<<<<< HEAD
 * fix unparameterized generic type schema generation, #625 by @dmontagu
-=======
 * fix schema generation with multiple/circular references to the same model, #621 by @tiangolo and @wongpat
->>>>>>> 3cdbbaee
 
 v0.29 (2019-06-19)
 ..................
