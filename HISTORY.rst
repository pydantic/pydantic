--- conflicted
+++ resolved
@@ -3,17 +3,11 @@
 History
 -------
 
-<<<<<<< HEAD
 v0.23 (unreleased)
 ...................
 * improve documentation for contributing section, # 441 @pilosus
 * improve README.rst to include essential information about the package, #446 by @pilosus
 * ``IntEnum`` support, #444 by @potykion
-=======
-v0.22.1 (2019-03-31)
-....................
->>>>>>> 0d0df81b
-* add SecretStr and SecretBytes types, #447 by @atheuz
 
 v0.22 (2019-03-29)
 ....................
