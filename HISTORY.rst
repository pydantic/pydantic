--- conflicted
+++ resolved
@@ -3,11 +3,6 @@
 History
 -------
 
-<<<<<<< HEAD
-v0.19.1 (unreleased)
-....................
-* Fix ``extra`` behaviour for multiple inheritance/mix-ins, #394 by @YaraslauZhylko
-=======
 v0.20.0 (unreleased)
 ....................
 * **breaking change** (maybe): more sophisticated argument parsing for validators, any subset of
@@ -15,7 +10,7 @@
   however the variadic key word argument ("``**kwargs``") **must** be called ``kwargs``, #388 by @samuelcolvin
 * Adds ``skip_defaults`` argument to ``BaseModel.dict()`` to allow skipping of fields that were not
   explicitly set, #389 by @dgasmith
->>>>>>> db53fad2
+* Fix ``extra`` behaviour for multiple inheritance/mix-ins, #394 by @YaraslauZhylko
 
 v0.19.0 (2019-02-04)
 ....................
