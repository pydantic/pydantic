--- conflicted
+++ resolved
@@ -9,12 +9,9 @@
 * fix schema generation for ``NewType`` and ``Literal``, #649 by @dmontagu
 * fix ``alias_generator`` and field config conflict, #645 by @gmetzker and #658 by @MrMrRobat
 * add advanced exclude support for ``dict``, ``json`` and ``copy``, #648 by @MrMrRobat
+* fix bug in ``GenericModel`` for models with concrete parameterized fields, #672 by @dmontagu
 * add documentation for Literal type, #651 by @dmontagu
-<<<<<<< HEAD
-* fix bug in ``GenericModel`` for models with concrete parameterized fields, #672 by @dmontagu
-=======
 * use ``inspect.cleandoc`` internally to get model description, #657 by @tiangolo
->>>>>>> 1b4c1a88
 
 v0.30.1 (2019-07-15)
 ....................
