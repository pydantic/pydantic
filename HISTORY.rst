--- conflicted
+++ resolved
@@ -6,11 +6,8 @@
 v0.12.0 (2018-XX-XX)
 ....................
 * add ``by_alias`` argument in ``.dict()`` and ``.json()`` model methods #205
-<<<<<<< HEAD
+* add Json type support #214
 * support tuples #227
-=======
-* add Json type support #214
->>>>>>> c31b8d67
 
 v0.11.2 (2018-07-05)
 ....................
