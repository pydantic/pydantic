.. :changelog:

History
-------

v0.31 (unreleased)
..................
<<<<<<< HEAD
* use ``inspect.cleandoc`` internally to get model description, #657 by @tiangolo
* nested classes which inherit and change ``__init__`` are now correctly processed while still allowing ``self`` as a
=======
* better support for floating point `multiple_of` values, #652 by @justindujardin
* fix schema generation for ``NewType`` and ``Literal``, #649 by @dmontagu
* add documentation for Literal type, #651 by @dmontagu

v0.30.1 (2019-07-15)
....................
* fix so nested classes which inherit and change ``__init__`` are correctly processed while still allowing ``self`` as a
>>>>>>> bc600145
  parameter, #644 by @lnaden and @dgasmith

v0.30 (2019-07-07)
..................
* enforce single quotes in code, #612 by @samuelcolvin
* fix infinite recursion with dataclass inheritance and ``__post_init__``, #606 by @Hanaasagi
* fix default values for ``GenericModel``, #610 by @dmontagu
* clarify that self-referencing models require python 3.7+, #616 by @vlcinsky
* fix truncate for types, #611 by @dmontagu
* add ``alias_generator`` support, #622 by @MrMrRobat
* fix unparameterized generic type schema generation, #625 by @dmontagu
* fix schema generation with multiple/circular references to the same model, #621 by @tiangolo and @wongpat
* support custom root types, #628 by @koxudaxi
* support ``self`` as a field name in ``parse_obj``, #632 by @samuelcolvin

v0.29 (2019-06-19)
..................
* support dataclasses.InitVar, #592 by @pfrederiks
* Updated documentation to elucidate the usage of ``Union`` when defining multiple types under an attribute's
  annotation and showcase how the type-order can affect marshalling of provided values, #594 by @somada141
* add ``conlist`` type, #583 by @hmvp
* add support for generics, #595 by @dmontagu

v0.28 (2019-06-06)
..................
* fix support for JSON Schema generation when using models with circular references in Python 3.7, #572 by @tiangolo
* support ``__post_init_post_parse__`` on dataclasses, #567 by @sevaho
* allow dumping dataclasses to JSON, #575 by @samuelcolvin and @DanielOberg
* ORM mode, #562 by @samuelcolvin
* fix ``pydantic.compiled`` on ipython, #573 by @dmontagu and @samuelcolvin
* add ``StrictBool`` type, #579 by @cazgp

v0.27 (2019-05-30)
..................
* **breaking change**  ``_pydantic_post_init`` to execute dataclass' original ``__post_init__`` before
  validation, #560 by @HeavenVolkoff
* fix handling of generic types without specified parameters, #550 by @dmontagu
* **breaking change** (maybe): this is the first release compiled with **cython**, see the docs and please
  submit an issue if you run into problems

v0.27.0a1 (2019-05-26)
......................
* fix JSON Schema for ``list``, ``tuple``, and ``set``, #540 by @tiangolo
* compiling with cython, ``manylinux`` binaries, some other performance improvements, #548 by @samuelcolvin

v0.26 (2019-05-22)
..................
* fix to schema generation for ``IPvAnyAddress``, ``IPvAnyInterface``, ``IPvAnyNetwork`` #498 by @pilosus
* fix variable length tuples support, #495 by @pilosus
* fix return type hint for ``create_model``, #526 by @dmontagu
* **Breaking Change:** fix ``.dict(skip_keys=True)`` skipping values set via alias (this involves changing
  ``validate_model()`` to always returns ``Tuple[Dict[str, Any], Set[str], Optional[ValidationError]]``), #517 by @sommd
* fix to schema generation for ``IPv4Address``, ``IPv6Address``, ``IPv4Interface``,
  ``IPv6Interface``, ``IPv4Network``, ``IPv6Network`` #532 by @euri10
* add ``Color`` type, #504 by @pilosus and @samuelcolvin

v0.25 (2019-05-05)
..................
* Improve documentation on self-referencing models and annotations, #487 by @theenglishway
* fix ``.dict()`` with extra keys, #490 by @JaewonKim
* support ``const`` keyword in ``Schema``, #434 by @Sean1708

v0.24 (2019-04-23)
..................
* fix handling ``ForwardRef`` in sub-types, like ``Union``, #464 by @tiangolo
* fix secret serialization, #465 by @atheuz
* Support custom validators for dataclasses, #454 by @primal100
* fix ``parse_obj`` to cope with dict-like objects, #472 by @samuelcolvin
* fix to schema generation in nested dataclass-based models, #474 by @NoAnyLove
* fix ``json`` for ``Path``, ``FilePath``, and ``DirectoryPath`` objects, #473 by @mikegoodspeed

v0.23 (2019-04-04)
..................
* improve documentation for contributing section, #441 by @pilosus
* improve README.rst to include essential information about the package, #446 by @pilosus
* ``IntEnum`` support, #444 by @potykion
* fix PyObject callable value, #409 by @pilosus
* fix ``black`` deprecation warnings after update, #451 by @pilosus
* fix ``ForwardRef`` collection bug, #450 by @tigerwings
* Support specialized ``ClassVars``, #455 by @tyrylu
* fix JSON serialization for ``ipaddress`` types, #333 by @pilosus
* add ``SecretStr`` and ``SecretBytes`` types, #452 by @atheuz

v0.22 (2019-03-29)
..................
* add ``IPv{4,6,Any}Network`` and ``IPv{4,6,Any}Interface`` types from ``ipaddress`` stdlib, #333 by @pilosus
* add docs for ``datetime`` types, #386 by @pilosus
* fix to schema generation in dataclass-based models, #408 by @pilosus
* fix path in nested models, #437 by @kataev
* add ``Sequence`` support, #304 by @pilosus

v0.21.0 (2019-03-15)
....................
* fix typo in ``NoneIsNotAllowedError`` message, #414 by @YaraslauZhylko
* add ``IPvAnyAddress``, ``IPv4Address`` and ``IPv6Address`` types, #333 by @pilosus

v0.20.1 (2019-02-26)
....................
* fix type hints of ``parse_obj`` and similar methods, #405 by @erosennin
* fix submodel validation, #403 by @samuelcolvin
* correct type hints for ``ValidationError.json``, #406 by @layday

v0.20.0 (2019-02-18)
....................
* fix tests for python 3.8, #396 by @samuelcolvin
* Adds fields to the ``dir`` method for autocompletion in interactive sessions, #398 by @dgasmith
* support ``ForwardRef`` (and therefore ``from __future__ import annotations``) with dataclasses, #397 by @samuelcolvin

v0.20.0a1 (2019-02-13)
......................
* **breaking change** (maybe): more sophisticated argument parsing for validators, any subset of
  ``values``, ``config`` and ``field`` is now permitted, eg. ``(cls, value, field)``,
  however the variadic key word argument ("``**kwargs``") **must** be called ``kwargs``, #388 by @samuelcolvin
* **breaking change**: Adds ``skip_defaults`` argument to ``BaseModel.dict()`` to allow skipping of fields that
  were not explicitly set, signature of ``Model.construct()`` changed, #389 by @dgasmith
* add ``py.typed`` marker file for PEP-561 support, #391 by @je-l
* Fix ``extra`` behaviour for multiple inheritance/mix-ins, #394 by @YaraslauZhylko

v0.19.0 (2019-02-04)
....................
* Support ``Callable`` type hint, fix #279 by @proofit404
* Fix schema for fields with ``validator`` decorator, fix #375 by @tiangolo
* Add ``multiple_of`` constraint to ``ConstrainedDecimal``, ``ConstrainedFloat``, ``ConstrainedInt``
  and their related types ``condecimal``, ``confloat``, and ``conint`` #371, thanks @StephenBrown2
* Deprecated ``ignore_extra`` and ``allow_extra`` Config fields in favor of ``extra``, #352 by @liiight
* Add type annotations to all functions, test fully with mypy, #373 by @samuelcolvin
* fix for 'missing' error with ``validate_all`` or ``validate_always``, #381 by @samuelcolvin
* Change the second/millisecond watershed for date/datetime parsing to ``2e10``, #385 by @samuelcolvin

v0.18.2 (2019-01-22)
....................
* Fix to schema generation with ``Optional`` fields, fix #361 by @samuelcolvin

v0.18.1 (2019-01-17)
....................
* add ``ConstrainedBytes`` and ``conbytes`` types, #315 @Gr1N
* adding ``MANIFEST.in`` to include license in package ``.tar.gz``, #358 by @samuelcolvin

v0.18.0 (2019-01-13)
....................
* **breaking change**: don't call validators on keys of dictionaries, #254 by @samuelcolvin
* Fix validators with ``always=True`` when the default is ``None`` or the type is optional, also prevent
  ``whole`` validators being called for sub-fields, fix #132 by @samuelcolvin
* improve documentation for settings priority and allow it to be easily changed, #343 by @samuelcolvin
* fix ``ignore_extra=False`` and ``allow_population_by_alias=True``, fix #257 by @samuelcolvin
* **breaking change**: Set ``BaseConfig`` attributes ``min_anystr_length`` and ``max_anystr_length`` to
  ``None`` by default, fix #349 in #350 by @tiangolo
* add support for postponed annotations, #348 by @samuelcolvin

v0.17.0 (2018-12-27)
....................
* fix schema for ``timedelta`` as number, #325 by @tiangolo
* prevent validators being called repeatedly after inheritance, #327 by @samuelcolvin
* prevent duplicate validator check in ipython, fix #312 by @samuelcolvin
* add "Using Pydantic" section to docs, #323 by @tiangolo & #326 by @samuelcolvin
* fix schema generation for fields annotated as ``: dict``, ``: list``,
  ``: tuple`` and ``: set``, #330 & #335 by @nkonin
* add support for constrained strings as dict keys in schema, #332 by @tiangolo
* support for passing Config class in dataclasses decorator, #276 by @jarekkar
  (**breaking change**: this supersedes the ``validate_assignment`` argument with ``config``)
* support for nested dataclasses, #334 by @samuelcolvin
* better errors when getting an ``ImportError`` with ``PyObject``, #309 by @samuelcolvin
* rename ``get_validators`` to ``__get_validators__``, deprecation warning on use of old name, #338 by @samuelcolvin
* support ``ClassVar`` by excluding such attributes from fields, #184 by @samuelcolvin

v0.16.1 (2018-12-10)
....................
* fix ``create_model`` to correctly use the passed ``__config__``, #320 by @hugoduncan

v0.16.0 (2018-12-03)
....................
* **breaking change**: refactor schema generation to be compatible with JSON Schema and OpenAPI specs, #308 by @tiangolo
* add ``schema`` to ``schema`` module to generate top-level schemas from base models, #308 by @tiangolo
* add additional fields to ``Schema`` class to declare validation for ``str`` and numeric values, #311 by @tiangolo
* rename ``_schema`` to ``schema`` on fields, #318 by @samuelcolvin
* add ``case_insensitive`` option to ``BaseSettings`` ``Config``, #277 by @jasonkuhrt

v0.15.0 (2018-11-18)
....................
* move codebase to use black, #287 by @samuelcolvin
* fix alias use in settings, #286 by @jasonkuhrt and @samuelcolvin
* fix datetime parsing in ``parse_date``, #298 by @samuelcolvin
* allow dataclass inheritance, fix #293 by @samuelcolvin
* fix ``PyObject = None``, fix #305 by @samuelcolvin
* allow ``Pattern`` type, fix #303 by @samuelcolvin

v0.14.0 (2018-10-02)
....................
* dataclasses decorator, #269 by @Gaunt and @samuelcolvin

v0.13.1 (2018-09-21)
.....................
* fix issue where int_validator doesn't cast a ``bool`` to an ``int`` #264 by @nphyatt
* add deep copy support for ``BaseModel.copy()`` #249, @gangefors

v0.13.0 (2018-08-25)
.....................
* raise an exception if a field's name shadows an existing ``BaseModel`` attribute #242
* add ``UrlStr`` and ``urlstr`` types #236
* timedelta json encoding ISO8601 and total seconds, custom json encoders #247, by @cfkanesan and @samuelcolvin
* allow ``timedelta`` objects as values for properties of type ``timedelta`` (matches ``datetime`` etc. behavior) #247

v0.12.1 (2018-07-31)
....................
* fix schema generation for fields defined using ``typing.Any`` #237

v0.12.0 (2018-07-31)
....................
* add ``by_alias`` argument in ``.dict()`` and ``.json()`` model methods #205
* add Json type support #214
* support tuples #227
* major improvements and changes to schema #213

v0.11.2 (2018-07-05)
....................
* add ``NewType`` support #115
* fix ``list``, ``set`` & ``tuple`` validation #225
* separate out ``validate_model`` method, allow errors to be returned along with valid values #221

v0.11.1 (2018-07-02)
....................
* support Python 3.7 #216, thanks @layday
* Allow arbitrary types in model #209, thanks @oldPadavan

v0.11.0 (2018-06-28)
....................
* make ``list``, ``tuple`` and ``set`` types stricter #86
* **breaking change**: remove msgpack parsing #201
* add ``FilePath`` and ``DirectoryPath`` types #10
* model schema generation #190
* JSON serialisation of models and schemas #133

v0.10.0 (2018-06-11)
....................
* add ``Config.allow_population_by_alias`` #160, thanks @bendemaree
* **breaking change**: new errors format #179, thanks @Gr1N
* **breaking change**: removed ``Config.min_number_size`` and ``Config.max_number_size`` #183, thanks @Gr1N
* **breaking change**: correct behaviour of ``lt`` and ``gt`` arguments to ``conint`` etc. #188
  for the old behaviour use ``le`` and ``ge`` #194, thanks @jaheba
* added error context and ability to redefine error message templates using ``Config.error_msg_templates`` #183,
  thanks @Gr1N
* fix typo in validator exception #150
* copy defaults to model values, so different models don't share objects #154

v0.9.1 (2018-05-10)
...................
* allow custom ``get_field_config`` on config classes #159
* add ``UUID1``, ``UUID3``, ``UUID4`` and ``UUID5`` types #167, thanks @Gr1N
* modify some inconsistent docstrings and annotations #173, thanks @YannLuo
* fix type annotations for exotic types #171, thanks @Gr1N
* re-use type validators in exotic types #171
* scheduled monthly requirements updates #168
* add ``Decimal``, ``ConstrainedDecimal`` and ``condecimal`` types #170, thanks @Gr1N

v0.9.0 (2018-04-28)
...................
* tweak email-validator import error message #145
* fix parse error of ``parse_date()`` and ``parse_datetime()`` when input is 0 #144, thanks @YannLuo
* add ``Config.anystr_strip_whitespace`` and ``strip_whitespace`` kwarg to ``constr``,
  by default values is ``False`` #163, thanks @Gr1N
* add ``ConstrainedFloat``, ``confloat``, ``PositiveFloat`` and ``NegativeFloat`` types #166, thanks @Gr1N

v0.8.0 (2018-03-25)
...................
* fix type annotation for ``inherit_config`` #139
* **breaking change**: check for invalid field names in validators #140
* validate attributes of parent models #141
* **breaking change**: email validation now uses
  `email-validator <https://github.com/JoshData/python-email-validator>`_ #142

v0.7.1 (2018-02-07)
...................
* fix bug with ``create_model`` modifying the base class

v0.7.0 (2018-02-06)
...................
* added compatibility with abstract base classes (ABCs) #123
* add ``create_model`` method #113 #125
* **breaking change**: rename ``.config`` to ``.__config__`` on a model
* **breaking change**: remove deprecated ``.values()`` on a model, use ``.dict()`` instead
* remove use of ``OrderedDict`` and use simple dict #126
* add ``Config.use_enum_values`` #127
* add wildcard validators of the form ``@validate('*')`` #128

v0.6.4 (2018-02-01)
...................
* allow python date and times objects #122

v0.6.3 (2017-11-26)
...................
* fix direct install without ``README.rst`` present

v0.6.2 (2017-11-13)
...................
* errors for invalid validator use
* safer check for complex models in ``Settings``

v0.6.1 (2017-11-08)
...................
* prevent duplicate validators, #101
* add ``always`` kwarg to validators, #102

v0.6.0 (2017-11-07)
...................
* assignment validation #94, thanks petroswork!
* JSON in environment variables for complex types, #96
* add ``validator`` decorators for complex validation, #97
* depreciate ``values(...)`` and replace with ``.dict(...)``, #99

v0.5.0 (2017-10-23)
...................
* add ``UUID`` validation #89
* remove ``index`` and ``track`` from error object (json) if they're null #90
* improve the error text when a list is provided rather than a dict #90
* add benchmarks table to docs #91

v0.4.0 (2017-07-08)
...................
* show length in string validation error
* fix aliases in config during inheritance #55
* simplify error display
* use unicode ellipsis in ``truncate``
* add ``parse_obj``, ``parse_raw`` and ``parse_file`` helper functions #58
* switch annotation only fields to come first in fields list not last

v0.3.0 (2017-06-21)
...................
* immutable models via ``config.allow_mutation = False``, associated cleanup and performance improvement #44
* immutable helper methods ``construct()`` and ``copy()`` #53
* allow pickling of models #53
* ``setattr`` is removed as ``__setattr__`` is now intelligent #44
* ``raise_exception`` removed, Models now always raise exceptions #44
* instance method validators removed
* django-restful-framework benchmarks added #47
* fix inheritance bug #49
* make str type stricter so list, dict etc are not coerced to strings. #52
* add ``StrictStr`` which only always strings as input #52

v0.2.1 (2017-06-07)
...................
* pypi and travis together messed up the deploy of ``v0.2`` this should fix it

v0.2.0 (2017-06-07)
...................
* **breaking change**: ``values()`` on a model is now a method not a property,
  takes ``include`` and ``exclude`` arguments
* allow annotation only fields to support mypy
* add pretty ``to_string(pretty=True)`` method for models

v0.1.0 (2017-06-03)
...................
* add docs
* add history<|MERGE_RESOLUTION|>--- conflicted
+++ resolved
@@ -5,18 +5,14 @@
 
 v0.31 (unreleased)
 ..................
-<<<<<<< HEAD
-* use ``inspect.cleandoc`` internally to get model description, #657 by @tiangolo
-* nested classes which inherit and change ``__init__`` are now correctly processed while still allowing ``self`` as a
-=======
 * better support for floating point `multiple_of` values, #652 by @justindujardin
 * fix schema generation for ``NewType`` and ``Literal``, #649 by @dmontagu
 * add documentation for Literal type, #651 by @dmontagu
+* use ``inspect.cleandoc`` internally to get model description, #657 by @tiangolo
 
 v0.30.1 (2019-07-15)
 ....................
 * fix so nested classes which inherit and change ``__init__`` are correctly processed while still allowing ``self`` as a
->>>>>>> bc600145
   parameter, #644 by @lnaden and @dgasmith
 
 v0.30 (2019-07-07)
