--- conflicted
+++ resolved
@@ -10,12 +10,9 @@
   ``whole`` validators being called for sub-fields, fix #132 by @samuelcolvin
 * improve documentation for settings priority and allow it to be easily changed, #343 by @samuelcolvin
 * fix ``ignore_extra=False`` and ``allow_population_by_alias=True``, fix #257 by @samuelcolvin
-<<<<<<< HEAD
-* Deprecated ``ignore_extra`` and ``allow_extra`` Config fields in favor of ``extra``, #352 by @liiight
-=======
 * **breaking change**: Set ``BaseConfig`` attributes ``min_anystr_length`` and ``max_anystr_length`` to
     ``None`` by default, fix #349 in #350, by @tiangolo
->>>>>>> 32d5cdcb
+* Deprecated ``ignore_extra`` and ``allow_extra`` Config fields in favor of ``extra``, #352 by @liiight
 
 v0.17.0 (2018-12-27)
 ....................
