.. :changelog:

History
-------

v0.28 (unreleased)
..................
* fix support for JSON Schema generation when using models with circular references in Python 3.7, #572 by @tiangolo
* support ``__post_init_post_parse__`` on dataclasses, #567 by @sevaho
* allow dumping dataclasses to JSON, #575 by @samuelcolvin and @DanielOberg
<<<<<<< HEAD
* ORM mode, #562 by @samuelcolvin
=======
* fix ``pydantic.compiled`` on ipython, #573 by @dmontagu and @samuelcolvin
>>>>>>> 6d5c48e3

v0.27 (2019-05-30)
..................
* **breaking change**  ``_pydantic_post_init`` to execute dataclass' original ``__post_init__`` before
  validation, #560 by @HeavenVolkoff
* fix handling of generic types without specified parameters, #550 by @dmontagu
* **breaking change** (maybe): this is the first release compiled with **cython**, see the docs and please
  submit an issue if you run into problems

v0.27.0a1 (2019-05-26)
......................
* fix JSON Schema for ``list``, ``tuple``, and ``set``, #540 by @tiangolo
* compiling with cython, ``manylinux`` binaries, some other performance improvements, #548 by @samuelcolvin

v0.26 (2019-05-22)
..................
* fix to schema generation for ``IPvAnyAddress``, ``IPvAnyInterface``, ``IPvAnyNetwork`` #498 by @pilosus
* fix variable length tuples support, #495 by @pilosus
* fix return type hint for ``create_model``, #526 by @dmontagu
* **Breaking Change:** fix ``.dict(skip_keys=True)`` skipping values set via alias (this involves changing
  ``validate_model()`` to always returns ``Tuple[Dict[str, Any], Set[str], Optional[ValidationError]]``), #517 by @sommd
* fix to schema generation for ``IPv4Address``, ``IPv6Address``, ``IPv4Interface``,
  ``IPv6Interface``, ``IPv4Network``, ``IPv6Network`` #532 by @euri10
* add ``Color`` type, #504 by @pilosus and @samuelcolvin

v0.25 (2019-05-05)
..................
* Improve documentation on self-referencing models and annotations, #487 by @theenglishway
* fix ``.dict()`` with extra keys, #490 by @JaewonKim
* support ``const`` keyword in ``Schema``, #434 by @Sean1708

v0.24 (2019-04-23)
..................
* fix handling ``ForwardRef`` in sub-types, like ``Union``, #464 by @tiangolo
* fix secret serialization, #465 by @atheuz
* Support custom validators for dataclasses, #454 by @primal100
* fix ``parse_obj`` to cope with dict-like objects, #472 by @samuelcolvin
* fix to schema generation in nested dataclass-based models, #474 by @NoAnyLove
* fix ``json`` for ``Path``, ``FilePath``, and ``DirectoryPath`` objects, #473 by @mikegoodspeed

v0.23 (2019-04-04)
..................
* improve documentation for contributing section, #441 by @pilosus
* improve README.rst to include essential information about the package, #446 by @pilosus
* ``IntEnum`` support, #444 by @potykion
* fix PyObject callable value, #409 by @pilosus
* fix ``black`` deprecation warnings after update, #451 by @pilosus
* fix ``ForwardRef`` collection bug, #450 by @tigerwings
* Support specialized ``ClassVars``, #455 by @tyrylu
* fix JSON serialization for ``ipaddress`` types, #333 by @pilosus
* add ``SecretStr`` and ``SecretBytes`` types, #452 by @atheuz

v0.22 (2019-03-29)
..................
* add ``IPv{4,6,Any}Network`` and ``IPv{4,6,Any}Interface`` types from ``ipaddress`` stdlib, #333 by @pilosus
* add docs for ``datetime`` types, #386 by @pilosus
* fix to schema generation in dataclass-based models, #408 by @pilosus
* fix path in nested models, #437 by @kataev
* add ``Sequence`` support, #304 by @pilosus

v0.21.0 (2019-03-15)
....................
* fix typo in ``NoneIsNotAllowedError`` message, #414 by @YaraslauZhylko
* add ``IPvAnyAddress``, ``IPv4Address`` and ``IPv6Address`` types, #333 by @pilosus

v0.20.1 (2019-02-26)
....................
* fix type hints of ``parse_obj`` and similar methods, #405 by @erosennin
* fix submodel validation, #403 by @samuelcolvin
* correct type hints for ``ValidationError.json``, #406 by @layday

v0.20.0 (2019-02-18)
....................
* fix tests for python 3.8, #396 by @samuelcolvin
* Adds fields to the ``dir`` method for autocompletion in interactive sessions, #398 by @dgasmith
* support ``ForwardRef`` (and therefore ``from __future__ import annotations``) with dataclasses, #397 by @samuelcolvin

v0.20.0a1 (2019-02-13)
......................
* **breaking change** (maybe): more sophisticated argument parsing for validators, any subset of
  ``values``, ``config`` and ``field`` is now permitted, eg. ``(cls, value, field)``,
  however the variadic key word argument ("``**kwargs``") **must** be called ``kwargs``, #388 by @samuelcolvin
* **breaking change**: Adds ``skip_defaults`` argument to ``BaseModel.dict()`` to allow skipping of fields that
  were not explicitly set, signature of ``Model.construct()`` changed, #389 by @dgasmith
* add ``py.typed`` marker file for PEP-561 support, #391 by @je-l
* Fix ``extra`` behaviour for multiple inheritance/mix-ins, #394 by @YaraslauZhylko

v0.19.0 (2019-02-04)
....................
* Support ``Callable`` type hint, fix #279 by @proofit404
* Fix schema for fields with ``validator`` decorator, fix #375 by @tiangolo
* Add ``multiple_of`` constraint to ``ConstrainedDecimal``, ``ConstrainedFloat``, ``ConstrainedInt``
  and their related types ``condecimal``, ``confloat``, and ``conint`` #371, thanks @StephenBrown2
* Deprecated ``ignore_extra`` and ``allow_extra`` Config fields in favor of ``extra``, #352 by @liiight
* Add type annotations to all functions, test fully with mypy, #373 by @samuelcolvin
* fix for 'missing' error with ``validate_all`` or ``validate_always``, #381 by @samuelcolvin
* Change the second/millisecond watershed for date/datetime parsing to ``2e10``, #385 by @samuelcolvin

v0.18.2 (2019-01-22)
....................
* Fix to schema generation with ``Optional`` fields, fix #361 by @samuelcolvin

v0.18.1 (2019-01-17)
....................
* add ``ConstrainedBytes`` and ``conbytes`` types, #315 @Gr1N
* adding ``MANIFEST.in`` to include license in package ``.tar.gz``, #358 by @samuelcolvin

v0.18.0 (2019-01-13)
....................
* **breaking change**: don't call validators on keys of dictionaries, #254 by @samuelcolvin
* Fix validators with ``always=True`` when the default is ``None`` or the type is optional, also prevent
  ``whole`` validators being called for sub-fields, fix #132 by @samuelcolvin
* improve documentation for settings priority and allow it to be easily changed, #343 by @samuelcolvin
* fix ``ignore_extra=False`` and ``allow_population_by_alias=True``, fix #257 by @samuelcolvin
* **breaking change**: Set ``BaseConfig`` attributes ``min_anystr_length`` and ``max_anystr_length`` to
  ``None`` by default, fix #349 in #350 by @tiangolo
* add support for postponed annotations, #348 by @samuelcolvin

v0.17.0 (2018-12-27)
....................
* fix schema for ``timedelta`` as number, #325 by @tiangolo
* prevent validators being called repeatedly after inheritance, #327 by @samuelcolvin
* prevent duplicate validator check in ipython, fix #312 by @samuelcolvin
* add "Using Pydantic" section to docs, #323 by @tiangolo & #326 by @samuelcolvin
* fix schema generation for fields annotated as ``: dict``, ``: list``,
  ``: tuple`` and ``: set``, #330 & #335 by @nkonin
* add support for constrained strings as dict keys in schema, #332 by @tiangolo
* support for passing Config class in dataclasses decorator, #276 by @jarekkar
  (**breaking change**: this supersedes the ``validate_assignment`` argument with ``config``)
* support for nested dataclasses, #334 by @samuelcolvin
* better errors when getting an ``ImportError`` with ``PyObject``, #309 by @samuelcolvin
* rename ``get_validators`` to ``__get_validators__``, deprecation warning on use of old name, #338 by @samuelcolvin
* support ``ClassVar`` by excluding such attributes from fields, #184 by @samuelcolvin

v0.16.1 (2018-12-10)
....................
* fix ``create_model`` to correctly use the passed ``__config__``, #320 by @hugoduncan

v0.16.0 (2018-12-03)
....................
* **breaking change**: refactor schema generation to be compatible with JSON Schema and OpenAPI specs, #308 by @tiangolo
* add ``schema`` to ``schema`` module to generate top-level schemas from base models, #308 by @tiangolo
* add additional fields to ``Schema`` class to declare validation for ``str`` and numeric values, #311 by @tiangolo
* rename ``_schema`` to ``schema`` on fields, #318 by @samuelcolvin
* add ``case_insensitive`` option to ``BaseSettings`` ``Config``, #277 by @jasonkuhrt

v0.15.0 (2018-11-18)
....................
* move codebase to use black, #287 by @samuelcolvin
* fix alias use in settings, #286 by @jasonkuhrt and @samuelcolvin
* fix datetime parsing in ``parse_date``, #298 by @samuelcolvin
* allow dataclass inheritance, fix #293 by @samuelcolvin
* fix ``PyObject = None``, fix #305 by @samuelcolvin
* allow ``Pattern`` type, fix #303 by @samuelcolvin

v0.14.0 (2018-10-02)
....................
* dataclasses decorator, #269 by @Gaunt and @samuelcolvin

v0.13.1 (2018-09-21)
.....................
* fix issue where int_validator doesn't cast a ``bool`` to an ``int`` #264 by @nphyatt
* add deep copy support for ``BaseModel.copy()`` #249, @gangefors

v0.13.0 (2018-08-25)
.....................
* raise an exception if a field's name shadows an existing ``BaseModel`` attribute #242
* add ``UrlStr`` and ``urlstr`` types #236
* timedelta json encoding ISO8601 and total seconds, custom json encoders #247, by @cfkanesan and @samuelcolvin
* allow ``timedelta`` objects as values for properties of type ``timedelta`` (matches ``datetime`` etc. behavior) #247

v0.12.1 (2018-07-31)
....................
* fix schema generation for fields defined using ``typing.Any`` #237

v0.12.0 (2018-07-31)
....................
* add ``by_alias`` argument in ``.dict()`` and ``.json()`` model methods #205
* add Json type support #214
* support tuples #227
* major improvements and changes to schema #213

v0.11.2 (2018-07-05)
....................
* add ``NewType`` support #115
* fix ``list``, ``set`` & ``tuple`` validation #225
* separate out ``validate_model`` method, allow errors to be returned along with valid values #221

v0.11.1 (2018-07-02)
....................
* support Python 3.7 #216, thanks @layday
* Allow arbitrary types in model #209, thanks @oldPadavan

v0.11.0 (2018-06-28)
....................
* make ``list``, ``tuple`` and ``set`` types stricter #86
* **breaking change**: remove msgpack parsing #201
* add ``FilePath`` and ``DirectoryPath`` types #10
* model schema generation #190
* JSON serialisation of models and schemas #133

v0.10.0 (2018-06-11)
....................
* add ``Config.allow_population_by_alias`` #160, thanks @bendemaree
* **breaking change**: new errors format #179, thanks @Gr1N
* **breaking change**: removed ``Config.min_number_size`` and ``Config.max_number_size`` #183, thanks @Gr1N
* **breaking change**: correct behaviour of ``lt`` and ``gt`` arguments to ``conint`` etc. #188
  for the old behaviour use ``le`` and ``ge`` #194, thanks @jaheba
* added error context and ability to redefine error message templates using ``Config.error_msg_templates`` #183,
  thanks @Gr1N
* fix typo in validator exception #150
* copy defaults to model values, so different models don't share objects #154

v0.9.1 (2018-05-10)
...................
* allow custom ``get_field_config`` on config classes #159
* add ``UUID1``, ``UUID3``, ``UUID4`` and ``UUID5`` types #167, thanks @Gr1N
* modify some inconsistent docstrings and annotations #173, thanks @YannLuo
* fix type annotations for exotic types #171, thanks @Gr1N
* re-use type validators in exotic types #171
* scheduled monthly requirements updates #168
* add ``Decimal``, ``ConstrainedDecimal`` and ``condecimal`` types #170, thanks @Gr1N

v0.9.0 (2018-04-28)
...................
* tweak email-validator import error message #145
* fix parse error of ``parse_date()`` and ``parse_datetime()`` when input is 0 #144, thanks @YannLuo
* add ``Config.anystr_strip_whitespace`` and ``strip_whitespace`` kwarg to ``constr``,
  by default values is ``False`` #163, thanks @Gr1N
* add ``ConstrainedFloat``, ``confloat``, ``PositiveFloat`` and ``NegativeFloat`` types #166, thanks @Gr1N

v0.8.0 (2018-03-25)
...................
* fix type annotation for ``inherit_config`` #139
* **breaking change**: check for invalid field names in validators #140
* validate attributes of parent models #141
* **breaking change**: email validation now uses
  `email-validator <https://github.com/JoshData/python-email-validator>`_ #142

v0.7.1 (2018-02-07)
...................
* fix bug with ``create_model`` modifying the base class

v0.7.0 (2018-02-06)
...................
* added compatibility with abstract base classes (ABCs) #123
* add ``create_model`` method #113 #125
* **breaking change**: rename ``.config`` to ``.__config__`` on a model
* **breaking change**: remove deprecated ``.values()`` on a model, use ``.dict()`` instead
* remove use of ``OrderedDict`` and use simple dict #126
* add ``Config.use_enum_values`` #127
* add wildcard validators of the form ``@validate('*')`` #128

v0.6.4 (2018-02-01)
...................
* allow python date and times objects #122

v0.6.3 (2017-11-26)
...................
* fix direct install without ``README.rst`` present

v0.6.2 (2017-11-13)
...................
* errors for invalid validator use
* safer check for complex models in ``Settings``

v0.6.1 (2017-11-08)
...................
* prevent duplicate validators, #101
* add ``always`` kwarg to validators, #102

v0.6.0 (2017-11-07)
...................
* assignment validation #94, thanks petroswork!
* JSON in environment variables for complex types, #96
* add ``validator`` decorators for complex validation, #97
* depreciate ``values(...)`` and replace with ``.dict(...)``, #99

v0.5.0 (2017-10-23)
...................
* add ``UUID`` validation #89
* remove ``index`` and ``track`` from error object (json) if they're null #90
* improve the error text when a list is provided rather than a dict #90
* add benchmarks table to docs #91

v0.4.0 (2017-07-08)
...................
* show length in string validation error
* fix aliases in config during inheritance #55
* simplify error display
* use unicode ellipsis in ``truncate``
* add ``parse_obj``, ``parse_raw`` and ``parse_file`` helper functions #58
* switch annotation only fields to come first in fields list not last

v0.3.0 (2017-06-21)
...................
* immutable models via ``config.allow_mutation = False``, associated cleanup and performance improvement #44
* immutable helper methods ``construct()`` and ``copy()`` #53
* allow pickling of models #53
* ``setattr`` is removed as ``__setattr__`` is now intelligent #44
* ``raise_exception`` removed, Models now always raise exceptions #44
* instance method validators removed
* django-restful-framework benchmarks added #47
* fix inheritance bug #49
* make str type stricter so list, dict etc are not coerced to strings. #52
* add ``StrictStr`` which only always strings as input #52

v0.2.1 (2017-06-07)
...................
* pypi and travis together messed up the deploy of ``v0.2`` this should fix it

v0.2.0 (2017-06-07)
...................
* **breaking change**: ``values()`` on a model is now a method not a property,
  takes ``include`` and ``exclude`` arguments
* allow annotation only fields to support mypy
* add pretty ``to_string(pretty=True)`` method for models

v0.1.0 (2017-06-03)
...................
* add docs
* add history<|MERGE_RESOLUTION|>--- conflicted
+++ resolved
@@ -8,11 +8,8 @@
 * fix support for JSON Schema generation when using models with circular references in Python 3.7, #572 by @tiangolo
 * support ``__post_init_post_parse__`` on dataclasses, #567 by @sevaho
 * allow dumping dataclasses to JSON, #575 by @samuelcolvin and @DanielOberg
-<<<<<<< HEAD
 * ORM mode, #562 by @samuelcolvin
-=======
 * fix ``pydantic.compiled`` on ipython, #573 by @dmontagu and @samuelcolvin
->>>>>>> 6d5c48e3
 
 v0.27 (2019-05-30)
 ..................
