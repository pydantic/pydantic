--- conflicted
+++ resolved
@@ -7,14 +7,11 @@
 ....................
 * Support ``Callable`` type hint, fix #279 by @proofit404
 * Fix schema for fields with ``validator`` decorator, fix #375 by @tiangolo
-<<<<<<< HEAD
-* fix for 'missing' error with ``validate_all`` or ``validate_always``, #381 by @samuelcolvin
-=======
 * Add ``multiple_of`` constraint to ``ConstrainedDecimal``, ``ConstrainedFloat``, ``ConstrainedInt``
   and their related types ``condecimal``, ``confloat``, and ``conint`` #371, thanks @StephenBrown2
 * Deprecated ``ignore_extra`` and ``allow_extra`` Config fields in favor of ``extra``, #352 by @liiight
 * Add type annotations to all functions, test fully with mypy, #373 by @samuelcolvin
->>>>>>> 9ef40183
+* fix for 'missing' error with ``validate_all`` or ``validate_always``, #381 by @samuelcolvin
 
 v0.18.2 (2019-01-22)
 ....................
