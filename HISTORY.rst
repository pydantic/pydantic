.. :changelog:

History
-------

v0.27.0a1 (2019-05-26)
......................
* fix JSON Schema for ``list``, ``tuple``, and ``set``, #540 by @tiangolo
<<<<<<< HEAD
* compiling with cython, ``manylinux`` binaries, some other performance improvements, #548 by @samuelcolvin
=======
* Change `_pydantic_post_init` to execute dataclass' original `__post_init__` before
  validation, #560 by @HeavenVolkoff
* fix handling of generic types without specified parameters, #550 by @dmontagu
>>>>>>> af26f7f1

v0.26 (2019-05-22)
..................
* fix to schema generation for ``IPvAnyAddress``, ``IPvAnyInterface``, ``IPvAnyNetwork`` #498 by @pilosus
* fix variable length tuples support, #495 by @pilosus
* fix return type hint for ``create_model``, #526 by @dmontagu
* **Breaking Change:** fix ``.dict(skip_keys=True)`` skipping values set via alias (this involves changing
  ``validate_model()`` to always returns ``Tuple[Dict[str, Any], Set[str], Optional[ValidationError]]``), #517 by @sommd
* fix to schema generation for ``IPv4Address``, ``IPv6Address``, ``IPv4Interface``,
  ``IPv6Interface``, ``IPv4Network``, ``IPv6Network`` #532 by @euri10
* add ``Color`` type, #504 by @pilosus and @samuelcolvin

v0.25 (2019-05-05)
..................
* Improve documentation on self-referencing models and annotations, #487 by @theenglishway
* fix ``.dict()`` with extra keys, #490 by @JaewonKim
* support ``const`` keyword in ``Schema``, #434 by @Sean1708

v0.24 (2019-04-23)
..................
* fix handling ``ForwardRef`` in sub-types, like ``Union``, #464 by @tiangolo
* fix secret serialization, #465 by @atheuz
* Support custom validators for dataclasses, #454 by @primal100
* fix ``parse_obj`` to cope with dict-like objects, #472 by @samuelcolvin
* fix to schema generation in nested dataclass-based models, #474 by @NoAnyLove
* fix ``json`` for ``Path``, ``FilePath``, and ``DirectoryPath`` objects, #473 by @mikegoodspeed

v0.23 (2019-04-04)
..................
* improve documentation for contributing section, #441 by @pilosus
* improve README.rst to include essential information about the package, #446 by @pilosus
* ``IntEnum`` support, #444 by @potykion
* fix PyObject callable value, #409 by @pilosus
* fix ``black`` deprecation warnings after update, #451 by @pilosus
* fix ``ForwardRef`` collection bug, #450 by @tigerwings
* Support specialized ``ClassVars``, #455 by @tyrylu
* fix JSON serialization for ``ipaddress`` types, #333 by @pilosus
* add ``SecretStr`` and ``SecretBytes`` types, #452 by @atheuz

v0.22 (2019-03-29)
..................
* add ``IPv{4,6,Any}Network`` and ``IPv{4,6,Any}Interface`` types from ``ipaddress`` stdlib, #333 by @pilosus
* add docs for ``datetime`` types, #386 by @pilosus
* fix to schema generation in dataclass-based models, #408 by @pilosus
* fix path in nested models, #437 by @kataev
* add ``Sequence`` support, #304 by @pilosus

v0.21.0 (2019-03-15)
....................
* fix typo in ``NoneIsNotAllowedError`` message, #414 by @YaraslauZhylko
* add ``IPvAnyAddress``, ``IPv4Address`` and ``IPv6Address`` types, #333 by @pilosus

v0.20.1 (2019-02-26)
....................
* fix type hints of ``parse_obj`` and similar methods, #405 by @erosennin
* fix submodel validation, #403 by @samuelcolvin
* correct type hints for ``ValidationError.json``, #406 by @layday

v0.20.0 (2019-02-18)
....................
* fix tests for python 3.8, #396 by @samuelcolvin
* Adds fields to the ``dir`` method for autocompletion in interactive sessions, #398 by @dgasmith
* support ``ForwardRef`` (and therefore ``from __future__ import annotations``) with dataclasses, #397 by @samuelcolvin

v0.20.0a1 (2019-02-13)
......................
* **breaking change** (maybe): more sophisticated argument parsing for validators, any subset of
  ``values``, ``config`` and ``field`` is now permitted, eg. ``(cls, value, field)``,
  however the variadic key word argument ("``**kwargs``") **must** be called ``kwargs``, #388 by @samuelcolvin
* **breaking change**: Adds ``skip_defaults`` argument to ``BaseModel.dict()`` to allow skipping of fields that
  were not explicitly set, signature of ``Model.construct()`` changed, #389 by @dgasmith
* add ``py.typed`` marker file for PEP-561 support, #391 by @je-l
* Fix ``extra`` behaviour for multiple inheritance/mix-ins, #394 by @YaraslauZhylko

v0.19.0 (2019-02-04)
....................
* Support ``Callable`` type hint, fix #279 by @proofit404
* Fix schema for fields with ``validator`` decorator, fix #375 by @tiangolo
* Add ``multiple_of`` constraint to ``ConstrainedDecimal``, ``ConstrainedFloat``, ``ConstrainedInt``
  and their related types ``condecimal``, ``confloat``, and ``conint`` #371, thanks @StephenBrown2
* Deprecated ``ignore_extra`` and ``allow_extra`` Config fields in favor of ``extra``, #352 by @liiight
* Add type annotations to all functions, test fully with mypy, #373 by @samuelcolvin
* fix for 'missing' error with ``validate_all`` or ``validate_always``, #381 by @samuelcolvin
* Change the second/millisecond watershed for date/datetime parsing to ``2e10``, #385 by @samuelcolvin

v0.18.2 (2019-01-22)
....................
* Fix to schema generation with ``Optional`` fields, fix #361 by @samuelcolvin

v0.18.1 (2019-01-17)
....................
* add ``ConstrainedBytes`` and ``conbytes`` types, #315 @Gr1N
* adding ``MANIFEST.in`` to include license in package ``.tar.gz``, #358 by @samuelcolvin

v0.18.0 (2019-01-13)
....................
* **breaking change**: don't call validators on keys of dictionaries, #254 by @samuelcolvin
* Fix validators with ``always=True`` when the default is ``None`` or the type is optional, also prevent
  ``whole`` validators being called for sub-fields, fix #132 by @samuelcolvin
* improve documentation for settings priority and allow it to be easily changed, #343 by @samuelcolvin
* fix ``ignore_extra=False`` and ``allow_population_by_alias=True``, fix #257 by @samuelcolvin
* **breaking change**: Set ``BaseConfig`` attributes ``min_anystr_length`` and ``max_anystr_length`` to
  ``None`` by default, fix #349 in #350 by @tiangolo
* add support for postponed annotations, #348 by @samuelcolvin

v0.17.0 (2018-12-27)
....................
* fix schema for ``timedelta`` as number, #325 by @tiangolo
* prevent validators being called repeatedly after inheritance, #327 by @samuelcolvin
* prevent duplicate validator check in ipython, fix #312 by @samuelcolvin
* add "Using Pydantic" section to docs, #323 by @tiangolo & #326 by @samuelcolvin
* fix schema generation for fields annotated as ``: dict``, ``: list``,
  ``: tuple`` and ``: set``, #330 & #335 by @nkonin
* add support for constrained strings as dict keys in schema, #332 by @tiangolo
* support for passing Config class in dataclasses decorator, #276 by @jarekkar
  (**breaking change**: this supersedes the ``validate_assignment`` argument with ``config``)
* support for nested dataclasses, #334 by @samuelcolvin
* better errors when getting an ``ImportError`` with ``PyObject``, #309 by @samuelcolvin
* rename ``get_validators`` to ``__get_validators__``, deprecation warning on use of old name, #338 by @samuelcolvin
* support ``ClassVar`` by excluding such attributes from fields, #184 by @samuelcolvin

v0.16.1 (2018-12-10)
....................
* fix ``create_model`` to correctly use the passed ``__config__``, #320 by @hugoduncan

v0.16.0 (2018-12-03)
....................
* **breaking change**: refactor schema generation to be compatible with JSON Schema and OpenAPI specs, #308 by @tiangolo
* add ``schema`` to ``schema`` module to generate top-level schemas from base models, #308 by @tiangolo
* add additional fields to ``Schema`` class to declare validation for ``str`` and numeric values, #311 by @tiangolo
* rename ``_schema`` to ``schema`` on fields, #318 by @samuelcolvin
* add ``case_insensitive`` option to ``BaseSettings`` ``Config``, #277 by @jasonkuhrt

v0.15.0 (2018-11-18)
....................
* move codebase to use black, #287 by @samuelcolvin
* fix alias use in settings, #286 by @jasonkuhrt and @samuelcolvin
* fix datetime parsing in ``parse_date``, #298 by @samuelcolvin
* allow dataclass inheritance, fix #293 by @samuelcolvin
* fix ``PyObject = None``, fix #305 by @samuelcolvin
* allow ``Pattern`` type, fix #303 by @samuelcolvin

v0.14.0 (2018-10-02)
....................
* dataclasses decorator, #269 by @Gaunt and @samuelcolvin

v0.13.1 (2018-09-21)
.....................
* fix issue where int_validator doesn't cast a ``bool`` to an ``int`` #264 by @nphyatt
* add deep copy support for ``BaseModel.copy()`` #249, @gangefors

v0.13.0 (2018-08-25)
.....................
* raise an exception if a field's name shadows an existing ``BaseModel`` attribute #242
* add ``UrlStr`` and ``urlstr`` types #236
* timedelta json encoding ISO8601 and total seconds, custom json encoders #247, by @cfkanesan and @samuelcolvin
* allow ``timedelta`` objects as values for properties of type ``timedelta`` (matches ``datetime`` etc. behavior) #247

v0.12.1 (2018-07-31)
....................
* fix schema generation for fields defined using ``typing.Any`` #237

v0.12.0 (2018-07-31)
....................
* add ``by_alias`` argument in ``.dict()`` and ``.json()`` model methods #205
* add Json type support #214
* support tuples #227
* major improvements and changes to schema #213

v0.11.2 (2018-07-05)
....................
* add ``NewType`` support #115
* fix ``list``, ``set`` & ``tuple`` validation #225
* separate out ``validate_model`` method, allow errors to be returned along with valid values #221

v0.11.1 (2018-07-02)
....................
* support Python 3.7 #216, thanks @layday
* Allow arbitrary types in model #209, thanks @oldPadavan

v0.11.0 (2018-06-28)
....................
* make ``list``, ``tuple`` and ``set`` types stricter #86
* **breaking change**: remove msgpack parsing #201
* add ``FilePath`` and ``DirectoryPath`` types #10
* model schema generation #190
* JSON serialisation of models and schemas #133

v0.10.0 (2018-06-11)
....................
* add ``Config.allow_population_by_alias`` #160, thanks @bendemaree
* **breaking change**: new errors format #179, thanks @Gr1N
* **breaking change**: removed ``Config.min_number_size`` and ``Config.max_number_size`` #183, thanks @Gr1N
* **breaking change**: correct behaviour of ``lt`` and ``gt`` arguments to ``conint`` etc. #188
  for the old behaviour use ``le`` and ``ge`` #194, thanks @jaheba
* added error context and ability to redefine error message templates using ``Config.error_msg_templates`` #183,
  thanks @Gr1N
* fix typo in validator exception #150
* copy defaults to model values, so different models don't share objects #154

v0.9.1 (2018-05-10)
...................
* allow custom ``get_field_config`` on config classes #159
* add ``UUID1``, ``UUID3``, ``UUID4`` and ``UUID5`` types #167, thanks @Gr1N
* modify some inconsistent docstrings and annotations #173, thanks @YannLuo
* fix type annotations for exotic types #171, thanks @Gr1N
* re-use type validators in exotic types #171
* scheduled monthly requirements updates #168
* add ``Decimal``, ``ConstrainedDecimal`` and ``condecimal`` types #170, thanks @Gr1N

v0.9.0 (2018-04-28)
...................
* tweak email-validator import error message #145
* fix parse error of ``parse_date()`` and ``parse_datetime()`` when input is 0 #144, thanks @YannLuo
* add ``Config.anystr_strip_whitespace`` and ``strip_whitespace`` kwarg to ``constr``,
  by default values is ``False`` #163, thanks @Gr1N
* add ``ConstrainedFloat``, ``confloat``, ``PositiveFloat`` and ``NegativeFloat`` types #166, thanks @Gr1N

v0.8.0 (2018-03-25)
...................
* fix type annotation for ``inherit_config`` #139
* **breaking change**: check for invalid field names in validators #140
* validate attributes of parent models #141
* **breaking change**: email validation now uses
  `email-validator <https://github.com/JoshData/python-email-validator>`_ #142

v0.7.1 (2018-02-07)
...................
* fix bug with ``create_model`` modifying the base class

v0.7.0 (2018-02-06)
...................
* added compatibility with abstract base classes (ABCs) #123
* add ``create_model`` method #113 #125
* **breaking change**: rename ``.config`` to ``.__config__`` on a model
* **breaking change**: remove deprecated ``.values()`` on a model, use ``.dict()`` instead
* remove use of ``OrderedDict`` and use simple dict #126
* add ``Config.use_enum_values`` #127
* add wildcard validators of the form ``@validate('*')`` #128

v0.6.4 (2018-02-01)
...................
* allow python date and times objects #122

v0.6.3 (2017-11-26)
...................
* fix direct install without ``README.rst`` present

v0.6.2 (2017-11-13)
...................
* errors for invalid validator use
* safer check for complex models in ``Settings``

v0.6.1 (2017-11-08)
...................
* prevent duplicate validators, #101
* add ``always`` kwarg to validators, #102

v0.6.0 (2017-11-07)
...................
* assignment validation #94, thanks petroswork!
* JSON in environment variables for complex types, #96
* add ``validator`` decorators for complex validation, #97
* depreciate ``values(...)`` and replace with ``.dict(...)``, #99

v0.5.0 (2017-10-23)
...................
* add ``UUID`` validation #89
* remove ``index`` and ``track`` from error object (json) if they're null #90
* improve the error text when a list is provided rather than a dict #90
* add benchmarks table to docs #91

v0.4.0 (2017-07-08)
...................
* show length in string validation error
* fix aliases in config during inheritance #55
* simplify error display
* use unicode ellipsis in ``truncate``
* add ``parse_obj``, ``parse_raw`` and ``parse_file`` helper functions #58
* switch annotation only fields to come first in fields list not last

v0.3.0 (2017-06-21)
...................
* immutable models via ``config.allow_mutation = False``, associated cleanup and performance improvement #44
* immutable helper methods ``construct()`` and ``copy()`` #53
* allow pickling of models #53
* ``setattr`` is removed as ``__setattr__`` is now intelligent #44
* ``raise_exception`` removed, Models now always raise exceptions #44
* instance method validators removed
* django-restful-framework benchmarks added #47
* fix inheritance bug #49
* make str type stricter so list, dict etc are not coerced to strings. #52
* add ``StrictStr`` which only always strings as input #52

v0.2.1 (2017-06-07)
...................
* pypi and travis together messed up the deploy of ``v0.2`` this should fix it

v0.2.0 (2017-06-07)
...................
* **breaking change**: ``values()`` on a model is now a method not a property,
  takes ``include`` and ``exclude`` arguments
* allow annotation only fields to support mypy
* add pretty ``to_string(pretty=True)`` method for models

v0.1.0 (2017-06-03)
...................
* add docs
* add history<|MERGE_RESOLUTION|>--- conflicted
+++ resolved
@@ -2,17 +2,17 @@
 
 History
 -------
+
+v0.27 (unreleased)
+..................
+* Change ``_pydantic_post_init`` to execute dataclass' original ``__post_init__`` before
+  validation, #560 by @HeavenVolkoff
+* fix handling of generic types without specified parameters, #550 by @dmontagu
 
 v0.27.0a1 (2019-05-26)
 ......................
 * fix JSON Schema for ``list``, ``tuple``, and ``set``, #540 by @tiangolo
-<<<<<<< HEAD
 * compiling with cython, ``manylinux`` binaries, some other performance improvements, #548 by @samuelcolvin
-=======
-* Change `_pydantic_post_init` to execute dataclass' original `__post_init__` before
-  validation, #560 by @HeavenVolkoff
-* fix handling of generic types without specified parameters, #550 by @dmontagu
->>>>>>> af26f7f1
 
 v0.26 (2019-05-22)
 ..................
