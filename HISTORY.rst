.. :changelog:

History
-------

<<<<<<< HEAD
Unreleased
..........
* add ``multiple_of`` constraint to ``ConstrainedDecimal``, ``ConstrainedFloat``, ``ConstrainedInt``
  and their related types ``condecimal``, ``confloat``, and ``conint`` #371, thanks @StephenBrown2

=======
v0.19.0 (unreleased)
....................
* Support ``Callable`` type hint, fix #279 by @proofit404
* Fix schema for fields with ``validator`` decorator, fix #375 by @tiangolo
>>>>>>> f287d415

v0.18.2 (2019-01-22)
....................
* Fix to schema generation with ``Optional`` fields, fix #361 by @samuelcolvin

v0.18.1 (2019-01-17)
....................
* add ``ConstrainedBytes`` and ``conbytes`` types, #315 @Gr1N
* adding ``MANIFEST.in`` to include license in package ``.tar.gz``, #358 by @samuelcolvin

v0.18.0 (2019-01-13)
....................
* **breaking change**: don't call validators on keys of dictionaries, #254 by @samuelcolvin
* Fix validators with ``always=True`` when the default is ``None`` or the type is optional, also prevent
  ``whole`` validators being called for sub-fields, fix #132 by @samuelcolvin
* improve documentation for settings priority and allow it to be easily changed, #343 by @samuelcolvin
* fix ``ignore_extra=False`` and ``allow_population_by_alias=True``, fix #257 by @samuelcolvin
* **breaking change**: Set ``BaseConfig`` attributes ``min_anystr_length`` and ``max_anystr_length`` to
  ``None`` by default, fix #349 in #350 by @tiangolo
* add support for postponed annotations, #348 by @samuelcolvin

v0.17.0 (2018-12-27)
....................
* fix schema for ``timedelta`` as number, #325 by @tiangolo
* prevent validators being called repeatedly after inheritance, #327 by @samuelcolvin
* prevent duplicate validator check in ipython, fix #312 by @samuelcolvin
* add "Using Pydantic" section to docs, #323 by @tiangolo & #326 by @samuelcolvin
* fix schema generation for fields annotated as ``: dict``, ``: list``,
  ``: tuple`` and ``: set``, #330 & #335 by @nkonin
* add support for constrained strings as dict keys in schema, #332 by @tiangolo
* support for passing Config class in dataclasses decorator, #276 by @jarekkar
  (**breaking change**: this supersedes the ``validate_assignment`` argument with ``config``)
* support for nested dataclasses, #334 by @samuelcolvin
* better errors when getting an ``ImportError`` with ``PyObject``, #309 by @samuelcolvin
* rename ``get_validators`` to ``__get_validators__``, deprecation warning on use of old name, #338 by @samuelcolvin
* support ``ClassVar`` by excluding such attributes from fields, #184 by @samuelcolvin

v0.16.1 (2018-12-10)
....................
* fix ``create_model`` to correctly use the passed ``__config__``, #320 by @hugoduncan

v0.16.0 (2018-12-03)
....................
* **breaking change**: refactor schema generation to be compatible with JSON Schema and OpenAPI specs, #308 by @tiangolo
* add ``schema`` to ``schema`` module to generate top-level schemas from base models, #308 by @tiangolo
* add additional fields to ``Schema`` class to declare validation for ``str`` and numeric values, #311 by @tiangolo
* rename ``_schema`` to ``schema`` on fields, #318 by @samuelcolvin
* add ``case_insensitive`` option to ``BaseSettings`` ``Config``, #277 by @jasonkuhrt

v0.15.0 (2018-11-18)
....................
* move codebase to use black, #287 by @samuelcolvin
* fix alias use in settings, #286 by @jasonkuhrt and @samuelcolvin
* fix datetime parsing in ``parse_date``, #298 by @samuelcolvin
* allow dataclass inheritance, fix #293 by @samuelcolvin
* fix ``PyObject = None``, fix #305 by @samuelcolvin
* allow ``Pattern`` type, fix #303 by @samuelcolvin

v0.14.0 (2018-10-02)
....................
* dataclasses decorator, #269 by @Gaunt and @samuelcolvin

v0.13.1 (2018-09-21)
.....................
* fix issue where int_validator doesn't cast a ``bool`` to an ``int`` #264 by @nphyatt
* add deep copy support for ``BaseModel.copy()`` #249, @gangefors

v0.13.0 (2018-08-25)
.....................
* raise an exception if a field's name shadows an existing ``BaseModel`` attribute #242
* add ``UrlStr`` and ``urlstr`` types #236
* timedelta json encoding ISO8601 and total seconds, custom json encoders #247, by @cfkanesan and @samuelcolvin
* allow ``timedelta`` objects as values for properties of type ``timedelta`` (matches ``datetime`` etc. behavior) #247

v0.12.1 (2018-07-31)
....................
* fix schema generation for fields defined using ``typing.Any`` #237

v0.12.0 (2018-07-31)
....................
* add ``by_alias`` argument in ``.dict()`` and ``.json()`` model methods #205
* add Json type support #214
* support tuples #227
* major improvements and changes to schema #213

v0.11.2 (2018-07-05)
....................
* add ``NewType`` support #115
* fix ``list``, ``set`` & ``tuple`` validation #225
* separate out ``validate_model`` method, allow errors to be returned along with valid values #221

v0.11.1 (2018-07-02)
....................
* support Python 3.7 #216, thanks @layday
* Allow arbitrary types in model #209, thanks @oldPadavan

v0.11.0 (2018-06-28)
....................
* make ``list``, ``tuple`` and ``set`` types stricter #86
* **breaking change**: remove msgpack parsing #201
* add ``FilePath`` and ``DirectoryPath`` types #10
* model schema generation #190
* JSON serialisation of models and schemas #133

v0.10.0 (2018-06-11)
....................
* add ``Config.allow_population_by_alias`` #160, thanks @bendemaree
* **breaking change**: new errors format #179, thanks @Gr1N
* **breaking change**: removed ``Config.min_number_size`` and ``Config.max_number_size`` #183, thanks @Gr1N
* **breaking change**: correct behaviour of ``lt`` and ``gt`` arguments to ``conint`` etc. #188
  for the old behaviour use ``le`` and ``ge`` #194, thanks @jaheba
* added error context and ability to redefine error message templates using ``Config.error_msg_templates`` #183,
  thanks @Gr1N
* fix typo in validator exception #150
* copy defaults to model values, so different models don't share objects #154

v0.9.1 (2018-05-10)
...................
* allow custom ``get_field_config`` on config classes #159
* add ``UUID1``, ``UUID3``, ``UUID4`` and ``UUID5`` types #167, thanks @Gr1N
* modify some inconsistent docstrings and annotations #173, thanks @YannLuo
* fix type annotations for exotic types #171, thanks @Gr1N
* re-use type validators in exotic types #171
* scheduled monthly requirements updates #168
* add ``Decimal``, ``ConstrainedDecimal`` and ``condecimal`` types #170, thanks @Gr1N

v0.9.0 (2018-04-28)
...................
* tweak email-validator import error message #145
* fix parse error of ``parse_date()`` and ``parse_datetime()`` when input is 0 #144, thanks @YannLuo
* add ``Config.anystr_strip_whitespace`` and ``strip_whitespace`` kwarg to ``constr``,
  by default values is ``False`` #163, thanks @Gr1N
* add ``ConstrainedFloat``, ``confloat``, ``PositiveFloat`` and ``NegativeFloat`` types #166, thanks @Gr1N

v0.8.0 (2018-03-25)
...................
* fix type annotation for ``inherit_config`` #139
* **breaking change**: check for invalid field names in validators #140
* validate attributes of parent models #141
* **breaking change**: email validation now uses
  `email-validator <https://github.com/JoshData/python-email-validator>`_ #142

v0.7.1 (2018-02-07)
...................
* fix bug with ``create_model`` modifying the base class

v0.7.0 (2018-02-06)
...................
* added compatibility with abstract base classes (ABCs) #123
* add ``create_model`` method #113 #125
* **breaking change**: rename ``.config`` to ``.__config__`` on a model
* **breaking change**: remove deprecated ``.values()`` on a model, use ``.dict()`` instead
* remove use of ``OrderedDict`` and use simple dict #126
* add ``Config.use_enum_values`` #127
* add wildcard validators of the form ``@validate('*')`` #128

v0.6.4 (2018-02-01)
...................
* allow python date and times objects #122

v0.6.3 (2017-11-26)
...................
* fix direct install without ``README.rst`` present

v0.6.2 (2017-11-13)
...................
* errors for invalid validator use
* safer check for complex models in ``Settings``

v0.6.1 (2017-11-08)
...................
* prevent duplicate validators, #101
* add ``always`` kwarg to validators, #102

v0.6.0 (2017-11-07)
...................
* assignment validation #94, thanks petroswork!
* JSON in environment variables for complex types, #96
* add ``validator`` decorators for complex validation, #97
* depreciate ``values(...)`` and replace with ``.dict(...)``, #99

v0.5.0 (2017-10-23)
...................
* add ``UUID`` validation #89
* remove ``index`` and ``track`` from error object (json) if they're null #90
* improve the error text when a list is provided rather than a dict #90
* add benchmarks table to docs #91

v0.4.0 (2017-07-08)
...................
* show length in string validation error
* fix aliases in config during inheritance #55
* simplify error display
* use unicode ellipsis in ``truncate``
* add ``parse_obj``, ``parse_raw`` and ``parse_file`` helper functions #58
* switch annotation only fields to come first in fields list not last

v0.3.0 (2017-06-21)
...................
* immutable models via ``config.allow_mutation = False``, associated cleanup and performance improvement #44
* immutable helper methods ``construct()`` and ``copy()`` #53
* allow pickling of models #53
* ``setattr`` is removed as ``__setattr__`` is now intelligent #44
* ``raise_exception`` removed, Models now always raise exceptions #44
* instance method validators removed
* django-restful-framework benchmarks added #47
* fix inheritance bug #49
* make str type stricter so list, dict etc are not coerced to strings. #52
* add ``StrictStr`` which only always strings as input #52

v0.2.1 (2017-06-07)
...................
* pypi and travis together messed up the deploy of ``v0.2`` this should fix it

v0.2.0 (2017-06-07)
...................
* **breaking change**: ``values()`` on a model is now a method not a property,
  takes ``include`` and ``exclude`` arguments
* allow annotation only fields to support mypy
* add pretty ``to_string(pretty=True)`` method for models

v0.1.0 (2017-06-03)
...................
* add docs
* add history<|MERGE_RESOLUTION|>--- conflicted
+++ resolved
@@ -3,18 +3,12 @@
 History
 -------
 
-<<<<<<< HEAD
-Unreleased
-..........
-* add ``multiple_of`` constraint to ``ConstrainedDecimal``, ``ConstrainedFloat``, ``ConstrainedInt``
-  and their related types ``condecimal``, ``confloat``, and ``conint`` #371, thanks @StephenBrown2
-
-=======
 v0.19.0 (unreleased)
 ....................
 * Support ``Callable`` type hint, fix #279 by @proofit404
 * Fix schema for fields with ``validator`` decorator, fix #375 by @tiangolo
->>>>>>> f287d415
+* Add ``multiple_of`` constraint to ``ConstrainedDecimal``, ``ConstrainedFloat``, ``ConstrainedInt``
+  and their related types ``condecimal``, ``confloat``, and ``conint`` #371, thanks @StephenBrown2
 
 v0.18.2 (2019-01-22)
 ....................
