--- conflicted
+++ resolved
@@ -3,16 +3,11 @@
 History
 -------
 
-<<<<<<< HEAD
-v0.24
-.....
-
-* support ``const`` keyword in ``Schema``, #434 by @Sean1708
-=======
 v0.25 (unreleased)
 ..................
 * Improve documentation on self-referencing models and annotations, #487 by @theenglishway
 * fix ``.dict()`` with extra keys, #490 by @JaewonKim
+* support ``const`` keyword in ``Schema``, #434 by @Sean1708
 
 v0.24 (2019-04-23)
 ..................
@@ -22,7 +17,6 @@
 * fix ``parse_obj`` to cope with dict-like objects, #472 by @samuelcolvin
 * fix to schema generation in nested dataclass-based models, #474 by @NoAnyLove
 * fix ``json`` for ``Path``, ``FilePath``, and ``DirectoryPath`` objects, #473 by @mikegoodspeed
->>>>>>> bff8a178
 
 v0.23 (2019-04-04)
 ..................
