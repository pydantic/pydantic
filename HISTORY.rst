--- conflicted
+++ resolved
@@ -3,14 +3,11 @@
 History
 -------
 
-<<<<<<< HEAD
+v0.29 (unreleased)
+..................
+* support dataclasses.InitVar, #592 by @pfrederiks
 * Updated documentation to elucidate the usage of ``Union`` when defining multiple types under an attribute's
   annotation and showcase how the type-order can affect marshalling of provided values.
-=======
-v0.29 (unreleased)
-..................
-* support dataclasses.InitVar, #592 by @pfrederiks
->>>>>>> 0f76f9dd
 
 v0.28 (2019-06-06)
 ..................
