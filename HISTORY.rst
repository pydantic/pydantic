--- conflicted
+++ resolved
@@ -5,12 +5,8 @@
 
 v0.23 (unreleased)
 ...................
-<<<<<<< HEAD
+* improve README.rst to include essential information about the package, #446 by @pilosus
 * ``IntEnum`` support, #444 by @potykion
-=======
-* improve README.rst to include essential information about the package, #446 by @pilosus
-
->>>>>>> e2e8e1e1
 
 v0.22 (2019-03-29)
 ....................
