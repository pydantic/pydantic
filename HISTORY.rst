--- conflicted
+++ resolved
@@ -8,13 +8,10 @@
 * improve documentation for contributing section, #441 @pilosus
 * improve README.rst to include essential information about the package, #446 by @pilosus
 * ``IntEnum`` support, #444 by @potykion
-<<<<<<< HEAD
+* fix PyObject callable value, #409 by @pilosus
 * fix ``black`` deprecation warnings after update, #451 by @pilosus
-=======
-* fix PyObject callable value, #409 by @pilosus
 * fix ``ForwardRef`` collection bug, #450 by @tigerwings
 * Support specialized ``ClassVars``, #455 by @tyrylu
->>>>>>> 9e126748
 
 v0.22 (2019-03-29)
 ....................
