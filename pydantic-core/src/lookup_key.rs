use std::convert::Infallible;
use std::fmt;

use pyo3::IntoPyObjectExt;
use pyo3::exceptions::{PyTypeError, PyValueError};
use pyo3::prelude::*;
use pyo3::pybacked::PyBackedStr;
use pyo3::types::{PyDict, PyList, PyMapping, PyString};

use jiter::{JsonObject, JsonValue};

use crate::build_tools::py_schema_err;
use crate::errors::{ErrorType, LocItem, Location, ToErrorValue, ValError, ValLineError, ValResult, py_err_string};
use crate::input::StringMapping;
use crate::tools::{mapping_get, py_err};

/// Used for getting items from python dicts, python objects, or JSON objects, in different ways
#[derive(Debug)]
pub(crate) enum LookupKey {
    /// simply look up a key in a dict, equivalent to `d.get(key)`
    Simple(LookupPath),
    /// look up keys by one or more "paths" a path might be `['foo', 'bar']` to get `d.?foo.?bar`
    /// ints are also supported to index arrays/lists/tuples and dicts with int keys
    /// we reuse Location as the enum is the same, and the meaning is the same
    PathChoices(Vec<LookupPath>),
}

impl fmt::Display for LookupKey {
    fn fmt(&self, f: &mut fmt::Formatter<'_>) -> fmt::Result {
        match self {
            Self::Simple(path) => write!(f, "'{key}'", key = path.first_key()),
            Self::PathChoices(paths) => write!(
                f,
                "{}",
                paths.iter().map(ToString::to_string).collect::<Vec<_>>().join(" | ")
            ),
        }
    }
}

impl LookupKey {
    pub fn from_py(value: &Bound<'_, PyAny>) -> PyResult<Self> {
        if let Ok(alias_py) = value.cast::<PyString>() {
            let path1 = LookupPath::from_str(alias_py.clone())?;
            Ok(Self::Simple(path1))
        } else {
            let list = value.cast::<PyList>()?;
            let Ok(first) = list.get_item(0) else {
                return py_schema_err!("Lookup paths should have at least one element");
            };
            let locs: Vec<LookupPath> = if first.cast::<PyString>().is_ok() {
                // list of strings rather than list of lists
                vec![LookupPath::from_list(list)?]
            } else {
                list.iter()
                    .map(|elem| LookupPath::from_list(&elem))
                    .collect::<PyResult<_>>()?
            };
            Ok(Self::PathChoices(locs))
        }
    }

    pub fn py_get_dict_item<'py, 's>(
        &'s self,
        dict: &Bound<'py, PyDict>,
    ) -> PyResult<Option<(&'s LookupPath, Bound<'py, PyAny>)>> {
        self.get_impl(dict, PyDictMethods::get_item, |d, loc| Ok(loc.py_get_item(&d)))
    }

    pub fn py_get_string_mapping_item<'py, 's>(
        &'s self,
        dict: &Bound<'py, PyDict>,
    ) -> ValResult<Option<(&'s LookupPath, StringMapping<'py>)>> {
        if let Some((path, py_any)) = self.py_get_dict_item(dict)? {
            let value = StringMapping::new_value(py_any)?;
            Ok(Some((path, value)))
        } else {
            Ok(None)
        }
    }

    pub fn py_get_mapping_item<'py, 's>(
        &'s self,
        dict: &Bound<'py, PyMapping>,
    ) -> PyResult<Option<(&'s LookupPath, Bound<'py, PyAny>)>> {
        self.get_impl(dict, mapping_get, |d, loc| Ok(loc.py_get_item(&d)))
    }

    pub fn simple_py_get_attr<'py, 's>(
        &'s self,
        obj: &Bound<'py, PyAny>,
    ) -> PyResult<Option<(&'s LookupPath, Bound<'py, PyAny>)>> {
        self.get_impl(obj, PyAnyMethods::getattr_opt, |d, loc| loc.py_get_attrs(&d))
    }

    pub fn py_get_attr<'py, 's>(
        &'s self,
        obj: &Bound<'py, PyAny>,
        kwargs: Option<&Bound<'py, PyDict>>,
    ) -> ValResult<Option<(&'s LookupPath, Bound<'py, PyAny>)>> {
        if let Some(dict) = kwargs
            && let Ok(Some(item)) = self.py_get_dict_item(dict)
        {
            return Ok(Some(item));
        }

        match self.simple_py_get_attr(obj) {
            Ok(v) => Ok(v),
            Err(err) => {
                let error = py_err_string(obj.py(), err);
                Err(ValError::new(
                    ErrorType::GetAttributeError { error, context: None },
                    obj,
                ))
            }
        }
    }

    pub fn json_get<'a, 'data, 's>(
        &'s self,
        dict: &'a JsonObject<'data>,
    ) -> ValResult<Option<(&'s LookupPath, &'a JsonValue<'data>)>> {
        // FIXME: use of find_map in here probably leads to quadratic complexity
        match self {
            Self::Simple(path) => match dict
                .iter()
                .rev()
                .find_map(|(k, v)| (k == path.first_key()).then_some(v))
            {
                Some(value) => {
                    debug_assert!(path.rest.is_empty());
                    Ok(Some((path, value)))
                }
                None => Ok(None),
            },
            Self::PathChoices(path_choices) => {
                for path in path_choices {
                    // first step is different from the rest as we already know dict is JsonObject
                    // because of above checks, we know that path should have at least one element, hence unwrap
                    let v: &JsonValue = match dict
                        .iter()
                        .rev()
                        .find_map(|(k, v)| (k == path.first_key()).then_some(v))
                    {
                        Some(v) => v,
                        None => continue,
                    };

                    let mut path_iter = path.rest.iter();

                    // similar to above
                    // iterate over the path and plug each value into the JsonValue from the last step, starting with v
                    // from the first step, this could just be a loop but should be somewhat faster with a functional design
                    if let Some(v) = path_iter.try_fold(v, |d, loc| loc.json_get(d)) {
                        // Successfully found an item, return it
                        return Ok(Some((path, v)));
                    }
                }
                // got to the end of path_choices, without a match, return None
                Ok(None)
            }
        }
    }

    fn get_impl<'s, 'a, SourceT, OutputT: 'a>(
        &'s self,
        source: &'a SourceT,
        lookup: impl Fn(&'a SourceT, &'s PathItemString) -> PyResult<Option<OutputT>>,
        nested_lookup: impl Fn(OutputT, &'s PathItem) -> PyResult<Option<OutputT>>,
    ) -> PyResult<Option<(&'s LookupPath, OutputT)>> {
        match self {
            Self::Simple(path) => match lookup(source, &path.first_item)? {
                Some(value) => {
                    debug_assert!(path.rest.is_empty());
                    Ok(Some((path, value)))
                }
                None => Ok(None),
            },
            Self::PathChoices(path_choices) => {
                'choices: for path in path_choices {
                    let Some(mut value) = lookup(source, &path.first_item)? else {
                        continue;
                    };

                    // iterate over the path and plug each value into the value from the last step
                    for loc in &path.rest {
                        value = match nested_lookup(value, loc) {
                            Ok(Some(v)) => v,
                            // this choice did not match, try the next one
                            Ok(None) => continue 'choices,
                            Err(e) => return Err(e),
                        }
                    }
                    // Successfully found an item, return it
                    return Ok(Some((path, value)));
                }
                // got to the end of path_choices, without a match, return None
                Ok(None)
            }
        }
    }

    pub fn error(
        &self,
        error_type: ErrorType,
        input: impl ToErrorValue,
        loc_by_alias: bool,
        field_name: &str,
    ) -> ValLineError {
        if loc_by_alias {
            let lookup_path = match self {
                Self::Simple(path, ..) => path,
                Self::PathChoices(paths) => paths.first().unwrap(),
            };

            let mut location = Vec::with_capacity(1 + lookup_path.rest.len());
            for item in lookup_path.rest.iter().rev() {
                location.push(item.to_loc_item());
            }
            location.push(LocItem::from(lookup_path.first_item.0.clone()));

            ValLineError::new_with_full_loc(error_type, input, Location::List(location))
        } else {
            ValLineError::new_with_loc(error_type, input, field_name.to_string())
        }
    }
}

#[derive(Debug)]
pub(crate) struct LookupPath {
    /// All paths must start with a string key
    first_item: PathItemString,
    /// Most paths will have no extra items, though some do so we encode this here
    rest: Vec<PathItem>,
}

impl fmt::Display for LookupPath {
    fn fmt(&self, f: &mut fmt::Formatter<'_>) -> fmt::Result {
        write!(f, "{first_key}", first_key = &self.first_item)?;
        for item in &self.rest {
            write!(f, ".{item}")?;
        }
        Ok(())
    }
}

impl LookupPath {
    fn from_str(py_key: Bound<'_, PyString>) -> PyResult<Self> {
        Ok(Self {
            first_item: PathItemString(py_key.try_into()?),
            rest: Vec::new(),
        })
    }

    fn from_list(obj: &Bound<'_, PyAny>) -> PyResult<LookupPath> {
        let mut iter = obj.cast::<PyList>()?.iter();

        let Some(first_item) = iter.next() else {
            return py_schema_err!("Each alias path should have at least one element");
        };

        let Ok(first_item_py_str) = first_item.cast_into::<PyString>() else {
            return py_err!(PyTypeError; "The first item in an alias path should be a string");
        };

        let first_item = PathItemString(first_item_py_str.try_into()?);

        let rest = iter.map(PathItem::from_py).collect::<PyResult<_>>()?;

        Ok(Self { first_item, rest })
    }

    pub fn apply_error_loc(&self, mut line_error: ValLineError, loc_by_alias: bool, field_name: &str) -> ValLineError {
        if loc_by_alias {
            for path_item in self.rest.iter().rev() {
                line_error = line_error.with_outer_location(path_item.to_loc_item());
            }
            line_error = line_error.with_outer_location(self.first_item.0.clone());
            line_error
        } else {
            line_error.with_outer_location(field_name)
        }
    }

    /// get the `str` from the first item in the path, note paths always have length > 0, and the first item
    /// is always a string
    pub fn first_key(&self) -> &str {
        &self.first_item
    }

    pub fn rest(&self) -> &[PathItem] {
        &self.rest
    }
}

#[derive(Debug, Clone)]
pub(crate) enum PathItem {
    S(PathItemString),
    /// integer key, used to get items from a list, tuple OR a dict with int keys `dict[int, ...]` (python only)
    Pos(usize),
    Neg(usize),
}

/// String type key, used to get or identify items from a dict or anything that implements `__getitem__`
#[derive(Debug, Clone)]
<<<<<<< HEAD
pub(crate) struct PathItemString {
    pub key: String,
    pub py_key: Py<PyString>,
=======
pub(crate) struct PathItemString(
    // stores the original Python value, easily accessible as a Rust &str
    PyBackedStr,
);

impl fmt::Display for PathItemString {
    fn fmt(&self, f: &mut fmt::Formatter<'_>) -> fmt::Result {
        write!(f, "'{key}'", key = &self.0)
    }
}

impl std::ops::Deref for PathItemString {
    type Target = str;

    fn deref(&self) -> &Self::Target {
        &self.0
    }
>>>>>>> 0329e091
}

impl fmt::Display for PathItem {
    fn fmt(&self, f: &mut fmt::Formatter<'_>) -> fmt::Result {
        match self {
            Self::S(key) => key.fmt(f),
            Self::Pos(key) => write!(f, "{key}"),
            Self::Neg(key) => write!(f, "-{key}"),
        }
    }
}

impl<'py> IntoPyObject<'py> for &'_ PathItem {
    type Target = PyAny;
    type Output = Bound<'py, PyAny>;
    type Error = PyErr;

    fn into_pyobject(self, py: Python<'py>) -> Result<Self::Output, Self::Error> {
        match self {
            PathItem::S(path_item_string) => path_item_string.into_bound_py_any(py),
            PathItem::Pos(val) => val.into_bound_py_any(py),
            PathItem::Neg(val) => {
                let neg_value = -(*val as i64);
                neg_value.into_bound_py_any(py)
            }
        }
    }
}

impl<'py> IntoPyObject<'py> for &'_ PathItemString {
    type Target = PyString;
    type Output = Bound<'py, PyString>;
    type Error = Infallible;

    fn into_pyobject(self, py: Python<'py>) -> Result<Self::Output, Self::Error> {
        (&self.0).into_pyobject(py).map(|obj|
            // SAFETY: `PyBackedStr` always returns a `PyString`, should open a PyO3 issue to not
            // need this unsafe cast
            unsafe { obj.cast_into_unchecked() })
    }
}

impl PathItem {
    pub fn from_py(obj: Bound<'_, PyAny>) -> PyResult<Self> {
        let obj = match obj.cast_into::<PyString>() {
            Ok(py_str_key) => {
                return Ok(Self::S(PathItemString(py_str_key.try_into()?)));
            }
            Err(e) => e.into_inner(),
        };

        if let Ok(usize_key) = obj.extract::<usize>() {
            Ok(Self::Pos(usize_key))
        } else if let Ok(int_key) = obj.extract::<isize>() {
            // usize has more possible positive values than isize, so guaranteed negative here
            Ok(Self::Neg(int_key.unsigned_abs()))
        } else {
            py_err!(PyTypeError; "Item in an alias path should be a string or int")
        }
    }

    pub fn py_get_item<'py>(&self, py_any: &Bound<'py, PyAny>) -> Option<Bound<'py, PyAny>> {
        // we definitely don't want to index strings, so explicitly omit this case
        if py_any.cast::<PyString>().is_ok() {
            None
        } else {
            // otherwise, blindly try getitem on v since no better logic is realistic
            py_any.get_item(self).ok()
        }
    }

    pub fn py_get_attrs<'py>(&self, obj: &Bound<'py, PyAny>) -> PyResult<Option<Bound<'py, PyAny>>> {
        match self {
            Self::S(path_item_string) => path_item_string.py_get_attrs(obj),
            // int, we fall back to py_get_item - e.g. we want to use get_item for a list, tuple, dict, etc.
            _ => Ok(self.py_get_item(obj)),
        }
    }

    pub fn json_get<'a, 'data>(&self, any_json: &'a JsonValue<'data>) -> Option<&'a JsonValue<'data>> {
        match any_json {
            JsonValue::Object(v_obj) => self.json_obj_get(v_obj),
            JsonValue::Array(v_array) => match self {
                Self::Pos(index) => v_array.get(*index),
                Self::Neg(index) => {
                    if let Some(index) = v_array.len().checked_sub(*index) {
                        v_array.get(index)
                    } else {
                        None
                    }
                }
                Self::S(..) => None,
            },
            _ => None,
        }
    }

    pub fn json_obj_get<'a, 'data>(&self, json_obj: &'a JsonObject<'data>) -> Option<&'a JsonValue<'data>> {
        match self {
            Self::S(PathItemString(key)) => json_obj.iter().rev().find_map(|(k, v)| (k == &**key).then_some(v)),
            _ => None,
        }
    }

    fn to_loc_item(&self) -> LocItem {
        match self {
            Self::S(PathItemString(key)) => LocItem::from(key.clone()),
            Self::Pos(index) => LocItem::from(*index),
            Self::Neg(index) => LocItem::from(-(*index as i64)),
        }
    }
}

impl PathItemString {
    fn py_get_attrs<'py>(&self, obj: &Bound<'py, PyAny>) -> PyResult<Option<Bound<'py, PyAny>>> {
        // if obj is a dict, we want to use get_item, not getattr
        if let Ok(d) = obj.cast_exact::<PyDict>() {
            d.get_item(self)
        } else if obj.is_instance_of::<PyDict>() {
            // NB this deliberately goes through PyAnyMethods::get_item to allow subclasses of dict to override getitem
            // FIXME: should this instance check be for Mapping instead of Dict, and use `mapping_get`?
            Ok(obj.get_item(self).ok())
        } else {
            obj.getattr_opt(self)
        }
    }
}

#[derive(Debug)]
#[allow(clippy::struct_field_names)]
pub struct LookupKeyCollection {
    by_name: LookupKey,
    by_alias: Option<LookupKey>,
}

impl LookupKeyCollection {
    pub fn new(validation_alias: Option<Bound<'_, PyAny>>, field_name: &Bound<'_, PyString>) -> PyResult<Self> {
        let by_name = LookupKey::from_py(field_name)?;
        let by_alias = validation_alias.map(|va| LookupKey::from_py(&va)).transpose()?;
        Ok(Self { by_name, by_alias })
    }

    /// Returns the lookup keys to use based on the provided `lookup_type`. At least one key will always be returned.
    pub fn lookup_keys(&self, lookup_type: LookupType) -> impl Iterator<Item = &LookupKey> + use<'_> {
        let by_alias = self
            .by_alias
            .as_ref()
            .filter(|_| lookup_type.matches(LookupType::Alias));

        let by_name = Some(&self.by_name).filter(
            // always use the name if no alias is defined
            |_| self.by_alias.is_none() || lookup_type.matches(LookupType::Name),
        );

        by_alias.into_iter().chain(by_name)
    }

    /// Returns the first lookup key that matches the provided `lookup_type`.
    pub fn first_key_matching(&self, lookup_type: LookupType) -> &LookupKey {
        if lookup_type.matches(LookupType::Alias) {
            if let Some(by_alias) = &self.by_alias {
                return by_alias;
            }
        }
        &self.by_name
    }
}

<<<<<<< HEAD
#[derive(Debug)]
#[allow(clippy::struct_field_names)]
pub struct LookupKeyCollection {
    pub by_name: LookupKey,
    pub by_alias: Option<LookupKey>,
    pub by_alias_then_name: Option<LookupKey>,
=======
/// Whether this lookup represents a name or an alias
#[derive(Debug, Clone, Copy, Eq, PartialEq)]
#[repr(u8)]
pub enum LookupType {
    Name = 1,
    Alias = 2,
    Both = 3,
>>>>>>> 0329e091
}

impl LookupType {
    pub fn from_bools(validate_by_alias: bool, validate_by_name: bool) -> PyResult<LookupType> {
        match (validate_by_alias, validate_by_name) {
            (true, true) => Ok(LookupType::Both),
            (true, false) => Ok(LookupType::Alias),
            (false, true) => Ok(LookupType::Name),
            (false, false) => Err(PyValueError::new_err(
                "`validate_by_name` and `validate_by_alias` cannot both be set to `False`.",
            )),
        }
    }

    pub fn matches(self, other: LookupType) -> bool {
        (self as u8 & other as u8) != 0
    }
}<|MERGE_RESOLUTION|>--- conflicted
+++ resolved
@@ -1,3 +1,4 @@
+use std::borrow::Borrow;
 use std::convert::Infallible;
 use std::fmt;
 
@@ -288,6 +289,11 @@
         &self.first_item
     }
 
+    /// get the first item in the path
+    pub fn first_item(&self) -> &PathItemString {
+        &self.first_item
+    }
+
     pub fn rest(&self) -> &[PathItem] {
         &self.rest
     }
@@ -302,16 +308,17 @@
 }
 
 /// String type key, used to get or identify items from a dict or anything that implements `__getitem__`
-#[derive(Debug, Clone)]
-<<<<<<< HEAD
-pub(crate) struct PathItemString {
-    pub key: String,
-    pub py_key: Py<PyString>,
-=======
+#[derive(Debug, Clone, Eq, PartialEq, Hash)]
 pub(crate) struct PathItemString(
     // stores the original Python value, easily accessible as a Rust &str
-    PyBackedStr,
+    pub PyBackedStr,
 );
+
+impl Borrow<str> for PathItemString {
+    fn borrow(&self) -> &str {
+        &self.0
+    }
+}
 
 impl fmt::Display for PathItemString {
     fn fmt(&self, f: &mut fmt::Formatter<'_>) -> fmt::Result {
@@ -325,7 +332,6 @@
     fn deref(&self) -> &Self::Target {
         &self.0
     }
->>>>>>> 0329e091
 }
 
 impl fmt::Display for PathItem {
@@ -494,14 +500,6 @@
     }
 }
 
-<<<<<<< HEAD
-#[derive(Debug)]
-#[allow(clippy::struct_field_names)]
-pub struct LookupKeyCollection {
-    pub by_name: LookupKey,
-    pub by_alias: Option<LookupKey>,
-    pub by_alias_then_name: Option<LookupKey>,
-=======
 /// Whether this lookup represents a name or an alias
 #[derive(Debug, Clone, Copy, Eq, PartialEq)]
 #[repr(u8)]
@@ -509,7 +507,6 @@
     Name = 1,
     Alias = 2,
     Both = 3,
->>>>>>> 0329e091
 }
 
 impl LookupType {
