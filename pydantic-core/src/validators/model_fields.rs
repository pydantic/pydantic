--- conflicted
+++ resolved
@@ -11,6 +11,7 @@
 use pyo3::exceptions::PyValueError;
 use pyo3::intern;
 use pyo3::prelude::*;
+use pyo3::pybacked::PyBackedStr;
 use pyo3::types::{PyDict, PySet, PyString, PyType};
 use smallvec::SmallVec;
 
@@ -22,12 +23,10 @@
 use crate::input::{BorrowInput, Input, ValidatedDict, ValidationMatch};
 use crate::lookup_key::LookupKey;
 use crate::lookup_key::LookupKeyCollection;
-<<<<<<< HEAD
 use crate::lookup_key::LookupPath;
+use crate::lookup_key::LookupType;
 use crate::lookup_key::PathItem;
-=======
-use crate::lookup_key::LookupType;
->>>>>>> 0329e091
+use crate::lookup_key::PathItemString;
 use crate::tools::SchemaDict;
 use crate::tools::new_py_string;
 
@@ -35,8 +34,8 @@
 
 #[derive(Debug)]
 struct Field {
-    name: String,
-    name_py: Py<PyString>,
+    // FIXME: should just use `PyBackedStr` directly here, needs `Borrow<str>` implementation
+    name: PathItemString,
     alias: Option<LookupKey>,
     lookup_key_collection: LookupKeyCollection,
     validator: Arc<CombinedValidator>,
@@ -97,31 +96,23 @@
         for (key, value) in fields_dict {
             let field_info = value.cast::<PyDict>()?;
             let field_name_py: Bound<'_, PyString> = key.extract()?;
-            let field_name = field_name_py.to_str()?;
+            let name = PyBackedStr::try_from(field_name_py.clone())?;
 
             let schema = field_info.get_as_req(intern!(py, "schema"))?;
 
             let validator = match build_validator(&schema, config, definitions) {
                 Ok(v) => v,
-                Err(err) => return py_schema_err!("Field \"{field_name}\":\n  {err}"),
+                Err(err) => return py_schema_err!("Field \"{name}\":\n  {err}"),
             };
 
             let validation_alias = field_info.get_item(intern!(py, "validation_alias"))?;
-<<<<<<< HEAD
-            let alias = validation_alias
-                .as_ref()
-                .map(|value| LookupKey::from_py(py, value, None))
-                .transpose()?;
+            let alias = validation_alias.as_ref().map(LookupKey::from_py).transpose()?;
 
             // FIXME probably can deduplicate this with name / alias
-            let lookup_key_collection = LookupKeyCollection::new(py, validation_alias, field_name)?;
-=======
             let lookup_key_collection = LookupKeyCollection::new(validation_alias, &field_name_py)?;
->>>>>>> 0329e091
 
             fields.push(Field {
-                name: field_name.to_string(),
-                name_py: field_name_py.into(),
+                name: PathItemString(name),
                 alias,
                 lookup_key_collection,
                 validator,
@@ -153,14 +144,14 @@
             }
         }
 
-        fn add_path_to_map(map: &mut AHashMap<String, LookupValue>, path: &LookupPath, info: LookupFieldInfo) {
+        fn add_path_to_map(map: &mut AHashMap<PathItemString, LookupValue>, path: &LookupPath, info: LookupFieldInfo) {
             if path.rest().is_empty() {
                 // terminal value
-                add_field_to_map(map, path.first_key().to_owned(), info);
+                add_field_to_map(map, path.first_item().to_owned(), info);
                 return;
             }
 
-            let mut nested_map = match map.entry(path.first_key().to_owned()) {
+            let mut nested_map = match map.entry(path.first_item().to_owned()) {
                 Entry::Occupied(entry) => {
                     let entry = entry.into_mut();
                     match entry {
@@ -208,7 +199,7 @@
             for next in path_iter {
                 nested_map = match current {
                     PathItem::S(s) => {
-                        let str_key = s.key.clone();
+                        let str_key = s.clone();
                         match nested_map.map.entry(str_key) {
                             Entry::Occupied(entry) => {
                                 let entry = entry.into_mut();
@@ -341,7 +332,7 @@
             // now have a terminal value
             match current {
                 PathItem::S(s) => {
-                    add_field_to_map(&mut nested_map.map, s.key.clone(), info);
+                    add_field_to_map(&mut nested_map.map, s.clone(), info);
                 }
                 PathItem::Pos(i) => {
                     add_field_to_map(&mut nested_map.list, *i as i64, info);
@@ -374,14 +365,7 @@
                     LookupKey::Simple(path) => {
                         // should be a single string key
                         debug_assert!(path.rest().is_empty());
-                        add_field_to_map(&mut map, path.first_key().to_owned(), info);
-                    }
-                    LookupKey::Choice { path1, path2 } => {
-                        // two choices of single string keys
-                        debug_assert!(path1.rest().is_empty());
-                        debug_assert!(path2.rest().is_empty());
-                        add_field_to_map(&mut map, path1.first_key().to_owned(), info);
-                        add_field_to_map(&mut map, path2.first_key().to_owned(), info);
+                        add_field_to_map(&mut map, path.first_item().to_owned(), info);
                     }
                     LookupKey::PathChoices(paths) => {
                         for path in paths {
@@ -518,16 +502,17 @@
         let new_data = {
             let state = &mut state.rebind_extra(move |extra| extra.data = Some(data_dict));
 
-            if let Some(field) = self.fields.iter().find(|f| f.name == field_name) {
+            if let Some(field) = self.fields.iter().find(|f| &*f.name == field_name) {
                 if field.frozen {
                     return Err(ValError::new_with_loc(
                         ErrorTypeDefaults::FrozenField,
                         field_value,
-                        &field.name,
+                        &*field.name,
                     ));
                 }
 
-                let state = &mut state.rebind_extra(|extra| extra.field_name = Some(field.name_py.bind(py).clone()));
+                let field_name_py = (&field.name).into_pyobject(py)?;
+                let state = &mut state.rebind_extra(|extra| extra.field_name = Some(field_name_py));
 
                 prepare_result(field.validator.validate(py, field_value, state))?
             } else {
@@ -599,7 +584,7 @@
         let model_dict = PyDict::new(py);
         let mut model_extra_dict_op: Option<Bound<PyDict>> = None;
         let mut errors: Vec<ValLineError> = Vec::with_capacity(self.fields.len());
-        let mut fields_set_vec: Vec<Py<PyString>> = Vec::with_capacity(self.fields.len());
+        let mut fields_set_vec: Vec<PyBackedStr> = Vec::with_capacity(self.fields.len());
         let mut fields_set_count: usize = 0;
 
         let validate_by_alias = state.validate_by_alias_or(self.validate_by_alias);
@@ -629,14 +614,15 @@
                     Ok(v) => v,
                     Err(ValError::LineErrors(line_errors)) => {
                         for err in line_errors {
-                            errors.push(err.with_outer_location(&field.name));
+                            errors.push(err.with_outer_location(&*field.name));
                         }
                         continue;
                     }
                     Err(err) => return Err(err),
                 };
 
-                let state = &mut state.rebind_extra(|extra| extra.field_name = Some(field.name_py.bind(py).clone()));
+                let field_name_py = (&field.name).into_pyobject(py)?;
+                let state = &mut state.rebind_extra(|extra| extra.field_name = Some(field_name_py));
 
                 if let Some((lookup_path, value)) = op_key_value {
                     if let Some(ref mut used_keys) = used_keys {
@@ -647,8 +633,8 @@
 
                     match field.validator.validate(py, value.borrow_input(), state) {
                         Ok(value) => {
-                            model_dict.set_item(&field.name_py, value)?;
-                            fields_set_vec.push(field.name_py.clone_ref(py));
+                            model_dict.set_item(&field.name, value)?;
+                            fields_set_vec.push(field.name.0.clone());
                             fields_set_count += 1;
                         }
                         Err(e) => {
@@ -667,10 +653,10 @@
                     continue;
                 }
 
-                match field.validator.default_value(py, Some(field.name.as_str()), state) {
+                match field.validator.default_value(py, Some(&*field.name), state) {
                     Ok(Some(value)) => {
                         // Default value exists, and passed validation if required
-                        model_dict.set_item(&field.name_py, value)?;
+                        model_dict.set_item(&field.name, value)?;
                     }
                     Ok(None) => {
                         let lookup_key = field.lookup_key_collection.first_key_matching(lookup_type);
@@ -682,7 +668,7 @@
                                 self.loc_by_alias && validate_by_alias,
                                 &field.name,
                             ),
-                            None => ValLineError::new_with_loc(ErrorTypeDefaults::Missing, input, &field.name),
+                            None => ValLineError::new_with_loc(ErrorTypeDefaults::Missing, input, &*field.name),
                         };
                         errors.push(error);
                     }
@@ -707,7 +693,7 @@
                 py: Python<'py>,
                 used_keys: AHashSet<&'a str>,
                 errors: &'a mut Vec<ValLineError>,
-                fields_set_vec: &'a mut Vec<Py<PyString>>,
+                fields_set_vec: &'a mut Vec<PyBackedStr>,
                 extra_behavior: ExtraBehavior,
                 extras_validator: Option<&'a CombinedValidator>,
                 extras_keys_validator: Option<&'a CombinedValidator>,
@@ -781,7 +767,7 @@
                                     match validator.validate(self.py, value, self.state) {
                                         Ok(value) => {
                                             model_extra_dict.set_item(&py_key, value)?;
-                                            self.fields_set_vec.push(py_key.into());
+                                            self.fields_set_vec.push(py_key.try_into()?);
                                         }
                                         Err(ValError::LineErrors(line_errors)) => {
                                             for err in line_errors {
@@ -792,7 +778,7 @@
                                     }
                                 } else {
                                     model_extra_dict.set_item(&py_key, value.to_object(self.py)?)?;
-                                    self.fields_set_vec.push(py_key.into());
+                                    self.fields_set_vec.push(py_key.try_into()?);
                                 }
                             }
                         }
@@ -891,7 +877,7 @@
                                             };
                                         }
                                     } else {
-                                        err = err.with_outer_location(&fields[i].name);
+                                        err = err.with_outer_location(&*fields[i].name);
                                     }
                                     err
                                 })
@@ -905,7 +891,6 @@
             }
         }
 
-<<<<<<< HEAD
         enum LookupPathItem<'a> {
             Key(&'a str),
             Index(i64),
@@ -1008,15 +993,6 @@
                     }
                 }
             }
-=======
-        // by using dict but removing the field in question, we match V1 behaviour
-        let data_dict = dict.copy()?;
-        if let Err(err) = data_dict.del_item(field_name)
-            // KeyError is fine here as the field might not be in the dict
-             && !err.get_type(py).is(PyType::new::<PyKeyError>(py))
-        {
-            return Err(err.into());
->>>>>>> 0329e091
         }
 
         // expect json_input and json_object to be the same thing, just projected
@@ -1099,7 +1075,7 @@
             let field_value = if let Some((validation_result, _)) = field_result {
                 match validation_result {
                     Ok(value) => {
-                        fields_set.add(&field.name_py)?;
+                        fields_set.add(&field.name)?;
                         value
                     }
                     Err(ValError::Omit) => continue,
@@ -1110,7 +1086,7 @@
                     Err(err) => return Err(err),
                 }
             } else {
-                match field.validator.default_value(py, Some(field.name.as_str()), state) {
+                match field.validator.default_value(py, Some(&*field.name), state) {
                     Ok(Some(default_value)) => default_value,
                     Ok(None) => {
                         let error = match &field.alias {
@@ -1120,7 +1096,7 @@
                                 self.loc_by_alias && validate_by_alias,
                                 &field.name,
                             ),
-                            None => ValLineError::new_with_loc(ErrorTypeDefaults::Missing, json_input, &field.name),
+                            None => ValLineError::new_with_loc(ErrorTypeDefaults::Missing, json_input, &*field.name),
                         };
                         errors.push(error);
                         continue;
@@ -1140,7 +1116,7 @@
                 }
             };
 
-            model_dict.set_item(&field.name_py, field_value)?;
+            model_dict.set_item(&field.name, field_value)?;
         }
 
         if matches!(extra_behavior, ExtraBehavior::Allow) {
@@ -1202,6 +1178,6 @@
 
 #[derive(Debug)]
 struct LookupMap {
-    map: AHashMap<String, LookupValue>,
+    map: AHashMap<PathItemString, LookupValue>,
     list: AHashMap<i64, LookupValue>,
 }