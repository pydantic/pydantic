[build-system]
requires = ['hatchling', 'hatch-fancy-pypi-readme>=22.5.0']
build-backend = 'hatchling.build'

[project]
name = 'pydantic'
description = 'Data validation using Python type hints'
authors = [
    {name = 'Samuel Colvin', email = 's@muelcolvin.com'},
    {name = 'Eric Jolibois', email = 'em.jolibois@gmail.com'},
    {name = 'Hasan Ramezani', email = 'hasan.r67@gmail.com'},
    {name = 'Adrian Garcia Badaracco', email = '1755071+adriangb@users.noreply.github.com'},
    {name = 'Terrence Dorsey', email = 'terry@pydantic.dev'},
    {name = 'David Montague', email = 'david@pydantic.dev'},
    {name = 'Serge Matveenko', email = 'lig@countzero.co'},
    {name = 'Marcelo Trylesinski', email = 'marcelotryle@gmail.com'},
    {name = 'Sydney Runkle', email = 'sydneymarierunkle@gmail.com'},
    {name = 'David Hewitt', email = 'mail@davidhewitt.dev'},
    {name = 'Alex Hall', email = 'alex.mojaki@gmail.com'},
    {name = 'Victorien Plot', email = 'contact@vctrn.dev'},
]
license = 'MIT'
license-files = ['LICENSE']
classifiers = [
    'Development Status :: 5 - Production/Stable',
    'Programming Language :: Python',
    'Programming Language :: Python :: Implementation :: CPython',
    'Programming Language :: Python :: Implementation :: PyPy',
    'Programming Language :: Python :: 3',
    'Programming Language :: Python :: 3 :: Only',
    'Programming Language :: Python :: 3.9',
    'Programming Language :: Python :: 3.10',
    'Programming Language :: Python :: 3.11',
    'Programming Language :: Python :: 3.12',
    'Programming Language :: Python :: 3.13',
    'Programming Language :: Python :: 3.14',
    'Intended Audience :: Developers',
    'Intended Audience :: Information Technology',
    'Operating System :: OS Independent',
    'Framework :: Hypothesis',
    'Framework :: Pydantic',
    'Topic :: Software Development :: Libraries :: Python Modules',
    'Topic :: Internet',
]
requires-python = '>=3.9'
dependencies = [
    'typing-extensions>=4.14.1',
    'annotated-types>=0.6.0',
    # Keep this in sync with the version in the `check_pydantic_core_version()` function:
<<<<<<< HEAD
    'pydantic-core @ git+https://github.com/pydantic/pydantic-core.git@dh/inline-definitions',
    'typing-inspection>=0.4.0',
=======
    'pydantic-core==2.41.5',
    'typing-inspection>=0.4.2',
>>>>>>> 6e6d648c
]
dynamic = ['version', 'readme']

[project.optional-dependencies]
email = ['email-validator>=2.0.0']
timezone = [
    # See: https://docs.python.org/3/library/zoneinfo.html#data-sources
    'tzdata; python_version >= "3.9" and platform_system == "Windows"',
]

[project.urls]
Homepage = 'https://github.com/pydantic/pydantic'
Documentation = 'https://docs.pydantic.dev'
Funding = 'https://github.com/sponsors/samuelcolvin'
Source = 'https://github.com/pydantic/pydantic'
Changelog = 'https://docs.pydantic.dev/latest/changelog/'

[dependency-groups]
dev = [
    'coverage[toml]',
    'pytz',
    'dirty-equals',
    'eval-type-backport',
    'pytest',
    'pytest-mock',
    'pytest-pretty',
    'pytest-examples',
    'faker',
    'pytest-benchmark',
    'pytest-codspeed',
    'pytest-run-parallel>=0.3.1',
    'packaging',
    'jsonschema',
]
docs = [
    'autoflake',
    'mkdocs',
    'mkdocs-exclude',
    'mkdocs-llmstxt',
    'mkdocs-material[imaging]',
    'mkdocs-redirects',
    'mkdocstrings-python',
    'tomli',
    'pyupgrade',
    'mike',
    'pydantic-settings',
    'requests',
    # To build pydantic wheel for run code feature on dev docs:
    'build>=1.3.0',
    "pydantic-extra-types>=2.10.6",
]
docs-upload = [
    'algoliasearch>=4.12.0',
    'beautifulsoup4>=4.13.3',
]
linting = [
    'eval-type-backport',
    'ruff',
    'pyright',
]
testing-extra = [
    'cloudpickle',
    # used when generate devtools docs example
    'ansi2html',
    'devtools',
    # used in docs tests
    'sqlalchemy',
    'pytest-memray; platform_python_implementation == "CPython" and platform_system != "Windows"',
]
typechecking = [
    'mypy',
    'pyright',
    'pyrefly',
    'pydantic-settings',
]

all = [
  { include-group = 'dev' },
  { include-group = 'docs' },
  { include-group = 'linting' },
  { include-group = 'testing-extra' },
  { include-group = 'typechecking' },
]

[tool.hatch.version]
path = 'pydantic/version.py'

[tool.hatch.metadata]
allow-direct-references = true

[tool.hatch.build.targets.sdist]
# limit which files are included in the sdist (.tar.gz) asset,
# see https://github.com/pydantic/pydantic/pull/4542
include = [
    '/README.md',
    '/HISTORY.md',
    '/Makefile',
    '/pydantic',
    '/tests',
]

[tool.hatch.metadata.hooks.fancy-pypi-readme]
content-type = 'text/markdown'
# construct the PyPI readme from README.md and HISTORY.md
fragments = [
    {path = 'README.md'},
    {text = "\n## Changelog\n\n"},
    {path = 'HISTORY.md', pattern = '(.+?)<!-- package description limit -->'},
    {text = "\n... see [here](https://docs.pydantic.dev/changelog/#v0322-2019-08-17) for earlier changes.\n"},
]
# convert GitHub issue/PR numbers and handles to links
substitutions = [
    {pattern = '(\s+)#(\d+)', replacement = '\1[#\2](https://github.com/pydantic/pydantic/issues/\2)'},
    {pattern = '(\s+)@([\w\-]+)', replacement = '\1[@\2](https://github.com/\2)'},
    {pattern = '@@', replacement = '@'},
]

[tool.pytest.ini_options]
testpaths = 'tests'
xfail_strict = true
filterwarnings = [
    'error',
    'ignore:path is deprecated.*:DeprecationWarning:',
    "ignore:Core Pydantic V1 functionality isn't compatible with Python 3.14 or greater:UserWarning",
]
addopts = [
    '--benchmark-columns', 'min,mean,stddev,outliers,rounds,iterations',
    '--benchmark-group-by', 'group',
    '--benchmark-warmup', 'on',
    '--benchmark-disable',  # this is enabled by `make benchmark` when you actually want to run benchmarks
]
markers = [
    'skip_json_schema_validation: Disable JSON Schema validation.',
]

[tool.uv]
default-groups = ['dev']
required-version = '>=0.8.4'

[tool.uv.sources]
pydantic-core = { workspace = true }

[tool.uv.workspace]
members = [
    "pydantic-core",
]

# configuring https://github.com/pydantic/hooky
[tool.hooky]
reviewers = ['Viicos']
require_change_file = false
unconfirmed_label = 'pending'

[tool.ruff]
line-length = 120
target-version = 'py39'
extend-exclude = ['pydantic/v1', 'tests/mypy/']

[tool.ruff.lint]
select = [
    'F',      # Pyflakes
    'E',      # pycodestyle (Error)
    'I',      # isort
    'D',      # pydocstyle
    'UP',     # pyupgrade
    'YTT',    # flake8-2020
    'B',      # flake8-bugbear
    'T10',    # flake8-debugger
    'T20',    # flake8-print
    'C4',     # flake8-comprehensions
    'PERF',   # Perflint
    'PIE',    # flake8-pie
    'PYI006', # flake8-pyi
    'PYI062', # flake8-pyi
    'PYI063', # flake8-pyi
    'PYI066', # flake8-pyi
]
ignore = ['D105', 'D107', 'D205', 'D415', 'E501', 'B011', 'B028', 'B904', 'PIE804']
flake8-quotes = {inline-quotes = 'single', multiline-quotes = 'double'}
isort = { known-first-party = ['pydantic', 'tests'] }
mccabe = { max-complexity = 14 }
pydocstyle = { convention = 'google' }

[tool.ruff.lint.per-file-ignores]
'docs/*' = ['D']
'pydantic/__init__.py' = ['F405', 'F403', 'D']
'tests/test_forward_ref.py' = ['F821']
# We can't configure a specific Python version per file (this one only supports 3.14+):
'tests/test_deferred_annotations.py' = ['F821', 'F841']
'tests/test_main.py' = ['PIE807']
'tests/*' = ['D', 'B', 'C4']
'pydantic/_internal/_known_annotated_metadata.py' = ['PIE800']
'pydantic/deprecated/*' = ['D', 'PYI']
'pydantic/color.py' = ['PYI']
'pydantic/_internal/_decorators_v1.py' = ['PYI']
'pydantic/json_schema.py' = ['D']
"release/*.py" = ["T201"]  # print statements in release scripts

[tool.ruff.lint.extend-per-file-ignores]
"docs/**/*.py" = ['T']
"tests/**/*.py" = ['T', 'E721', 'F811']
"tests/benchmarks/**/*.py" = ['UP006', 'UP007']

[tool.ruff.format]
quote-style = 'single'

[tool.coverage.run]
source = ['pydantic']
omit = ['pydantic/deprecated/*', 'pydantic/v1/*']
branch = true
relative_files = true
context = '${CONTEXT}'

[tool.coverage.report]
precision = 2
exclude_lines = [
    'pragma: no cover',
    'raise NotImplementedError',
    'if TYPE_CHECKING:',
    'if typing.TYPE_CHECKING:',
    '@overload',
    '@typing.overload',
    '\(Protocol\):$',
    'typing.assert_never',
    'assert_never',
]

[tool.coverage.paths]
source = [
    'pydantic/',
    '/Users/runner/work/pydantic/pydantic/pydantic/',
    'D:\a\pydantic\pydantic\pydantic',
]

[tool.pyright]
include = ['pydantic', 'tests/test_pipeline.py']
exclude = ['pydantic/_hypothesis_plugin.py', 'pydantic/mypy.py', 'pydantic/v1']
# reportUnnecessaryTypeIgnoreComment can't be set since we run pyright with multiple python versions
# reportUnnecessaryTypeIgnoreComment = true
strict = ['tests/test_pipeline.py']
enableExperimentalFeatures = true

[tool.codespell]
skip = '.git,env*,pydantic/v1/*,uv.lock'
# `ser` - abbreviation for "ser"ialisation
# `crate` - a rust crate
ignore-words-list = 'gir,ser,crate,deques'<|MERGE_RESOLUTION|>--- conflicted
+++ resolved
@@ -47,13 +47,8 @@
     'typing-extensions>=4.14.1',
     'annotated-types>=0.6.0',
     # Keep this in sync with the version in the `check_pydantic_core_version()` function:
-<<<<<<< HEAD
-    'pydantic-core @ git+https://github.com/pydantic/pydantic-core.git@dh/inline-definitions',
-    'typing-inspection>=0.4.0',
-=======
     'pydantic-core==2.41.5',
     'typing-inspection>=0.4.2',
->>>>>>> 6e6d648c
 ]
 dynamic = ['version', 'readme']
 
