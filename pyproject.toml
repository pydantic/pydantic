[build-system]
requires = ['hatchling', 'hatch-fancy-pypi-readme>=22.5.0']
build-backend = 'hatchling.build'

[tool.hatch.version]
path = 'pydantic/version.py'

[tool.hatch.metadata]
allow-direct-references = true

[tool.hatch.build.targets.sdist]
# limit which files are included in the sdist (.tar.gz) asset,
# see https://github.com/pydantic/pydantic/pull/4542
include = [
    '/README.md',
    '/HISTORY.md',
    '/Makefile',
    '/pydantic',
    '/tests',
    '/requirements',
]

[project]
name = 'pydantic'
description = 'Data validation using Python type hints'
authors = [
    {name = 'Samuel Colvin', email = 's@muelcolvin.com'},
    {name = 'Eric Jolibois', email = 'em.jolibois@gmail.com'},
    {name = 'Hasan Ramezani', email = 'hasan.r67@gmail.com'},
    {name = 'Adrian Garcia Badaracco', email = '1755071+adriangb@users.noreply.github.com'},
    {name = 'Terrence Dorsey', email = 'terry@pydantic.dev'},
    {name = 'David Montague', email = 'david@pydantic.dev'},
    {name = 'Serge Matveenko', email = 'lig@countzero.co'},
    {name = 'Marcelo Trylesinski', email = 'marcelotryle@gmail.com'},
    {name = 'Sydney Runkle', email = 'sydneymarierunkle@gmail.com'},
    {name = 'David Hewitt', email = 'mail@davidhewitt.io'},
]
license = 'MIT'
classifiers = [
    'Development Status :: 5 - Production/Stable',
    'Programming Language :: Python',
    'Programming Language :: Python :: Implementation :: CPython',
    'Programming Language :: Python :: Implementation :: PyPy',
    'Programming Language :: Python :: 3',
    'Programming Language :: Python :: 3 :: Only',
    'Programming Language :: Python :: 3.8',
    'Programming Language :: Python :: 3.9',
    'Programming Language :: Python :: 3.10',
    'Programming Language :: Python :: 3.11',
    'Programming Language :: Python :: 3.12',
    'Intended Audience :: Developers',
    'Intended Audience :: Information Technology',
    'Intended Audience :: System Administrators',
    'License :: OSI Approved :: MIT License',
    'Operating System :: Unix',
    'Operating System :: POSIX :: Linux',
    'Environment :: Console',
    'Environment :: MacOS X',
    'Framework :: Hypothesis',
    'Framework :: Pydantic',
    'Topic :: Software Development :: Libraries :: Python Modules',
    'Topic :: Internet',
]
requires-python = '>=3.8'
dependencies = [
    'typing-extensions>=4.6.1',
    'annotated-types>=0.4.0',
<<<<<<< HEAD
    "pydantic-core==2.13.0",
=======
    "pydantic-core==2.14.1",
    "importlib_metadata; python_version=='3.7'",
>>>>>>> 7df25da0
]
dynamic = ['version', 'readme']

[project.optional-dependencies]
email = ['email-validator>=2.0.0']

[tool.pdm.dev-dependencies]
docs = [
    "autoflake",
    "mkdocs",
    "mkdocs-embed-external-markdown",
    "mkdocs-exclude",
    "mkdocs-material",
    "mkdocs-redirects",
    "mkdocs-simple-hooks",
    "mkdocstrings-python",
    "tomli",
    "pyupgrade",
    "mike @ git+https://github.com/jimporter/mike.git",
    "mkdocs-embed-external-markdown>=2.3.0",
    "pytest-examples>=0.0.10",
    "pydantic-settings>=2.0b1",
    "pydantic-extra-types @ git+https://github.com/pydantic/pydantic-extra-types.git@main"
]
linting = [
    "ruff==0.1.3",
    "mypy~=1.1.1",
]
testing = [
    "cloudpickle",
    "coverage[toml]",
    "dirty-equals",
    "pytest",
    "pytest-mock",
    "pytest-pretty",
    "pytest-examples",
    "faker>=18.13.0",
    "pytest-benchmark>=4.0.0",
    "pytest-codspeed~=2.2.0",
]
testing-extra = [
    # used when generate devtools docs example
    "ansi2html",
    "devtools",
    # used in docs tests
    "sqlalchemy>=2.0,<3.0",
    "greenlet>=3.0.0rc3",
]
mypy = [
    "mypy",
    "pydantic-settings>=2.0.0",
]
memray = [
    "pytest-memray; platform_system != 'Windows'",
]

[tool.pdm.resolution.overrides]
# requires Python > 3.8, we only test with 3.8 in CI but because of it won't lock properly
pytest-memray = "1.5.0"

[project.urls]
Homepage = 'https://github.com/pydantic/pydantic'
Documentation = 'https://docs.pydantic.dev'
Funding = 'https://github.com/sponsors/samuelcolvin'
Source = 'https://github.com/pydantic/pydantic'
Changelog = 'https://docs.pydantic.dev/latest/changelog/'

[tool.hatch.metadata.hooks.fancy-pypi-readme]
content-type = 'text/markdown'
# construct the PyPI readme from README.md and HISTORY.md
fragments = [
    {path = "README.md"},
    {text = "\n## Changelog\n\n"},
    {path = "HISTORY.md", pattern = "(.+?)<!-- package description limit -->"},
    {text = "\n... see [here](https://docs.pydantic.dev/changelog/#v0322-2019-08-17) for earlier changes.\n"},
]
# convert GitHuB issue/PR numbers and handles to links
substitutions = [
    {pattern = '(\s+)#(\d+)', replacement = '\1[#\2](https://github.com/pydantic/pydantic/issues/\2)'},
    {pattern = '(\s+)@([\w\-]+)', replacement = '\1[@\2](https://github.com/\2)'},
    {pattern = '@@', replacement = '@'},
]

[tool.pytest.ini_options]
testpaths = 'tests'
xfail_strict = true
filterwarnings = [
    'error',
    'ignore:path is deprecated.*:DeprecationWarning:',
    # Work around https://github.com/pytest-dev/pytest/issues/10977 for Python 3.12
    'ignore:(ast\.Str|ast\.NameConstant|ast\.Num|Attribute s) is deprecated and will be removed.*:DeprecationWarning:',
    # pytest-examples needs to remove `co_lnotab` in favor of `co_lines`.
    'ignore:co_lnotab is deprecated, use co_lines instead.:DeprecationWarning:',
]
addopts = [
    '--benchmark-columns', 'min,mean,stddev,outliers,rounds,iterations',
    '--benchmark-group-by', 'group',
    '--benchmark-warmup', 'on',
    '--benchmark-disable',  # this is enable by `make benchmark` when you actually want to run benchmarks
]

# configuring https://github.com/pydantic/hooky
[tool.hooky]
assignees = []
reviewers = ['samuelcolvin', 'adriangb', 'dmontagu', 'hramezani', 'lig', 'Kludex', 'davidhewitt', 'sydney-runkle']
require_change_file = false
unconfirmed_label = 'pending'

[tool.ruff]
line-length = 120
extend-select = ['Q', 'RUF100', 'C90', 'UP', 'I', 'D', 'T']
extend-ignore = ['D105', 'D107', 'D205', 'D415']
flake8-quotes = {inline-quotes = 'single', multiline-quotes = 'double'}
mccabe = { max-complexity = 14 }
isort = { known-first-party = ['pydantic', 'tests'] }
target-version = "py37"
extend-exclude = ['pydantic/v1', 'tests/mypy/outputs']

[tool.ruff.extend-per-file-ignores]
"docs/**/*.py" = ['T']
"tests/**/*.py" = ['T', 'E721', 'F811']
"tests/benchmarks/test_fastapi_startup_generics.py" = ['UP006', 'UP007']
"tests/benchmarks/test_fastapi_startup_simple.py" = ['UP006', 'UP007']

[tool.ruff.format]
quote-style = 'single'

[tool.ruff.pydocstyle]
convention = "google"

[tool.ruff.per-file-ignores]
'docs/*' = ['D']
'pydantic/__init__.py' = ['F405', 'F403', 'D']
'tests/test_forward_ref.py' = ['F821']
'tests/*' = ['D']
'pydantic/deprecated/*' = ['D']
'pydantic/json_schema.py' = ['D']

[tool.coverage.run]
source = ['pydantic']
omit = ['pydantic/deprecated/*', 'pydantic/v1/*']
branch = true
context = '${CONTEXT}'

[tool.coverage.report]
precision = 2
exclude_lines = [
    'pragma: no cover',
    'raise NotImplementedError',
    'if TYPE_CHECKING:',
    'if typing.TYPE_CHECKING:',
    '@overload',
    '@typing.overload',
    '\(Protocol\):$',
    'typing.assert_never',
    'assert_never',
]

[tool.coverage.paths]
source = [
    'pydantic/',
    '/Users/runner/work/pydantic/pydantic/pydantic/',
    'D:\a\pydantic\pydantic\pydantic',
]


[tool.pyright]
include = ['pydantic']
exclude = ['pydantic/_hypothesis_plugin.py', 'pydantic/mypy.py', 'pydantic/v1']
# reportUnnecessaryTypeIgnoreComment can't be set since we run pyright with multiple python versions
#reportUnnecessaryTypeIgnoreComment = true

[tool.codespell]
skip = '.git,env*,pydantic/v1/*'
# `ser` - abbreviation for "ser"ialisation
# `crate` - a rust crate
ignore-words-list = 'gir,ser,crate'<|MERGE_RESOLUTION|>--- conflicted
+++ resolved
@@ -65,12 +65,7 @@
 dependencies = [
     'typing-extensions>=4.6.1',
     'annotated-types>=0.4.0',
-<<<<<<< HEAD
-    "pydantic-core==2.13.0",
-=======
     "pydantic-core==2.14.1",
-    "importlib_metadata; python_version=='3.7'",
->>>>>>> 7df25da0
 ]
 dynamic = ['version', 'readme']
 
