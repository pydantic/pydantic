[build-system]
requires = ['hatchling', 'hatch-fancy-pypi-readme>=22.5.0']
build-backend = 'hatchling.build'

[project]
name = 'pydantic'
description = 'Data validation using Python type hints'
authors = [
    {name = 'Samuel Colvin', email = 's@muelcolvin.com'},
    {name = 'Eric Jolibois', email = 'em.jolibois@gmail.com'},
    {name = 'Hasan Ramezani', email = 'hasan.r67@gmail.com'},
    {name = 'Adrian Garcia Badaracco', email = '1755071+adriangb@users.noreply.github.com'},
    {name = 'Terrence Dorsey', email = 'terry@pydantic.dev'},
    {name = 'David Montague', email = 'david@pydantic.dev'},
    {name = 'Serge Matveenko', email = 'lig@countzero.co'},
    {name = 'Marcelo Trylesinski', email = 'marcelotryle@gmail.com'},
    {name = 'Sydney Runkle', email = 'sydneymarierunkle@gmail.com'},
    {name = 'David Hewitt', email = 'mail@davidhewitt.io'},
    {name = 'Alex Hall', email='alex.mojaki@gmail.com'},
]
license = 'MIT'
classifiers = [
    'Development Status :: 5 - Production/Stable',
    'Programming Language :: Python',
    'Programming Language :: Python :: Implementation :: CPython',
    'Programming Language :: Python :: Implementation :: PyPy',
    'Programming Language :: Python :: 3',
    'Programming Language :: Python :: 3 :: Only',
    'Programming Language :: Python :: 3.8',
    'Programming Language :: Python :: 3.9',
    'Programming Language :: Python :: 3.10',
    'Programming Language :: Python :: 3.11',
    'Programming Language :: Python :: 3.12',
    'Intended Audience :: Developers',
    'Intended Audience :: Information Technology',
    'Intended Audience :: System Administrators',
    'License :: OSI Approved :: MIT License',
    'Operating System :: Unix',
    'Operating System :: POSIX :: Linux',
    'Environment :: Console',
    'Environment :: MacOS X',
    'Framework :: Hypothesis',
    'Framework :: Pydantic',
    'Topic :: Software Development :: Libraries :: Python Modules',
    'Topic :: Internet',
]
requires-python = '>=3.8'
dependencies = [
    'typing-extensions>=4.6.1',
    'annotated-types>=0.4.0',
    "pydantic-core==2.19.0",
]
dynamic = ['version', 'readme']

[project.optional-dependencies]
email = ['email-validator>=2.0.0']

[project.urls]
Homepage = 'https://github.com/pydantic/pydantic'
Documentation = 'https://docs.pydantic.dev'
Funding = 'https://github.com/sponsors/samuelcolvin'
Source = 'https://github.com/pydantic/pydantic'
Changelog = 'https://docs.pydantic.dev/latest/changelog/'

[tool.hatch.version]
path = 'pydantic/version.py'

[tool.hatch.metadata]
allow-direct-references = true

[tool.hatch.build.targets.sdist]
# limit which files are included in the sdist (.tar.gz) asset,
# see https://github.com/pydantic/pydantic/pull/4542
include = [
    '/README.md',
    '/HISTORY.md',
    '/Makefile',
    '/pydantic',
    '/tests',
    '/requirements',
]

[tool.hatch.metadata.hooks.fancy-pypi-readme]
content-type = 'text/markdown'
# construct the PyPI readme from README.md and HISTORY.md
fragments = [
    {path = "README.md"},
    {text = "\n## Changelog\n\n"},
    {path = "HISTORY.md", pattern = "(.+?)<!-- package description limit -->"},
    {text = "\n... see [here](https://docs.pydantic.dev/changelog/#v0322-2019-08-17) for earlier changes.\n"},
]
# convert GitHuB issue/PR numbers and handles to links
substitutions = [
    {pattern = '(\s+)#(\d+)', replacement = '\1[#\2](https://github.com/pydantic/pydantic/issues/\2)'},
    {pattern = '(\s+)@([\w\-]+)', replacement = '\1[@\2](https://github.com/\2)'},
    {pattern = '@@', replacement = '@'},
]

[tool.pdm.dev-dependencies]
docs = [
    "autoflake",
    "mkdocs",
    "mkdocs-embed-external-markdown",
    "mkdocs-exclude",
    "mkdocs-material",
    "mkdocs-redirects",
    "mkdocs-simple-hooks",
    "mkdocstrings-python",
    "tomli",
    "pyupgrade",
    "mike @ git+https://github.com/jimporter/mike.git",
    "mkdocs-embed-external-markdown>=2.3.0",
    "pytest-examples>=0.0.10",
    "pydantic-settings>=2.0b1",
    "pydantic-extra-types @ git+https://github.com/pydantic/pydantic-extra-types.git@main"
]
linting = [
    "eval-type-backport>=0.1.3",
    "ruff==0.4.8",
    "mypy~=1.1.1",
]
testing = [
    "cloudpickle",
    "coverage[toml]",
    "dirty-equals",
    "eval-type-backport",
<<<<<<< HEAD
    "pytest>=8",
=======
    "pytest>=8.2.2",
>>>>>>> 09bb639e
    "pytest-mock",
    "pytest-pretty",
    "pytest-examples",
    "faker>=18.13.0",
    "pytest-benchmark>=4.0.0",
    "pytest-codspeed~=2.2.0",
    "packaging>=23.2",
]
testing-extra = [
    # used when generate devtools docs example
    "ansi2html",
    "devtools",
    # used in docs tests
    "sqlalchemy>=2.0,<3.0",
    "greenlet>=3.0.0rc3",
]
mypy = [
    "mypy",
    "pydantic-settings>=2.0.0",
]
memray = [
    "pytest-memray; platform_system != 'Windows'",
]

[tool.pytest.ini_options]
testpaths = 'tests'
xfail_strict = true
filterwarnings = [
    'error',
    'ignore:path is deprecated.*:DeprecationWarning:',
    # Work around https://github.com/pytest-dev/pytest/issues/10977 for Python 3.12
    'ignore:(ast\.Str|ast\.NameConstant|ast\.Num|Attribute s) is deprecated and will be removed.*:DeprecationWarning:',
    # pytest-examples needs to remove `co_lnotab` in favor of `co_lines`.
    'ignore:co_lnotab is deprecated, use co_lines instead.:DeprecationWarning:',
]
addopts = [
    '--benchmark-columns', 'min,mean,stddev,outliers,rounds,iterations',
    '--benchmark-group-by', 'group',
    '--benchmark-warmup', 'on',
    '--benchmark-disable',  # this is enable by `make benchmark` when you actually want to run benchmarks
]

# configuring https://github.com/pydantic/hooky
[tool.hooky]
assignees = ['sydney-runkle']
require_change_file = false
unconfirmed_label = 'pending'

[tool.ruff]
line-length = 120
target-version = 'py38'
extend-exclude = ['pydantic/v1', 'tests/mypy/']

[tool.ruff.lint]
extend-select = ['Q', 'RUF100', 'C90', 'UP', 'I', 'D', 'T']
extend-ignore = ['D105', 'D107', 'D205', 'D415']
flake8-quotes = {inline-quotes = 'single', multiline-quotes = 'double'}
isort = { known-first-party = ['pydantic', 'tests'] }
mccabe = { max-complexity = 14 }
pydocstyle = { convention = 'google' }

[tool.ruff.lint.per-file-ignores]
'docs/*' = ['D']
'pydantic/__init__.py' = ['F405', 'F403', 'D']
'tests/test_forward_ref.py' = ['F821']
'tests/*' = ['D']
'pydantic/deprecated/*' = ['D']
'pydantic/json_schema.py' = ['D']

[tool.ruff.lint.extend-per-file-ignores]
"docs/**/*.py" = ['T']
"tests/**/*.py" = ['T', 'E721', 'F811']
"tests/benchmarks/test_fastapi_startup_generics.py" = ['UP006', 'UP007']
"tests/benchmarks/test_fastapi_startup_simple.py" = ['UP006', 'UP007']

[tool.ruff.format]
quote-style = 'single'

[tool.coverage.run]
source = ['pydantic']
omit = ['pydantic/deprecated/*', 'pydantic/v1/*']
branch = true
context = '${CONTEXT}'

[tool.coverage.report]
precision = 2
exclude_lines = [
    'pragma: no cover',
    'raise NotImplementedError',
    'if TYPE_CHECKING:',
    'if typing.TYPE_CHECKING:',
    '@overload',
    '@typing.overload',
    '\(Protocol\):$',
    'typing.assert_never',
    'assert_never',
]

[tool.coverage.paths]
source = [
    'pydantic/',
    '/Users/runner/work/pydantic/pydantic/pydantic/',
    'D:\a\pydantic\pydantic\pydantic',
]

[tool.pyright]
include = ['pydantic', 'tests/test_pipeline.py']
exclude = ['pydantic/_hypothesis_plugin.py', 'pydantic/mypy.py', 'pydantic/v1']
# reportUnnecessaryTypeIgnoreComment can't be set since we run pyright with multiple python versions
# reportUnnecessaryTypeIgnoreComment = true
strict = ['tests/test_pipeline.py']
enableExperimentalFeatures = true

[tool.codespell]
skip = '.git,env*,pydantic/v1/*'
# `ser` - abbreviation for "ser"ialisation
# `crate` - a rust crate
ignore-words-list = 'gir,ser,crate'<|MERGE_RESOLUTION|>--- conflicted
+++ resolved
@@ -124,11 +124,7 @@
     "coverage[toml]",
     "dirty-equals",
     "eval-type-backport",
-<<<<<<< HEAD
-    "pytest>=8",
-=======
     "pytest>=8.2.2",
->>>>>>> 09bb639e
     "pytest-mock",
     "pytest-pretty",
     "pytest-examples",
