--- conflicted
+++ resolved
@@ -50,15 +50,8 @@
 dependencies = [
     'typing-extensions>=4.6.1; python_version < "3.13"',
     'typing-extensions>=4.12.2; python_version >= "3.13"',
-<<<<<<< HEAD
-    'annotated-types>=0.4.0',
-    # See: https://docs.python.org/3/library/zoneinfo.html#data-sources
-    'tzdata; python_version >= "3.9"',
+    'annotated-types>=0.6.0',
     "pydantic-core @ git+https://github.com/ollz272/pydantic-core@add-millisecond",
-=======
-    'annotated-types>=0.6.0',
-    "pydantic-core==2.23.4",
->>>>>>> 59a3de71
 ]
 dynamic = ['version', 'readme']
 
