--- conflicted
+++ resolved
@@ -48,11 +48,7 @@
     'typing-extensions>=4.13.0',
     'annotated-types>=0.6.0',
     # Keep this in sync with the version in the `check_pydantic_core_version()` function:
-<<<<<<< HEAD
     'pydantic-core==2.37.1',
-=======
-    'pydantic-core==2.35.2',
->>>>>>> de6528be
     'typing-inspection>=0.4.0',
 ]
 dynamic = ['version', 'readme']
