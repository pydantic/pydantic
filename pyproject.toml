[build-system]
requires = ['hatchling', 'hatch-fancy-pypi-readme>=22.5.0']
build-backend = 'hatchling.build'

[project]
name = 'pydantic'
description = 'Data validation using Python type hints'
authors = [
    {name = 'Samuel Colvin', email = 's@muelcolvin.com'},
    {name = 'Eric Jolibois', email = 'em.jolibois@gmail.com'},
    {name = 'Hasan Ramezani', email = 'hasan.r67@gmail.com'},
    {name = 'Adrian Garcia Badaracco', email = '1755071+adriangb@users.noreply.github.com'},
    {name = 'Terrence Dorsey', email = 'terry@pydantic.dev'},
    {name = 'David Montague', email = 'david@pydantic.dev'},
    {name = 'Serge Matveenko', email = 'lig@countzero.co'},
    {name = 'Marcelo Trylesinski', email = 'marcelotryle@gmail.com'},
    {name = 'Sydney Runkle', email = 'sydneymarierunkle@gmail.com'},
    {name = 'David Hewitt', email = 'mail@davidhewitt.io'},
    {name = 'Alex Hall', email='alex.mojaki@gmail.com'},
    {name = 'Victorien Plot', email='contact@vctrn.dev'},
]
license = 'MIT'
classifiers = [
    'Development Status :: 5 - Production/Stable',
    'Programming Language :: Python',
    'Programming Language :: Python :: Implementation :: CPython',
    'Programming Language :: Python :: Implementation :: PyPy',
    'Programming Language :: Python :: 3',
    'Programming Language :: Python :: 3 :: Only',
    'Programming Language :: Python :: 3.8',
    'Programming Language :: Python :: 3.9',
    'Programming Language :: Python :: 3.10',
    'Programming Language :: Python :: 3.11',
    'Programming Language :: Python :: 3.12',
    'Programming Language :: Python :: 3.13',
    'Intended Audience :: Developers',
    'Intended Audience :: Information Technology',
    'Intended Audience :: System Administrators',
    'License :: OSI Approved :: MIT License',
    'Operating System :: Unix',
    'Operating System :: POSIX :: Linux',
    'Environment :: Console',
    'Environment :: MacOS X',
    'Framework :: Hypothesis',
    'Framework :: Pydantic',
    'Topic :: Software Development :: Libraries :: Python Modules',
    'Topic :: Internet',
]
requires-python = '>=3.8'
dependencies = [
    "typing-extensions>=4.12.2",
    'annotated-types>=0.6.0',
<<<<<<< HEAD
    "pydantic-core @ git+https://github.com/pydantic/pydantic-core@dependent-defaults",
=======
    "pydantic-core==2.25.0",
>>>>>>> dc1ee23f
]
dynamic = ['version', 'readme']

[project.optional-dependencies]
email = ['email-validator>=2.0.0']
timezone = [
    # See: https://docs.python.org/3/library/zoneinfo.html#data-sources
    'tzdata; python_version >= "3.9" and sys_platform == "win32"',
]

[project.urls]
Homepage = 'https://github.com/pydantic/pydantic'
Documentation = 'https://docs.pydantic.dev'
Funding = 'https://github.com/sponsors/samuelcolvin'
Source = 'https://github.com/pydantic/pydantic'
Changelog = 'https://docs.pydantic.dev/latest/changelog/'

[tool.hatch.version]
path = 'pydantic/version.py'

[tool.hatch.metadata]
allow-direct-references = true

[tool.hatch.build.targets.sdist]
# limit which files are included in the sdist (.tar.gz) asset,
# see https://github.com/pydantic/pydantic/pull/4542
include = [
    '/README.md',
    '/HISTORY.md',
    '/Makefile',
    '/pydantic',
    '/tests',
    '/requirements',
]

[tool.hatch.metadata.hooks.fancy-pypi-readme]
content-type = 'text/markdown'
# construct the PyPI readme from README.md and HISTORY.md
fragments = [
    {path = "README.md"},
    {text = "\n## Changelog\n\n"},
    {path = "HISTORY.md", pattern = "(.+?)<!-- package description limit -->"},
    {text = "\n... see [here](https://docs.pydantic.dev/changelog/#v0322-2019-08-17) for earlier changes.\n"},
]
# convert GitHuB issue/PR numbers and handles to links
substitutions = [
    {pattern = '(\s+)#(\d+)', replacement = '\1[#\2](https://github.com/pydantic/pydantic/issues/\2)'},
    {pattern = '(\s+)@([\w\-]+)', replacement = '\1[@\2](https://github.com/\2)'},
    {pattern = '@@', replacement = '@'},
]

[tool.pdm.dev-dependencies]
docs = [
    "autoflake",
    "mkdocs",
    "mkdocs-exclude",
    "mkdocs-material[imaging]",
    "mkdocs-redirects",
    "mkdocstrings-python",
    "tomli",
    "pyupgrade",
    "mike",
    "pytest-examples>=0.0.13",
    "pydantic-settings>=2.0b1",
    "pydantic-extra-types @ git+https://github.com/pydantic/pydantic-extra-types.git@main",
    "requests",
]
linting = [
    "eval-type-backport>=0.1.3",
    "ruff==0.5.6",
]
testing = [
    "cloudpickle",
    "coverage[toml]",
    "pytz",
    "dirty-equals",
    "eval-type-backport",
    "pytest>=8.2.2",
    "pytest-mock",
    "pytest-pretty",
    "pytest-examples",
    "faker>=18.13.0",
    "pytest-benchmark>=4.0.0",
    # TODO: remove bound once pytest-codspeed supports 3.13, blocked by `python-cffi`
    "pytest-codspeed~=2.2.0; python_version < '3.13'",
    "packaging>=23.2",
    "jsonschema>=4.23.0",
]
testing-extra = [
    # used when generate devtools docs example
    "ansi2html",
    "devtools",
    # used in docs tests
    # TODO: remove bound once sqlalchemy supports 3.13
    "sqlalchemy>=2.0,<3.0; python_version < '3.13'",
    "greenlet>=3.0.0rc3; python_version < '3.13'",
]
mypy = [
    "mypy==1.12.1",
    "pydantic-settings>=2.0.0",
]
# TODO: remove once memray supports 3.13
memray = ["pytest-memray; python_version < '3.13' and platform_system != 'Windows'"]

[tool.pytest.ini_options]
testpaths = 'tests'
xfail_strict = true
filterwarnings = [
    'error',
    'ignore:path is deprecated.*:DeprecationWarning:',
    # Work around https://github.com/pytest-dev/pytest/issues/10977 for Python 3.12
    'ignore:(ast\.Str|ast\.NameConstant|ast\.Num|Attribute s) is deprecated and will be removed.*:DeprecationWarning:',
    # pytest-examples needs to remove `co_lnotab` in favor of `co_lines`.
    'ignore:co_lnotab is deprecated, use co_lines instead.:DeprecationWarning:',
]
addopts = [
    '--benchmark-columns', 'min,mean,stddev,outliers,rounds,iterations',
    '--benchmark-group-by', 'group',
    '--benchmark-warmup', 'on',
    '--benchmark-disable',  # this is enabled by `make benchmark` when you actually want to run benchmarks
]
markers = [
    'skip_json_schema_validation: Disable JSON Schema validation.',
]

# configuring https://github.com/pydantic/hooky
[tool.hooky]
reviewers = ['sydney-runkle']
require_change_file = false
unconfirmed_label = 'pending'

[tool.ruff]
line-length = 120
target-version = 'py38'
extend-exclude = ['pydantic/v1', 'tests/mypy/']

[tool.ruff.lint]
select = [
    'F',      # Pyflakes
    'E',      # pycodestyle (Error)
    'I',      # isort
    'D',      # pydocstyle
    'UP',     # pyupgrade
    'YTT',    # flake8-2020
    'B',      # flake8-bugbear
    'T10',    # flake8-debugger
    'T20',    # flake8-print
    'C4',     # flake8-comprehensions
    'PYI006', # flake8-pyi
]
ignore = ['D105', 'D107', 'D205', 'D415', 'E501', 'B011', 'B028', 'B904']
flake8-quotes = {inline-quotes = 'single', multiline-quotes = 'double'}
isort = { known-first-party = ['pydantic', 'tests'] }
mccabe = { max-complexity = 14 }
pydocstyle = { convention = 'google' }

[tool.ruff.lint.per-file-ignores]
'docs/*' = ['D']
'pydantic/__init__.py' = ['F405', 'F403', 'D']
'tests/test_forward_ref.py' = ['F821']
'tests/*' = ['D', 'B', 'C4']
'pydantic/deprecated/*' = ['D']
'pydantic/json_schema.py' = ['D']

[tool.ruff.lint.extend-per-file-ignores]
"docs/**/*.py" = ['T']
"tests/**/*.py" = ['T', 'E721', 'F811']
"tests/benchmarks/**/*.py" = ['UP006', 'UP007']

[tool.ruff.format]
quote-style = 'single'

[tool.coverage.run]
source = ['pydantic']
omit = ['pydantic/deprecated/*', 'pydantic/v1/*']
branch = true
relative_files = true
context = '${CONTEXT}'

[tool.coverage.report]
precision = 2
exclude_lines = [
    'pragma: no cover',
    'raise NotImplementedError',
    'if TYPE_CHECKING:',
    'if typing.TYPE_CHECKING:',
    '@overload',
    '@typing.overload',
    '\(Protocol\):$',
    'typing.assert_never',
    'assert_never',
]

[tool.coverage.paths]
source = [
    'pydantic/',
    '/Users/runner/work/pydantic/pydantic/pydantic/',
    'D:\a\pydantic\pydantic\pydantic',
]

[tool.pyright]
include = ['pydantic', 'tests/test_pipeline.py']
exclude = ['pydantic/_hypothesis_plugin.py', 'pydantic/mypy.py', 'pydantic/v1']
# reportUnnecessaryTypeIgnoreComment can't be set since we run pyright with multiple python versions
# reportUnnecessaryTypeIgnoreComment = true
strict = ['tests/test_pipeline.py']
enableExperimentalFeatures = true

[tool.codespell]
skip = '.git,env*,pydantic/v1/*'
# `ser` - abbreviation for "ser"ialisation
# `crate` - a rust crate
ignore-words-list = 'gir,ser,crate'

[tool.codeflash]
module-root = "pydantic"
tests-root = "tests"
test-framework = "pytest"
ignore-paths = []
formatter-cmd = ["ruff check --exit-zero --fix $file", "ruff format $file"]<|MERGE_RESOLUTION|>--- conflicted
+++ resolved
@@ -50,11 +50,7 @@
 dependencies = [
     "typing-extensions>=4.12.2",
     'annotated-types>=0.6.0',
-<<<<<<< HEAD
-    "pydantic-core @ git+https://github.com/pydantic/pydantic-core@dependent-defaults",
-=======
     "pydantic-core==2.25.0",
->>>>>>> dc1ee23f
 ]
 dynamic = ['version', 'readme']
 
