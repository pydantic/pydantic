[build-system]
requires = ['hatchling', 'hatch-fancy-pypi-readme>=22.5.0']
build-backend = 'hatchling.build'

[tool.hatch.version]
path = 'pydantic/version.py'

[tool.hatch.metadata]
allow-direct-references = true

[tool.hatch.build.targets.sdist]
# limit which files are included in the sdist (.tar.gz) asset,
# see https://github.com/pydantic/pydantic/pull/4542
include = [
    '/README.md',
    '/HISTORY.md',
    '/Makefile',
    '/pydantic',
    '/tests',
    '/requirements',
]

<<<<<<< HEAD
=======
[project]
name = 'pydantic'
description = 'Data validation using Python type hints'
authors = [
    {name = 'Samuel Colvin', email = 's@muelcolvin.com'},
    {name = 'Eric Jolibois', email = 'em.jolibois@gmail.com'},
    {name = 'Hasan Ramezani', email = 'hasan.r67@gmail.com'},
    {name = 'Adrian Garcia Badaracco', email = '1755071+adriangb@users.noreply.github.com'},
    {name = 'Terrence Dorsey', email = 'terry@pydantic.dev'},
    {name = 'David Montague', email = 'david@pydantic.dev'},
    {name = 'Serge Matveenko', email = 'lig@countzero.co'},
    {name = 'Marcelo Trylesinski', email = 'marcelotryle@gmail.com'},
    {name = 'Sydney Runkle', email = 'sydneymarierunkle@gmail.com'},
    {name = 'David Hewitt', email = 'mail@davidhewitt.io'},
]
license = 'MIT'
classifiers = [
    'Development Status :: 5 - Production/Stable',
    'Programming Language :: Python',
    'Programming Language :: Python :: Implementation :: CPython',
    'Programming Language :: Python :: Implementation :: PyPy',
    'Programming Language :: Python :: 3',
    'Programming Language :: Python :: 3 :: Only',
    'Programming Language :: Python :: 3.8',
    'Programming Language :: Python :: 3.9',
    'Programming Language :: Python :: 3.10',
    'Programming Language :: Python :: 3.11',
    'Programming Language :: Python :: 3.12',
    'Intended Audience :: Developers',
    'Intended Audience :: Information Technology',
    'Intended Audience :: System Administrators',
    'License :: OSI Approved :: MIT License',
    'Operating System :: Unix',
    'Operating System :: POSIX :: Linux',
    'Environment :: Console',
    'Environment :: MacOS X',
    'Framework :: Hypothesis',
    'Framework :: Pydantic',
    'Topic :: Software Development :: Libraries :: Python Modules',
    'Topic :: Internet',
]
requires-python = '>=3.8'
dependencies = [
    'typing-extensions>=4.6.1',
    'annotated-types>=0.4.0',
    "pydantic-core==2.14.5",
]
dynamic = ['version', 'readme']

[project.optional-dependencies]
email = ['email-validator>=2.0.0']
>>>>>>> a8f3f7a5

[tool.pdm.dev-dependencies]
docs = [
    "autoflake",
    "mkdocs",
    "mkdocs-embed-external-markdown",
    "mkdocs-exclude",
    "mkdocs-material",
    "mkdocs-redirects",
    "mkdocs-simple-hooks",
    "mkdocstrings-python",
    "tomli",
    "pyupgrade",
    "mike @ git+https://github.com/jimporter/mike.git",
    "mkdocs-embed-external-markdown>=2.3.0",
    "pytest-examples>=0.0.10",
    "pydantic-settings>=2.0b1",
    "pydantic-extra-types @ git+https://github.com/pydantic/pydantic-extra-types.git@main"
]
linting = [
    "ruff==0.1.3",
    "mypy~=1.1.1",
]
testing = [
    "cloudpickle",
    "coverage[toml]",
    "dirty-equals",
    "pytest",
    "pytest-mock",
    "pytest-pretty",
    "pytest-examples",
    "faker>=18.13.0",
    "pytest-benchmark>=4.0.0",
    "pytest-codspeed~=2.2.0",
    "eval-type-backport>=0.0.1",
]
testing-extra = [
    # used when generate devtools docs example
    "ansi2html",
    "devtools",
    # used in docs tests
    "sqlalchemy>=2.0,<3.0",
    "greenlet>=3.0.0rc3",
]
mypy = [
    "mypy",
    "pydantic-settings>=2.0.0",
]
memray = [
    "pytest-memray; platform_system != 'Windows'",
]

[tool.pdm.resolution.overrides]
# requires Python > 3.8, we only test with 3.8 in CI but because of it won't lock properly
pytest-memray = "1.5.0"

[project]
name = 'pydantic'
description = 'Data validation using Python type hints'
authors = [
    {name = 'Samuel Colvin', email = 's@muelcolvin.com'},
    {name = 'Eric Jolibois', email = 'em.jolibois@gmail.com'},
    {name = 'Hasan Ramezani', email = 'hasan.r67@gmail.com'},
    {name = 'Adrian Garcia Badaracco', email = '1755071+adriangb@users.noreply.github.com'},
    {name = 'Terrence Dorsey', email = 'terry@pydantic.dev'},
    {name = 'David Montague', email = 'david@pydantic.dev'},
    {name = 'Serge Matveenko', email = 'lig@countzero.co'},
    {name = 'Marcelo Trylesinski', email = 'marcelotryle@gmail.com'},
    {name = 'Sydney Runkle', email = 'sydneymarierunkle@gmail.com'},
    {name = 'David Hewitt', email = 'mail@davidhewitt.io'},
]
license = 'MIT'
classifiers = [
    'Development Status :: 5 - Production/Stable',
    'Programming Language :: Python',
    'Programming Language :: Python :: Implementation :: CPython',
    'Programming Language :: Python :: Implementation :: PyPy',
    'Programming Language :: Python :: 3',
    'Programming Language :: Python :: 3 :: Only',
    'Programming Language :: Python :: 3.8',
    'Programming Language :: Python :: 3.9',
    'Programming Language :: Python :: 3.10',
    'Programming Language :: Python :: 3.11',
    'Programming Language :: Python :: 3.12',
    'Intended Audience :: Developers',
    'Intended Audience :: Information Technology',
    'Intended Audience :: System Administrators',
    'License :: OSI Approved :: MIT License',
    'Operating System :: Unix',
    'Operating System :: POSIX :: Linux',
    'Environment :: Console',
    'Environment :: MacOS X',
    'Framework :: Hypothesis',
    'Framework :: Pydantic',
    'Topic :: Software Development :: Libraries :: Python Modules',
    'Topic :: Internet',
]
requires-python = '>=3.8'
dependencies = [
    'typing-extensions>=4.6.1',
    'annotated-types>=0.4.0',
    "pydantic-core==2.14.3",
]
dynamic = ['version', 'readme']

[project.optional-dependencies]
email = ['email-validator>=2.0.0']

[project.urls]
Homepage = 'https://github.com/pydantic/pydantic'
Documentation = 'https://docs.pydantic.dev'
Funding = 'https://github.com/sponsors/samuelcolvin'
Source = 'https://github.com/pydantic/pydantic'
Changelog = 'https://docs.pydantic.dev/latest/changelog/'


[tool.hatch.metadata.hooks.fancy-pypi-readme]
content-type = 'text/markdown'
# construct the PyPI readme from README.md and HISTORY.md
fragments = [
    {path = "README.md"},
    {text = "\n## Changelog\n\n"},
    {path = "HISTORY.md", pattern = "(.+?)<!-- package description limit -->"},
    {text = "\n... see [here](https://docs.pydantic.dev/changelog/#v0322-2019-08-17) for earlier changes.\n"},
]
# convert GitHuB issue/PR numbers and handles to links
substitutions = [
    {pattern = '(\s+)#(\d+)', replacement = '\1[#\2](https://github.com/pydantic/pydantic/issues/\2)'},
    {pattern = '(\s+)@([\w\-]+)', replacement = '\1[@\2](https://github.com/\2)'},
    {pattern = '@@', replacement = '@'},
]

[tool.pytest.ini_options]
testpaths = 'tests'
xfail_strict = true
filterwarnings = [
    'error',
    'ignore:path is deprecated.*:DeprecationWarning:',
    # Work around https://github.com/pytest-dev/pytest/issues/10977 for Python 3.12
    'ignore:(ast\.Str|ast\.NameConstant|ast\.Num|Attribute s) is deprecated and will be removed.*:DeprecationWarning:',
    # pytest-examples needs to remove `co_lnotab` in favor of `co_lines`.
    'ignore:co_lnotab is deprecated, use co_lines instead.:DeprecationWarning:',
]
addopts = [
    '--benchmark-columns', 'min,mean,stddev,outliers,rounds,iterations',
    '--benchmark-group-by', 'group',
    '--benchmark-warmup', 'on',
    '--benchmark-disable',  # this is enable by `make benchmark` when you actually want to run benchmarks
]

# configuring https://github.com/pydantic/hooky
[tool.hooky]
assignees = []
reviewers = ['samuelcolvin', 'adriangb', 'dmontagu', 'hramezani', 'lig', 'Kludex', 'davidhewitt', 'sydney-runkle']
require_change_file = false
unconfirmed_label = 'pending'

[tool.ruff]
line-length = 120
extend-select = ['Q', 'RUF100', 'C90', 'UP', 'I', 'D', 'T']
extend-ignore = ['D105', 'D107', 'D205', 'D415']
flake8-quotes = {inline-quotes = 'single', multiline-quotes = 'double'}
mccabe = { max-complexity = 14 }
isort = { known-first-party = ['pydantic', 'tests'] }
target-version = "py38"
extend-exclude = ['pydantic/v1', 'tests/mypy/outputs']

[tool.ruff.extend-per-file-ignores]
"docs/**/*.py" = ['T']
"tests/**/*.py" = ['T', 'E721', 'F811']
"tests/benchmarks/test_fastapi_startup_generics.py" = ['UP006', 'UP007']
"tests/benchmarks/test_fastapi_startup_simple.py" = ['UP006', 'UP007']

[tool.ruff.format]
quote-style = 'single'

[tool.ruff.pydocstyle]
convention = "google"

[tool.ruff.per-file-ignores]
'docs/*' = ['D']
'pydantic/__init__.py' = ['F405', 'F403', 'D']
'tests/test_forward_ref.py' = ['F821']
'tests/*' = ['D']
'pydantic/deprecated/*' = ['D']
'pydantic/json_schema.py' = ['D']

[tool.coverage.run]
source = ['pydantic']
omit = ['pydantic/deprecated/*', 'pydantic/v1/*']
branch = true
context = '${CONTEXT}'

[tool.coverage.report]
precision = 2
exclude_lines = [
    'pragma: no cover',
    'raise NotImplementedError',
    'if TYPE_CHECKING:',
    'if typing.TYPE_CHECKING:',
    '@overload',
    '@typing.overload',
    '\(Protocol\):$',
    'typing.assert_never',
    'assert_never',
]

[tool.coverage.paths]
source = [
    'pydantic/',
    '/Users/runner/work/pydantic/pydantic/pydantic/',
    'D:\a\pydantic\pydantic\pydantic',
]


[tool.pyright]
include = ['pydantic']
exclude = ['pydantic/_hypothesis_plugin.py', 'pydantic/mypy.py', 'pydantic/v1']
# reportUnnecessaryTypeIgnoreComment can't be set since we run pyright with multiple python versions
#reportUnnecessaryTypeIgnoreComment = true

[tool.codespell]
skip = '.git,env*,pydantic/v1/*'
# `ser` - abbreviation for "ser"ialisation
# `crate` - a rust crate
ignore-words-list = 'gir,ser,crate'<|MERGE_RESOLUTION|>--- conflicted
+++ resolved
@@ -20,8 +20,6 @@
     '/requirements',
 ]
 
-<<<<<<< HEAD
-=======
 [project]
 name = 'pydantic'
 description = 'Data validation using Python type hints'
@@ -73,7 +71,6 @@
 
 [project.optional-dependencies]
 email = ['email-validator>=2.0.0']
->>>>>>> a8f3f7a5
 
 [tool.pdm.dev-dependencies]
 docs = [
@@ -94,6 +91,7 @@
     "pydantic-extra-types @ git+https://github.com/pydantic/pydantic-extra-types.git@main"
 ]
 linting = [
+    "eval-type-backport",
     "ruff==0.1.3",
     "mypy~=1.1.1",
 ]
@@ -101,6 +99,7 @@
     "cloudpickle",
     "coverage[toml]",
     "dirty-equals",
+    "eval-type-backport",
     "pytest",
     "pytest-mock",
     "pytest-pretty",
@@ -108,7 +107,6 @@
     "faker>=18.13.0",
     "pytest-benchmark>=4.0.0",
     "pytest-codspeed~=2.2.0",
-    "eval-type-backport>=0.0.1",
 ]
 testing-extra = [
     # used when generate devtools docs example
@@ -130,65 +128,12 @@
 # requires Python > 3.8, we only test with 3.8 in CI but because of it won't lock properly
 pytest-memray = "1.5.0"
 
-[project]
-name = 'pydantic'
-description = 'Data validation using Python type hints'
-authors = [
-    {name = 'Samuel Colvin', email = 's@muelcolvin.com'},
-    {name = 'Eric Jolibois', email = 'em.jolibois@gmail.com'},
-    {name = 'Hasan Ramezani', email = 'hasan.r67@gmail.com'},
-    {name = 'Adrian Garcia Badaracco', email = '1755071+adriangb@users.noreply.github.com'},
-    {name = 'Terrence Dorsey', email = 'terry@pydantic.dev'},
-    {name = 'David Montague', email = 'david@pydantic.dev'},
-    {name = 'Serge Matveenko', email = 'lig@countzero.co'},
-    {name = 'Marcelo Trylesinski', email = 'marcelotryle@gmail.com'},
-    {name = 'Sydney Runkle', email = 'sydneymarierunkle@gmail.com'},
-    {name = 'David Hewitt', email = 'mail@davidhewitt.io'},
-]
-license = 'MIT'
-classifiers = [
-    'Development Status :: 5 - Production/Stable',
-    'Programming Language :: Python',
-    'Programming Language :: Python :: Implementation :: CPython',
-    'Programming Language :: Python :: Implementation :: PyPy',
-    'Programming Language :: Python :: 3',
-    'Programming Language :: Python :: 3 :: Only',
-    'Programming Language :: Python :: 3.8',
-    'Programming Language :: Python :: 3.9',
-    'Programming Language :: Python :: 3.10',
-    'Programming Language :: Python :: 3.11',
-    'Programming Language :: Python :: 3.12',
-    'Intended Audience :: Developers',
-    'Intended Audience :: Information Technology',
-    'Intended Audience :: System Administrators',
-    'License :: OSI Approved :: MIT License',
-    'Operating System :: Unix',
-    'Operating System :: POSIX :: Linux',
-    'Environment :: Console',
-    'Environment :: MacOS X',
-    'Framework :: Hypothesis',
-    'Framework :: Pydantic',
-    'Topic :: Software Development :: Libraries :: Python Modules',
-    'Topic :: Internet',
-]
-requires-python = '>=3.8'
-dependencies = [
-    'typing-extensions>=4.6.1',
-    'annotated-types>=0.4.0',
-    "pydantic-core==2.14.3",
-]
-dynamic = ['version', 'readme']
-
-[project.optional-dependencies]
-email = ['email-validator>=2.0.0']
-
 [project.urls]
 Homepage = 'https://github.com/pydantic/pydantic'
 Documentation = 'https://docs.pydantic.dev'
 Funding = 'https://github.com/sponsors/samuelcolvin'
 Source = 'https://github.com/pydantic/pydantic'
 Changelog = 'https://docs.pydantic.dev/latest/changelog/'
-
 
 [tool.hatch.metadata.hooks.fancy-pypi-readme]
 content-type = 'text/markdown'
